--- conflicted
+++ resolved
@@ -1,13 +1,8 @@
 ---
 library: true
 warnOnImplicitThis: true
-<<<<<<< HEAD
-name: codeql/actions-all
-version: 0.2.0
-=======
 name: github/actions-all
 version: 0.2.2
->>>>>>> d0c761bb
 dependencies:
   codeql/util: ^1.0.1
   codeql/yaml: ^1.0.1
