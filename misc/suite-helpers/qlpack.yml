--- conflicted
+++ resolved
@@ -1,8 +1,4 @@
 name: codeql/suite-helpers
-<<<<<<< HEAD
-version: 0.6.3
-=======
 version: 0.6.4-dev
->>>>>>> ce229fe2
 groups: shared
 warnOnImplicitThis: true