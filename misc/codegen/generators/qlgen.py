"""
QL code generation

`generate(opts, renderer)` will generate in the library directory:
 * `generated/Raw.qll` with thin class wrappers around DB types
 * `generated/Synth.qll` with the base algebraic datatypes for AST entities
 * `generated/<group>/<Class>.qll` with generated properties for each class
 * if not already modified, an `elements/<group>/<Class>Impl.qll` stub to customize the above classes
 * `elements/<group>/<Class>.qll` that wraps the internal `<Class>Impl.qll` file in a public `final` class.
 * `elements.qll` importing all the above public classes
 * if not already modified, an `elements/<group>/<Class>Constructor.qll` stub to customize the algebraic datatype
   characteristic predicate
 * `generated/SynthConstructors.qll` importing all the above constructor stubs
 * `generated/PureSynthConstructors.qll` importing constructor stubs for pure synthesized types (that is, not
   corresponding to raw types)
Moreover in the test directory for each <Class> in <group> it will generate beneath the
`extractor-tests/generated/<group>/<Class>` directory either
 * a `MISSING_SOURCE.txt` explanation file if no source is present, or
 * one `<Class>.ql` test query for all single properties and on `<Class>_<property>.ql` test query for each optional or
   repeated property
"""

# TODO this should probably be split in different generators now: ql, qltest, maybe qlsynth

import logging
import pathlib
import re
import shutil
import subprocess
import typing
import itertools
import os
import dataclasses

import inflection

from misc.codegen.lib import schema, ql
from misc.codegen.loaders import schemaloader

log = logging.getLogger(__name__)


class Error(Exception):
    def __str__(self):
        return self.args[0]


class FormatError(Error):
    pass


class RootElementHasChildren(Error):
    pass


class NoClasses(Error):
    pass


abbreviations = {
    "expr": "expression",
    "arg": "argument",
    "stmt": "statement",
    "decl": "declaration",
    "repr": "representation",
    "param": "parameter",
    "int": "integer",
    "var": "variable",
    "ref": "reference",
    "pat": "pattern",
}

abbreviations.update({f"{k}s": f"{v}s" for k, v in abbreviations.items()})

_abbreviations_re = re.compile("|".join(rf"\b{abbr}\b" for abbr in abbreviations))


def _humanize(s: str) -> str:
    ret = inflection.humanize(s)
    ret = ret[0].lower() + ret[1:]
    ret = _abbreviations_re.sub(lambda m: abbreviations[m[0]], ret)
    return ret


_format_re = re.compile(r"\{(\w+)\}")


def _get_doc(cls: schema.Class, prop: schema.Property, plural=None):
    if prop.doc:
        if plural is None:
            # for consistency, ignore format in non repeated properties
            return _format_re.sub(lambda m: m[1], prop.doc)
        format = prop.doc
        nouns = [m[1] for m in _format_re.finditer(prop.doc)]
        if not nouns:
            noun, _, rest = prop.doc.partition(" ")
            format = f"{{{noun}}} {rest}"
            nouns = [noun]
        transform = inflection.pluralize if plural else inflection.singularize
        return format.format(**{noun: transform(noun) for noun in nouns})

    prop_name = _humanize(prop.name)
    class_name = cls.pragmas.get(
        "ql_default_doc_name", _humanize(inflection.underscore(cls.name))
    )
    if prop.is_predicate:
        return f"this {class_name} {prop_name}"
    if plural is not None:
        prop_name = (
            inflection.pluralize(prop_name)
            if plural
            else inflection.singularize(prop_name)
        )
    return f"{prop_name} of this {class_name}"


@dataclasses.dataclass
class Resolver:
    lookup: typing.Dict[str, schema.ClassBase]
    _property_cache: typing.Dict[tuple[int, int], ql.Property] = dataclasses.field(
        default_factory=dict, init=False
    )
    _class_cache: typing.Dict[int, ql.Class] = dataclasses.field(
        default_factory=dict, init=False
    )

    def _type_is_hideable(self, t: str) -> bool:
        match self.lookup.get(t):
            case schema.Class() as cls:
                return "ql_hideable" in cls.pragmas
            case _:
                return False

    def get_ql_property(
        self,
        cls: schema.Class,
        prop: schema.Property,
    ) -> ql.Property:
        cache_key = (id(cls), id(prop))
        if cache_key not in self._property_cache:
            args = dict(
                type=prop.type if not prop.is_predicate else "predicate",
                qltest_skip="qltest_skip" in prop.pragmas,
                is_optional=prop.is_optional,
                is_predicate=prop.is_predicate,
                is_unordered=prop.is_unordered,
                description=prop.description,
                synth=bool(cls.synth) or prop.synth,
                type_is_hideable=self._type_is_hideable(prop.type),
                type_is_codegen_class=prop.type in self.lookup
                and not self.lookup[prop.type].imported,
                internal="ql_internal" in prop.pragmas,
                cfg=prop.is_child
                and prop.type in self.lookup
                and self.lookup[prop.type].cfg,
                is_child=prop.is_child,
            )
            ql_name = prop.pragmas.get("ql_name", prop.name)
            db_table_name = prop.pragmas.get("ql_db_table_name")
            if db_table_name and prop.is_single:
                raise Error(
                    f"`db_table_name` pragma is not supported for single properties, but {cls.name}.{prop.name} has it"
                )
            if prop.is_single:
                args.update(
                    singular=inflection.camelize(ql_name),
                    tablename=inflection.tableize(cls.name),
                    tableparams=["this"]
                    + [
                        "result" if p is prop else "_"
                        for p in cls.properties
                        if p.is_single
                    ],
                    doc=_get_doc(cls, prop),
                )
            elif prop.is_repeated:
                args.update(
                    singular=inflection.singularize(inflection.camelize(ql_name)),
                    plural=inflection.pluralize(inflection.camelize(ql_name)),
                    tablename=db_table_name
                    or inflection.tableize(f"{cls.name}_{prop.name}"),
                    tableparams=(
                        ["this", "index", "result"]
                        if not prop.is_unordered
                        else ["this", "result"]
                    ),
                    doc=_get_doc(cls, prop, plural=False),
                    doc_plural=_get_doc(cls, prop, plural=True),
                )
            elif prop.is_optional:
                args.update(
                    singular=inflection.camelize(ql_name),
                    tablename=db_table_name
                    or inflection.tableize(f"{cls.name}_{prop.name}"),
                    tableparams=["this", "result"],
                    doc=_get_doc(cls, prop),
                )
            elif prop.is_predicate:
                args.update(
                    singular=inflection.camelize(ql_name, uppercase_first_letter=False),
                    tablename=db_table_name
                    or inflection.underscore(f"{cls.name}_{prop.name}"),
                    tableparams=["this"],
                    doc=_get_doc(cls, prop),
                )
            else:
                raise ValueError(
                    f"unknown property kind for {prop.name} from {cls.name}"
                )
            self._property_cache[cache_key] = ql.Property(**args)
        return self._property_cache[cache_key]

    def get_ql_class(self, cls: schema.Class) -> ql.Class:
        cache_key = id(cls)
        if cache_key not in self._class_cache:
            if "ql_name" in cls.pragmas:
                raise Error(
                    "ql_name is not supported yet for classes, only for properties"
                )
            properties = [self.get_ql_property(cls, p) for p in cls.properties]
            all_children = [
                ql.Child(self.get_ql_property(c, p))
                for c, p in self._get_all_properties(cls)
                if p.is_child
            ]
            for prev, child in zip([""] + all_children, all_children):
                child.prev = prev and prev.property.singular
            self._class_cache[cache_key] = ql.Class(
                name=cls.name,
                bases=cls.bases,
                bases_impl=[base + "Impl::" + base for base in cls.bases],
                final=not cls.derived,
                properties=properties,
                all_children=all_children,
                dir=pathlib.Path(cls.group or ""),
                doc=cls.doc,
                hideable="ql_hideable" in cls.pragmas,
                internal="ql_internal" in cls.pragmas,
                cfg=cls.cfg,
            )
        return self._class_cache[cache_key]
<<<<<<< HEAD

    def get_ql_cfg_class(
        self,
        cls: schema.Class,
    ) -> ql.CfgClass:
        return ql.CfgClass(
            name=cls.name,
            bases=[base for base in cls.bases if self.lookup[base.base].cfg],
            properties=cls.properties,
            doc=cls.doc,
        )

    def _get_all_properties(
        self,
        cls: schema.Class,
        already_seen: typing.Optional[typing.Set[int]] = None,
    ) -> typing.Iterable[typing.Tuple[schema.Class, schema.Property]]:
        # deduplicate using ids
        if already_seen is None:
            already_seen = set()
        for b in cls.bases:
            base = self.lookup[b]
            for item in self._get_all_properties(base, already_seen):
                yield item
        for p in cls.properties:
            if id(p) not in already_seen:
                already_seen.add(id(p))
                yield cls, p

    def get_all_properties_to_be_tested(
        self,
        cls: schema.Class,
    ) -> typing.Iterable[ql.PropertyForTest]:
        for c, p in self._get_all_properties(cls):
            if not ("qltest_skip" in c.pragmas or "qltest_skip" in p.pragmas):
                p = self.get_ql_property(c, p)
                yield ql.PropertyForTest(
                    p.getter,
                    is_total=p.is_single or p.is_predicate,
                    type=p.type if not p.is_predicate else None,
                    is_indexed=p.is_indexed,
                )
                if p.is_repeated and not p.is_optional:
                    yield ql.PropertyForTest(f"getNumberOf{p.plural}", type="int")
                elif p.is_optional and not p.is_repeated:
                    yield ql.PropertyForTest(f"has{p.singular}")

=======

    def get_ql_cfg_class(
        self,
        cls: schema.Class,
    ) -> ql.CfgClass:
        return ql.CfgClass(
            name=cls.name,
            bases=[base for base in cls.bases if self.lookup[base.base].cfg],
            properties=cls.properties,
            doc=cls.doc,
        )

    def _get_all_properties(
        self,
        cls: schema.Class,
        already_seen: typing.Optional[typing.Set[int]] = None,
    ) -> typing.Iterable[typing.Tuple[schema.Class, schema.Property]]:
        # deduplicate using ids
        if already_seen is None:
            already_seen = set()
        for b in cls.bases:
            base = self.lookup[b]
            for item in self._get_all_properties(base, already_seen):
                yield item
        for p in cls.properties:
            if id(p) not in already_seen:
                already_seen.add(id(p))
                yield cls, p

    def get_all_properties_to_be_tested(
        self,
        cls: schema.Class,
    ) -> typing.Iterable[ql.PropertyForTest]:
        for c, p in self._get_all_properties(cls):
            if not ("qltest_skip" in c.pragmas or "qltest_skip" in p.pragmas):
                p = self.get_ql_property(c, p)
                yield ql.PropertyForTest(
                    p.getter,
                    is_total=p.is_single or p.is_predicate,
                    type=p.type if not p.is_predicate else None,
                    is_indexed=p.is_indexed,
                )

>>>>>>> de72e68d
    def _is_in_qltest_collapsed_hierarchy(
        self,
        cls: schema.Class,
    ) -> bool:
        return (
            "qltest_collapse_hierarchy" in cls.pragmas
            or self._is_under_qltest_collapsed_hierarchy(cls)
        )

    def _is_under_qltest_collapsed_hierarchy(
        self,
        cls: schema.Class,
    ) -> bool:
        return "qltest_uncollapse_hierarchy" not in cls.pragmas and any(
            self._is_in_qltest_collapsed_hierarchy(self.lookup[b]) for b in cls.bases
        )

    def should_skip_qltest(self, cls: schema.Class) -> bool:
        return (
            "qltest_skip" in cls.pragmas
            or not (cls.final or "qltest_collapse_hierarchy" in cls.pragmas)
            or self._is_under_qltest_collapsed_hierarchy(cls)
        )


def _to_db_type(x: str) -> str:
    if x[0].isupper():
        return "Raw::" + x
    return x


_final_db_class_lookup = {}


def get_ql_synth_class_db(name: str) -> ql.Synth.FinalClassDb:
    return _final_db_class_lookup.setdefault(
        name,
        ql.Synth.FinalClassDb(
            name=name, params=[ql.Synth.Param("id", _to_db_type(name))]
        ),
    )


def get_ql_synth_class(cls: schema.Class):
    if cls.derived:
        return ql.Synth.NonFinalClass(
            name=cls.name, derived=sorted(cls.derived), root=not cls.bases
        )
    if cls.synth and cls.synth.from_class is not None:
        source = cls.synth.from_class
        get_ql_synth_class_db(source).subtract_type(cls.name)
        return ql.Synth.FinalClassDerivedSynth(
            name=cls.name, params=[ql.Synth.Param("id", _to_db_type(source))]
        )
    if cls.synth and cls.synth.on_arguments is not None:
        return ql.Synth.FinalClassFreshSynth(
            name=cls.name,
            params=[
                ql.Synth.Param(k, _to_db_type(v))
                for k, v in cls.synth.on_arguments.items()
            ],
        )
    return get_ql_synth_class_db(cls.name)


def get_import(file: pathlib.Path, root_dir: pathlib.Path):
    stem = file.relative_to(root_dir / "ql/lib").with_suffix("")
    return str(stem).replace("/", ".")


def get_types_used_by(cls: ql.Class, is_impl: bool) -> typing.Iterable[str]:
    for b in cls.bases:
        yield b.base + "Impl" if is_impl else b.base
    for p in cls.properties:
        yield p.type
    if cls.root:
        yield cls.name  # used in `getResolveStep` and `resolve`


def get_classes_used_by(cls: ql.Class, is_impl: bool) -> typing.List[str]:
    return sorted(
        set(
            t
            for t in get_types_used_by(cls, is_impl)
            if t[0].isupper() and (is_impl or t != cls.name)
        )
    )


def format(codeql, files):
    ql_files = [str(f) for f in files if f.suffix in (".qll", ".ql")]
    if not ql_files:
        return
    format_cmd = [codeql, "query", "format", "--in-place", "--"] + ql_files
    if "/" in codeql or "\\" in codeql:
        if not pathlib.Path(codeql).exists():
            raise FormatError(f"Provided CodeQL binary `{codeql}` does not exist")
    else:
        codeql_path = shutil.which(codeql)
        if not codeql_path:
            raise FormatError(
                f"`{codeql}` not found in PATH. Either install it, or pass `-- --codeql-binary` with a full path"
            )
        codeql = codeql_path
    res = subprocess.run(format_cmd, stderr=subprocess.PIPE, text=True)
    if res.returncode:
        for line in res.stderr.splitlines():
            log.error(line.strip())
        raise FormatError("QL format failed")
    for line in res.stderr.splitlines():
        log.debug(line.strip())


def _get_path(cls: schema.Class) -> pathlib.Path:
    return pathlib.Path(cls.group or "", cls.name).with_suffix(".qll")


def _get_path_impl(cls: schema.Class) -> pathlib.Path:
    return pathlib.Path(cls.group or "", "internal", cls.name + "Impl").with_suffix(
        ".qll"
    )


def _get_path_public(cls: schema.Class) -> pathlib.Path:
    return pathlib.Path(
        cls.group or "", "internal" if "ql_internal" in cls.pragmas else "", cls.name
    ).with_suffix(".qll")


<<<<<<< HEAD
def _partition_iter(x, pred):
    x1, x2 = itertools.tee(x)
    return filter(pred, x1), itertools.filterfalse(pred, x2)


def _partition(l, pred):
    """partitions a list according to boolean predicate"""
    return map(list, _partition_iter(l, pred))


=======
>>>>>>> de72e68d
def _get_stub(
    cls: schema.Class, base_import: str, generated_import_prefix: str
) -> ql.Stub:
    if isinstance(cls.synth, schema.SynthInfo):
        if cls.synth.from_class is not None:
            accessors = [
                ql.SynthUnderlyingAccessor(
                    argument="Entity",
                    type=_to_db_type(cls.synth.from_class),
                    constructorparams=["result"],
                )
            ]
        elif cls.synth.on_arguments is not None:
            accessors = [
                ql.SynthUnderlyingAccessor(
                    argument=inflection.camelize(arg),
                    type=_to_db_type(type),
                    constructorparams=[
                        "result" if a == arg else "_" for a in cls.synth.on_arguments
                    ],
                )
                for arg, type in cls.synth.on_arguments.items()
            ]
    else:
        accessors = []
    return ql.Stub(
        name=cls.name,
        base_import=base_import,
        import_prefix=generated_import_prefix,
        doc=cls.doc,
        synth_accessors=accessors,
    )


def _get_class_public(cls: schema.Class) -> ql.ClassPublic:
    return ql.ClassPublic(
        name=cls.name, doc=cls.doc, internal="ql_internal" in cls.pragmas
    )


_stub_qldoc_header = "// the following QLdoc is generated: if you need to edit it, do it in the schema file\n  "

_class_qldoc_re = re.compile(
    rf"(?P<qldoc>(?:{re.escape(_stub_qldoc_header)})?/\*\*.*?\*/\s*|^\s*)(?:class\s+(?P<class>\w+))?",
    re.MULTILINE | re.DOTALL,
)


def _patch_class_qldoc(cls: str, qldoc: str, stub_file: pathlib.Path):
    """Replace or insert `qldoc` as the QLdoc of class `cls` in `stub_file`"""
    if not qldoc or not stub_file.exists():
        return
    qldoc = "\n  ".join(l.rstrip() for l in qldoc.splitlines())
    with open(stub_file) as input:
        contents = input.read()
    for match in _class_qldoc_re.finditer(contents):
        if match["class"] == cls:
            qldoc_start, qldoc_end = match.span("qldoc")
            contents = f"{contents[:qldoc_start]}{_stub_qldoc_header}{qldoc}\n  {contents[qldoc_end:]}"
            tmp = stub_file.with_suffix(f"{stub_file.suffix}.bkp")
            with open(tmp, "w") as out:
                out.write(contents)
            tmp.rename(stub_file)
            return


def generate(opts, renderer):
    input = opts.schema
    out = opts.ql_output
    stub_out = opts.ql_stub_output
    cfg_out = opts.ql_cfg_output
    test_out = opts.ql_test_output
    missing_test_source_filename = "MISSING_SOURCE.txt"
    include_file = stub_out.with_suffix(".qll")

    generated = {q for q in out.rglob("*.qll")}
    generated.add(include_file)
    if test_out:
        generated.update(q for q in test_out.rglob("*.ql"))
        generated.update(q for q in test_out.rglob(missing_test_source_filename))

    stubs = {q for q in stub_out.rglob("*.qll")}

    data = schemaloader.load_file(input)

    resolver = Resolver(data.classes)

    classes = {
        name: resolver.get_ql_class(cls)
        for name, cls in data.classes.items()
        if not cls.imported
    }
    if not classes:
        raise NoClasses
    root = next(iter(classes.values()))
    if root.has_children:
        raise RootElementHasChildren(root)

    pre_imports = {n: cls.module for n, cls in data.classes.items() if cls.imported}
    imports = dict(pre_imports)
    imports_impl = {}
    classes_used_by = {}
    cfg_classes = []
    generated_import_prefix = get_import(out, opts.root_dir)
    registry = opts.generated_registry or pathlib.Path(
        os.path.commonpath((out, stub_out, test_out)), ".generated.list"
    )

    with renderer.manage(
        generated=generated, stubs=stubs, registry=registry, force=opts.force
    ) as renderer:

        db_classes = [
            cls for name, cls in classes.items() if not data.classes[name].synth
        ]
        renderer.render(
            ql.DbClasses(classes=db_classes, imports=sorted(set(pre_imports.values()))),
            out / "Raw.qll",
        )

        classes_by_dir_and_name = sorted(
            classes.values(), key=lambda cls: (cls.dir, cls.name)
        )
        for c in classes_by_dir_and_name:
            path = get_import(
                (
                    stub_out / c.dir / "internal" / c.name
                    if c.internal
                    else stub_out / c.path
                ),
                opts.root_dir,
            )
            imports[c.name] = path
            path_impl = get_import(
                stub_out / c.dir / "internal" / c.name, opts.root_dir
            )
            imports_impl[c.name + "Impl"] = path_impl + "Impl"
            if c.cfg:
                cfg_classes.append(resolver.get_ql_cfg_class(c))

        for c in classes.values():
            qll = out / c.path.with_suffix(".qll")
            c.imports = [
                imports[t] if t in imports else imports_impl[t] + "::Impl as " + t
                for t in get_classes_used_by(c, is_impl=True)
            ]
            classes_used_by[c.name] = get_classes_used_by(c, is_impl=False)
            c.import_prefix = generated_import_prefix
            renderer.render(c, qll)

        if cfg_out:
            cfg_classes_val = ql.CfgClasses(
                include_file_import=get_import(include_file, opts.root_dir),
                classes=cfg_classes,
            )
            cfg_qll = cfg_out / "CfgNodes.qll"
            renderer.render(cfg_classes_val, cfg_qll)

        for c in data.classes.values():
            if c.imported:
                continue
            path = _get_path(c)
            path_impl = _get_path_impl(c)
            stub_file = stub_out / path_impl
            base_import = get_import(out / path, opts.root_dir)
            stub = _get_stub(c, base_import, generated_import_prefix)

            if not renderer.is_customized_stub(stub_file):
                renderer.render(stub, stub_file)
            else:
                qldoc = renderer.render_str(stub, template="ql_stub_class_qldoc")
                _patch_class_qldoc(c.name, qldoc, stub_file)
            class_public = _get_class_public(c)
            path_public = _get_path_public(c)
            class_public_file = stub_out / path_public
            class_public.imports = [imports[t] for t in classes_used_by[c.name]]
            renderer.render(class_public, class_public_file)

        # for example path/to/elements -> path/to/elements.qll
        renderer.render(
            ql.ImportList(
                [
                    i
                    for name, i in imports.items()
                    if name not in classes or not classes[name].internal
                ]
            ),
            include_file,
        )

        elements_module = get_import(include_file, opts.root_dir)

        renderer.render(
            ql.GetParentImplementation(
                classes=list(classes.values()),
                imports=[elements_module]
                + [
                    i
                    for name, i in imports.items()
                    if name in classes and classes[name].internal
                ],
            ),
            out / "ParentChild.qll",
        )

        if test_out:
            for c in data.classes.values():
                if c.imported:
                    continue
                if resolver.should_skip_qltest(c):
                    continue
                test_with_name = c.pragmas.get("qltest_test_with")
                test_with = data.classes[test_with_name] if test_with_name else c
                test_dir = test_out / test_with.group / test_with.name
                test_dir.mkdir(parents=True, exist_ok=True)
                if all(
                    f.suffix in (".txt", ".ql", ".actual", ".expected")
                    for f in test_dir.glob("*.*")
                ):
                    log.warning(f"no test source in {test_dir.relative_to(test_out)}")
                    renderer.render(
                        ql.MissingTestInstructions(),
                        test_dir / missing_test_source_filename,
                    )
                    continue
<<<<<<< HEAD
                total_props, partial_props = _partition(
                    resolver.get_all_properties_to_be_tested(c),
                    lambda p: p.is_total,
                )
=======
>>>>>>> de72e68d
                renderer.render(
                    ql.ClassTester(
                        class_name=c.name,
                        properties=list(resolver.get_all_properties_to_be_tested(c)),
                        elements_module=elements_module,
                        # in case of collapsed hierarchies we want to see the actual QL class in results
                        show_ql_class="qltest_collapse_hierarchy" in c.pragmas,
                    ),
                    test_dir / f"{c.name}.ql",
                )

        final_synth_types = []
        non_final_synth_types = []
        constructor_imports = []
        synth_constructor_imports = []
        stubs = {}
        for cls in sorted(
            (cls for cls in data.classes.values() if not cls.imported),
            key=lambda cls: (cls.group, cls.name),
        ):
            synth_type = get_ql_synth_class(cls)
            if synth_type.is_final:
                final_synth_types.append(synth_type)
                if synth_type.has_params:
                    stub_file = (
                        stub_out / cls.group / "internal" / f"{cls.name}Constructor.qll"
                    )
                    if not renderer.is_customized_stub(stub_file):
                        # stub rendering must be postponed as we might not have yet all subtracted synth types in `synth_type`
                        stubs[stub_file] = ql.Synth.ConstructorStub(
                            synth_type, import_prefix=generated_import_prefix
                        )
                    constructor_import = get_import(stub_file, opts.root_dir)
                    constructor_imports.append(constructor_import)
                    if synth_type.is_synth:
                        synth_constructor_imports.append(constructor_import)
            else:
                non_final_synth_types.append(synth_type)

        for stub_file, data in stubs.items():
            renderer.render(data, stub_file)
        renderer.render(
            ql.Synth.Types(
                root.name,
                generated_import_prefix,
                final_synth_types,
                non_final_synth_types,
            ),
            out / "Synth.qll",
        )
        renderer.render(
            ql.ImportList(constructor_imports), out / "SynthConstructors.qll"
        )
        renderer.render(
            ql.ImportList(synth_constructor_imports), out / "PureSynthConstructors.qll"
        )
        if opts.ql_format:
            format(opts.codeql_binary, renderer.written)<|MERGE_RESOLUTION|>--- conflicted
+++ resolved
@@ -239,7 +239,6 @@
                 cfg=cls.cfg,
             )
         return self._class_cache[cache_key]
-<<<<<<< HEAD
 
     def get_ql_cfg_class(
         self,
@@ -282,56 +281,7 @@
                     type=p.type if not p.is_predicate else None,
                     is_indexed=p.is_indexed,
                 )
-                if p.is_repeated and not p.is_optional:
-                    yield ql.PropertyForTest(f"getNumberOf{p.plural}", type="int")
-                elif p.is_optional and not p.is_repeated:
-                    yield ql.PropertyForTest(f"has{p.singular}")
-
-=======
-
-    def get_ql_cfg_class(
-        self,
-        cls: schema.Class,
-    ) -> ql.CfgClass:
-        return ql.CfgClass(
-            name=cls.name,
-            bases=[base for base in cls.bases if self.lookup[base.base].cfg],
-            properties=cls.properties,
-            doc=cls.doc,
-        )
-
-    def _get_all_properties(
-        self,
-        cls: schema.Class,
-        already_seen: typing.Optional[typing.Set[int]] = None,
-    ) -> typing.Iterable[typing.Tuple[schema.Class, schema.Property]]:
-        # deduplicate using ids
-        if already_seen is None:
-            already_seen = set()
-        for b in cls.bases:
-            base = self.lookup[b]
-            for item in self._get_all_properties(base, already_seen):
-                yield item
-        for p in cls.properties:
-            if id(p) not in already_seen:
-                already_seen.add(id(p))
-                yield cls, p
-
-    def get_all_properties_to_be_tested(
-        self,
-        cls: schema.Class,
-    ) -> typing.Iterable[ql.PropertyForTest]:
-        for c, p in self._get_all_properties(cls):
-            if not ("qltest_skip" in c.pragmas or "qltest_skip" in p.pragmas):
-                p = self.get_ql_property(c, p)
-                yield ql.PropertyForTest(
-                    p.getter,
-                    is_total=p.is_single or p.is_predicate,
-                    type=p.type if not p.is_predicate else None,
-                    is_indexed=p.is_indexed,
-                )
-
->>>>>>> de72e68d
+
     def _is_in_qltest_collapsed_hierarchy(
         self,
         cls: schema.Class,
@@ -461,19 +411,6 @@
     ).with_suffix(".qll")
 
 
-<<<<<<< HEAD
-def _partition_iter(x, pred):
-    x1, x2 = itertools.tee(x)
-    return filter(pred, x1), itertools.filterfalse(pred, x2)
-
-
-def _partition(l, pred):
-    """partitions a list according to boolean predicate"""
-    return map(list, _partition_iter(l, pred))
-
-
-=======
->>>>>>> de72e68d
 def _get_stub(
     cls: schema.Class, base_import: str, generated_import_prefix: str
 ) -> ql.Stub:
@@ -699,13 +636,6 @@
                         test_dir / missing_test_source_filename,
                     )
                     continue
-<<<<<<< HEAD
-                total_props, partial_props = _partition(
-                    resolver.get_all_properties_to_be_tested(c),
-                    lambda p: p.is_total,
-                )
-=======
->>>>>>> de72e68d
                 renderer.render(
                     ql.ClassTester(
                         class_name=c.name,
