"""
QL code generation

`generate(opts, renderer)` will generate in the library directory:
 * `generated/Raw.qll` with thin class wrappers around DB types
 * `generated/Synth.qll` with the base algebraic datatypes for AST entities
 * `generated/<group>/<Class>.qll` with generated properties for each class
 * if not already modified, an `elements/<group>/<Class>Impl.qll` stub to customize the above classes
 * `elements/<group>/<Class>.qll` that wraps the internal `<Class>Impl.qll` file in a public `final` class.
 * `elements.qll` importing all the above public classes
 * if not already modified, an `elements/<group>/<Class>Constructor.qll` stub to customize the algebraic datatype
   characteristic predicate
 * `generated/SynthConstructors.qll` importing all the above constructor stubs
 * `generated/PureSynthConstructors.qll` importing constructor stubs for pure synthesized types (that is, not
   corresponding to raw types)
Moreover in the test directory for each <Class> in <group> it will generate beneath the
`extractor-tests/generated/<group>/<Class>` directory either
 * a `MISSING_SOURCE.txt` explanation file if no source is present, or
 * one `<Class>.ql` test query for all single properties and on `<Class>_<property>.ql` test query for each optional or
   repeated property
"""

# TODO this should probably be split in different generators now: ql, qltest, maybe qlsynth

import logging
import pathlib
import re
import shutil
import subprocess
import typing
import itertools
import os
import dataclasses

import inflection

from misc.codegen.lib import schema, ql
from misc.codegen.loaders import schemaloader

log = logging.getLogger(__name__)


class Error(Exception):
    def __str__(self):
        return self.args[0]


class FormatError(Error):
    pass


class RootElementHasChildren(Error):
    pass


class NoClasses(Error):
    pass


abbreviations = {
    "expr": "expression",
    "arg": "argument",
    "stmt": "statement",
    "decl": "declaration",
    "repr": "representation",
    "param": "parameter",
    "int": "integer",
    "var": "variable",
    "ref": "reference",
    "pat": "pattern",
}

abbreviations.update({f"{k}s": f"{v}s" for k, v in abbreviations.items()})

_abbreviations_re = re.compile("|".join(rf"\b{abbr}\b" for abbr in abbreviations))


def _humanize(s: str) -> str:
    ret = inflection.humanize(s)
    ret = ret[0].lower() + ret[1:]
    ret = _abbreviations_re.sub(lambda m: abbreviations[m[0]], ret)
    return ret


_format_re = re.compile(r"\{(\w+)\}")


def _get_doc(cls: schema.Class, prop: schema.Property, plural=None):
    if prop.doc:
        if plural is None:
            # for consistency, ignore format in non repeated properties
            return _format_re.sub(lambda m: m[1], prop.doc)
        format = prop.doc
        nouns = [m[1] for m in _format_re.finditer(prop.doc)]
        if not nouns:
            noun, _, rest = prop.doc.partition(" ")
            format = f"{{{noun}}} {rest}"
            nouns = [noun]
        transform = inflection.pluralize if plural else inflection.singularize
        return format.format(**{noun: transform(noun) for noun in nouns})

    prop_name = _humanize(prop.name)
    class_name = cls.pragmas.get(
        "ql_default_doc_name", _humanize(inflection.underscore(cls.name))
    )
    if prop.is_predicate:
        return f"this {class_name} {prop_name}"
    if plural is not None:
        prop_name = (
            inflection.pluralize(prop_name)
            if plural
            else inflection.singularize(prop_name)
        )
    return f"{prop_name} of this {class_name}"


@dataclasses.dataclass
class Resolver:
    lookup: typing.Dict[str, schema.ClassBase]
    _property_cache: typing.Dict[tuple[int, int], ql.Property] = dataclasses.field(
        default_factory=dict, init=False
    )
    _class_cache: typing.Dict[int, ql.Class] = dataclasses.field(
        default_factory=dict, init=False
    )

    def _type_is_hideable(self, t: str) -> bool:
        match self.lookup.get(t):
            case schema.Class() as cls:
                return "ql_hideable" in cls.pragmas
            case _:
                return False

    def get_ql_property(
        self,
        cls: schema.Class,
        prop: schema.Property,
    ) -> ql.Property:
        cache_key = (id(cls), id(prop))
        if cache_key not in self._property_cache:
            args = dict(
                type=prop.type if not prop.is_predicate else "predicate",
                qltest_skip="qltest_skip" in prop.pragmas,
                is_optional=prop.is_optional,
                is_predicate=prop.is_predicate,
                is_unordered=prop.is_unordered,
                description=prop.description,
                synth=bool(cls.synth) or prop.synth,
                type_is_hideable=self._type_is_hideable(prop.type),
                type_is_codegen_class=prop.type in self.lookup
                and not self.lookup[prop.type].imported,
                internal="ql_internal" in prop.pragmas,
                cfg=prop.is_child
                and prop.type in self.lookup
                and self.lookup[prop.type].cfg,
                is_child=prop.is_child,
            )
            ql_name = prop.pragmas.get("ql_name", prop.name)
            db_table_name = prop.pragmas.get("ql_db_table_name")
            if db_table_name and prop.is_single:
                raise Error(
                    f"`db_table_name` pragma is not supported for single properties, but {cls.name}.{prop.name} has it"
                )
            if prop.is_single:
                args.update(
                    singular=inflection.camelize(ql_name),
                    tablename=inflection.tableize(cls.name),
                    tableparams=["this"]
                    + [
                        "result" if p is prop else "_"
                        for p in cls.properties
                        if p.is_single
                    ],
                    doc=_get_doc(cls, prop),
                )
            elif prop.is_repeated:
                args.update(
                    singular=inflection.singularize(inflection.camelize(ql_name)),
                    plural=inflection.pluralize(inflection.camelize(ql_name)),
                    tablename=db_table_name
                    or inflection.tableize(f"{cls.name}_{prop.name}"),
                    tableparams=(
                        ["this", "index", "result"]
                        if not prop.is_unordered
                        else ["this", "result"]
                    ),
                    doc=_get_doc(cls, prop, plural=False),
                    doc_plural=_get_doc(cls, prop, plural=True),
                )
            elif prop.is_optional:
                args.update(
                    singular=inflection.camelize(ql_name),
                    tablename=db_table_name
                    or inflection.tableize(f"{cls.name}_{prop.name}"),
                    tableparams=["this", "result"],
                    doc=_get_doc(cls, prop),
                )
            elif prop.is_predicate:
                args.update(
                    singular=inflection.camelize(ql_name, uppercase_first_letter=False),
                    tablename=db_table_name
                    or inflection.underscore(f"{cls.name}_{prop.name}"),
                    tableparams=["this"],
                    doc=_get_doc(cls, prop),
                )
            else:
                raise ValueError(
                    f"unknown property kind for {prop.name} from {cls.name}"
                )
            self._property_cache[cache_key] = ql.Property(**args)
        return self._property_cache[cache_key]

    def get_ql_class(self, cls: schema.Class) -> ql.Class:
        cache_key = id(cls)
        if cache_key not in self._class_cache:
            if "ql_name" in cls.pragmas:
                raise Error(
                    "ql_name is not supported yet for classes, only for properties"
                )
            properties = [self.get_ql_property(cls, p) for p in cls.properties]
            all_children = [
                ql.Child(self.get_ql_property(c, p))
                for c, p in self._get_all_properties(cls)
                if p.is_child
            ]
            for prev, child in zip([""] + all_children, all_children):
                child.prev = prev and prev.property.singular
            self._class_cache[cache_key] = ql.Class(
                name=cls.name,
                bases=cls.bases,
                bases_impl=[base + "Impl::" + base for base in cls.bases],
                final=not cls.derived,
                properties=properties,
                all_children=all_children,
                dir=pathlib.Path(cls.group or ""),
                doc=cls.doc,
                hideable="ql_hideable" in cls.pragmas,
                internal="ql_internal" in cls.pragmas,
                cfg=cls.cfg,
            )
        return self._class_cache[cache_key]

    def get_ql_cfg_class(
        self,
        cls: schema.Class,
    ) -> ql.CfgClass:
        return ql.CfgClass(
            name=cls.name,
            bases=[base for base in cls.bases if self.lookup[base.base].cfg],
            properties=cls.properties,
            doc=cls.doc,
        )

    def _get_all_properties(
        self,
        cls: schema.Class,
        already_seen: typing.Optional[typing.Set[int]] = None,
    ) -> typing.Iterable[typing.Tuple[schema.Class, schema.Property]]:
        # deduplicate using ids
        if already_seen is None:
            already_seen = set()
        for b in cls.bases:
            base = self.lookup[b]
            for item in self._get_all_properties(base, already_seen):
                yield item
        for p in cls.properties:
            if id(p) not in already_seen:
                already_seen.add(id(p))
                yield cls, p

    def get_all_properties_to_be_tested(
        self,
        cls: schema.Class,
    ) -> typing.Iterable[ql.PropertyForTest]:
        for c, p in self._get_all_properties(cls):
            if not ("qltest_skip" in c.pragmas or "qltest_skip" in p.pragmas):
                p = self.get_ql_property(c, p)
                yield ql.PropertyForTest(
                    p.getter,
                    is_total=p.is_single or p.is_predicate,
                    type=p.type if not p.is_predicate else None,
                    is_indexed=p.is_indexed,
                )
                if p.is_repeated and not p.is_optional:
                    yield ql.PropertyForTest(f"getNumberOf{p.plural}", type="int")
                elif p.is_optional and not p.is_repeated:
                    yield ql.PropertyForTest(f"has{p.singular}")

    def _is_in_qltest_collapsed_hierarchy(
        self,
        cls: schema.Class,
    ) -> bool:
        return (
            "qltest_collapse_hierarchy" in cls.pragmas
            or self._is_under_qltest_collapsed_hierarchy(cls)
        )

    def _is_under_qltest_collapsed_hierarchy(
        self,
        cls: schema.Class,
    ) -> bool:
        return "qltest_uncollapse_hierarchy" not in cls.pragmas and any(
            self._is_in_qltest_collapsed_hierarchy(self.lookup[b]) for b in cls.bases
        )

    def should_skip_qltest(self, cls: schema.Class) -> bool:
        return (
            "qltest_skip" in cls.pragmas
            or not (cls.final or "qltest_collapse_hierarchy" in cls.pragmas)
            or self._is_under_qltest_collapsed_hierarchy(cls)
        )


def _to_db_type(x: str) -> str:
    if x[0].isupper():
        return "Raw::" + x
    return x


_final_db_class_lookup = {}


def get_ql_synth_class_db(name: str) -> ql.Synth.FinalClassDb:
    return _final_db_class_lookup.setdefault(
        name,
        ql.Synth.FinalClassDb(
            name=name, params=[ql.Synth.Param("id", _to_db_type(name))]
        ),
    )


def get_ql_synth_class(cls: schema.Class):
    if cls.derived:
        return ql.Synth.NonFinalClass(
            name=cls.name, derived=sorted(cls.derived), root=not cls.bases
        )
    if cls.synth and cls.synth.from_class is not None:
        source = cls.synth.from_class
        get_ql_synth_class_db(source).subtract_type(cls.name)
        return ql.Synth.FinalClassDerivedSynth(
            name=cls.name, params=[ql.Synth.Param("id", _to_db_type(source))]
        )
    if cls.synth and cls.synth.on_arguments is not None:
        return ql.Synth.FinalClassFreshSynth(
            name=cls.name,
            params=[
                ql.Synth.Param(k, _to_db_type(v))
                for k, v in cls.synth.on_arguments.items()
            ],
        )
    return get_ql_synth_class_db(cls.name)


def get_import(file: pathlib.Path, root_dir: pathlib.Path):
    stem = file.relative_to(root_dir / "ql/lib").with_suffix("")
    return str(stem).replace("/", ".")


def get_types_used_by(cls: ql.Class, is_impl: bool) -> typing.Iterable[str]:
    for b in cls.bases:
        yield b.base + "Impl" if is_impl else b.base
    for p in cls.properties:
        yield p.type
    if cls.root:
        yield cls.name  # used in `getResolveStep` and `resolve`


def get_classes_used_by(cls: ql.Class, is_impl: bool) -> typing.List[str]:
    return sorted(
        set(
            t
            for t in get_types_used_by(cls, is_impl)
            if t[0].isupper() and (is_impl or t != cls.name)
        )
    )


def format(codeql, files):
    ql_files = [str(f) for f in files if f.suffix in (".qll", ".ql")]
    if not ql_files:
        return
    format_cmd = [codeql, "query", "format", "--in-place", "--"] + ql_files
    if "/" in codeql or "\\" in codeql:
        if not pathlib.Path(codeql).exists():
            raise FormatError(f"Provided CodeQL binary `{codeql}` does not exist")
    else:
        codeql_path = shutil.which(codeql)
        if not codeql_path:
            raise FormatError(
                f"`{codeql}` not found in PATH. Either install it, or pass `-- --codeql-binary` with a full path"
            )
        codeql = codeql_path
    res = subprocess.run(format_cmd, stderr=subprocess.PIPE, text=True)
    if res.returncode:
        for line in res.stderr.splitlines():
            log.error(line.strip())
        raise FormatError("QL format failed")
    for line in res.stderr.splitlines():
        log.debug(line.strip())


def _get_path(cls: schema.Class) -> pathlib.Path:
    return pathlib.Path(cls.group or "", cls.name).with_suffix(".qll")


def _get_path_impl(cls: schema.Class) -> pathlib.Path:
    return pathlib.Path(cls.group or "", "internal", cls.name + "Impl").with_suffix(
        ".qll"
    )


def _get_path_public(cls: schema.Class) -> pathlib.Path:
    return pathlib.Path(
        cls.group or "", "internal" if "ql_internal" in cls.pragmas else "", cls.name
    ).with_suffix(".qll")


<<<<<<< HEAD
=======
def _get_all_properties(
    cls: schema.Class,
    lookup: typing.Dict[str, schema.Class],
    already_seen: typing.Optional[typing.Set[int]] = None,
) -> typing.Iterable[typing.Tuple[schema.Class, schema.Property]]:
    # deduplicate using ids
    if already_seen is None:
        already_seen = set()
    for b in sorted(cls.bases):
        base = lookup[b]
        for item in _get_all_properties(base, lookup, already_seen):
            yield item
    for p in cls.properties:
        if id(p) not in already_seen:
            already_seen.add(id(p))
            yield cls, p


def _get_all_properties_to_be_tested(
    cls: schema.Class, lookup: typing.Dict[str, schema.Class]
) -> typing.Iterable[ql.PropertyForTest]:
    for c, p in _get_all_properties(cls, lookup):
        if not ("qltest_skip" in c.pragmas or "qltest_skip" in p.pragmas):
            # TODO here operations are duplicated, but should be better if we split ql and qltest generation
            p = get_ql_property(c, p, lookup)
            yield ql.PropertyForTest(
                p.getter,
                is_total=p.is_single or p.is_predicate,
                type=p.type if not p.is_predicate else None,
                is_indexed=p.is_indexed,
            )


>>>>>>> afc78ced
def _partition_iter(x, pred):
    x1, x2 = itertools.tee(x)
    return filter(pred, x1), itertools.filterfalse(pred, x2)


<<<<<<< HEAD
def _partition(l, pred):
    """partitions a list according to boolean predicate"""
    return map(list, _partition_iter(l, pred))
=======
def _is_in_qltest_collapsed_hierarchy(
    cls: schema.Class, lookup: typing.Dict[str, schema.Class]
):
    return (
        "qltest_collapse_hierarchy" in cls.pragmas
        or _is_under_qltest_collapsed_hierarchy(cls, lookup)
    )


def _is_under_qltest_collapsed_hierarchy(
    cls: schema.Class, lookup: typing.Dict[str, schema.Class]
):
    return "qltest_uncollapse_hierarchy" not in cls.pragmas and any(
        _is_in_qltest_collapsed_hierarchy(lookup[b], lookup) for b in cls.bases
    )


def should_skip_qltest(cls: schema.Class, lookup: typing.Dict[str, schema.Class]):
    return (
        "qltest_skip" in cls.pragmas
        or not (cls.final or "qltest_collapse_hierarchy" in cls.pragmas)
        or _is_under_qltest_collapsed_hierarchy(cls, lookup)
    )
>>>>>>> afc78ced


def _get_stub(
    cls: schema.Class, base_import: str, generated_import_prefix: str
) -> ql.Stub:
    if isinstance(cls.synth, schema.SynthInfo):
        if cls.synth.from_class is not None:
            accessors = [
                ql.SynthUnderlyingAccessor(
                    argument="Entity",
                    type=_to_db_type(cls.synth.from_class),
                    constructorparams=["result"],
                )
            ]
        elif cls.synth.on_arguments is not None:
            accessors = [
                ql.SynthUnderlyingAccessor(
                    argument=inflection.camelize(arg),
                    type=_to_db_type(type),
                    constructorparams=[
                        "result" if a == arg else "_" for a in cls.synth.on_arguments
                    ],
                )
                for arg, type in cls.synth.on_arguments.items()
            ]
    else:
        accessors = []
    return ql.Stub(
        name=cls.name,
        base_import=base_import,
        import_prefix=generated_import_prefix,
        doc=cls.doc,
        synth_accessors=accessors,
    )


def _get_class_public(cls: schema.Class) -> ql.ClassPublic:
    return ql.ClassPublic(
        name=cls.name, doc=cls.doc, internal="ql_internal" in cls.pragmas
    )


_stub_qldoc_header = "// the following QLdoc is generated: if you need to edit it, do it in the schema file\n  "

_class_qldoc_re = re.compile(
    rf"(?P<qldoc>(?:{re.escape(_stub_qldoc_header)})?/\*\*.*?\*/\s*|^\s*)(?:class\s+(?P<class>\w+))?",
    re.MULTILINE | re.DOTALL,
)


def _patch_class_qldoc(cls: str, qldoc: str, stub_file: pathlib.Path):
    """Replace or insert `qldoc` as the QLdoc of class `cls` in `stub_file`"""
    if not qldoc or not stub_file.exists():
        return
    qldoc = "\n  ".join(l.rstrip() for l in qldoc.splitlines())
    with open(stub_file) as input:
        contents = input.read()
    for match in _class_qldoc_re.finditer(contents):
        if match["class"] == cls:
            qldoc_start, qldoc_end = match.span("qldoc")
            contents = f"{contents[:qldoc_start]}{_stub_qldoc_header}{qldoc}\n  {contents[qldoc_end:]}"
            tmp = stub_file.with_suffix(f"{stub_file.suffix}.bkp")
            with open(tmp, "w") as out:
                out.write(contents)
            tmp.rename(stub_file)
            return


def generate(opts, renderer):
    input = opts.schema
    out = opts.ql_output
    stub_out = opts.ql_stub_output
    cfg_out = opts.ql_cfg_output
    test_out = opts.ql_test_output
    missing_test_source_filename = "MISSING_SOURCE.txt"
    include_file = stub_out.with_suffix(".qll")

    generated = {q for q in out.rglob("*.qll")}
    generated.add(include_file)
    if test_out:
        generated.update(q for q in test_out.rglob("*.ql"))
        generated.update(q for q in test_out.rglob(missing_test_source_filename))

    stubs = {q for q in stub_out.rglob("*.qll")}

    data = schemaloader.load_file(input)

    resolver = Resolver(data.classes)

    classes = {
        name: resolver.get_ql_class(cls)
        for name, cls in data.classes.items()
        if not cls.imported
    }
    if not classes:
        raise NoClasses
    root = next(iter(classes.values()))
    if root.has_children:
        raise RootElementHasChildren(root)

    pre_imports = {n: cls.module for n, cls in data.classes.items() if cls.imported}
    imports = dict(pre_imports)
    imports_impl = {}
    classes_used_by = {}
    cfg_classes = []
    generated_import_prefix = get_import(out, opts.root_dir)
    registry = opts.generated_registry or pathlib.Path(
        os.path.commonpath((out, stub_out, test_out)), ".generated.list"
    )

    with renderer.manage(
        generated=generated, stubs=stubs, registry=registry, force=opts.force
    ) as renderer:

        db_classes = [
            cls for name, cls in classes.items() if not data.classes[name].synth
        ]
        renderer.render(
            ql.DbClasses(classes=db_classes, imports=sorted(set(pre_imports.values()))),
            out / "Raw.qll",
        )

        classes_by_dir_and_name = sorted(
            classes.values(), key=lambda cls: (cls.dir, cls.name)
        )
        for c in classes_by_dir_and_name:
            path = get_import(
                (
                    stub_out / c.dir / "internal" / c.name
                    if c.internal
                    else stub_out / c.path
                ),
                opts.root_dir,
            )
            imports[c.name] = path
            path_impl = get_import(
                stub_out / c.dir / "internal" / c.name, opts.root_dir
            )
            imports_impl[c.name + "Impl"] = path_impl + "Impl"
            if c.cfg:
                cfg_classes.append(resolver.get_ql_cfg_class(c))

        for c in classes.values():
            qll = out / c.path.with_suffix(".qll")
            c.imports = [
                imports[t] if t in imports else imports_impl[t] + "::Impl as " + t
                for t in get_classes_used_by(c, is_impl=True)
            ]
            classes_used_by[c.name] = get_classes_used_by(c, is_impl=False)
            c.import_prefix = generated_import_prefix
            renderer.render(c, qll)

        if cfg_out:
            cfg_classes_val = ql.CfgClasses(
                include_file_import=get_import(include_file, opts.root_dir),
                classes=cfg_classes,
            )
            cfg_qll = cfg_out / "CfgNodes.qll"
            renderer.render(cfg_classes_val, cfg_qll)

        for c in data.classes.values():
            if c.imported:
                continue
            path = _get_path(c)
            path_impl = _get_path_impl(c)
            stub_file = stub_out / path_impl
            base_import = get_import(out / path, opts.root_dir)
            stub = _get_stub(c, base_import, generated_import_prefix)

            if not renderer.is_customized_stub(stub_file):
                renderer.render(stub, stub_file)
            else:
                qldoc = renderer.render_str(stub, template="ql_stub_class_qldoc")
                _patch_class_qldoc(c.name, qldoc, stub_file)
            class_public = _get_class_public(c)
            path_public = _get_path_public(c)
            class_public_file = stub_out / path_public
            class_public.imports = [imports[t] for t in classes_used_by[c.name]]
            renderer.render(class_public, class_public_file)

        # for example path/to/elements -> path/to/elements.qll
        renderer.render(
            ql.ImportList(
                [
                    i
                    for name, i in imports.items()
                    if name not in classes or not classes[name].internal
                ]
            ),
            include_file,
        )

        elements_module = get_import(include_file, opts.root_dir)

        renderer.render(
            ql.GetParentImplementation(
                classes=list(classes.values()),
                imports=[elements_module]
                + [
                    i
                    for name, i in imports.items()
                    if name in classes and classes[name].internal
                ],
            ),
            out / "ParentChild.qll",
        )

        if test_out:
            for c in data.classes.values():
                if c.imported:
                    continue
                if resolver.should_skip_qltest(c):
                    continue
                test_with_name = c.pragmas.get("qltest_test_with")
                test_with = data.classes[test_with_name] if test_with_name else c
                test_dir = test_out / test_with.group / test_with.name
                test_dir.mkdir(parents=True, exist_ok=True)
                if all(
                    f.suffix in (".txt", ".ql", ".actual", ".expected")
                    for f in test_dir.glob("*.*")
                ):
                    log.warning(f"no test source in {test_dir.relative_to(test_out)}")
                    renderer.render(
                        ql.MissingTestInstructions(),
                        test_dir / missing_test_source_filename,
                    )
                    continue
<<<<<<< HEAD
                total_props, partial_props = _partition(
                    resolver.get_all_properties_to_be_tested(c),
                    lambda p: p.is_total,
                )
=======
>>>>>>> afc78ced
                renderer.render(
                    ql.ClassTester(
                        class_name=c.name,
                        properties=list(
                            _get_all_properties_to_be_tested(c, data.classes)
                        ),
                        elements_module=elements_module,
                        # in case of collapsed hierarchies we want to see the actual QL class in results
                        show_ql_class="qltest_collapse_hierarchy" in c.pragmas,
                    ),
                    test_dir / f"{c.name}.ql",
                )

        final_synth_types = []
        non_final_synth_types = []
        constructor_imports = []
        synth_constructor_imports = []
        stubs = {}
        for cls in sorted(
            (cls for cls in data.classes.values() if not cls.imported),
            key=lambda cls: (cls.group, cls.name),
        ):
            synth_type = get_ql_synth_class(cls)
            if synth_type.is_final:
                final_synth_types.append(synth_type)
                if synth_type.has_params:
                    stub_file = (
                        stub_out / cls.group / "internal" / f"{cls.name}Constructor.qll"
                    )
                    if not renderer.is_customized_stub(stub_file):
                        # stub rendering must be postponed as we might not have yet all subtracted synth types in `synth_type`
                        stubs[stub_file] = ql.Synth.ConstructorStub(
                            synth_type, import_prefix=generated_import_prefix
                        )
                    constructor_import = get_import(stub_file, opts.root_dir)
                    constructor_imports.append(constructor_import)
                    if synth_type.is_synth:
                        synth_constructor_imports.append(constructor_import)
            else:
                non_final_synth_types.append(synth_type)

        for stub_file, data in stubs.items():
            renderer.render(data, stub_file)
        renderer.render(
            ql.Synth.Types(
                root.name,
                generated_import_prefix,
                final_synth_types,
                non_final_synth_types,
            ),
            out / "Synth.qll",
        )
        renderer.render(
            ql.ImportList(constructor_imports), out / "SynthConstructors.qll"
        )
        renderer.render(
            ql.ImportList(synth_constructor_imports), out / "PureSynthConstructors.qll"
        )
        if opts.ql_format:
            format(opts.codeql_binary, renderer.written)<|MERGE_RESOLUTION|>--- conflicted
+++ resolved
@@ -281,10 +281,6 @@
                     type=p.type if not p.is_predicate else None,
                     is_indexed=p.is_indexed,
                 )
-                if p.is_repeated and not p.is_optional:
-                    yield ql.PropertyForTest(f"getNumberOf{p.plural}", type="int")
-                elif p.is_optional and not p.is_repeated:
-                    yield ql.PropertyForTest(f"has{p.singular}")
 
     def _is_in_qltest_collapsed_hierarchy(
         self,
@@ -415,78 +411,6 @@
     ).with_suffix(".qll")
 
 
-<<<<<<< HEAD
-=======
-def _get_all_properties(
-    cls: schema.Class,
-    lookup: typing.Dict[str, schema.Class],
-    already_seen: typing.Optional[typing.Set[int]] = None,
-) -> typing.Iterable[typing.Tuple[schema.Class, schema.Property]]:
-    # deduplicate using ids
-    if already_seen is None:
-        already_seen = set()
-    for b in sorted(cls.bases):
-        base = lookup[b]
-        for item in _get_all_properties(base, lookup, already_seen):
-            yield item
-    for p in cls.properties:
-        if id(p) not in already_seen:
-            already_seen.add(id(p))
-            yield cls, p
-
-
-def _get_all_properties_to_be_tested(
-    cls: schema.Class, lookup: typing.Dict[str, schema.Class]
-) -> typing.Iterable[ql.PropertyForTest]:
-    for c, p in _get_all_properties(cls, lookup):
-        if not ("qltest_skip" in c.pragmas or "qltest_skip" in p.pragmas):
-            # TODO here operations are duplicated, but should be better if we split ql and qltest generation
-            p = get_ql_property(c, p, lookup)
-            yield ql.PropertyForTest(
-                p.getter,
-                is_total=p.is_single or p.is_predicate,
-                type=p.type if not p.is_predicate else None,
-                is_indexed=p.is_indexed,
-            )
-
-
->>>>>>> afc78ced
-def _partition_iter(x, pred):
-    x1, x2 = itertools.tee(x)
-    return filter(pred, x1), itertools.filterfalse(pred, x2)
-
-
-<<<<<<< HEAD
-def _partition(l, pred):
-    """partitions a list according to boolean predicate"""
-    return map(list, _partition_iter(l, pred))
-=======
-def _is_in_qltest_collapsed_hierarchy(
-    cls: schema.Class, lookup: typing.Dict[str, schema.Class]
-):
-    return (
-        "qltest_collapse_hierarchy" in cls.pragmas
-        or _is_under_qltest_collapsed_hierarchy(cls, lookup)
-    )
-
-
-def _is_under_qltest_collapsed_hierarchy(
-    cls: schema.Class, lookup: typing.Dict[str, schema.Class]
-):
-    return "qltest_uncollapse_hierarchy" not in cls.pragmas and any(
-        _is_in_qltest_collapsed_hierarchy(lookup[b], lookup) for b in cls.bases
-    )
-
-
-def should_skip_qltest(cls: schema.Class, lookup: typing.Dict[str, schema.Class]):
-    return (
-        "qltest_skip" in cls.pragmas
-        or not (cls.final or "qltest_collapse_hierarchy" in cls.pragmas)
-        or _is_under_qltest_collapsed_hierarchy(cls, lookup)
-    )
->>>>>>> afc78ced
-
-
 def _get_stub(
     cls: schema.Class, base_import: str, generated_import_prefix: str
 ) -> ql.Stub:
@@ -712,19 +636,10 @@
                         test_dir / missing_test_source_filename,
                     )
                     continue
-<<<<<<< HEAD
-                total_props, partial_props = _partition(
-                    resolver.get_all_properties_to_be_tested(c),
-                    lambda p: p.is_total,
-                )
-=======
->>>>>>> afc78ced
                 renderer.render(
                     ql.ClassTester(
                         class_name=c.name,
-                        properties=list(
-                            _get_all_properties_to_be_tested(c, data.classes)
-                        ),
+                        properties=list(resolver.get_all_properties_to_be_tested(c)),
                         elements_module=elements_module,
                         # in case of collapsed hierarchies we want to see the actual QL class in results
                         show_ql_class="qltest_collapse_hierarchy" in c.pragmas,
