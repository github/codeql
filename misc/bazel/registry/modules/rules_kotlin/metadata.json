{
    "homepage": "https://github.com/bazelbuild/rules_kotlin",
    "maintainers": [
        {
            "email": "ben@ben.cm",
            "github": "Bencodes",
            "name": "Ben Lee"
        },
        {
            "email": "corbin@mcneely-smith.com",
            "github": "restingbull",
            "name": "Corbin McNeely-Smith"
        },
        {
            "email": "nk@snap.com",
            "github": "nkoroste",
            "name": "Nick Korostelev"
        }
    ],
    "repository": [
        "github:bazelbuild/rules_kotlin"
    ],
    "versions": [
<<<<<<< HEAD
        "1.9.4-codeql.1",
        "1.9.6-codeql.1"
=======
        "2.0.0-codeql.1"
>>>>>>> e3990b7d
    ],
    "yanked_versions": {}
}<|MERGE_RESOLUTION|>--- conflicted
+++ resolved
@@ -21,12 +21,7 @@
         "github:bazelbuild/rules_kotlin"
     ],
     "versions": [
-<<<<<<< HEAD
-        "1.9.4-codeql.1",
-        "1.9.6-codeql.1"
-=======
         "2.0.0-codeql.1"
->>>>>>> e3990b7d
     ],
     "yanked_versions": {}
 }