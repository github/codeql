--- conflicted
+++ resolved
@@ -82,12 +82,10 @@
 <%# BAD: Indirect to a database value without escaping %>
 <%= @other_user_raw_name.html_safe %>
 
-<<<<<<< HEAD
 <%# BAD: Kernel.sprintf is a taint-step %>
 <%=
   sprintf("%s", @user.handle).html_safe
 %>
-=======
+
 <%# GOOD: The `foo.bar.baz` is not recognized as a source %>
-<%= @other_user_raw_name.foo.bar.baz.html_safe %>
->>>>>>> fd5f678e
+<%= @other_user_raw_name.foo.bar.baz.html_safe %>