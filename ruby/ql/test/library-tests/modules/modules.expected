--- conflicted
+++ resolved
@@ -84,11 +84,7 @@
 | calls.rb:96:1:98:3 | String | calls.rb:96:1:98:3 | String |
 | calls.rb:100:1:103:3 | Kernel | calls.rb:100:1:103:3 | Kernel |
 | calls.rb:105:1:113:3 | Module | calls.rb:105:1:113:3 | Module |
-<<<<<<< HEAD
-| calls.rb:115:1:118:3 | Object | calls.rb:1:1:527:40 | calls.rb |
-=======
-| calls.rb:115:1:118:3 | Object | calls.rb:1:1:543:28 | calls.rb |
->>>>>>> ecfbd5ed
+| calls.rb:115:1:118:3 | Object | calls.rb:1:1:546:40 | calls.rb |
 | calls.rb:115:1:118:3 | Object | calls.rb:115:1:118:3 | Object |
 | calls.rb:115:1:118:3 | Object | hello.rb:1:1:22:3 | hello.rb |
 | calls.rb:115:1:118:3 | Object | modules.rb:1:1:129:4 | modules.rb |
@@ -277,22 +273,6 @@
 | calls.rb:461:5:461:9 | Class | Class |
 | calls.rb:467:5:467:11 | Array | Array |
 | calls.rb:488:1:488:21 | ExtendSingletonMethod | ExtendSingletonMethod |
-<<<<<<< HEAD
-| calls.rb:497:13:497:35 | ProtectedMethodInModule | ProtectedMethodInModule |
-| calls.rb:506:9:506:24 | ProtectedMethods | ProtectedMethods |
-| calls.rb:507:9:507:24 | ProtectedMethods | ProtectedMethods |
-| calls.rb:511:1:511:16 | ProtectedMethods | ProtectedMethods |
-| calls.rb:512:1:512:16 | ProtectedMethods | ProtectedMethods |
-| calls.rb:513:1:513:16 | ProtectedMethods | ProtectedMethods |
-| calls.rb:515:29:515:44 | ProtectedMethods | ProtectedMethods |
-| calls.rb:518:9:518:27 | ProtectedMethodsSub | ProtectedMethodsSub |
-| calls.rb:522:1:522:19 | ProtectedMethodsSub | ProtectedMethodsSub |
-| calls.rb:523:1:523:19 | ProtectedMethodsSub | ProtectedMethodsSub |
-| calls.rb:524:1:524:19 | ProtectedMethodsSub | ProtectedMethodsSub |
-| calls.rb:526:1:526:7 | Array | Array |
-| calls.rb:526:2:526:2 | C | C |
-| calls.rb:527:1:527:13 | Array | Array |
-=======
 | calls.rb:491:12:491:32 | ExtendSingletonMethod | ExtendSingletonMethod |
 | calls.rb:494:1:494:22 | ExtendSingletonMethod2 | ExtendSingletonMethod2 |
 | calls.rb:499:1:499:22 | ExtendSingletonMethod3 | ExtendSingletonMethod3 |
@@ -310,7 +290,9 @@
 | calls.rb:541:1:541:19 | ProtectedMethodsSub | ProtectedMethodsSub |
 | calls.rb:542:1:542:19 | ProtectedMethodsSub | ProtectedMethodsSub |
 | calls.rb:543:1:543:19 | ProtectedMethodsSub | ProtectedMethodsSub |
->>>>>>> ecfbd5ed
+| calls.rb:545:1:545:7 | Array | Array |
+| calls.rb:545:2:545:2 | C | C |
+| calls.rb:546:1:546:13 | Array | Array |
 | hello.rb:12:13:12:24 | EnglishWords | EnglishWords |
 | hello.rb:18:20:18:27 | Greeting | Greeting |
 | modules.rb:48:8:48:10 | Foo | Foo |
@@ -429,61 +411,32 @@
 | private.rb:82:1:94:3 | PrivateOverride1 | PrivateOverride1 |
 | private.rb:96:1:102:3 | PrivateOverride2 | PrivateOverride2 |
 enclosingModule
-<<<<<<< HEAD
-| calls.rb:1:1:3:3 | foo | calls.rb:1:1:527:40 | calls.rb |
-| calls.rb:2:5:2:14 | call to puts | calls.rb:1:1:527:40 | calls.rb |
-| calls.rb:2:5:2:14 | self | calls.rb:1:1:527:40 | calls.rb |
-| calls.rb:2:10:2:14 | "foo" | calls.rb:1:1:527:40 | calls.rb |
-| calls.rb:2:11:2:13 | foo | calls.rb:1:1:527:40 | calls.rb |
-| calls.rb:5:1:5:3 | call to foo | calls.rb:1:1:527:40 | calls.rb |
-| calls.rb:5:1:5:3 | self | calls.rb:1:1:527:40 | calls.rb |
-| calls.rb:7:1:9:3 | bar | calls.rb:1:1:527:40 | calls.rb |
-| calls.rb:7:5:7:8 | self | calls.rb:1:1:527:40 | calls.rb |
-| calls.rb:8:5:8:15 | call to puts | calls.rb:1:1:527:40 | calls.rb |
-| calls.rb:8:5:8:15 | self | calls.rb:1:1:527:40 | calls.rb |
-| calls.rb:8:10:8:15 | "bar1" | calls.rb:1:1:527:40 | calls.rb |
-| calls.rb:8:11:8:14 | bar1 | calls.rb:1:1:527:40 | calls.rb |
-| calls.rb:11:1:11:4 | self | calls.rb:1:1:527:40 | calls.rb |
-| calls.rb:11:1:11:8 | call to bar | calls.rb:1:1:527:40 | calls.rb |
-| calls.rb:13:1:15:3 | bar | calls.rb:1:1:527:40 | calls.rb |
-| calls.rb:13:5:13:8 | self | calls.rb:1:1:527:40 | calls.rb |
-| calls.rb:14:5:14:15 | call to puts | calls.rb:1:1:527:40 | calls.rb |
-| calls.rb:14:5:14:15 | self | calls.rb:1:1:527:40 | calls.rb |
-| calls.rb:14:10:14:15 | "bar2" | calls.rb:1:1:527:40 | calls.rb |
-| calls.rb:14:11:14:14 | bar2 | calls.rb:1:1:527:40 | calls.rb |
-| calls.rb:17:1:17:4 | self | calls.rb:1:1:527:40 | calls.rb |
-| calls.rb:17:1:17:8 | call to bar | calls.rb:1:1:527:40 | calls.rb |
-| calls.rb:19:1:19:4 | self | calls.rb:1:1:527:40 | calls.rb |
-| calls.rb:19:1:19:8 | call to foo | calls.rb:1:1:527:40 | calls.rb |
-| calls.rb:21:1:34:3 | M | calls.rb:1:1:527:40 | calls.rb |
-=======
-| calls.rb:1:1:3:3 | foo | calls.rb:1:1:543:28 | calls.rb |
-| calls.rb:2:5:2:14 | call to puts | calls.rb:1:1:543:28 | calls.rb |
-| calls.rb:2:5:2:14 | self | calls.rb:1:1:543:28 | calls.rb |
-| calls.rb:2:10:2:14 | "foo" | calls.rb:1:1:543:28 | calls.rb |
-| calls.rb:2:11:2:13 | foo | calls.rb:1:1:543:28 | calls.rb |
-| calls.rb:5:1:5:3 | call to foo | calls.rb:1:1:543:28 | calls.rb |
-| calls.rb:5:1:5:3 | self | calls.rb:1:1:543:28 | calls.rb |
-| calls.rb:7:1:9:3 | bar | calls.rb:1:1:543:28 | calls.rb |
-| calls.rb:7:5:7:8 | self | calls.rb:1:1:543:28 | calls.rb |
-| calls.rb:8:5:8:15 | call to puts | calls.rb:1:1:543:28 | calls.rb |
-| calls.rb:8:5:8:15 | self | calls.rb:1:1:543:28 | calls.rb |
-| calls.rb:8:10:8:15 | "bar1" | calls.rb:1:1:543:28 | calls.rb |
-| calls.rb:8:11:8:14 | bar1 | calls.rb:1:1:543:28 | calls.rb |
-| calls.rb:11:1:11:4 | self | calls.rb:1:1:543:28 | calls.rb |
-| calls.rb:11:1:11:8 | call to bar | calls.rb:1:1:543:28 | calls.rb |
-| calls.rb:13:1:15:3 | bar | calls.rb:1:1:543:28 | calls.rb |
-| calls.rb:13:5:13:8 | self | calls.rb:1:1:543:28 | calls.rb |
-| calls.rb:14:5:14:15 | call to puts | calls.rb:1:1:543:28 | calls.rb |
-| calls.rb:14:5:14:15 | self | calls.rb:1:1:543:28 | calls.rb |
-| calls.rb:14:10:14:15 | "bar2" | calls.rb:1:1:543:28 | calls.rb |
-| calls.rb:14:11:14:14 | bar2 | calls.rb:1:1:543:28 | calls.rb |
-| calls.rb:17:1:17:4 | self | calls.rb:1:1:543:28 | calls.rb |
-| calls.rb:17:1:17:8 | call to bar | calls.rb:1:1:543:28 | calls.rb |
-| calls.rb:19:1:19:4 | self | calls.rb:1:1:543:28 | calls.rb |
-| calls.rb:19:1:19:8 | call to foo | calls.rb:1:1:543:28 | calls.rb |
-| calls.rb:21:1:34:3 | M | calls.rb:1:1:543:28 | calls.rb |
->>>>>>> ecfbd5ed
+| calls.rb:1:1:3:3 | foo | calls.rb:1:1:546:40 | calls.rb |
+| calls.rb:2:5:2:14 | call to puts | calls.rb:1:1:546:40 | calls.rb |
+| calls.rb:2:5:2:14 | self | calls.rb:1:1:546:40 | calls.rb |
+| calls.rb:2:10:2:14 | "foo" | calls.rb:1:1:546:40 | calls.rb |
+| calls.rb:2:11:2:13 | foo | calls.rb:1:1:546:40 | calls.rb |
+| calls.rb:5:1:5:3 | call to foo | calls.rb:1:1:546:40 | calls.rb |
+| calls.rb:5:1:5:3 | self | calls.rb:1:1:546:40 | calls.rb |
+| calls.rb:7:1:9:3 | bar | calls.rb:1:1:546:40 | calls.rb |
+| calls.rb:7:5:7:8 | self | calls.rb:1:1:546:40 | calls.rb |
+| calls.rb:8:5:8:15 | call to puts | calls.rb:1:1:546:40 | calls.rb |
+| calls.rb:8:5:8:15 | self | calls.rb:1:1:546:40 | calls.rb |
+| calls.rb:8:10:8:15 | "bar1" | calls.rb:1:1:546:40 | calls.rb |
+| calls.rb:8:11:8:14 | bar1 | calls.rb:1:1:546:40 | calls.rb |
+| calls.rb:11:1:11:4 | self | calls.rb:1:1:546:40 | calls.rb |
+| calls.rb:11:1:11:8 | call to bar | calls.rb:1:1:546:40 | calls.rb |
+| calls.rb:13:1:15:3 | bar | calls.rb:1:1:546:40 | calls.rb |
+| calls.rb:13:5:13:8 | self | calls.rb:1:1:546:40 | calls.rb |
+| calls.rb:14:5:14:15 | call to puts | calls.rb:1:1:546:40 | calls.rb |
+| calls.rb:14:5:14:15 | self | calls.rb:1:1:546:40 | calls.rb |
+| calls.rb:14:10:14:15 | "bar2" | calls.rb:1:1:546:40 | calls.rb |
+| calls.rb:14:11:14:14 | bar2 | calls.rb:1:1:546:40 | calls.rb |
+| calls.rb:17:1:17:4 | self | calls.rb:1:1:546:40 | calls.rb |
+| calls.rb:17:1:17:8 | call to bar | calls.rb:1:1:546:40 | calls.rb |
+| calls.rb:19:1:19:4 | self | calls.rb:1:1:546:40 | calls.rb |
+| calls.rb:19:1:19:8 | call to foo | calls.rb:1:1:546:40 | calls.rb |
+| calls.rb:21:1:34:3 | M | calls.rb:1:1:546:40 | calls.rb |
 | calls.rb:22:5:24:7 | instance_m | calls.rb:21:1:34:3 | M |
 | calls.rb:23:9:23:19 | call to singleton_m | calls.rb:21:1:34:3 | M |
 | calls.rb:23:9:23:19 | self | calls.rb:21:1:34:3 | M |
@@ -499,25 +452,14 @@
 | calls.rb:32:5:32:15 | self | calls.rb:21:1:34:3 | M |
 | calls.rb:33:5:33:8 | self | calls.rb:21:1:34:3 | M |
 | calls.rb:33:5:33:20 | call to singleton_m | calls.rb:21:1:34:3 | M |
-<<<<<<< HEAD
-| calls.rb:36:1:36:1 | M | calls.rb:1:1:527:40 | calls.rb |
-| calls.rb:36:1:36:12 | call to instance_m | calls.rb:1:1:527:40 | calls.rb |
-| calls.rb:37:1:37:1 | M | calls.rb:1:1:527:40 | calls.rb |
-| calls.rb:37:1:37:13 | call to singleton_m | calls.rb:1:1:527:40 | calls.rb |
-| calls.rb:39:1:41:3 | call_instance_m | calls.rb:1:1:527:40 | calls.rb |
-| calls.rb:40:5:40:14 | call to instance_m | calls.rb:1:1:527:40 | calls.rb |
-| calls.rb:40:5:40:14 | self | calls.rb:1:1:527:40 | calls.rb |
-| calls.rb:43:1:58:3 | C | calls.rb:1:1:527:40 | calls.rb |
-=======
-| calls.rb:36:1:36:1 | M | calls.rb:1:1:543:28 | calls.rb |
-| calls.rb:36:1:36:12 | call to instance_m | calls.rb:1:1:543:28 | calls.rb |
-| calls.rb:37:1:37:1 | M | calls.rb:1:1:543:28 | calls.rb |
-| calls.rb:37:1:37:13 | call to singleton_m | calls.rb:1:1:543:28 | calls.rb |
-| calls.rb:39:1:41:3 | call_instance_m | calls.rb:1:1:543:28 | calls.rb |
-| calls.rb:40:5:40:14 | call to instance_m | calls.rb:1:1:543:28 | calls.rb |
-| calls.rb:40:5:40:14 | self | calls.rb:1:1:543:28 | calls.rb |
-| calls.rb:43:1:58:3 | C | calls.rb:1:1:543:28 | calls.rb |
->>>>>>> ecfbd5ed
+| calls.rb:36:1:36:1 | M | calls.rb:1:1:546:40 | calls.rb |
+| calls.rb:36:1:36:12 | call to instance_m | calls.rb:1:1:546:40 | calls.rb |
+| calls.rb:37:1:37:1 | M | calls.rb:1:1:546:40 | calls.rb |
+| calls.rb:37:1:37:13 | call to singleton_m | calls.rb:1:1:546:40 | calls.rb |
+| calls.rb:39:1:41:3 | call_instance_m | calls.rb:1:1:546:40 | calls.rb |
+| calls.rb:40:5:40:14 | call to instance_m | calls.rb:1:1:546:40 | calls.rb |
+| calls.rb:40:5:40:14 | self | calls.rb:1:1:546:40 | calls.rb |
+| calls.rb:43:1:58:3 | C | calls.rb:1:1:546:40 | calls.rb |
 | calls.rb:44:5:44:13 | call to include | calls.rb:43:1:58:3 | C |
 | calls.rb:44:5:44:13 | self | calls.rb:43:1:58:3 | C |
 | calls.rb:44:13:44:13 | M | calls.rb:43:1:58:3 | C |
@@ -538,129 +480,66 @@
 | calls.rb:55:9:55:19 | self | calls.rb:43:1:58:3 | C |
 | calls.rb:56:9:56:12 | self | calls.rb:43:1:58:3 | C |
 | calls.rb:56:9:56:24 | call to singleton_m | calls.rb:43:1:58:3 | C |
-<<<<<<< HEAD
-| calls.rb:60:1:60:1 | c | calls.rb:1:1:527:40 | calls.rb |
-| calls.rb:60:1:60:9 | ... = ... | calls.rb:1:1:527:40 | calls.rb |
-| calls.rb:60:5:60:5 | C | calls.rb:1:1:527:40 | calls.rb |
-| calls.rb:60:5:60:9 | call to new | calls.rb:1:1:527:40 | calls.rb |
-| calls.rb:61:1:61:1 | c | calls.rb:1:1:527:40 | calls.rb |
-| calls.rb:61:1:61:5 | call to baz | calls.rb:1:1:527:40 | calls.rb |
-| calls.rb:62:1:62:1 | c | calls.rb:1:1:527:40 | calls.rb |
-| calls.rb:62:1:62:13 | call to singleton_m | calls.rb:1:1:527:40 | calls.rb |
-| calls.rb:63:1:63:1 | c | calls.rb:1:1:527:40 | calls.rb |
-| calls.rb:63:1:63:12 | call to instance_m | calls.rb:1:1:527:40 | calls.rb |
-| calls.rb:65:1:69:3 | D | calls.rb:1:1:527:40 | calls.rb |
-| calls.rb:65:11:65:11 | C | calls.rb:1:1:527:40 | calls.rb |
+| calls.rb:60:1:60:1 | c | calls.rb:1:1:546:40 | calls.rb |
+| calls.rb:60:1:60:9 | ... = ... | calls.rb:1:1:546:40 | calls.rb |
+| calls.rb:60:5:60:5 | C | calls.rb:1:1:546:40 | calls.rb |
+| calls.rb:60:5:60:9 | call to new | calls.rb:1:1:546:40 | calls.rb |
+| calls.rb:61:1:61:1 | c | calls.rb:1:1:546:40 | calls.rb |
+| calls.rb:61:1:61:5 | call to baz | calls.rb:1:1:546:40 | calls.rb |
+| calls.rb:62:1:62:1 | c | calls.rb:1:1:546:40 | calls.rb |
+| calls.rb:62:1:62:13 | call to singleton_m | calls.rb:1:1:546:40 | calls.rb |
+| calls.rb:63:1:63:1 | c | calls.rb:1:1:546:40 | calls.rb |
+| calls.rb:63:1:63:12 | call to instance_m | calls.rb:1:1:546:40 | calls.rb |
+| calls.rb:65:1:69:3 | D | calls.rb:1:1:546:40 | calls.rb |
+| calls.rb:65:11:65:11 | C | calls.rb:1:1:546:40 | calls.rb |
 | calls.rb:66:5:68:7 | baz | calls.rb:65:1:69:3 | D |
 | calls.rb:67:9:67:13 | call to super | calls.rb:65:1:69:3 | D |
-| calls.rb:71:1:71:1 | d | calls.rb:1:1:527:40 | calls.rb |
-| calls.rb:71:1:71:9 | ... = ... | calls.rb:1:1:527:40 | calls.rb |
-| calls.rb:71:5:71:5 | D | calls.rb:1:1:527:40 | calls.rb |
-| calls.rb:71:5:71:9 | call to new | calls.rb:1:1:527:40 | calls.rb |
-| calls.rb:72:1:72:1 | d | calls.rb:1:1:527:40 | calls.rb |
-| calls.rb:72:1:72:5 | call to baz | calls.rb:1:1:527:40 | calls.rb |
-| calls.rb:73:1:73:1 | d | calls.rb:1:1:527:40 | calls.rb |
-| calls.rb:73:1:73:13 | call to singleton_m | calls.rb:1:1:527:40 | calls.rb |
-| calls.rb:74:1:74:1 | d | calls.rb:1:1:527:40 | calls.rb |
-| calls.rb:74:1:74:12 | call to instance_m | calls.rb:1:1:527:40 | calls.rb |
-| calls.rb:76:1:79:3 | optional_arg | calls.rb:1:1:527:40 | calls.rb |
-| calls.rb:76:18:76:18 | a | calls.rb:1:1:527:40 | calls.rb |
-| calls.rb:76:18:76:18 | a | calls.rb:1:1:527:40 | calls.rb |
-| calls.rb:76:22:76:22 | 4 | calls.rb:1:1:527:40 | calls.rb |
-| calls.rb:76:25:76:25 | b | calls.rb:1:1:527:40 | calls.rb |
-| calls.rb:76:25:76:25 | b | calls.rb:1:1:527:40 | calls.rb |
-| calls.rb:76:28:76:28 | 5 | calls.rb:1:1:527:40 | calls.rb |
-| calls.rb:77:5:77:5 | a | calls.rb:1:1:527:40 | calls.rb |
-| calls.rb:77:5:77:16 | call to bit_length | calls.rb:1:1:527:40 | calls.rb |
-| calls.rb:78:5:78:5 | b | calls.rb:1:1:527:40 | calls.rb |
-| calls.rb:78:5:78:16 | call to bit_length | calls.rb:1:1:527:40 | calls.rb |
-| calls.rb:81:1:83:3 | call_block | calls.rb:1:1:527:40 | calls.rb |
-| calls.rb:82:5:82:11 | yield ... | calls.rb:1:1:527:40 | calls.rb |
-| calls.rb:82:11:82:11 | 1 | calls.rb:1:1:527:40 | calls.rb |
-| calls.rb:85:1:89:3 | foo | calls.rb:1:1:527:40 | calls.rb |
-| calls.rb:86:5:86:7 | var | calls.rb:1:1:527:40 | calls.rb |
-| calls.rb:86:5:86:18 | ... = ... | calls.rb:1:1:527:40 | calls.rb |
-| calls.rb:86:11:86:14 | Hash | calls.rb:1:1:527:40 | calls.rb |
-| calls.rb:86:11:86:18 | call to new | calls.rb:1:1:527:40 | calls.rb |
-| calls.rb:87:5:87:7 | var | calls.rb:1:1:527:40 | calls.rb |
-| calls.rb:87:5:87:10 | ...[...] | calls.rb:1:1:527:40 | calls.rb |
-| calls.rb:87:9:87:9 | 1 | calls.rb:1:1:527:40 | calls.rb |
-| calls.rb:88:5:88:29 | call to call_block | calls.rb:1:1:527:40 | calls.rb |
-| calls.rb:88:5:88:29 | self | calls.rb:1:1:527:40 | calls.rb |
-| calls.rb:88:16:88:29 | { ... } | calls.rb:1:1:527:40 | calls.rb |
-| calls.rb:88:19:88:19 | x | calls.rb:1:1:527:40 | calls.rb |
-| calls.rb:88:19:88:19 | x | calls.rb:1:1:527:40 | calls.rb |
-| calls.rb:88:22:88:24 | var | calls.rb:1:1:527:40 | calls.rb |
-| calls.rb:88:22:88:27 | ...[...] | calls.rb:1:1:527:40 | calls.rb |
-| calls.rb:88:26:88:26 | x | calls.rb:1:1:527:40 | calls.rb |
-| calls.rb:91:1:94:3 | Integer | calls.rb:1:1:527:40 | calls.rb |
+| calls.rb:71:1:71:1 | d | calls.rb:1:1:546:40 | calls.rb |
+| calls.rb:71:1:71:9 | ... = ... | calls.rb:1:1:546:40 | calls.rb |
+| calls.rb:71:5:71:5 | D | calls.rb:1:1:546:40 | calls.rb |
+| calls.rb:71:5:71:9 | call to new | calls.rb:1:1:546:40 | calls.rb |
+| calls.rb:72:1:72:1 | d | calls.rb:1:1:546:40 | calls.rb |
+| calls.rb:72:1:72:5 | call to baz | calls.rb:1:1:546:40 | calls.rb |
+| calls.rb:73:1:73:1 | d | calls.rb:1:1:546:40 | calls.rb |
+| calls.rb:73:1:73:13 | call to singleton_m | calls.rb:1:1:546:40 | calls.rb |
+| calls.rb:74:1:74:1 | d | calls.rb:1:1:546:40 | calls.rb |
+| calls.rb:74:1:74:12 | call to instance_m | calls.rb:1:1:546:40 | calls.rb |
+| calls.rb:76:1:79:3 | optional_arg | calls.rb:1:1:546:40 | calls.rb |
+| calls.rb:76:18:76:18 | a | calls.rb:1:1:546:40 | calls.rb |
+| calls.rb:76:18:76:18 | a | calls.rb:1:1:546:40 | calls.rb |
+| calls.rb:76:22:76:22 | 4 | calls.rb:1:1:546:40 | calls.rb |
+| calls.rb:76:25:76:25 | b | calls.rb:1:1:546:40 | calls.rb |
+| calls.rb:76:25:76:25 | b | calls.rb:1:1:546:40 | calls.rb |
+| calls.rb:76:28:76:28 | 5 | calls.rb:1:1:546:40 | calls.rb |
+| calls.rb:77:5:77:5 | a | calls.rb:1:1:546:40 | calls.rb |
+| calls.rb:77:5:77:16 | call to bit_length | calls.rb:1:1:546:40 | calls.rb |
+| calls.rb:78:5:78:5 | b | calls.rb:1:1:546:40 | calls.rb |
+| calls.rb:78:5:78:16 | call to bit_length | calls.rb:1:1:546:40 | calls.rb |
+| calls.rb:81:1:83:3 | call_block | calls.rb:1:1:546:40 | calls.rb |
+| calls.rb:82:5:82:11 | yield ... | calls.rb:1:1:546:40 | calls.rb |
+| calls.rb:82:11:82:11 | 1 | calls.rb:1:1:546:40 | calls.rb |
+| calls.rb:85:1:89:3 | foo | calls.rb:1:1:546:40 | calls.rb |
+| calls.rb:86:5:86:7 | var | calls.rb:1:1:546:40 | calls.rb |
+| calls.rb:86:5:86:18 | ... = ... | calls.rb:1:1:546:40 | calls.rb |
+| calls.rb:86:11:86:14 | Hash | calls.rb:1:1:546:40 | calls.rb |
+| calls.rb:86:11:86:18 | call to new | calls.rb:1:1:546:40 | calls.rb |
+| calls.rb:87:5:87:7 | var | calls.rb:1:1:546:40 | calls.rb |
+| calls.rb:87:5:87:10 | ...[...] | calls.rb:1:1:546:40 | calls.rb |
+| calls.rb:87:9:87:9 | 1 | calls.rb:1:1:546:40 | calls.rb |
+| calls.rb:88:5:88:29 | call to call_block | calls.rb:1:1:546:40 | calls.rb |
+| calls.rb:88:5:88:29 | self | calls.rb:1:1:546:40 | calls.rb |
+| calls.rb:88:16:88:29 | { ... } | calls.rb:1:1:546:40 | calls.rb |
+| calls.rb:88:19:88:19 | x | calls.rb:1:1:546:40 | calls.rb |
+| calls.rb:88:19:88:19 | x | calls.rb:1:1:546:40 | calls.rb |
+| calls.rb:88:22:88:24 | var | calls.rb:1:1:546:40 | calls.rb |
+| calls.rb:88:22:88:27 | ...[...] | calls.rb:1:1:546:40 | calls.rb |
+| calls.rb:88:26:88:26 | x | calls.rb:1:1:546:40 | calls.rb |
+| calls.rb:91:1:94:3 | Integer | calls.rb:1:1:546:40 | calls.rb |
 | calls.rb:92:5:92:23 | bit_length | calls.rb:91:1:94:3 | Integer |
 | calls.rb:93:5:93:16 | abs | calls.rb:91:1:94:3 | Integer |
-| calls.rb:96:1:98:3 | String | calls.rb:1:1:527:40 | calls.rb |
+| calls.rb:96:1:98:3 | String | calls.rb:1:1:546:40 | calls.rb |
 | calls.rb:97:5:97:23 | capitalize | calls.rb:96:1:98:3 | String |
-| calls.rb:100:1:103:3 | Kernel | calls.rb:1:1:527:40 | calls.rb |
-=======
-| calls.rb:60:1:60:1 | c | calls.rb:1:1:543:28 | calls.rb |
-| calls.rb:60:1:60:9 | ... = ... | calls.rb:1:1:543:28 | calls.rb |
-| calls.rb:60:5:60:5 | C | calls.rb:1:1:543:28 | calls.rb |
-| calls.rb:60:5:60:9 | call to new | calls.rb:1:1:543:28 | calls.rb |
-| calls.rb:61:1:61:1 | c | calls.rb:1:1:543:28 | calls.rb |
-| calls.rb:61:1:61:5 | call to baz | calls.rb:1:1:543:28 | calls.rb |
-| calls.rb:62:1:62:1 | c | calls.rb:1:1:543:28 | calls.rb |
-| calls.rb:62:1:62:13 | call to singleton_m | calls.rb:1:1:543:28 | calls.rb |
-| calls.rb:63:1:63:1 | c | calls.rb:1:1:543:28 | calls.rb |
-| calls.rb:63:1:63:12 | call to instance_m | calls.rb:1:1:543:28 | calls.rb |
-| calls.rb:65:1:69:3 | D | calls.rb:1:1:543:28 | calls.rb |
-| calls.rb:65:11:65:11 | C | calls.rb:1:1:543:28 | calls.rb |
-| calls.rb:66:5:68:7 | baz | calls.rb:65:1:69:3 | D |
-| calls.rb:67:9:67:13 | call to super | calls.rb:65:1:69:3 | D |
-| calls.rb:71:1:71:1 | d | calls.rb:1:1:543:28 | calls.rb |
-| calls.rb:71:1:71:9 | ... = ... | calls.rb:1:1:543:28 | calls.rb |
-| calls.rb:71:5:71:5 | D | calls.rb:1:1:543:28 | calls.rb |
-| calls.rb:71:5:71:9 | call to new | calls.rb:1:1:543:28 | calls.rb |
-| calls.rb:72:1:72:1 | d | calls.rb:1:1:543:28 | calls.rb |
-| calls.rb:72:1:72:5 | call to baz | calls.rb:1:1:543:28 | calls.rb |
-| calls.rb:73:1:73:1 | d | calls.rb:1:1:543:28 | calls.rb |
-| calls.rb:73:1:73:13 | call to singleton_m | calls.rb:1:1:543:28 | calls.rb |
-| calls.rb:74:1:74:1 | d | calls.rb:1:1:543:28 | calls.rb |
-| calls.rb:74:1:74:12 | call to instance_m | calls.rb:1:1:543:28 | calls.rb |
-| calls.rb:76:1:79:3 | optional_arg | calls.rb:1:1:543:28 | calls.rb |
-| calls.rb:76:18:76:18 | a | calls.rb:1:1:543:28 | calls.rb |
-| calls.rb:76:18:76:18 | a | calls.rb:1:1:543:28 | calls.rb |
-| calls.rb:76:22:76:22 | 4 | calls.rb:1:1:543:28 | calls.rb |
-| calls.rb:76:25:76:25 | b | calls.rb:1:1:543:28 | calls.rb |
-| calls.rb:76:25:76:25 | b | calls.rb:1:1:543:28 | calls.rb |
-| calls.rb:76:28:76:28 | 5 | calls.rb:1:1:543:28 | calls.rb |
-| calls.rb:77:5:77:5 | a | calls.rb:1:1:543:28 | calls.rb |
-| calls.rb:77:5:77:16 | call to bit_length | calls.rb:1:1:543:28 | calls.rb |
-| calls.rb:78:5:78:5 | b | calls.rb:1:1:543:28 | calls.rb |
-| calls.rb:78:5:78:16 | call to bit_length | calls.rb:1:1:543:28 | calls.rb |
-| calls.rb:81:1:83:3 | call_block | calls.rb:1:1:543:28 | calls.rb |
-| calls.rb:82:5:82:11 | yield ... | calls.rb:1:1:543:28 | calls.rb |
-| calls.rb:82:11:82:11 | 1 | calls.rb:1:1:543:28 | calls.rb |
-| calls.rb:85:1:89:3 | foo | calls.rb:1:1:543:28 | calls.rb |
-| calls.rb:86:5:86:7 | var | calls.rb:1:1:543:28 | calls.rb |
-| calls.rb:86:5:86:18 | ... = ... | calls.rb:1:1:543:28 | calls.rb |
-| calls.rb:86:11:86:14 | Hash | calls.rb:1:1:543:28 | calls.rb |
-| calls.rb:86:11:86:18 | call to new | calls.rb:1:1:543:28 | calls.rb |
-| calls.rb:87:5:87:7 | var | calls.rb:1:1:543:28 | calls.rb |
-| calls.rb:87:5:87:10 | ...[...] | calls.rb:1:1:543:28 | calls.rb |
-| calls.rb:87:9:87:9 | 1 | calls.rb:1:1:543:28 | calls.rb |
-| calls.rb:88:5:88:29 | call to call_block | calls.rb:1:1:543:28 | calls.rb |
-| calls.rb:88:5:88:29 | self | calls.rb:1:1:543:28 | calls.rb |
-| calls.rb:88:16:88:29 | { ... } | calls.rb:1:1:543:28 | calls.rb |
-| calls.rb:88:19:88:19 | x | calls.rb:1:1:543:28 | calls.rb |
-| calls.rb:88:19:88:19 | x | calls.rb:1:1:543:28 | calls.rb |
-| calls.rb:88:22:88:24 | var | calls.rb:1:1:543:28 | calls.rb |
-| calls.rb:88:22:88:27 | ...[...] | calls.rb:1:1:543:28 | calls.rb |
-| calls.rb:88:26:88:26 | x | calls.rb:1:1:543:28 | calls.rb |
-| calls.rb:91:1:94:3 | Integer | calls.rb:1:1:543:28 | calls.rb |
-| calls.rb:92:5:92:23 | bit_length | calls.rb:91:1:94:3 | Integer |
-| calls.rb:93:5:93:16 | abs | calls.rb:91:1:94:3 | Integer |
-| calls.rb:96:1:98:3 | String | calls.rb:1:1:543:28 | calls.rb |
-| calls.rb:97:5:97:23 | capitalize | calls.rb:96:1:98:3 | String |
-| calls.rb:100:1:103:3 | Kernel | calls.rb:1:1:543:28 | calls.rb |
->>>>>>> ecfbd5ed
+| calls.rb:100:1:103:3 | Kernel | calls.rb:1:1:546:40 | calls.rb |
 | calls.rb:101:5:101:25 | alias ... | calls.rb:100:1:103:3 | Kernel |
 | calls.rb:101:11:101:19 | :old_puts | calls.rb:100:1:103:3 | Kernel |
 | calls.rb:101:11:101:19 | old_puts | calls.rb:100:1:103:3 | Kernel |
@@ -672,11 +551,7 @@
 | calls.rb:102:17:102:26 | call to old_puts | calls.rb:100:1:103:3 | Kernel |
 | calls.rb:102:17:102:26 | self | calls.rb:100:1:103:3 | Kernel |
 | calls.rb:102:26:102:26 | x | calls.rb:100:1:103:3 | Kernel |
-<<<<<<< HEAD
-| calls.rb:105:1:113:3 | Module | calls.rb:1:1:527:40 | calls.rb |
-=======
-| calls.rb:105:1:113:3 | Module | calls.rb:1:1:543:28 | calls.rb |
->>>>>>> ecfbd5ed
+| calls.rb:105:1:113:3 | Module | calls.rb:1:1:546:40 | calls.rb |
 | calls.rb:106:5:106:31 | alias ... | calls.rb:105:1:113:3 | Module |
 | calls.rb:106:11:106:22 | :old_include | calls.rb:105:1:113:3 | Module |
 | calls.rb:106:11:106:22 | old_include | calls.rb:105:1:113:3 | Module |
@@ -691,22 +566,13 @@
 | calls.rb:109:21:109:21 | x | calls.rb:105:1:113:3 | Module |
 | calls.rb:111:5:111:20 | prepend | calls.rb:105:1:113:3 | Module |
 | calls.rb:112:5:112:20 | private | calls.rb:105:1:113:3 | Module |
-<<<<<<< HEAD
-| calls.rb:115:1:118:3 | Object | calls.rb:1:1:527:40 | calls.rb |
-| calls.rb:115:16:115:21 | Module | calls.rb:1:1:527:40 | calls.rb |
-=======
-| calls.rb:115:1:118:3 | Object | calls.rb:1:1:543:28 | calls.rb |
-| calls.rb:115:16:115:21 | Module | calls.rb:1:1:543:28 | calls.rb |
->>>>>>> ecfbd5ed
+| calls.rb:115:1:118:3 | Object | calls.rb:1:1:546:40 | calls.rb |
+| calls.rb:115:16:115:21 | Module | calls.rb:1:1:546:40 | calls.rb |
 | calls.rb:116:5:116:18 | call to include | calls.rb:115:1:118:3 | Object |
 | calls.rb:116:5:116:18 | self | calls.rb:115:1:118:3 | Object |
 | calls.rb:116:13:116:18 | Kernel | calls.rb:115:1:118:3 | Object |
 | calls.rb:117:5:117:16 | new | calls.rb:115:1:118:3 | Object |
-<<<<<<< HEAD
-| calls.rb:120:1:123:3 | Hash | calls.rb:1:1:527:40 | calls.rb |
-=======
-| calls.rb:120:1:123:3 | Hash | calls.rb:1:1:543:28 | calls.rb |
->>>>>>> ecfbd5ed
+| calls.rb:120:1:123:3 | Hash | calls.rb:1:1:546:40 | calls.rb |
 | calls.rb:121:5:121:25 | alias ... | calls.rb:120:1:123:3 | Hash |
 | calls.rb:121:11:121:21 | :old_lookup | calls.rb:120:1:123:3 | Hash |
 | calls.rb:121:11:121:21 | old_lookup | calls.rb:120:1:123:3 | Hash |
@@ -718,11 +584,7 @@
 | calls.rb:122:15:122:27 | call to old_lookup | calls.rb:120:1:123:3 | Hash |
 | calls.rb:122:15:122:27 | self | calls.rb:120:1:123:3 | Hash |
 | calls.rb:122:26:122:26 | x | calls.rb:120:1:123:3 | Hash |
-<<<<<<< HEAD
-| calls.rb:125:1:138:3 | Array | calls.rb:1:1:527:40 | calls.rb |
-=======
-| calls.rb:125:1:138:3 | Array | calls.rb:1:1:543:28 | calls.rb |
->>>>>>> ecfbd5ed
+| calls.rb:125:1:138:3 | Array | calls.rb:1:1:546:40 | calls.rb |
 | calls.rb:126:3:126:23 | alias ... | calls.rb:125:1:138:3 | Array |
 | calls.rb:126:9:126:19 | :old_lookup | calls.rb:125:1:138:3 | Array |
 | calls.rb:126:9:126:19 | old_lookup | calls.rb:125:1:138:3 | Array |
@@ -758,257 +620,130 @@
 | calls.rb:135:9:135:14 | ... = ... | calls.rb:125:1:138:3 | Array |
 | calls.rb:135:11:135:12 | ... + ... | calls.rb:125:1:138:3 | Array |
 | calls.rb:135:14:135:14 | 1 | calls.rb:125:1:138:3 | Array |
-<<<<<<< HEAD
-| calls.rb:140:1:142:3 | funny | calls.rb:1:1:527:40 | calls.rb |
-| calls.rb:141:5:141:20 | yield ... | calls.rb:1:1:527:40 | calls.rb |
-| calls.rb:141:11:141:20 | "prefix: " | calls.rb:1:1:527:40 | calls.rb |
-| calls.rb:141:12:141:19 | prefix:  | calls.rb:1:1:527:40 | calls.rb |
-| calls.rb:144:1:144:30 | call to funny | calls.rb:1:1:527:40 | calls.rb |
-| calls.rb:144:1:144:30 | self | calls.rb:1:1:527:40 | calls.rb |
-| calls.rb:144:7:144:30 | { ... } | calls.rb:1:1:527:40 | calls.rb |
-| calls.rb:144:10:144:10 | i | calls.rb:1:1:527:40 | calls.rb |
-| calls.rb:144:10:144:10 | i | calls.rb:1:1:527:40 | calls.rb |
-| calls.rb:144:13:144:29 | call to puts | calls.rb:1:1:527:40 | calls.rb |
-| calls.rb:144:13:144:29 | self | calls.rb:1:1:527:40 | calls.rb |
-| calls.rb:144:18:144:18 | i | calls.rb:1:1:527:40 | calls.rb |
-| calls.rb:144:18:144:29 | call to capitalize | calls.rb:1:1:527:40 | calls.rb |
-| calls.rb:146:1:146:3 | "a" | calls.rb:1:1:527:40 | calls.rb |
-| calls.rb:146:1:146:14 | call to capitalize | calls.rb:1:1:527:40 | calls.rb |
-| calls.rb:146:2:146:2 | a | calls.rb:1:1:527:40 | calls.rb |
-| calls.rb:147:1:147:1 | 1 | calls.rb:1:1:527:40 | calls.rb |
-| calls.rb:147:1:147:12 | call to bit_length | calls.rb:1:1:527:40 | calls.rb |
-| calls.rb:148:1:148:1 | 1 | calls.rb:1:1:527:40 | calls.rb |
-| calls.rb:148:1:148:5 | call to abs | calls.rb:1:1:527:40 | calls.rb |
-| calls.rb:150:1:150:13 | Array | calls.rb:1:1:527:40 | calls.rb |
-| calls.rb:150:1:150:13 | [...] | calls.rb:1:1:527:40 | calls.rb |
-| calls.rb:150:1:150:13 | call to [] | calls.rb:1:1:527:40 | calls.rb |
-| calls.rb:150:1:150:62 | call to foreach | calls.rb:1:1:527:40 | calls.rb |
-| calls.rb:150:2:150:4 | "a" | calls.rb:1:1:527:40 | calls.rb |
-| calls.rb:150:3:150:3 | a | calls.rb:1:1:527:40 | calls.rb |
-| calls.rb:150:6:150:8 | "b" | calls.rb:1:1:527:40 | calls.rb |
-| calls.rb:150:7:150:7 | b | calls.rb:1:1:527:40 | calls.rb |
-| calls.rb:150:10:150:12 | "c" | calls.rb:1:1:527:40 | calls.rb |
-| calls.rb:150:11:150:11 | c | calls.rb:1:1:527:40 | calls.rb |
-| calls.rb:150:23:150:62 | { ... } | calls.rb:1:1:527:40 | calls.rb |
-| calls.rb:150:26:150:26 | i | calls.rb:1:1:527:40 | calls.rb |
-| calls.rb:150:26:150:26 | i | calls.rb:1:1:527:40 | calls.rb |
-| calls.rb:150:29:150:29 | v | calls.rb:1:1:527:40 | calls.rb |
-| calls.rb:150:29:150:29 | v | calls.rb:1:1:527:40 | calls.rb |
-| calls.rb:150:32:150:61 | call to puts | calls.rb:1:1:527:40 | calls.rb |
-| calls.rb:150:32:150:61 | self | calls.rb:1:1:527:40 | calls.rb |
-| calls.rb:150:37:150:61 | "#{...} -> #{...}" | calls.rb:1:1:527:40 | calls.rb |
-| calls.rb:150:38:150:41 | #{...} | calls.rb:1:1:527:40 | calls.rb |
-| calls.rb:150:40:150:40 | i | calls.rb:1:1:527:40 | calls.rb |
-| calls.rb:150:42:150:45 |  ->  | calls.rb:1:1:527:40 | calls.rb |
-| calls.rb:150:46:150:60 | #{...} | calls.rb:1:1:527:40 | calls.rb |
-| calls.rb:150:48:150:48 | v | calls.rb:1:1:527:40 | calls.rb |
-| calls.rb:150:48:150:59 | call to capitalize | calls.rb:1:1:527:40 | calls.rb |
-| calls.rb:152:1:152:7 | Array | calls.rb:1:1:527:40 | calls.rb |
-| calls.rb:152:1:152:7 | [...] | calls.rb:1:1:527:40 | calls.rb |
-| calls.rb:152:1:152:7 | call to [] | calls.rb:1:1:527:40 | calls.rb |
-| calls.rb:152:1:152:35 | call to foreach | calls.rb:1:1:527:40 | calls.rb |
-| calls.rb:152:2:152:2 | 1 | calls.rb:1:1:527:40 | calls.rb |
-| calls.rb:152:4:152:4 | 2 | calls.rb:1:1:527:40 | calls.rb |
-| calls.rb:152:6:152:6 | 3 | calls.rb:1:1:527:40 | calls.rb |
-| calls.rb:152:17:152:35 | { ... } | calls.rb:1:1:527:40 | calls.rb |
-| calls.rb:152:20:152:20 | i | calls.rb:1:1:527:40 | calls.rb |
-| calls.rb:152:20:152:20 | i | calls.rb:1:1:527:40 | calls.rb |
-| calls.rb:152:23:152:23 | i | calls.rb:1:1:527:40 | calls.rb |
-| calls.rb:152:23:152:34 | call to bit_length | calls.rb:1:1:527:40 | calls.rb |
-| calls.rb:154:1:154:7 | Array | calls.rb:1:1:527:40 | calls.rb |
-| calls.rb:154:1:154:7 | [...] | calls.rb:1:1:527:40 | calls.rb |
-| calls.rb:154:1:154:7 | call to [] | calls.rb:1:1:527:40 | calls.rb |
-| calls.rb:154:1:154:40 | call to foreach | calls.rb:1:1:527:40 | calls.rb |
-| calls.rb:154:2:154:2 | 1 | calls.rb:1:1:527:40 | calls.rb |
-| calls.rb:154:4:154:4 | 2 | calls.rb:1:1:527:40 | calls.rb |
-| calls.rb:154:6:154:6 | 3 | calls.rb:1:1:527:40 | calls.rb |
-| calls.rb:154:17:154:40 | { ... } | calls.rb:1:1:527:40 | calls.rb |
-| calls.rb:154:20:154:20 | i | calls.rb:1:1:527:40 | calls.rb |
-| calls.rb:154:20:154:20 | i | calls.rb:1:1:527:40 | calls.rb |
-| calls.rb:154:23:154:39 | call to puts | calls.rb:1:1:527:40 | calls.rb |
-| calls.rb:154:23:154:39 | self | calls.rb:1:1:527:40 | calls.rb |
-| calls.rb:154:28:154:28 | i | calls.rb:1:1:527:40 | calls.rb |
-| calls.rb:154:28:154:39 | call to capitalize | calls.rb:1:1:527:40 | calls.rb |
-| calls.rb:156:1:156:8 | Array | calls.rb:1:1:527:40 | calls.rb |
-| calls.rb:156:1:156:8 | [...] | calls.rb:1:1:527:40 | calls.rb |
-| calls.rb:156:1:156:8 | call to [] | calls.rb:1:1:527:40 | calls.rb |
-| calls.rb:156:1:156:37 | call to foreach | calls.rb:1:1:527:40 | calls.rb |
-| calls.rb:156:2:156:2 | 1 | calls.rb:1:1:527:40 | calls.rb |
-| calls.rb:156:4:156:5 | - ... | calls.rb:1:1:527:40 | calls.rb |
-| calls.rb:156:5:156:5 | 2 | calls.rb:1:1:527:40 | calls.rb |
-| calls.rb:156:7:156:7 | 3 | calls.rb:1:1:527:40 | calls.rb |
-| calls.rb:156:18:156:37 | { ... } | calls.rb:1:1:527:40 | calls.rb |
-| calls.rb:156:21:156:21 | _ | calls.rb:1:1:527:40 | calls.rb |
-| calls.rb:156:21:156:21 | _ | calls.rb:1:1:527:40 | calls.rb |
-| calls.rb:156:24:156:24 | v | calls.rb:1:1:527:40 | calls.rb |
-| calls.rb:156:24:156:24 | v | calls.rb:1:1:527:40 | calls.rb |
-| calls.rb:156:27:156:36 | call to puts | calls.rb:1:1:527:40 | calls.rb |
-| calls.rb:156:27:156:36 | self | calls.rb:1:1:527:40 | calls.rb |
-| calls.rb:156:32:156:32 | v | calls.rb:1:1:527:40 | calls.rb |
-| calls.rb:156:32:156:36 | call to abs | calls.rb:1:1:527:40 | calls.rb |
-| calls.rb:158:1:160:3 | indirect | calls.rb:1:1:527:40 | calls.rb |
-| calls.rb:158:14:158:15 | &b | calls.rb:1:1:527:40 | calls.rb |
-| calls.rb:158:15:158:15 | b | calls.rb:1:1:527:40 | calls.rb |
-| calls.rb:159:5:159:17 | call to call_block | calls.rb:1:1:527:40 | calls.rb |
-| calls.rb:159:5:159:17 | self | calls.rb:1:1:527:40 | calls.rb |
-| calls.rb:159:16:159:17 | &... | calls.rb:1:1:527:40 | calls.rb |
-| calls.rb:159:17:159:17 | b | calls.rb:1:1:527:40 | calls.rb |
-| calls.rb:162:1:162:28 | call to indirect | calls.rb:1:1:527:40 | calls.rb |
-| calls.rb:162:1:162:28 | self | calls.rb:1:1:527:40 | calls.rb |
-| calls.rb:162:10:162:28 | { ... } | calls.rb:1:1:527:40 | calls.rb |
-| calls.rb:162:13:162:13 | i | calls.rb:1:1:527:40 | calls.rb |
-| calls.rb:162:13:162:13 | i | calls.rb:1:1:527:40 | calls.rb |
-| calls.rb:162:16:162:16 | i | calls.rb:1:1:527:40 | calls.rb |
-| calls.rb:162:16:162:27 | call to bit_length | calls.rb:1:1:527:40 | calls.rb |
-| calls.rb:165:1:169:3 | S | calls.rb:1:1:527:40 | calls.rb |
+| calls.rb:140:1:142:3 | funny | calls.rb:1:1:546:40 | calls.rb |
+| calls.rb:141:5:141:20 | yield ... | calls.rb:1:1:546:40 | calls.rb |
+| calls.rb:141:11:141:20 | "prefix: " | calls.rb:1:1:546:40 | calls.rb |
+| calls.rb:141:12:141:19 | prefix:  | calls.rb:1:1:546:40 | calls.rb |
+| calls.rb:144:1:144:30 | call to funny | calls.rb:1:1:546:40 | calls.rb |
+| calls.rb:144:1:144:30 | self | calls.rb:1:1:546:40 | calls.rb |
+| calls.rb:144:7:144:30 | { ... } | calls.rb:1:1:546:40 | calls.rb |
+| calls.rb:144:10:144:10 | i | calls.rb:1:1:546:40 | calls.rb |
+| calls.rb:144:10:144:10 | i | calls.rb:1:1:546:40 | calls.rb |
+| calls.rb:144:13:144:29 | call to puts | calls.rb:1:1:546:40 | calls.rb |
+| calls.rb:144:13:144:29 | self | calls.rb:1:1:546:40 | calls.rb |
+| calls.rb:144:18:144:18 | i | calls.rb:1:1:546:40 | calls.rb |
+| calls.rb:144:18:144:29 | call to capitalize | calls.rb:1:1:546:40 | calls.rb |
+| calls.rb:146:1:146:3 | "a" | calls.rb:1:1:546:40 | calls.rb |
+| calls.rb:146:1:146:14 | call to capitalize | calls.rb:1:1:546:40 | calls.rb |
+| calls.rb:146:2:146:2 | a | calls.rb:1:1:546:40 | calls.rb |
+| calls.rb:147:1:147:1 | 1 | calls.rb:1:1:546:40 | calls.rb |
+| calls.rb:147:1:147:12 | call to bit_length | calls.rb:1:1:546:40 | calls.rb |
+| calls.rb:148:1:148:1 | 1 | calls.rb:1:1:546:40 | calls.rb |
+| calls.rb:148:1:148:5 | call to abs | calls.rb:1:1:546:40 | calls.rb |
+| calls.rb:150:1:150:13 | Array | calls.rb:1:1:546:40 | calls.rb |
+| calls.rb:150:1:150:13 | [...] | calls.rb:1:1:546:40 | calls.rb |
+| calls.rb:150:1:150:13 | call to [] | calls.rb:1:1:546:40 | calls.rb |
+| calls.rb:150:1:150:62 | call to foreach | calls.rb:1:1:546:40 | calls.rb |
+| calls.rb:150:2:150:4 | "a" | calls.rb:1:1:546:40 | calls.rb |
+| calls.rb:150:3:150:3 | a | calls.rb:1:1:546:40 | calls.rb |
+| calls.rb:150:6:150:8 | "b" | calls.rb:1:1:546:40 | calls.rb |
+| calls.rb:150:7:150:7 | b | calls.rb:1:1:546:40 | calls.rb |
+| calls.rb:150:10:150:12 | "c" | calls.rb:1:1:546:40 | calls.rb |
+| calls.rb:150:11:150:11 | c | calls.rb:1:1:546:40 | calls.rb |
+| calls.rb:150:23:150:62 | { ... } | calls.rb:1:1:546:40 | calls.rb |
+| calls.rb:150:26:150:26 | i | calls.rb:1:1:546:40 | calls.rb |
+| calls.rb:150:26:150:26 | i | calls.rb:1:1:546:40 | calls.rb |
+| calls.rb:150:29:150:29 | v | calls.rb:1:1:546:40 | calls.rb |
+| calls.rb:150:29:150:29 | v | calls.rb:1:1:546:40 | calls.rb |
+| calls.rb:150:32:150:61 | call to puts | calls.rb:1:1:546:40 | calls.rb |
+| calls.rb:150:32:150:61 | self | calls.rb:1:1:546:40 | calls.rb |
+| calls.rb:150:37:150:61 | "#{...} -> #{...}" | calls.rb:1:1:546:40 | calls.rb |
+| calls.rb:150:38:150:41 | #{...} | calls.rb:1:1:546:40 | calls.rb |
+| calls.rb:150:40:150:40 | i | calls.rb:1:1:546:40 | calls.rb |
+| calls.rb:150:42:150:45 |  ->  | calls.rb:1:1:546:40 | calls.rb |
+| calls.rb:150:46:150:60 | #{...} | calls.rb:1:1:546:40 | calls.rb |
+| calls.rb:150:48:150:48 | v | calls.rb:1:1:546:40 | calls.rb |
+| calls.rb:150:48:150:59 | call to capitalize | calls.rb:1:1:546:40 | calls.rb |
+| calls.rb:152:1:152:7 | Array | calls.rb:1:1:546:40 | calls.rb |
+| calls.rb:152:1:152:7 | [...] | calls.rb:1:1:546:40 | calls.rb |
+| calls.rb:152:1:152:7 | call to [] | calls.rb:1:1:546:40 | calls.rb |
+| calls.rb:152:1:152:35 | call to foreach | calls.rb:1:1:546:40 | calls.rb |
+| calls.rb:152:2:152:2 | 1 | calls.rb:1:1:546:40 | calls.rb |
+| calls.rb:152:4:152:4 | 2 | calls.rb:1:1:546:40 | calls.rb |
+| calls.rb:152:6:152:6 | 3 | calls.rb:1:1:546:40 | calls.rb |
+| calls.rb:152:17:152:35 | { ... } | calls.rb:1:1:546:40 | calls.rb |
+| calls.rb:152:20:152:20 | i | calls.rb:1:1:546:40 | calls.rb |
+| calls.rb:152:20:152:20 | i | calls.rb:1:1:546:40 | calls.rb |
+| calls.rb:152:23:152:23 | i | calls.rb:1:1:546:40 | calls.rb |
+| calls.rb:152:23:152:34 | call to bit_length | calls.rb:1:1:546:40 | calls.rb |
+| calls.rb:154:1:154:7 | Array | calls.rb:1:1:546:40 | calls.rb |
+| calls.rb:154:1:154:7 | [...] | calls.rb:1:1:546:40 | calls.rb |
+| calls.rb:154:1:154:7 | call to [] | calls.rb:1:1:546:40 | calls.rb |
+| calls.rb:154:1:154:40 | call to foreach | calls.rb:1:1:546:40 | calls.rb |
+| calls.rb:154:2:154:2 | 1 | calls.rb:1:1:546:40 | calls.rb |
+| calls.rb:154:4:154:4 | 2 | calls.rb:1:1:546:40 | calls.rb |
+| calls.rb:154:6:154:6 | 3 | calls.rb:1:1:546:40 | calls.rb |
+| calls.rb:154:17:154:40 | { ... } | calls.rb:1:1:546:40 | calls.rb |
+| calls.rb:154:20:154:20 | i | calls.rb:1:1:546:40 | calls.rb |
+| calls.rb:154:20:154:20 | i | calls.rb:1:1:546:40 | calls.rb |
+| calls.rb:154:23:154:39 | call to puts | calls.rb:1:1:546:40 | calls.rb |
+| calls.rb:154:23:154:39 | self | calls.rb:1:1:546:40 | calls.rb |
+| calls.rb:154:28:154:28 | i | calls.rb:1:1:546:40 | calls.rb |
+| calls.rb:154:28:154:39 | call to capitalize | calls.rb:1:1:546:40 | calls.rb |
+| calls.rb:156:1:156:8 | Array | calls.rb:1:1:546:40 | calls.rb |
+| calls.rb:156:1:156:8 | [...] | calls.rb:1:1:546:40 | calls.rb |
+| calls.rb:156:1:156:8 | call to [] | calls.rb:1:1:546:40 | calls.rb |
+| calls.rb:156:1:156:37 | call to foreach | calls.rb:1:1:546:40 | calls.rb |
+| calls.rb:156:2:156:2 | 1 | calls.rb:1:1:546:40 | calls.rb |
+| calls.rb:156:4:156:5 | - ... | calls.rb:1:1:546:40 | calls.rb |
+| calls.rb:156:5:156:5 | 2 | calls.rb:1:1:546:40 | calls.rb |
+| calls.rb:156:7:156:7 | 3 | calls.rb:1:1:546:40 | calls.rb |
+| calls.rb:156:18:156:37 | { ... } | calls.rb:1:1:546:40 | calls.rb |
+| calls.rb:156:21:156:21 | _ | calls.rb:1:1:546:40 | calls.rb |
+| calls.rb:156:21:156:21 | _ | calls.rb:1:1:546:40 | calls.rb |
+| calls.rb:156:24:156:24 | v | calls.rb:1:1:546:40 | calls.rb |
+| calls.rb:156:24:156:24 | v | calls.rb:1:1:546:40 | calls.rb |
+| calls.rb:156:27:156:36 | call to puts | calls.rb:1:1:546:40 | calls.rb |
+| calls.rb:156:27:156:36 | self | calls.rb:1:1:546:40 | calls.rb |
+| calls.rb:156:32:156:32 | v | calls.rb:1:1:546:40 | calls.rb |
+| calls.rb:156:32:156:36 | call to abs | calls.rb:1:1:546:40 | calls.rb |
+| calls.rb:158:1:160:3 | indirect | calls.rb:1:1:546:40 | calls.rb |
+| calls.rb:158:14:158:15 | &b | calls.rb:1:1:546:40 | calls.rb |
+| calls.rb:158:15:158:15 | b | calls.rb:1:1:546:40 | calls.rb |
+| calls.rb:159:5:159:17 | call to call_block | calls.rb:1:1:546:40 | calls.rb |
+| calls.rb:159:5:159:17 | self | calls.rb:1:1:546:40 | calls.rb |
+| calls.rb:159:16:159:17 | &... | calls.rb:1:1:546:40 | calls.rb |
+| calls.rb:159:17:159:17 | b | calls.rb:1:1:546:40 | calls.rb |
+| calls.rb:162:1:162:28 | call to indirect | calls.rb:1:1:546:40 | calls.rb |
+| calls.rb:162:1:162:28 | self | calls.rb:1:1:546:40 | calls.rb |
+| calls.rb:162:10:162:28 | { ... } | calls.rb:1:1:546:40 | calls.rb |
+| calls.rb:162:13:162:13 | i | calls.rb:1:1:546:40 | calls.rb |
+| calls.rb:162:13:162:13 | i | calls.rb:1:1:546:40 | calls.rb |
+| calls.rb:162:16:162:16 | i | calls.rb:1:1:546:40 | calls.rb |
+| calls.rb:162:16:162:27 | call to bit_length | calls.rb:1:1:546:40 | calls.rb |
+| calls.rb:165:1:169:3 | S | calls.rb:1:1:546:40 | calls.rb |
 | calls.rb:166:5:168:7 | s_method | calls.rb:165:1:169:3 | S |
 | calls.rb:167:9:167:12 | self | calls.rb:165:1:169:3 | S |
 | calls.rb:167:9:167:17 | call to to_s | calls.rb:165:1:169:3 | S |
-| calls.rb:171:1:174:3 | A | calls.rb:1:1:527:40 | calls.rb |
-| calls.rb:171:11:171:11 | S | calls.rb:1:1:527:40 | calls.rb |
+| calls.rb:171:1:174:3 | A | calls.rb:1:1:546:40 | calls.rb |
+| calls.rb:171:11:171:11 | S | calls.rb:1:1:546:40 | calls.rb |
 | calls.rb:172:5:173:7 | to_s | calls.rb:171:1:174:3 | A |
-| calls.rb:176:1:179:3 | B | calls.rb:1:1:527:40 | calls.rb |
-| calls.rb:176:11:176:11 | S | calls.rb:1:1:527:40 | calls.rb |
+| calls.rb:176:1:179:3 | B | calls.rb:1:1:546:40 | calls.rb |
+| calls.rb:176:11:176:11 | S | calls.rb:1:1:546:40 | calls.rb |
 | calls.rb:177:5:178:7 | to_s | calls.rb:176:1:179:3 | B |
-| calls.rb:181:1:181:1 | S | calls.rb:1:1:527:40 | calls.rb |
-| calls.rb:181:1:181:5 | call to new | calls.rb:1:1:527:40 | calls.rb |
-| calls.rb:181:1:181:14 | call to s_method | calls.rb:1:1:527:40 | calls.rb |
-| calls.rb:182:1:182:1 | A | calls.rb:1:1:527:40 | calls.rb |
-| calls.rb:182:1:182:5 | call to new | calls.rb:1:1:527:40 | calls.rb |
-| calls.rb:182:1:182:14 | call to s_method | calls.rb:1:1:527:40 | calls.rb |
-| calls.rb:183:1:183:1 | B | calls.rb:1:1:527:40 | calls.rb |
-| calls.rb:183:1:183:5 | call to new | calls.rb:1:1:527:40 | calls.rb |
-| calls.rb:183:1:183:14 | call to s_method | calls.rb:1:1:527:40 | calls.rb |
-| calls.rb:185:1:186:3 | private_on_main | calls.rb:1:1:527:40 | calls.rb |
-| calls.rb:188:1:188:15 | call to private_on_main | calls.rb:1:1:527:40 | calls.rb |
-| calls.rb:188:1:188:15 | self | calls.rb:1:1:527:40 | calls.rb |
-| calls.rb:190:1:226:3 | Singletons | calls.rb:1:1:527:40 | calls.rb |
-=======
-| calls.rb:140:1:142:3 | funny | calls.rb:1:1:543:28 | calls.rb |
-| calls.rb:141:5:141:20 | yield ... | calls.rb:1:1:543:28 | calls.rb |
-| calls.rb:141:11:141:20 | "prefix: " | calls.rb:1:1:543:28 | calls.rb |
-| calls.rb:141:12:141:19 | prefix:  | calls.rb:1:1:543:28 | calls.rb |
-| calls.rb:144:1:144:30 | call to funny | calls.rb:1:1:543:28 | calls.rb |
-| calls.rb:144:1:144:30 | self | calls.rb:1:1:543:28 | calls.rb |
-| calls.rb:144:7:144:30 | { ... } | calls.rb:1:1:543:28 | calls.rb |
-| calls.rb:144:10:144:10 | i | calls.rb:1:1:543:28 | calls.rb |
-| calls.rb:144:10:144:10 | i | calls.rb:1:1:543:28 | calls.rb |
-| calls.rb:144:13:144:29 | call to puts | calls.rb:1:1:543:28 | calls.rb |
-| calls.rb:144:13:144:29 | self | calls.rb:1:1:543:28 | calls.rb |
-| calls.rb:144:18:144:18 | i | calls.rb:1:1:543:28 | calls.rb |
-| calls.rb:144:18:144:29 | call to capitalize | calls.rb:1:1:543:28 | calls.rb |
-| calls.rb:146:1:146:3 | "a" | calls.rb:1:1:543:28 | calls.rb |
-| calls.rb:146:1:146:14 | call to capitalize | calls.rb:1:1:543:28 | calls.rb |
-| calls.rb:146:2:146:2 | a | calls.rb:1:1:543:28 | calls.rb |
-| calls.rb:147:1:147:1 | 1 | calls.rb:1:1:543:28 | calls.rb |
-| calls.rb:147:1:147:12 | call to bit_length | calls.rb:1:1:543:28 | calls.rb |
-| calls.rb:148:1:148:1 | 1 | calls.rb:1:1:543:28 | calls.rb |
-| calls.rb:148:1:148:5 | call to abs | calls.rb:1:1:543:28 | calls.rb |
-| calls.rb:150:1:150:13 | Array | calls.rb:1:1:543:28 | calls.rb |
-| calls.rb:150:1:150:13 | [...] | calls.rb:1:1:543:28 | calls.rb |
-| calls.rb:150:1:150:13 | call to [] | calls.rb:1:1:543:28 | calls.rb |
-| calls.rb:150:1:150:62 | call to foreach | calls.rb:1:1:543:28 | calls.rb |
-| calls.rb:150:2:150:4 | "a" | calls.rb:1:1:543:28 | calls.rb |
-| calls.rb:150:3:150:3 | a | calls.rb:1:1:543:28 | calls.rb |
-| calls.rb:150:6:150:8 | "b" | calls.rb:1:1:543:28 | calls.rb |
-| calls.rb:150:7:150:7 | b | calls.rb:1:1:543:28 | calls.rb |
-| calls.rb:150:10:150:12 | "c" | calls.rb:1:1:543:28 | calls.rb |
-| calls.rb:150:11:150:11 | c | calls.rb:1:1:543:28 | calls.rb |
-| calls.rb:150:23:150:62 | { ... } | calls.rb:1:1:543:28 | calls.rb |
-| calls.rb:150:26:150:26 | i | calls.rb:1:1:543:28 | calls.rb |
-| calls.rb:150:26:150:26 | i | calls.rb:1:1:543:28 | calls.rb |
-| calls.rb:150:29:150:29 | v | calls.rb:1:1:543:28 | calls.rb |
-| calls.rb:150:29:150:29 | v | calls.rb:1:1:543:28 | calls.rb |
-| calls.rb:150:32:150:61 | call to puts | calls.rb:1:1:543:28 | calls.rb |
-| calls.rb:150:32:150:61 | self | calls.rb:1:1:543:28 | calls.rb |
-| calls.rb:150:37:150:61 | "#{...} -> #{...}" | calls.rb:1:1:543:28 | calls.rb |
-| calls.rb:150:38:150:41 | #{...} | calls.rb:1:1:543:28 | calls.rb |
-| calls.rb:150:40:150:40 | i | calls.rb:1:1:543:28 | calls.rb |
-| calls.rb:150:42:150:45 |  ->  | calls.rb:1:1:543:28 | calls.rb |
-| calls.rb:150:46:150:60 | #{...} | calls.rb:1:1:543:28 | calls.rb |
-| calls.rb:150:48:150:48 | v | calls.rb:1:1:543:28 | calls.rb |
-| calls.rb:150:48:150:59 | call to capitalize | calls.rb:1:1:543:28 | calls.rb |
-| calls.rb:152:1:152:7 | Array | calls.rb:1:1:543:28 | calls.rb |
-| calls.rb:152:1:152:7 | [...] | calls.rb:1:1:543:28 | calls.rb |
-| calls.rb:152:1:152:7 | call to [] | calls.rb:1:1:543:28 | calls.rb |
-| calls.rb:152:1:152:35 | call to foreach | calls.rb:1:1:543:28 | calls.rb |
-| calls.rb:152:2:152:2 | 1 | calls.rb:1:1:543:28 | calls.rb |
-| calls.rb:152:4:152:4 | 2 | calls.rb:1:1:543:28 | calls.rb |
-| calls.rb:152:6:152:6 | 3 | calls.rb:1:1:543:28 | calls.rb |
-| calls.rb:152:17:152:35 | { ... } | calls.rb:1:1:543:28 | calls.rb |
-| calls.rb:152:20:152:20 | i | calls.rb:1:1:543:28 | calls.rb |
-| calls.rb:152:20:152:20 | i | calls.rb:1:1:543:28 | calls.rb |
-| calls.rb:152:23:152:23 | i | calls.rb:1:1:543:28 | calls.rb |
-| calls.rb:152:23:152:34 | call to bit_length | calls.rb:1:1:543:28 | calls.rb |
-| calls.rb:154:1:154:7 | Array | calls.rb:1:1:543:28 | calls.rb |
-| calls.rb:154:1:154:7 | [...] | calls.rb:1:1:543:28 | calls.rb |
-| calls.rb:154:1:154:7 | call to [] | calls.rb:1:1:543:28 | calls.rb |
-| calls.rb:154:1:154:40 | call to foreach | calls.rb:1:1:543:28 | calls.rb |
-| calls.rb:154:2:154:2 | 1 | calls.rb:1:1:543:28 | calls.rb |
-| calls.rb:154:4:154:4 | 2 | calls.rb:1:1:543:28 | calls.rb |
-| calls.rb:154:6:154:6 | 3 | calls.rb:1:1:543:28 | calls.rb |
-| calls.rb:154:17:154:40 | { ... } | calls.rb:1:1:543:28 | calls.rb |
-| calls.rb:154:20:154:20 | i | calls.rb:1:1:543:28 | calls.rb |
-| calls.rb:154:20:154:20 | i | calls.rb:1:1:543:28 | calls.rb |
-| calls.rb:154:23:154:39 | call to puts | calls.rb:1:1:543:28 | calls.rb |
-| calls.rb:154:23:154:39 | self | calls.rb:1:1:543:28 | calls.rb |
-| calls.rb:154:28:154:28 | i | calls.rb:1:1:543:28 | calls.rb |
-| calls.rb:154:28:154:39 | call to capitalize | calls.rb:1:1:543:28 | calls.rb |
-| calls.rb:156:1:156:8 | Array | calls.rb:1:1:543:28 | calls.rb |
-| calls.rb:156:1:156:8 | [...] | calls.rb:1:1:543:28 | calls.rb |
-| calls.rb:156:1:156:8 | call to [] | calls.rb:1:1:543:28 | calls.rb |
-| calls.rb:156:1:156:37 | call to foreach | calls.rb:1:1:543:28 | calls.rb |
-| calls.rb:156:2:156:2 | 1 | calls.rb:1:1:543:28 | calls.rb |
-| calls.rb:156:4:156:5 | - ... | calls.rb:1:1:543:28 | calls.rb |
-| calls.rb:156:5:156:5 | 2 | calls.rb:1:1:543:28 | calls.rb |
-| calls.rb:156:7:156:7 | 3 | calls.rb:1:1:543:28 | calls.rb |
-| calls.rb:156:18:156:37 | { ... } | calls.rb:1:1:543:28 | calls.rb |
-| calls.rb:156:21:156:21 | _ | calls.rb:1:1:543:28 | calls.rb |
-| calls.rb:156:21:156:21 | _ | calls.rb:1:1:543:28 | calls.rb |
-| calls.rb:156:24:156:24 | v | calls.rb:1:1:543:28 | calls.rb |
-| calls.rb:156:24:156:24 | v | calls.rb:1:1:543:28 | calls.rb |
-| calls.rb:156:27:156:36 | call to puts | calls.rb:1:1:543:28 | calls.rb |
-| calls.rb:156:27:156:36 | self | calls.rb:1:1:543:28 | calls.rb |
-| calls.rb:156:32:156:32 | v | calls.rb:1:1:543:28 | calls.rb |
-| calls.rb:156:32:156:36 | call to abs | calls.rb:1:1:543:28 | calls.rb |
-| calls.rb:158:1:160:3 | indirect | calls.rb:1:1:543:28 | calls.rb |
-| calls.rb:158:14:158:15 | &b | calls.rb:1:1:543:28 | calls.rb |
-| calls.rb:158:15:158:15 | b | calls.rb:1:1:543:28 | calls.rb |
-| calls.rb:159:5:159:17 | call to call_block | calls.rb:1:1:543:28 | calls.rb |
-| calls.rb:159:5:159:17 | self | calls.rb:1:1:543:28 | calls.rb |
-| calls.rb:159:16:159:17 | &... | calls.rb:1:1:543:28 | calls.rb |
-| calls.rb:159:17:159:17 | b | calls.rb:1:1:543:28 | calls.rb |
-| calls.rb:162:1:162:28 | call to indirect | calls.rb:1:1:543:28 | calls.rb |
-| calls.rb:162:1:162:28 | self | calls.rb:1:1:543:28 | calls.rb |
-| calls.rb:162:10:162:28 | { ... } | calls.rb:1:1:543:28 | calls.rb |
-| calls.rb:162:13:162:13 | i | calls.rb:1:1:543:28 | calls.rb |
-| calls.rb:162:13:162:13 | i | calls.rb:1:1:543:28 | calls.rb |
-| calls.rb:162:16:162:16 | i | calls.rb:1:1:543:28 | calls.rb |
-| calls.rb:162:16:162:27 | call to bit_length | calls.rb:1:1:543:28 | calls.rb |
-| calls.rb:165:1:169:3 | S | calls.rb:1:1:543:28 | calls.rb |
-| calls.rb:166:5:168:7 | s_method | calls.rb:165:1:169:3 | S |
-| calls.rb:167:9:167:12 | self | calls.rb:165:1:169:3 | S |
-| calls.rb:167:9:167:17 | call to to_s | calls.rb:165:1:169:3 | S |
-| calls.rb:171:1:174:3 | A | calls.rb:1:1:543:28 | calls.rb |
-| calls.rb:171:11:171:11 | S | calls.rb:1:1:543:28 | calls.rb |
-| calls.rb:172:5:173:7 | to_s | calls.rb:171:1:174:3 | A |
-| calls.rb:176:1:179:3 | B | calls.rb:1:1:543:28 | calls.rb |
-| calls.rb:176:11:176:11 | S | calls.rb:1:1:543:28 | calls.rb |
-| calls.rb:177:5:178:7 | to_s | calls.rb:176:1:179:3 | B |
-| calls.rb:181:1:181:1 | S | calls.rb:1:1:543:28 | calls.rb |
-| calls.rb:181:1:181:5 | call to new | calls.rb:1:1:543:28 | calls.rb |
-| calls.rb:181:1:181:14 | call to s_method | calls.rb:1:1:543:28 | calls.rb |
-| calls.rb:182:1:182:1 | A | calls.rb:1:1:543:28 | calls.rb |
-| calls.rb:182:1:182:5 | call to new | calls.rb:1:1:543:28 | calls.rb |
-| calls.rb:182:1:182:14 | call to s_method | calls.rb:1:1:543:28 | calls.rb |
-| calls.rb:183:1:183:1 | B | calls.rb:1:1:543:28 | calls.rb |
-| calls.rb:183:1:183:5 | call to new | calls.rb:1:1:543:28 | calls.rb |
-| calls.rb:183:1:183:14 | call to s_method | calls.rb:1:1:543:28 | calls.rb |
-| calls.rb:185:1:186:3 | private_on_main | calls.rb:1:1:543:28 | calls.rb |
-| calls.rb:188:1:188:15 | call to private_on_main | calls.rb:1:1:543:28 | calls.rb |
-| calls.rb:188:1:188:15 | self | calls.rb:1:1:543:28 | calls.rb |
-| calls.rb:190:1:226:3 | Singletons | calls.rb:1:1:543:28 | calls.rb |
->>>>>>> ecfbd5ed
+| calls.rb:181:1:181:1 | S | calls.rb:1:1:546:40 | calls.rb |
+| calls.rb:181:1:181:5 | call to new | calls.rb:1:1:546:40 | calls.rb |
+| calls.rb:181:1:181:14 | call to s_method | calls.rb:1:1:546:40 | calls.rb |
+| calls.rb:182:1:182:1 | A | calls.rb:1:1:546:40 | calls.rb |
+| calls.rb:182:1:182:5 | call to new | calls.rb:1:1:546:40 | calls.rb |
+| calls.rb:182:1:182:14 | call to s_method | calls.rb:1:1:546:40 | calls.rb |
+| calls.rb:183:1:183:1 | B | calls.rb:1:1:546:40 | calls.rb |
+| calls.rb:183:1:183:5 | call to new | calls.rb:1:1:546:40 | calls.rb |
+| calls.rb:183:1:183:14 | call to s_method | calls.rb:1:1:546:40 | calls.rb |
+| calls.rb:185:1:186:3 | private_on_main | calls.rb:1:1:546:40 | calls.rb |
+| calls.rb:188:1:188:15 | call to private_on_main | calls.rb:1:1:546:40 | calls.rb |
+| calls.rb:188:1:188:15 | self | calls.rb:1:1:546:40 | calls.rb |
+| calls.rb:190:1:226:3 | Singletons | calls.rb:1:1:546:40 | calls.rb |
 | calls.rb:191:5:194:7 | singleton_a | calls.rb:190:1:226:3 | Singletons |
 | calls.rb:191:9:191:12 | self | calls.rb:190:1:226:3 | Singletons |
 | calls.rb:192:9:192:26 | call to puts | calls.rb:190:1:226:3 | Singletons |
@@ -1058,243 +793,126 @@
 | calls.rb:223:5:225:7 | call_singleton_g | calls.rb:190:1:226:3 | Singletons |
 | calls.rb:224:9:224:12 | self | calls.rb:190:1:226:3 | Singletons |
 | calls.rb:224:9:224:24 | call to singleton_g | calls.rb:190:1:226:3 | Singletons |
-<<<<<<< HEAD
-| calls.rb:228:1:228:10 | Singletons | calls.rb:1:1:527:40 | calls.rb |
-| calls.rb:228:1:228:22 | call to singleton_a | calls.rb:1:1:527:40 | calls.rb |
-| calls.rb:229:1:229:10 | Singletons | calls.rb:1:1:527:40 | calls.rb |
-| calls.rb:229:1:229:22 | call to singleton_f | calls.rb:1:1:527:40 | calls.rb |
-| calls.rb:231:1:231:2 | c1 | calls.rb:1:1:527:40 | calls.rb |
-| calls.rb:231:1:231:19 | ... = ... | calls.rb:1:1:527:40 | calls.rb |
-| calls.rb:231:6:231:15 | Singletons | calls.rb:1:1:527:40 | calls.rb |
-| calls.rb:231:6:231:19 | call to new | calls.rb:1:1:527:40 | calls.rb |
-| calls.rb:233:1:233:2 | c1 | calls.rb:1:1:527:40 | calls.rb |
-| calls.rb:233:1:233:11 | call to instance | calls.rb:1:1:527:40 | calls.rb |
-| calls.rb:234:1:234:2 | c1 | calls.rb:1:1:527:40 | calls.rb |
-| calls.rb:234:1:234:14 | call to singleton_e | calls.rb:1:1:527:40 | calls.rb |
-| calls.rb:236:1:238:3 | singleton_g | calls.rb:1:1:527:40 | calls.rb |
-| calls.rb:236:5:236:6 | c1 | calls.rb:1:1:527:40 | calls.rb |
-| calls.rb:237:5:237:24 | call to puts | calls.rb:1:1:527:40 | calls.rb |
-| calls.rb:237:5:237:24 | self | calls.rb:1:1:527:40 | calls.rb |
-| calls.rb:237:10:237:24 | "singleton_g_1" | calls.rb:1:1:527:40 | calls.rb |
-| calls.rb:237:11:237:23 | singleton_g_1 | calls.rb:1:1:527:40 | calls.rb |
-| calls.rb:240:1:240:2 | c1 | calls.rb:1:1:527:40 | calls.rb |
-| calls.rb:240:1:240:14 | call to singleton_g | calls.rb:1:1:527:40 | calls.rb |
-| calls.rb:241:1:241:2 | c1 | calls.rb:1:1:527:40 | calls.rb |
-| calls.rb:241:1:241:19 | call to call_singleton_g | calls.rb:1:1:527:40 | calls.rb |
-| calls.rb:243:1:245:3 | singleton_g | calls.rb:1:1:527:40 | calls.rb |
-| calls.rb:243:5:243:6 | c1 | calls.rb:1:1:527:40 | calls.rb |
-| calls.rb:244:5:244:24 | call to puts | calls.rb:1:1:527:40 | calls.rb |
-| calls.rb:244:5:244:24 | self | calls.rb:1:1:527:40 | calls.rb |
-| calls.rb:244:10:244:24 | "singleton_g_2" | calls.rb:1:1:527:40 | calls.rb |
-| calls.rb:244:11:244:23 | singleton_g_2 | calls.rb:1:1:527:40 | calls.rb |
-| calls.rb:247:1:247:2 | c1 | calls.rb:1:1:527:40 | calls.rb |
-| calls.rb:247:1:247:14 | call to singleton_g | calls.rb:1:1:527:40 | calls.rb |
-| calls.rb:248:1:248:2 | c1 | calls.rb:1:1:527:40 | calls.rb |
-| calls.rb:248:1:248:19 | call to call_singleton_g | calls.rb:1:1:527:40 | calls.rb |
-| calls.rb:250:1:254:3 | class << ... | calls.rb:1:1:527:40 | calls.rb |
-| calls.rb:250:10:250:11 | c1 | calls.rb:1:1:527:40 | calls.rb |
-=======
-| calls.rb:228:1:228:10 | Singletons | calls.rb:1:1:543:28 | calls.rb |
-| calls.rb:228:1:228:22 | call to singleton_a | calls.rb:1:1:543:28 | calls.rb |
-| calls.rb:229:1:229:10 | Singletons | calls.rb:1:1:543:28 | calls.rb |
-| calls.rb:229:1:229:22 | call to singleton_f | calls.rb:1:1:543:28 | calls.rb |
-| calls.rb:231:1:231:2 | c1 | calls.rb:1:1:543:28 | calls.rb |
-| calls.rb:231:1:231:19 | ... = ... | calls.rb:1:1:543:28 | calls.rb |
-| calls.rb:231:6:231:15 | Singletons | calls.rb:1:1:543:28 | calls.rb |
-| calls.rb:231:6:231:19 | call to new | calls.rb:1:1:543:28 | calls.rb |
-| calls.rb:233:1:233:2 | c1 | calls.rb:1:1:543:28 | calls.rb |
-| calls.rb:233:1:233:11 | call to instance | calls.rb:1:1:543:28 | calls.rb |
-| calls.rb:234:1:234:2 | c1 | calls.rb:1:1:543:28 | calls.rb |
-| calls.rb:234:1:234:14 | call to singleton_e | calls.rb:1:1:543:28 | calls.rb |
-| calls.rb:236:1:238:3 | singleton_g | calls.rb:1:1:543:28 | calls.rb |
-| calls.rb:236:5:236:6 | c1 | calls.rb:1:1:543:28 | calls.rb |
-| calls.rb:237:5:237:24 | call to puts | calls.rb:1:1:543:28 | calls.rb |
-| calls.rb:237:5:237:24 | self | calls.rb:1:1:543:28 | calls.rb |
-| calls.rb:237:10:237:24 | "singleton_g_1" | calls.rb:1:1:543:28 | calls.rb |
-| calls.rb:237:11:237:23 | singleton_g_1 | calls.rb:1:1:543:28 | calls.rb |
-| calls.rb:240:1:240:2 | c1 | calls.rb:1:1:543:28 | calls.rb |
-| calls.rb:240:1:240:14 | call to singleton_g | calls.rb:1:1:543:28 | calls.rb |
-| calls.rb:241:1:241:2 | c1 | calls.rb:1:1:543:28 | calls.rb |
-| calls.rb:241:1:241:19 | call to call_singleton_g | calls.rb:1:1:543:28 | calls.rb |
-| calls.rb:243:1:245:3 | singleton_g | calls.rb:1:1:543:28 | calls.rb |
-| calls.rb:243:5:243:6 | c1 | calls.rb:1:1:543:28 | calls.rb |
-| calls.rb:244:5:244:24 | call to puts | calls.rb:1:1:543:28 | calls.rb |
-| calls.rb:244:5:244:24 | self | calls.rb:1:1:543:28 | calls.rb |
-| calls.rb:244:10:244:24 | "singleton_g_2" | calls.rb:1:1:543:28 | calls.rb |
-| calls.rb:244:11:244:23 | singleton_g_2 | calls.rb:1:1:543:28 | calls.rb |
-| calls.rb:247:1:247:2 | c1 | calls.rb:1:1:543:28 | calls.rb |
-| calls.rb:247:1:247:14 | call to singleton_g | calls.rb:1:1:543:28 | calls.rb |
-| calls.rb:248:1:248:2 | c1 | calls.rb:1:1:543:28 | calls.rb |
-| calls.rb:248:1:248:19 | call to call_singleton_g | calls.rb:1:1:543:28 | calls.rb |
-| calls.rb:250:1:254:3 | class << ... | calls.rb:1:1:543:28 | calls.rb |
-| calls.rb:250:10:250:11 | c1 | calls.rb:1:1:543:28 | calls.rb |
->>>>>>> ecfbd5ed
+| calls.rb:228:1:228:10 | Singletons | calls.rb:1:1:546:40 | calls.rb |
+| calls.rb:228:1:228:22 | call to singleton_a | calls.rb:1:1:546:40 | calls.rb |
+| calls.rb:229:1:229:10 | Singletons | calls.rb:1:1:546:40 | calls.rb |
+| calls.rb:229:1:229:22 | call to singleton_f | calls.rb:1:1:546:40 | calls.rb |
+| calls.rb:231:1:231:2 | c1 | calls.rb:1:1:546:40 | calls.rb |
+| calls.rb:231:1:231:19 | ... = ... | calls.rb:1:1:546:40 | calls.rb |
+| calls.rb:231:6:231:15 | Singletons | calls.rb:1:1:546:40 | calls.rb |
+| calls.rb:231:6:231:19 | call to new | calls.rb:1:1:546:40 | calls.rb |
+| calls.rb:233:1:233:2 | c1 | calls.rb:1:1:546:40 | calls.rb |
+| calls.rb:233:1:233:11 | call to instance | calls.rb:1:1:546:40 | calls.rb |
+| calls.rb:234:1:234:2 | c1 | calls.rb:1:1:546:40 | calls.rb |
+| calls.rb:234:1:234:14 | call to singleton_e | calls.rb:1:1:546:40 | calls.rb |
+| calls.rb:236:1:238:3 | singleton_g | calls.rb:1:1:546:40 | calls.rb |
+| calls.rb:236:5:236:6 | c1 | calls.rb:1:1:546:40 | calls.rb |
+| calls.rb:237:5:237:24 | call to puts | calls.rb:1:1:546:40 | calls.rb |
+| calls.rb:237:5:237:24 | self | calls.rb:1:1:546:40 | calls.rb |
+| calls.rb:237:10:237:24 | "singleton_g_1" | calls.rb:1:1:546:40 | calls.rb |
+| calls.rb:237:11:237:23 | singleton_g_1 | calls.rb:1:1:546:40 | calls.rb |
+| calls.rb:240:1:240:2 | c1 | calls.rb:1:1:546:40 | calls.rb |
+| calls.rb:240:1:240:14 | call to singleton_g | calls.rb:1:1:546:40 | calls.rb |
+| calls.rb:241:1:241:2 | c1 | calls.rb:1:1:546:40 | calls.rb |
+| calls.rb:241:1:241:19 | call to call_singleton_g | calls.rb:1:1:546:40 | calls.rb |
+| calls.rb:243:1:245:3 | singleton_g | calls.rb:1:1:546:40 | calls.rb |
+| calls.rb:243:5:243:6 | c1 | calls.rb:1:1:546:40 | calls.rb |
+| calls.rb:244:5:244:24 | call to puts | calls.rb:1:1:546:40 | calls.rb |
+| calls.rb:244:5:244:24 | self | calls.rb:1:1:546:40 | calls.rb |
+| calls.rb:244:10:244:24 | "singleton_g_2" | calls.rb:1:1:546:40 | calls.rb |
+| calls.rb:244:11:244:23 | singleton_g_2 | calls.rb:1:1:546:40 | calls.rb |
+| calls.rb:247:1:247:2 | c1 | calls.rb:1:1:546:40 | calls.rb |
+| calls.rb:247:1:247:14 | call to singleton_g | calls.rb:1:1:546:40 | calls.rb |
+| calls.rb:248:1:248:2 | c1 | calls.rb:1:1:546:40 | calls.rb |
+| calls.rb:248:1:248:19 | call to call_singleton_g | calls.rb:1:1:546:40 | calls.rb |
+| calls.rb:250:1:254:3 | class << ... | calls.rb:1:1:546:40 | calls.rb |
+| calls.rb:250:10:250:11 | c1 | calls.rb:1:1:546:40 | calls.rb |
 | calls.rb:251:5:253:7 | singleton_g | calls.rb:250:1:254:3 | class << ... |
 | calls.rb:252:9:252:28 | call to puts | calls.rb:250:1:254:3 | class << ... |
 | calls.rb:252:9:252:28 | self | calls.rb:250:1:254:3 | class << ... |
 | calls.rb:252:14:252:28 | "singleton_g_3" | calls.rb:250:1:254:3 | class << ... |
 | calls.rb:252:15:252:27 | singleton_g_3 | calls.rb:250:1:254:3 | class << ... |
-<<<<<<< HEAD
-| calls.rb:256:1:256:2 | c1 | calls.rb:1:1:527:40 | calls.rb |
-| calls.rb:256:1:256:14 | call to singleton_g | calls.rb:1:1:527:40 | calls.rb |
-| calls.rb:257:1:257:2 | c1 | calls.rb:1:1:527:40 | calls.rb |
-| calls.rb:257:1:257:19 | call to call_singleton_g | calls.rb:1:1:527:40 | calls.rb |
-| calls.rb:259:1:259:2 | c2 | calls.rb:1:1:527:40 | calls.rb |
-| calls.rb:259:1:259:19 | ... = ... | calls.rb:1:1:527:40 | calls.rb |
-| calls.rb:259:6:259:15 | Singletons | calls.rb:1:1:527:40 | calls.rb |
-| calls.rb:259:6:259:19 | call to new | calls.rb:1:1:527:40 | calls.rb |
-| calls.rb:260:1:260:2 | c2 | calls.rb:1:1:527:40 | calls.rb |
-| calls.rb:260:1:260:14 | call to singleton_e | calls.rb:1:1:527:40 | calls.rb |
-| calls.rb:261:1:261:2 | c2 | calls.rb:1:1:527:40 | calls.rb |
-| calls.rb:261:1:261:14 | call to singleton_g | calls.rb:1:1:527:40 | calls.rb |
-| calls.rb:263:1:263:4 | self | calls.rb:1:1:527:40 | calls.rb |
-| calls.rb:263:1:263:8 | call to new | calls.rb:1:1:527:40 | calls.rb |
-| calls.rb:265:1:265:16 | call to puts | calls.rb:1:1:527:40 | calls.rb |
-| calls.rb:265:1:265:16 | self | calls.rb:1:1:527:40 | calls.rb |
-| calls.rb:265:6:265:16 | "top-level" | calls.rb:1:1:527:40 | calls.rb |
-| calls.rb:265:7:265:15 | top-level | calls.rb:1:1:527:40 | calls.rb |
-| calls.rb:267:1:269:3 | singleton_g | calls.rb:1:1:527:40 | calls.rb |
-| calls.rb:267:5:267:14 | Singletons | calls.rb:1:1:527:40 | calls.rb |
-| calls.rb:268:5:268:22 | call to puts | calls.rb:1:1:527:40 | calls.rb |
-| calls.rb:268:5:268:22 | self | calls.rb:1:1:527:40 | calls.rb |
-| calls.rb:268:10:268:22 | "singleton_g" | calls.rb:1:1:527:40 | calls.rb |
-| calls.rb:268:11:268:21 | singleton_g | calls.rb:1:1:527:40 | calls.rb |
-| calls.rb:271:1:271:10 | Singletons | calls.rb:1:1:527:40 | calls.rb |
-| calls.rb:271:1:271:22 | call to singleton_g | calls.rb:1:1:527:40 | calls.rb |
-| calls.rb:272:1:272:2 | c1 | calls.rb:1:1:527:40 | calls.rb |
-| calls.rb:272:1:272:14 | call to singleton_g | calls.rb:1:1:527:40 | calls.rb |
-| calls.rb:273:1:273:2 | c1 | calls.rb:1:1:527:40 | calls.rb |
-| calls.rb:273:1:273:19 | call to call_singleton_g | calls.rb:1:1:527:40 | calls.rb |
-| calls.rb:274:1:274:2 | c2 | calls.rb:1:1:527:40 | calls.rb |
-| calls.rb:274:1:274:14 | call to singleton_g | calls.rb:1:1:527:40 | calls.rb |
-| calls.rb:275:1:275:2 | c3 | calls.rb:1:1:527:40 | calls.rb |
-| calls.rb:275:1:275:19 | ... = ... | calls.rb:1:1:527:40 | calls.rb |
-| calls.rb:275:6:275:15 | Singletons | calls.rb:1:1:527:40 | calls.rb |
-| calls.rb:275:6:275:19 | call to new | calls.rb:1:1:527:40 | calls.rb |
-| calls.rb:276:1:276:2 | c3 | calls.rb:1:1:527:40 | calls.rb |
-| calls.rb:276:1:276:14 | call to singleton_g | calls.rb:1:1:527:40 | calls.rb |
-| calls.rb:278:1:286:3 | create | calls.rb:1:1:527:40 | calls.rb |
-| calls.rb:278:12:278:15 | type | calls.rb:1:1:527:40 | calls.rb |
-| calls.rb:278:12:278:15 | type | calls.rb:1:1:527:40 | calls.rb |
-| calls.rb:279:5:279:8 | type | calls.rb:1:1:527:40 | calls.rb |
-| calls.rb:279:5:279:12 | call to new | calls.rb:1:1:527:40 | calls.rb |
-| calls.rb:279:5:279:21 | call to instance | calls.rb:1:1:527:40 | calls.rb |
-| calls.rb:281:5:283:7 | singleton_h | calls.rb:1:1:527:40 | calls.rb |
-| calls.rb:281:9:281:12 | type | calls.rb:1:1:527:40 | calls.rb |
-| calls.rb:282:9:282:26 | call to puts | calls.rb:1:1:527:40 | calls.rb |
-| calls.rb:282:9:282:26 | self | calls.rb:1:1:527:40 | calls.rb |
-| calls.rb:282:14:282:26 | "singleton_h" | calls.rb:1:1:527:40 | calls.rb |
-| calls.rb:282:15:282:25 | singleton_h | calls.rb:1:1:527:40 | calls.rb |
-| calls.rb:285:5:285:8 | type | calls.rb:1:1:527:40 | calls.rb |
-| calls.rb:285:5:285:20 | call to singleton_h | calls.rb:1:1:527:40 | calls.rb |
-| calls.rb:288:1:288:17 | call to create | calls.rb:1:1:527:40 | calls.rb |
-| calls.rb:288:1:288:17 | self | calls.rb:1:1:527:40 | calls.rb |
-| calls.rb:288:8:288:17 | Singletons | calls.rb:1:1:527:40 | calls.rb |
-| calls.rb:289:1:289:10 | Singletons | calls.rb:1:1:527:40 | calls.rb |
-| calls.rb:289:1:289:22 | call to singleton_h | calls.rb:1:1:527:40 | calls.rb |
-| calls.rb:291:1:291:1 | x | calls.rb:1:1:527:40 | calls.rb |
-| calls.rb:291:1:291:14 | ... = ... | calls.rb:1:1:527:40 | calls.rb |
-| calls.rb:291:5:291:14 | Singletons | calls.rb:1:1:527:40 | calls.rb |
-| calls.rb:293:1:297:3 | class << ... | calls.rb:1:1:527:40 | calls.rb |
-| calls.rb:293:10:293:10 | x | calls.rb:1:1:527:40 | calls.rb |
-=======
-| calls.rb:256:1:256:2 | c1 | calls.rb:1:1:543:28 | calls.rb |
-| calls.rb:256:1:256:14 | call to singleton_g | calls.rb:1:1:543:28 | calls.rb |
-| calls.rb:257:1:257:2 | c1 | calls.rb:1:1:543:28 | calls.rb |
-| calls.rb:257:1:257:19 | call to call_singleton_g | calls.rb:1:1:543:28 | calls.rb |
-| calls.rb:259:1:259:2 | c2 | calls.rb:1:1:543:28 | calls.rb |
-| calls.rb:259:1:259:19 | ... = ... | calls.rb:1:1:543:28 | calls.rb |
-| calls.rb:259:6:259:15 | Singletons | calls.rb:1:1:543:28 | calls.rb |
-| calls.rb:259:6:259:19 | call to new | calls.rb:1:1:543:28 | calls.rb |
-| calls.rb:260:1:260:2 | c2 | calls.rb:1:1:543:28 | calls.rb |
-| calls.rb:260:1:260:14 | call to singleton_e | calls.rb:1:1:543:28 | calls.rb |
-| calls.rb:261:1:261:2 | c2 | calls.rb:1:1:543:28 | calls.rb |
-| calls.rb:261:1:261:14 | call to singleton_g | calls.rb:1:1:543:28 | calls.rb |
-| calls.rb:263:1:263:4 | self | calls.rb:1:1:543:28 | calls.rb |
-| calls.rb:263:1:263:8 | call to new | calls.rb:1:1:543:28 | calls.rb |
-| calls.rb:265:1:265:16 | call to puts | calls.rb:1:1:543:28 | calls.rb |
-| calls.rb:265:1:265:16 | self | calls.rb:1:1:543:28 | calls.rb |
-| calls.rb:265:6:265:16 | "top-level" | calls.rb:1:1:543:28 | calls.rb |
-| calls.rb:265:7:265:15 | top-level | calls.rb:1:1:543:28 | calls.rb |
-| calls.rb:267:1:269:3 | singleton_g | calls.rb:1:1:543:28 | calls.rb |
-| calls.rb:267:5:267:14 | Singletons | calls.rb:1:1:543:28 | calls.rb |
-| calls.rb:268:5:268:22 | call to puts | calls.rb:1:1:543:28 | calls.rb |
-| calls.rb:268:5:268:22 | self | calls.rb:1:1:543:28 | calls.rb |
-| calls.rb:268:10:268:22 | "singleton_g" | calls.rb:1:1:543:28 | calls.rb |
-| calls.rb:268:11:268:21 | singleton_g | calls.rb:1:1:543:28 | calls.rb |
-| calls.rb:271:1:271:10 | Singletons | calls.rb:1:1:543:28 | calls.rb |
-| calls.rb:271:1:271:22 | call to singleton_g | calls.rb:1:1:543:28 | calls.rb |
-| calls.rb:272:1:272:2 | c1 | calls.rb:1:1:543:28 | calls.rb |
-| calls.rb:272:1:272:14 | call to singleton_g | calls.rb:1:1:543:28 | calls.rb |
-| calls.rb:273:1:273:2 | c1 | calls.rb:1:1:543:28 | calls.rb |
-| calls.rb:273:1:273:19 | call to call_singleton_g | calls.rb:1:1:543:28 | calls.rb |
-| calls.rb:274:1:274:2 | c2 | calls.rb:1:1:543:28 | calls.rb |
-| calls.rb:274:1:274:14 | call to singleton_g | calls.rb:1:1:543:28 | calls.rb |
-| calls.rb:275:1:275:2 | c3 | calls.rb:1:1:543:28 | calls.rb |
-| calls.rb:275:1:275:19 | ... = ... | calls.rb:1:1:543:28 | calls.rb |
-| calls.rb:275:6:275:15 | Singletons | calls.rb:1:1:543:28 | calls.rb |
-| calls.rb:275:6:275:19 | call to new | calls.rb:1:1:543:28 | calls.rb |
-| calls.rb:276:1:276:2 | c3 | calls.rb:1:1:543:28 | calls.rb |
-| calls.rb:276:1:276:14 | call to singleton_g | calls.rb:1:1:543:28 | calls.rb |
-| calls.rb:278:1:286:3 | create | calls.rb:1:1:543:28 | calls.rb |
-| calls.rb:278:12:278:15 | type | calls.rb:1:1:543:28 | calls.rb |
-| calls.rb:278:12:278:15 | type | calls.rb:1:1:543:28 | calls.rb |
-| calls.rb:279:5:279:8 | type | calls.rb:1:1:543:28 | calls.rb |
-| calls.rb:279:5:279:12 | call to new | calls.rb:1:1:543:28 | calls.rb |
-| calls.rb:279:5:279:21 | call to instance | calls.rb:1:1:543:28 | calls.rb |
-| calls.rb:281:5:283:7 | singleton_h | calls.rb:1:1:543:28 | calls.rb |
-| calls.rb:281:9:281:12 | type | calls.rb:1:1:543:28 | calls.rb |
-| calls.rb:282:9:282:26 | call to puts | calls.rb:1:1:543:28 | calls.rb |
-| calls.rb:282:9:282:26 | self | calls.rb:1:1:543:28 | calls.rb |
-| calls.rb:282:14:282:26 | "singleton_h" | calls.rb:1:1:543:28 | calls.rb |
-| calls.rb:282:15:282:25 | singleton_h | calls.rb:1:1:543:28 | calls.rb |
-| calls.rb:285:5:285:8 | type | calls.rb:1:1:543:28 | calls.rb |
-| calls.rb:285:5:285:20 | call to singleton_h | calls.rb:1:1:543:28 | calls.rb |
-| calls.rb:288:1:288:17 | call to create | calls.rb:1:1:543:28 | calls.rb |
-| calls.rb:288:1:288:17 | self | calls.rb:1:1:543:28 | calls.rb |
-| calls.rb:288:8:288:17 | Singletons | calls.rb:1:1:543:28 | calls.rb |
-| calls.rb:289:1:289:10 | Singletons | calls.rb:1:1:543:28 | calls.rb |
-| calls.rb:289:1:289:22 | call to singleton_h | calls.rb:1:1:543:28 | calls.rb |
-| calls.rb:291:1:291:1 | x | calls.rb:1:1:543:28 | calls.rb |
-| calls.rb:291:1:291:14 | ... = ... | calls.rb:1:1:543:28 | calls.rb |
-| calls.rb:291:5:291:14 | Singletons | calls.rb:1:1:543:28 | calls.rb |
-| calls.rb:293:1:297:3 | class << ... | calls.rb:1:1:543:28 | calls.rb |
-| calls.rb:293:10:293:10 | x | calls.rb:1:1:543:28 | calls.rb |
->>>>>>> ecfbd5ed
+| calls.rb:256:1:256:2 | c1 | calls.rb:1:1:546:40 | calls.rb |
+| calls.rb:256:1:256:14 | call to singleton_g | calls.rb:1:1:546:40 | calls.rb |
+| calls.rb:257:1:257:2 | c1 | calls.rb:1:1:546:40 | calls.rb |
+| calls.rb:257:1:257:19 | call to call_singleton_g | calls.rb:1:1:546:40 | calls.rb |
+| calls.rb:259:1:259:2 | c2 | calls.rb:1:1:546:40 | calls.rb |
+| calls.rb:259:1:259:19 | ... = ... | calls.rb:1:1:546:40 | calls.rb |
+| calls.rb:259:6:259:15 | Singletons | calls.rb:1:1:546:40 | calls.rb |
+| calls.rb:259:6:259:19 | call to new | calls.rb:1:1:546:40 | calls.rb |
+| calls.rb:260:1:260:2 | c2 | calls.rb:1:1:546:40 | calls.rb |
+| calls.rb:260:1:260:14 | call to singleton_e | calls.rb:1:1:546:40 | calls.rb |
+| calls.rb:261:1:261:2 | c2 | calls.rb:1:1:546:40 | calls.rb |
+| calls.rb:261:1:261:14 | call to singleton_g | calls.rb:1:1:546:40 | calls.rb |
+| calls.rb:263:1:263:4 | self | calls.rb:1:1:546:40 | calls.rb |
+| calls.rb:263:1:263:8 | call to new | calls.rb:1:1:546:40 | calls.rb |
+| calls.rb:265:1:265:16 | call to puts | calls.rb:1:1:546:40 | calls.rb |
+| calls.rb:265:1:265:16 | self | calls.rb:1:1:546:40 | calls.rb |
+| calls.rb:265:6:265:16 | "top-level" | calls.rb:1:1:546:40 | calls.rb |
+| calls.rb:265:7:265:15 | top-level | calls.rb:1:1:546:40 | calls.rb |
+| calls.rb:267:1:269:3 | singleton_g | calls.rb:1:1:546:40 | calls.rb |
+| calls.rb:267:5:267:14 | Singletons | calls.rb:1:1:546:40 | calls.rb |
+| calls.rb:268:5:268:22 | call to puts | calls.rb:1:1:546:40 | calls.rb |
+| calls.rb:268:5:268:22 | self | calls.rb:1:1:546:40 | calls.rb |
+| calls.rb:268:10:268:22 | "singleton_g" | calls.rb:1:1:546:40 | calls.rb |
+| calls.rb:268:11:268:21 | singleton_g | calls.rb:1:1:546:40 | calls.rb |
+| calls.rb:271:1:271:10 | Singletons | calls.rb:1:1:546:40 | calls.rb |
+| calls.rb:271:1:271:22 | call to singleton_g | calls.rb:1:1:546:40 | calls.rb |
+| calls.rb:272:1:272:2 | c1 | calls.rb:1:1:546:40 | calls.rb |
+| calls.rb:272:1:272:14 | call to singleton_g | calls.rb:1:1:546:40 | calls.rb |
+| calls.rb:273:1:273:2 | c1 | calls.rb:1:1:546:40 | calls.rb |
+| calls.rb:273:1:273:19 | call to call_singleton_g | calls.rb:1:1:546:40 | calls.rb |
+| calls.rb:274:1:274:2 | c2 | calls.rb:1:1:546:40 | calls.rb |
+| calls.rb:274:1:274:14 | call to singleton_g | calls.rb:1:1:546:40 | calls.rb |
+| calls.rb:275:1:275:2 | c3 | calls.rb:1:1:546:40 | calls.rb |
+| calls.rb:275:1:275:19 | ... = ... | calls.rb:1:1:546:40 | calls.rb |
+| calls.rb:275:6:275:15 | Singletons | calls.rb:1:1:546:40 | calls.rb |
+| calls.rb:275:6:275:19 | call to new | calls.rb:1:1:546:40 | calls.rb |
+| calls.rb:276:1:276:2 | c3 | calls.rb:1:1:546:40 | calls.rb |
+| calls.rb:276:1:276:14 | call to singleton_g | calls.rb:1:1:546:40 | calls.rb |
+| calls.rb:278:1:286:3 | create | calls.rb:1:1:546:40 | calls.rb |
+| calls.rb:278:12:278:15 | type | calls.rb:1:1:546:40 | calls.rb |
+| calls.rb:278:12:278:15 | type | calls.rb:1:1:546:40 | calls.rb |
+| calls.rb:279:5:279:8 | type | calls.rb:1:1:546:40 | calls.rb |
+| calls.rb:279:5:279:12 | call to new | calls.rb:1:1:546:40 | calls.rb |
+| calls.rb:279:5:279:21 | call to instance | calls.rb:1:1:546:40 | calls.rb |
+| calls.rb:281:5:283:7 | singleton_h | calls.rb:1:1:546:40 | calls.rb |
+| calls.rb:281:9:281:12 | type | calls.rb:1:1:546:40 | calls.rb |
+| calls.rb:282:9:282:26 | call to puts | calls.rb:1:1:546:40 | calls.rb |
+| calls.rb:282:9:282:26 | self | calls.rb:1:1:546:40 | calls.rb |
+| calls.rb:282:14:282:26 | "singleton_h" | calls.rb:1:1:546:40 | calls.rb |
+| calls.rb:282:15:282:25 | singleton_h | calls.rb:1:1:546:40 | calls.rb |
+| calls.rb:285:5:285:8 | type | calls.rb:1:1:546:40 | calls.rb |
+| calls.rb:285:5:285:20 | call to singleton_h | calls.rb:1:1:546:40 | calls.rb |
+| calls.rb:288:1:288:17 | call to create | calls.rb:1:1:546:40 | calls.rb |
+| calls.rb:288:1:288:17 | self | calls.rb:1:1:546:40 | calls.rb |
+| calls.rb:288:8:288:17 | Singletons | calls.rb:1:1:546:40 | calls.rb |
+| calls.rb:289:1:289:10 | Singletons | calls.rb:1:1:546:40 | calls.rb |
+| calls.rb:289:1:289:22 | call to singleton_h | calls.rb:1:1:546:40 | calls.rb |
+| calls.rb:291:1:291:1 | x | calls.rb:1:1:546:40 | calls.rb |
+| calls.rb:291:1:291:14 | ... = ... | calls.rb:1:1:546:40 | calls.rb |
+| calls.rb:291:5:291:14 | Singletons | calls.rb:1:1:546:40 | calls.rb |
+| calls.rb:293:1:297:3 | class << ... | calls.rb:1:1:546:40 | calls.rb |
+| calls.rb:293:10:293:10 | x | calls.rb:1:1:546:40 | calls.rb |
 | calls.rb:294:5:296:7 | singleton_i | calls.rb:293:1:297:3 | class << ... |
 | calls.rb:295:9:295:26 | call to puts | calls.rb:293:1:297:3 | class << ... |
 | calls.rb:295:9:295:26 | self | calls.rb:293:1:297:3 | class << ... |
 | calls.rb:295:14:295:26 | "singleton_i" | calls.rb:293:1:297:3 | class << ... |
 | calls.rb:295:15:295:25 | singleton_i | calls.rb:293:1:297:3 | class << ... |
-<<<<<<< HEAD
-| calls.rb:299:1:299:1 | x | calls.rb:1:1:527:40 | calls.rb |
-| calls.rb:299:1:299:13 | call to singleton_i | calls.rb:1:1:527:40 | calls.rb |
-| calls.rb:300:1:300:10 | Singletons | calls.rb:1:1:527:40 | calls.rb |
-| calls.rb:300:1:300:22 | call to singleton_i | calls.rb:1:1:527:40 | calls.rb |
-| calls.rb:302:1:306:3 | class << ... | calls.rb:1:1:527:40 | calls.rb |
-| calls.rb:302:10:302:19 | Singletons | calls.rb:1:1:527:40 | calls.rb |
-=======
-| calls.rb:299:1:299:1 | x | calls.rb:1:1:543:28 | calls.rb |
-| calls.rb:299:1:299:13 | call to singleton_i | calls.rb:1:1:543:28 | calls.rb |
-| calls.rb:300:1:300:10 | Singletons | calls.rb:1:1:543:28 | calls.rb |
-| calls.rb:300:1:300:22 | call to singleton_i | calls.rb:1:1:543:28 | calls.rb |
-| calls.rb:302:1:306:3 | class << ... | calls.rb:1:1:543:28 | calls.rb |
-| calls.rb:302:10:302:19 | Singletons | calls.rb:1:1:543:28 | calls.rb |
->>>>>>> ecfbd5ed
+| calls.rb:299:1:299:1 | x | calls.rb:1:1:546:40 | calls.rb |
+| calls.rb:299:1:299:13 | call to singleton_i | calls.rb:1:1:546:40 | calls.rb |
+| calls.rb:300:1:300:10 | Singletons | calls.rb:1:1:546:40 | calls.rb |
+| calls.rb:300:1:300:22 | call to singleton_i | calls.rb:1:1:546:40 | calls.rb |
+| calls.rb:302:1:306:3 | class << ... | calls.rb:1:1:546:40 | calls.rb |
+| calls.rb:302:10:302:19 | Singletons | calls.rb:1:1:546:40 | calls.rb |
 | calls.rb:303:5:305:7 | singleton_j | calls.rb:302:1:306:3 | class << ... |
 | calls.rb:304:9:304:26 | call to puts | calls.rb:302:1:306:3 | class << ... |
 | calls.rb:304:9:304:26 | self | calls.rb:302:1:306:3 | class << ... |
 | calls.rb:304:14:304:26 | "singleton_j" | calls.rb:302:1:306:3 | class << ... |
 | calls.rb:304:15:304:25 | singleton_j | calls.rb:302:1:306:3 | class << ... |
-<<<<<<< HEAD
-| calls.rb:308:1:308:10 | Singletons | calls.rb:1:1:527:40 | calls.rb |
-| calls.rb:308:1:308:22 | call to singleton_j | calls.rb:1:1:527:40 | calls.rb |
-| calls.rb:310:1:321:3 | SelfNew | calls.rb:1:1:527:40 | calls.rb |
-=======
-| calls.rb:308:1:308:10 | Singletons | calls.rb:1:1:543:28 | calls.rb |
-| calls.rb:308:1:308:22 | call to singleton_j | calls.rb:1:1:543:28 | calls.rb |
-| calls.rb:310:1:321:3 | SelfNew | calls.rb:1:1:543:28 | calls.rb |
->>>>>>> ecfbd5ed
+| calls.rb:308:1:308:10 | Singletons | calls.rb:1:1:546:40 | calls.rb |
+| calls.rb:308:1:308:22 | call to singleton_j | calls.rb:1:1:546:40 | calls.rb |
+| calls.rb:310:1:321:3 | SelfNew | calls.rb:1:1:546:40 | calls.rb |
 | calls.rb:311:5:314:7 | instance | calls.rb:310:1:321:3 | SelfNew |
 | calls.rb:312:9:312:31 | call to puts | calls.rb:310:1:321:3 | SelfNew |
 | calls.rb:312:9:312:31 | self | calls.rb:310:1:321:3 | SelfNew |
@@ -1311,211 +929,110 @@
 | calls.rb:320:5:320:7 | call to new | calls.rb:310:1:321:3 | SelfNew |
 | calls.rb:320:5:320:7 | self | calls.rb:310:1:321:3 | SelfNew |
 | calls.rb:320:5:320:16 | call to instance | calls.rb:310:1:321:3 | SelfNew |
-<<<<<<< HEAD
-| calls.rb:323:1:323:7 | SelfNew | calls.rb:1:1:527:40 | calls.rb |
-| calls.rb:323:1:323:17 | call to singleton | calls.rb:1:1:527:40 | calls.rb |
-| calls.rb:325:1:329:3 | C1 | calls.rb:1:1:527:40 | calls.rb |
-=======
-| calls.rb:323:1:323:7 | SelfNew | calls.rb:1:1:543:28 | calls.rb |
-| calls.rb:323:1:323:17 | call to singleton | calls.rb:1:1:543:28 | calls.rb |
-| calls.rb:325:1:329:3 | C1 | calls.rb:1:1:543:28 | calls.rb |
->>>>>>> ecfbd5ed
+| calls.rb:323:1:323:7 | SelfNew | calls.rb:1:1:546:40 | calls.rb |
+| calls.rb:323:1:323:17 | call to singleton | calls.rb:1:1:546:40 | calls.rb |
+| calls.rb:325:1:329:3 | C1 | calls.rb:1:1:546:40 | calls.rb |
 | calls.rb:326:5:328:7 | instance | calls.rb:325:1:329:3 | C1 |
 | calls.rb:327:9:327:26 | call to puts | calls.rb:325:1:329:3 | C1 |
 | calls.rb:327:9:327:26 | self | calls.rb:325:1:329:3 | C1 |
 | calls.rb:327:14:327:26 | "C1#instance" | calls.rb:325:1:329:3 | C1 |
 | calls.rb:327:15:327:25 | C1#instance | calls.rb:325:1:329:3 | C1 |
-<<<<<<< HEAD
-| calls.rb:331:1:335:3 | C2 | calls.rb:1:1:527:40 | calls.rb |
-| calls.rb:331:12:331:13 | C1 | calls.rb:1:1:527:40 | calls.rb |
-=======
-| calls.rb:331:1:335:3 | C2 | calls.rb:1:1:543:28 | calls.rb |
-| calls.rb:331:12:331:13 | C1 | calls.rb:1:1:543:28 | calls.rb |
->>>>>>> ecfbd5ed
+| calls.rb:331:1:335:3 | C2 | calls.rb:1:1:546:40 | calls.rb |
+| calls.rb:331:12:331:13 | C1 | calls.rb:1:1:546:40 | calls.rb |
 | calls.rb:332:5:334:7 | instance | calls.rb:331:1:335:3 | C2 |
 | calls.rb:333:9:333:26 | call to puts | calls.rb:331:1:335:3 | C2 |
 | calls.rb:333:9:333:26 | self | calls.rb:331:1:335:3 | C2 |
 | calls.rb:333:14:333:26 | "C2#instance" | calls.rb:331:1:335:3 | C2 |
 | calls.rb:333:15:333:25 | C2#instance | calls.rb:331:1:335:3 | C2 |
-<<<<<<< HEAD
-| calls.rb:337:1:341:3 | C3 | calls.rb:1:1:527:40 | calls.rb |
-| calls.rb:337:12:337:13 | C2 | calls.rb:1:1:527:40 | calls.rb |
-=======
-| calls.rb:337:1:341:3 | C3 | calls.rb:1:1:543:28 | calls.rb |
-| calls.rb:337:12:337:13 | C2 | calls.rb:1:1:543:28 | calls.rb |
->>>>>>> ecfbd5ed
+| calls.rb:337:1:341:3 | C3 | calls.rb:1:1:546:40 | calls.rb |
+| calls.rb:337:12:337:13 | C2 | calls.rb:1:1:546:40 | calls.rb |
 | calls.rb:338:5:340:7 | instance | calls.rb:337:1:341:3 | C3 |
 | calls.rb:339:9:339:26 | call to puts | calls.rb:337:1:341:3 | C3 |
 | calls.rb:339:9:339:26 | self | calls.rb:337:1:341:3 | C3 |
 | calls.rb:339:14:339:26 | "C3#instance" | calls.rb:337:1:341:3 | C3 |
 | calls.rb:339:15:339:25 | C3#instance | calls.rb:337:1:341:3 | C3 |
-<<<<<<< HEAD
-| calls.rb:343:1:359:3 | pattern_dispatch | calls.rb:1:1:527:40 | calls.rb |
-| calls.rb:343:22:343:22 | x | calls.rb:1:1:527:40 | calls.rb |
-| calls.rb:343:22:343:22 | x | calls.rb:1:1:527:40 | calls.rb |
-| calls.rb:344:5:352:7 | case ... | calls.rb:1:1:527:40 | calls.rb |
-| calls.rb:344:10:344:10 | x | calls.rb:1:1:527:40 | calls.rb |
-| calls.rb:345:5:346:18 | when ... | calls.rb:1:1:527:40 | calls.rb |
-| calls.rb:345:10:345:11 | C3 | calls.rb:1:1:527:40 | calls.rb |
-| calls.rb:345:12:346:18 | then ... | calls.rb:1:1:527:40 | calls.rb |
-| calls.rb:346:9:346:9 | x | calls.rb:1:1:527:40 | calls.rb |
-| calls.rb:346:9:346:18 | call to instance | calls.rb:1:1:527:40 | calls.rb |
-| calls.rb:347:5:348:18 | when ... | calls.rb:1:1:527:40 | calls.rb |
-| calls.rb:347:10:347:11 | C2 | calls.rb:1:1:527:40 | calls.rb |
-| calls.rb:347:12:348:18 | then ... | calls.rb:1:1:527:40 | calls.rb |
-| calls.rb:348:9:348:9 | x | calls.rb:1:1:527:40 | calls.rb |
-| calls.rb:348:9:348:18 | call to instance | calls.rb:1:1:527:40 | calls.rb |
-| calls.rb:349:5:350:18 | when ... | calls.rb:1:1:527:40 | calls.rb |
-| calls.rb:349:10:349:11 | C1 | calls.rb:1:1:527:40 | calls.rb |
-| calls.rb:349:12:350:18 | then ... | calls.rb:1:1:527:40 | calls.rb |
-| calls.rb:350:9:350:9 | x | calls.rb:1:1:527:40 | calls.rb |
-| calls.rb:350:9:350:18 | call to instance | calls.rb:1:1:527:40 | calls.rb |
-| calls.rb:351:5:351:8 | else ... | calls.rb:1:1:527:40 | calls.rb |
-| calls.rb:354:5:358:7 | case ... | calls.rb:1:1:527:40 | calls.rb |
-| calls.rb:354:10:354:10 | x | calls.rb:1:1:527:40 | calls.rb |
-| calls.rb:355:9:355:29 | in ... then ... | calls.rb:1:1:527:40 | calls.rb |
-| calls.rb:355:12:355:13 | C3 | calls.rb:1:1:527:40 | calls.rb |
-| calls.rb:355:15:355:29 | then ... | calls.rb:1:1:527:40 | calls.rb |
-| calls.rb:355:20:355:20 | x | calls.rb:1:1:527:40 | calls.rb |
-| calls.rb:355:20:355:29 | call to instance | calls.rb:1:1:527:40 | calls.rb |
-| calls.rb:356:9:356:36 | in ... then ... | calls.rb:1:1:527:40 | calls.rb |
-| calls.rb:356:12:356:13 | C2 | calls.rb:1:1:527:40 | calls.rb |
-| calls.rb:356:12:356:19 | ... => ... | calls.rb:1:1:527:40 | calls.rb |
-| calls.rb:356:18:356:19 | c2 | calls.rb:1:1:527:40 | calls.rb |
-| calls.rb:356:21:356:36 | then ... | calls.rb:1:1:527:40 | calls.rb |
-| calls.rb:356:26:356:27 | c2 | calls.rb:1:1:527:40 | calls.rb |
-| calls.rb:356:26:356:36 | call to instance | calls.rb:1:1:527:40 | calls.rb |
-| calls.rb:357:9:357:36 | in ... then ... | calls.rb:1:1:527:40 | calls.rb |
-| calls.rb:357:12:357:13 | C1 | calls.rb:1:1:527:40 | calls.rb |
-| calls.rb:357:12:357:19 | ... => ... | calls.rb:1:1:527:40 | calls.rb |
-| calls.rb:357:18:357:19 | c1 | calls.rb:1:1:527:40 | calls.rb |
-| calls.rb:357:21:357:36 | then ... | calls.rb:1:1:527:40 | calls.rb |
-| calls.rb:357:26:357:27 | c1 | calls.rb:1:1:527:40 | calls.rb |
-| calls.rb:357:26:357:36 | call to instance | calls.rb:1:1:527:40 | calls.rb |
-| calls.rb:361:1:361:2 | c1 | calls.rb:1:1:527:40 | calls.rb |
-| calls.rb:361:1:361:11 | ... = ... | calls.rb:1:1:527:40 | calls.rb |
-| calls.rb:361:6:361:7 | C1 | calls.rb:1:1:527:40 | calls.rb |
-| calls.rb:361:6:361:11 | call to new | calls.rb:1:1:527:40 | calls.rb |
-| calls.rb:362:1:362:2 | c1 | calls.rb:1:1:527:40 | calls.rb |
-| calls.rb:362:1:362:11 | call to instance | calls.rb:1:1:527:40 | calls.rb |
-| calls.rb:363:1:363:25 | call to pattern_dispatch | calls.rb:1:1:527:40 | calls.rb |
-| calls.rb:363:1:363:25 | self | calls.rb:1:1:527:40 | calls.rb |
-| calls.rb:363:18:363:25 | ( ... ) | calls.rb:1:1:527:40 | calls.rb |
-| calls.rb:363:19:363:20 | C1 | calls.rb:1:1:527:40 | calls.rb |
-| calls.rb:363:19:363:24 | call to new | calls.rb:1:1:527:40 | calls.rb |
-| calls.rb:364:1:364:25 | call to pattern_dispatch | calls.rb:1:1:527:40 | calls.rb |
-| calls.rb:364:1:364:25 | self | calls.rb:1:1:527:40 | calls.rb |
-| calls.rb:364:18:364:25 | ( ... ) | calls.rb:1:1:527:40 | calls.rb |
-| calls.rb:364:19:364:20 | C2 | calls.rb:1:1:527:40 | calls.rb |
-| calls.rb:364:19:364:24 | call to new | calls.rb:1:1:527:40 | calls.rb |
-| calls.rb:365:1:365:25 | call to pattern_dispatch | calls.rb:1:1:527:40 | calls.rb |
-| calls.rb:365:1:365:25 | self | calls.rb:1:1:527:40 | calls.rb |
-| calls.rb:365:18:365:25 | ( ... ) | calls.rb:1:1:527:40 | calls.rb |
-| calls.rb:365:19:365:20 | C3 | calls.rb:1:1:527:40 | calls.rb |
-| calls.rb:365:19:365:24 | call to new | calls.rb:1:1:527:40 | calls.rb |
-| calls.rb:367:1:371:3 | add_singleton | calls.rb:1:1:527:40 | calls.rb |
-| calls.rb:367:19:367:19 | x | calls.rb:1:1:527:40 | calls.rb |
-| calls.rb:367:19:367:19 | x | calls.rb:1:1:527:40 | calls.rb |
-| calls.rb:368:5:370:7 | instance | calls.rb:1:1:527:40 | calls.rb |
-| calls.rb:368:9:368:9 | x | calls.rb:1:1:527:40 | calls.rb |
-| calls.rb:369:9:369:28 | call to puts | calls.rb:1:1:527:40 | calls.rb |
-| calls.rb:369:9:369:28 | self | calls.rb:1:1:527:40 | calls.rb |
-| calls.rb:369:14:369:28 | "instance_on x" | calls.rb:1:1:527:40 | calls.rb |
-| calls.rb:369:15:369:27 | instance_on x | calls.rb:1:1:527:40 | calls.rb |
-| calls.rb:373:1:373:2 | c3 | calls.rb:1:1:527:40 | calls.rb |
-| calls.rb:373:1:373:11 | ... = ... | calls.rb:1:1:527:40 | calls.rb |
-| calls.rb:373:6:373:7 | C1 | calls.rb:1:1:527:40 | calls.rb |
-| calls.rb:373:6:373:11 | call to new | calls.rb:1:1:527:40 | calls.rb |
-| calls.rb:374:1:374:16 | call to add_singleton | calls.rb:1:1:527:40 | calls.rb |
-| calls.rb:374:1:374:16 | self | calls.rb:1:1:527:40 | calls.rb |
-| calls.rb:374:15:374:16 | c3 | calls.rb:1:1:527:40 | calls.rb |
-| calls.rb:375:1:375:2 | c3 | calls.rb:1:1:527:40 | calls.rb |
-| calls.rb:375:1:375:11 | call to instance | calls.rb:1:1:527:40 | calls.rb |
-| calls.rb:377:1:397:3 | SingletonOverride1 | calls.rb:1:1:527:40 | calls.rb |
-=======
-| calls.rb:343:1:359:3 | pattern_dispatch | calls.rb:1:1:543:28 | calls.rb |
-| calls.rb:343:22:343:22 | x | calls.rb:1:1:543:28 | calls.rb |
-| calls.rb:343:22:343:22 | x | calls.rb:1:1:543:28 | calls.rb |
-| calls.rb:344:5:352:7 | case ... | calls.rb:1:1:543:28 | calls.rb |
-| calls.rb:344:10:344:10 | x | calls.rb:1:1:543:28 | calls.rb |
-| calls.rb:345:5:346:18 | when ... | calls.rb:1:1:543:28 | calls.rb |
-| calls.rb:345:10:345:11 | C3 | calls.rb:1:1:543:28 | calls.rb |
-| calls.rb:345:12:346:18 | then ... | calls.rb:1:1:543:28 | calls.rb |
-| calls.rb:346:9:346:9 | x | calls.rb:1:1:543:28 | calls.rb |
-| calls.rb:346:9:346:18 | call to instance | calls.rb:1:1:543:28 | calls.rb |
-| calls.rb:347:5:348:18 | when ... | calls.rb:1:1:543:28 | calls.rb |
-| calls.rb:347:10:347:11 | C2 | calls.rb:1:1:543:28 | calls.rb |
-| calls.rb:347:12:348:18 | then ... | calls.rb:1:1:543:28 | calls.rb |
-| calls.rb:348:9:348:9 | x | calls.rb:1:1:543:28 | calls.rb |
-| calls.rb:348:9:348:18 | call to instance | calls.rb:1:1:543:28 | calls.rb |
-| calls.rb:349:5:350:18 | when ... | calls.rb:1:1:543:28 | calls.rb |
-| calls.rb:349:10:349:11 | C1 | calls.rb:1:1:543:28 | calls.rb |
-| calls.rb:349:12:350:18 | then ... | calls.rb:1:1:543:28 | calls.rb |
-| calls.rb:350:9:350:9 | x | calls.rb:1:1:543:28 | calls.rb |
-| calls.rb:350:9:350:18 | call to instance | calls.rb:1:1:543:28 | calls.rb |
-| calls.rb:351:5:351:8 | else ... | calls.rb:1:1:543:28 | calls.rb |
-| calls.rb:354:5:358:7 | case ... | calls.rb:1:1:543:28 | calls.rb |
-| calls.rb:354:10:354:10 | x | calls.rb:1:1:543:28 | calls.rb |
-| calls.rb:355:9:355:29 | in ... then ... | calls.rb:1:1:543:28 | calls.rb |
-| calls.rb:355:12:355:13 | C3 | calls.rb:1:1:543:28 | calls.rb |
-| calls.rb:355:15:355:29 | then ... | calls.rb:1:1:543:28 | calls.rb |
-| calls.rb:355:20:355:20 | x | calls.rb:1:1:543:28 | calls.rb |
-| calls.rb:355:20:355:29 | call to instance | calls.rb:1:1:543:28 | calls.rb |
-| calls.rb:356:9:356:36 | in ... then ... | calls.rb:1:1:543:28 | calls.rb |
-| calls.rb:356:12:356:13 | C2 | calls.rb:1:1:543:28 | calls.rb |
-| calls.rb:356:12:356:19 | ... => ... | calls.rb:1:1:543:28 | calls.rb |
-| calls.rb:356:18:356:19 | c2 | calls.rb:1:1:543:28 | calls.rb |
-| calls.rb:356:21:356:36 | then ... | calls.rb:1:1:543:28 | calls.rb |
-| calls.rb:356:26:356:27 | c2 | calls.rb:1:1:543:28 | calls.rb |
-| calls.rb:356:26:356:36 | call to instance | calls.rb:1:1:543:28 | calls.rb |
-| calls.rb:357:9:357:36 | in ... then ... | calls.rb:1:1:543:28 | calls.rb |
-| calls.rb:357:12:357:13 | C1 | calls.rb:1:1:543:28 | calls.rb |
-| calls.rb:357:12:357:19 | ... => ... | calls.rb:1:1:543:28 | calls.rb |
-| calls.rb:357:18:357:19 | c1 | calls.rb:1:1:543:28 | calls.rb |
-| calls.rb:357:21:357:36 | then ... | calls.rb:1:1:543:28 | calls.rb |
-| calls.rb:357:26:357:27 | c1 | calls.rb:1:1:543:28 | calls.rb |
-| calls.rb:357:26:357:36 | call to instance | calls.rb:1:1:543:28 | calls.rb |
-| calls.rb:361:1:361:2 | c1 | calls.rb:1:1:543:28 | calls.rb |
-| calls.rb:361:1:361:11 | ... = ... | calls.rb:1:1:543:28 | calls.rb |
-| calls.rb:361:6:361:7 | C1 | calls.rb:1:1:543:28 | calls.rb |
-| calls.rb:361:6:361:11 | call to new | calls.rb:1:1:543:28 | calls.rb |
-| calls.rb:362:1:362:2 | c1 | calls.rb:1:1:543:28 | calls.rb |
-| calls.rb:362:1:362:11 | call to instance | calls.rb:1:1:543:28 | calls.rb |
-| calls.rb:363:1:363:25 | call to pattern_dispatch | calls.rb:1:1:543:28 | calls.rb |
-| calls.rb:363:1:363:25 | self | calls.rb:1:1:543:28 | calls.rb |
-| calls.rb:363:18:363:25 | ( ... ) | calls.rb:1:1:543:28 | calls.rb |
-| calls.rb:363:19:363:20 | C1 | calls.rb:1:1:543:28 | calls.rb |
-| calls.rb:363:19:363:24 | call to new | calls.rb:1:1:543:28 | calls.rb |
-| calls.rb:364:1:364:25 | call to pattern_dispatch | calls.rb:1:1:543:28 | calls.rb |
-| calls.rb:364:1:364:25 | self | calls.rb:1:1:543:28 | calls.rb |
-| calls.rb:364:18:364:25 | ( ... ) | calls.rb:1:1:543:28 | calls.rb |
-| calls.rb:364:19:364:20 | C2 | calls.rb:1:1:543:28 | calls.rb |
-| calls.rb:364:19:364:24 | call to new | calls.rb:1:1:543:28 | calls.rb |
-| calls.rb:365:1:365:25 | call to pattern_dispatch | calls.rb:1:1:543:28 | calls.rb |
-| calls.rb:365:1:365:25 | self | calls.rb:1:1:543:28 | calls.rb |
-| calls.rb:365:18:365:25 | ( ... ) | calls.rb:1:1:543:28 | calls.rb |
-| calls.rb:365:19:365:20 | C3 | calls.rb:1:1:543:28 | calls.rb |
-| calls.rb:365:19:365:24 | call to new | calls.rb:1:1:543:28 | calls.rb |
-| calls.rb:367:1:371:3 | add_singleton | calls.rb:1:1:543:28 | calls.rb |
-| calls.rb:367:19:367:19 | x | calls.rb:1:1:543:28 | calls.rb |
-| calls.rb:367:19:367:19 | x | calls.rb:1:1:543:28 | calls.rb |
-| calls.rb:368:5:370:7 | instance | calls.rb:1:1:543:28 | calls.rb |
-| calls.rb:368:9:368:9 | x | calls.rb:1:1:543:28 | calls.rb |
-| calls.rb:369:9:369:28 | call to puts | calls.rb:1:1:543:28 | calls.rb |
-| calls.rb:369:9:369:28 | self | calls.rb:1:1:543:28 | calls.rb |
-| calls.rb:369:14:369:28 | "instance_on x" | calls.rb:1:1:543:28 | calls.rb |
-| calls.rb:369:15:369:27 | instance_on x | calls.rb:1:1:543:28 | calls.rb |
-| calls.rb:373:1:373:2 | c3 | calls.rb:1:1:543:28 | calls.rb |
-| calls.rb:373:1:373:11 | ... = ... | calls.rb:1:1:543:28 | calls.rb |
-| calls.rb:373:6:373:7 | C1 | calls.rb:1:1:543:28 | calls.rb |
-| calls.rb:373:6:373:11 | call to new | calls.rb:1:1:543:28 | calls.rb |
-| calls.rb:374:1:374:16 | call to add_singleton | calls.rb:1:1:543:28 | calls.rb |
-| calls.rb:374:1:374:16 | self | calls.rb:1:1:543:28 | calls.rb |
-| calls.rb:374:15:374:16 | c3 | calls.rb:1:1:543:28 | calls.rb |
-| calls.rb:375:1:375:2 | c3 | calls.rb:1:1:543:28 | calls.rb |
-| calls.rb:375:1:375:11 | call to instance | calls.rb:1:1:543:28 | calls.rb |
-| calls.rb:377:1:397:3 | SingletonOverride1 | calls.rb:1:1:543:28 | calls.rb |
->>>>>>> ecfbd5ed
+| calls.rb:343:1:359:3 | pattern_dispatch | calls.rb:1:1:546:40 | calls.rb |
+| calls.rb:343:22:343:22 | x | calls.rb:1:1:546:40 | calls.rb |
+| calls.rb:343:22:343:22 | x | calls.rb:1:1:546:40 | calls.rb |
+| calls.rb:344:5:352:7 | case ... | calls.rb:1:1:546:40 | calls.rb |
+| calls.rb:344:10:344:10 | x | calls.rb:1:1:546:40 | calls.rb |
+| calls.rb:345:5:346:18 | when ... | calls.rb:1:1:546:40 | calls.rb |
+| calls.rb:345:10:345:11 | C3 | calls.rb:1:1:546:40 | calls.rb |
+| calls.rb:345:12:346:18 | then ... | calls.rb:1:1:546:40 | calls.rb |
+| calls.rb:346:9:346:9 | x | calls.rb:1:1:546:40 | calls.rb |
+| calls.rb:346:9:346:18 | call to instance | calls.rb:1:1:546:40 | calls.rb |
+| calls.rb:347:5:348:18 | when ... | calls.rb:1:1:546:40 | calls.rb |
+| calls.rb:347:10:347:11 | C2 | calls.rb:1:1:546:40 | calls.rb |
+| calls.rb:347:12:348:18 | then ... | calls.rb:1:1:546:40 | calls.rb |
+| calls.rb:348:9:348:9 | x | calls.rb:1:1:546:40 | calls.rb |
+| calls.rb:348:9:348:18 | call to instance | calls.rb:1:1:546:40 | calls.rb |
+| calls.rb:349:5:350:18 | when ... | calls.rb:1:1:546:40 | calls.rb |
+| calls.rb:349:10:349:11 | C1 | calls.rb:1:1:546:40 | calls.rb |
+| calls.rb:349:12:350:18 | then ... | calls.rb:1:1:546:40 | calls.rb |
+| calls.rb:350:9:350:9 | x | calls.rb:1:1:546:40 | calls.rb |
+| calls.rb:350:9:350:18 | call to instance | calls.rb:1:1:546:40 | calls.rb |
+| calls.rb:351:5:351:8 | else ... | calls.rb:1:1:546:40 | calls.rb |
+| calls.rb:354:5:358:7 | case ... | calls.rb:1:1:546:40 | calls.rb |
+| calls.rb:354:10:354:10 | x | calls.rb:1:1:546:40 | calls.rb |
+| calls.rb:355:9:355:29 | in ... then ... | calls.rb:1:1:546:40 | calls.rb |
+| calls.rb:355:12:355:13 | C3 | calls.rb:1:1:546:40 | calls.rb |
+| calls.rb:355:15:355:29 | then ... | calls.rb:1:1:546:40 | calls.rb |
+| calls.rb:355:20:355:20 | x | calls.rb:1:1:546:40 | calls.rb |
+| calls.rb:355:20:355:29 | call to instance | calls.rb:1:1:546:40 | calls.rb |
+| calls.rb:356:9:356:36 | in ... then ... | calls.rb:1:1:546:40 | calls.rb |
+| calls.rb:356:12:356:13 | C2 | calls.rb:1:1:546:40 | calls.rb |
+| calls.rb:356:12:356:19 | ... => ... | calls.rb:1:1:546:40 | calls.rb |
+| calls.rb:356:18:356:19 | c2 | calls.rb:1:1:546:40 | calls.rb |
+| calls.rb:356:21:356:36 | then ... | calls.rb:1:1:546:40 | calls.rb |
+| calls.rb:356:26:356:27 | c2 | calls.rb:1:1:546:40 | calls.rb |
+| calls.rb:356:26:356:36 | call to instance | calls.rb:1:1:546:40 | calls.rb |
+| calls.rb:357:9:357:36 | in ... then ... | calls.rb:1:1:546:40 | calls.rb |
+| calls.rb:357:12:357:13 | C1 | calls.rb:1:1:546:40 | calls.rb |
+| calls.rb:357:12:357:19 | ... => ... | calls.rb:1:1:546:40 | calls.rb |
+| calls.rb:357:18:357:19 | c1 | calls.rb:1:1:546:40 | calls.rb |
+| calls.rb:357:21:357:36 | then ... | calls.rb:1:1:546:40 | calls.rb |
+| calls.rb:357:26:357:27 | c1 | calls.rb:1:1:546:40 | calls.rb |
+| calls.rb:357:26:357:36 | call to instance | calls.rb:1:1:546:40 | calls.rb |
+| calls.rb:361:1:361:2 | c1 | calls.rb:1:1:546:40 | calls.rb |
+| calls.rb:361:1:361:11 | ... = ... | calls.rb:1:1:546:40 | calls.rb |
+| calls.rb:361:6:361:7 | C1 | calls.rb:1:1:546:40 | calls.rb |
+| calls.rb:361:6:361:11 | call to new | calls.rb:1:1:546:40 | calls.rb |
+| calls.rb:362:1:362:2 | c1 | calls.rb:1:1:546:40 | calls.rb |
+| calls.rb:362:1:362:11 | call to instance | calls.rb:1:1:546:40 | calls.rb |
+| calls.rb:363:1:363:25 | call to pattern_dispatch | calls.rb:1:1:546:40 | calls.rb |
+| calls.rb:363:1:363:25 | self | calls.rb:1:1:546:40 | calls.rb |
+| calls.rb:363:18:363:25 | ( ... ) | calls.rb:1:1:546:40 | calls.rb |
+| calls.rb:363:19:363:20 | C1 | calls.rb:1:1:546:40 | calls.rb |
+| calls.rb:363:19:363:24 | call to new | calls.rb:1:1:546:40 | calls.rb |
+| calls.rb:364:1:364:25 | call to pattern_dispatch | calls.rb:1:1:546:40 | calls.rb |
+| calls.rb:364:1:364:25 | self | calls.rb:1:1:546:40 | calls.rb |
+| calls.rb:364:18:364:25 | ( ... ) | calls.rb:1:1:546:40 | calls.rb |
+| calls.rb:364:19:364:20 | C2 | calls.rb:1:1:546:40 | calls.rb |
+| calls.rb:364:19:364:24 | call to new | calls.rb:1:1:546:40 | calls.rb |
+| calls.rb:365:1:365:25 | call to pattern_dispatch | calls.rb:1:1:546:40 | calls.rb |
+| calls.rb:365:1:365:25 | self | calls.rb:1:1:546:40 | calls.rb |
+| calls.rb:365:18:365:25 | ( ... ) | calls.rb:1:1:546:40 | calls.rb |
+| calls.rb:365:19:365:20 | C3 | calls.rb:1:1:546:40 | calls.rb |
+| calls.rb:365:19:365:24 | call to new | calls.rb:1:1:546:40 | calls.rb |
+| calls.rb:367:1:371:3 | add_singleton | calls.rb:1:1:546:40 | calls.rb |
+| calls.rb:367:19:367:19 | x | calls.rb:1:1:546:40 | calls.rb |
+| calls.rb:367:19:367:19 | x | calls.rb:1:1:546:40 | calls.rb |
+| calls.rb:368:5:370:7 | instance | calls.rb:1:1:546:40 | calls.rb |
+| calls.rb:368:9:368:9 | x | calls.rb:1:1:546:40 | calls.rb |
+| calls.rb:369:9:369:28 | call to puts | calls.rb:1:1:546:40 | calls.rb |
+| calls.rb:369:9:369:28 | self | calls.rb:1:1:546:40 | calls.rb |
+| calls.rb:369:14:369:28 | "instance_on x" | calls.rb:1:1:546:40 | calls.rb |
+| calls.rb:369:15:369:27 | instance_on x | calls.rb:1:1:546:40 | calls.rb |
+| calls.rb:373:1:373:2 | c3 | calls.rb:1:1:546:40 | calls.rb |
+| calls.rb:373:1:373:11 | ... = ... | calls.rb:1:1:546:40 | calls.rb |
+| calls.rb:373:6:373:7 | C1 | calls.rb:1:1:546:40 | calls.rb |
+| calls.rb:373:6:373:11 | call to new | calls.rb:1:1:546:40 | calls.rb |
+| calls.rb:374:1:374:16 | call to add_singleton | calls.rb:1:1:546:40 | calls.rb |
+| calls.rb:374:1:374:16 | self | calls.rb:1:1:546:40 | calls.rb |
+| calls.rb:374:15:374:16 | c3 | calls.rb:1:1:546:40 | calls.rb |
+| calls.rb:375:1:375:2 | c3 | calls.rb:1:1:546:40 | calls.rb |
+| calls.rb:375:1:375:11 | call to instance | calls.rb:1:1:546:40 | calls.rb |
+| calls.rb:377:1:397:3 | SingletonOverride1 | calls.rb:1:1:546:40 | calls.rb |
 | calls.rb:378:5:386:7 | class << ... | calls.rb:377:1:397:3 | SingletonOverride1 |
 | calls.rb:378:14:378:17 | self | calls.rb:377:1:397:3 | SingletonOverride1 |
 | calls.rb:379:9:381:11 | singleton1 | calls.rb:378:5:386:7 | class << ... |
@@ -1538,21 +1055,12 @@
 | calls.rb:393:9:393:18 | self | calls.rb:377:1:397:3 | SingletonOverride1 |
 | calls.rb:396:5:396:14 | call to singleton2 | calls.rb:377:1:397:3 | SingletonOverride1 |
 | calls.rb:396:5:396:14 | self | calls.rb:377:1:397:3 | SingletonOverride1 |
-<<<<<<< HEAD
-| calls.rb:399:1:399:18 | SingletonOverride1 | calls.rb:1:1:527:40 | calls.rb |
-| calls.rb:399:1:399:34 | call to call_singleton1 | calls.rb:1:1:527:40 | calls.rb |
-| calls.rb:400:1:400:18 | SingletonOverride1 | calls.rb:1:1:527:40 | calls.rb |
-| calls.rb:400:1:400:34 | call to call_singleton2 | calls.rb:1:1:527:40 | calls.rb |
-| calls.rb:402:1:412:3 | SingletonOverride2 | calls.rb:1:1:527:40 | calls.rb |
-| calls.rb:402:28:402:45 | SingletonOverride1 | calls.rb:1:1:527:40 | calls.rb |
-=======
-| calls.rb:399:1:399:18 | SingletonOverride1 | calls.rb:1:1:543:28 | calls.rb |
-| calls.rb:399:1:399:34 | call to call_singleton1 | calls.rb:1:1:543:28 | calls.rb |
-| calls.rb:400:1:400:18 | SingletonOverride1 | calls.rb:1:1:543:28 | calls.rb |
-| calls.rb:400:1:400:34 | call to call_singleton2 | calls.rb:1:1:543:28 | calls.rb |
-| calls.rb:402:1:412:3 | SingletonOverride2 | calls.rb:1:1:543:28 | calls.rb |
-| calls.rb:402:28:402:45 | SingletonOverride1 | calls.rb:1:1:543:28 | calls.rb |
->>>>>>> ecfbd5ed
+| calls.rb:399:1:399:18 | SingletonOverride1 | calls.rb:1:1:546:40 | calls.rb |
+| calls.rb:399:1:399:34 | call to call_singleton1 | calls.rb:1:1:546:40 | calls.rb |
+| calls.rb:400:1:400:18 | SingletonOverride1 | calls.rb:1:1:546:40 | calls.rb |
+| calls.rb:400:1:400:34 | call to call_singleton2 | calls.rb:1:1:546:40 | calls.rb |
+| calls.rb:402:1:412:3 | SingletonOverride2 | calls.rb:1:1:546:40 | calls.rb |
+| calls.rb:402:28:402:45 | SingletonOverride1 | calls.rb:1:1:546:40 | calls.rb |
 | calls.rb:403:5:407:7 | class << ... | calls.rb:402:1:412:3 | SingletonOverride2 |
 | calls.rb:403:14:403:17 | self | calls.rb:402:1:412:3 | SingletonOverride2 |
 | calls.rb:404:9:406:11 | singleton1 | calls.rb:403:5:407:7 | class << ... |
@@ -1566,19 +1074,11 @@
 | calls.rb:410:9:410:44 | self | calls.rb:402:1:412:3 | SingletonOverride2 |
 | calls.rb:410:14:410:44 | "SingletonOverride2#singleton2" | calls.rb:402:1:412:3 | SingletonOverride2 |
 | calls.rb:410:15:410:43 | SingletonOverride2#singleton2 | calls.rb:402:1:412:3 | SingletonOverride2 |
-<<<<<<< HEAD
-| calls.rb:414:1:414:18 | SingletonOverride2 | calls.rb:1:1:527:40 | calls.rb |
-| calls.rb:414:1:414:34 | call to call_singleton1 | calls.rb:1:1:527:40 | calls.rb |
-| calls.rb:415:1:415:18 | SingletonOverride2 | calls.rb:1:1:527:40 | calls.rb |
-| calls.rb:415:1:415:34 | call to call_singleton2 | calls.rb:1:1:527:40 | calls.rb |
-| calls.rb:417:1:445:3 | ConditionalInstanceMethods | calls.rb:1:1:527:40 | calls.rb |
-=======
-| calls.rb:414:1:414:18 | SingletonOverride2 | calls.rb:1:1:543:28 | calls.rb |
-| calls.rb:414:1:414:34 | call to call_singleton1 | calls.rb:1:1:543:28 | calls.rb |
-| calls.rb:415:1:415:18 | SingletonOverride2 | calls.rb:1:1:543:28 | calls.rb |
-| calls.rb:415:1:415:34 | call to call_singleton2 | calls.rb:1:1:543:28 | calls.rb |
-| calls.rb:417:1:445:3 | ConditionalInstanceMethods | calls.rb:1:1:543:28 | calls.rb |
->>>>>>> ecfbd5ed
+| calls.rb:414:1:414:18 | SingletonOverride2 | calls.rb:1:1:546:40 | calls.rb |
+| calls.rb:414:1:414:34 | call to call_singleton1 | calls.rb:1:1:546:40 | calls.rb |
+| calls.rb:415:1:415:18 | SingletonOverride2 | calls.rb:1:1:546:40 | calls.rb |
+| calls.rb:415:1:415:34 | call to call_singleton2 | calls.rb:1:1:546:40 | calls.rb |
+| calls.rb:417:1:445:3 | ConditionalInstanceMethods | calls.rb:1:1:546:40 | calls.rb |
 | calls.rb:418:5:422:7 | if ... | calls.rb:417:1:445:3 | ConditionalInstanceMethods |
 | calls.rb:418:8:418:13 | call to rand | calls.rb:417:1:445:3 | ConditionalInstanceMethods |
 | calls.rb:418:8:418:13 | self | calls.rb:417:1:445:3 | ConditionalInstanceMethods |
@@ -1623,179 +1123,91 @@
 | calls.rb:441:17:441:40 | self | calls.rb:417:1:445:3 | ConditionalInstanceMethods |
 | calls.rb:441:22:441:40 | "AnonymousClass#m5" | calls.rb:417:1:445:3 | ConditionalInstanceMethods |
 | calls.rb:441:23:441:39 | AnonymousClass#m5 | calls.rb:417:1:445:3 | ConditionalInstanceMethods |
-<<<<<<< HEAD
-| calls.rb:447:1:447:26 | ConditionalInstanceMethods | calls.rb:1:1:527:40 | calls.rb |
-| calls.rb:447:1:447:30 | call to new | calls.rb:1:1:527:40 | calls.rb |
-| calls.rb:447:1:447:33 | call to m1 | calls.rb:1:1:527:40 | calls.rb |
-| calls.rb:448:1:448:26 | ConditionalInstanceMethods | calls.rb:1:1:527:40 | calls.rb |
-| calls.rb:448:1:448:30 | call to new | calls.rb:1:1:527:40 | calls.rb |
-| calls.rb:448:1:448:33 | call to m3 | calls.rb:1:1:527:40 | calls.rb |
-| calls.rb:449:1:449:26 | ConditionalInstanceMethods | calls.rb:1:1:527:40 | calls.rb |
-| calls.rb:449:1:449:30 | call to new | calls.rb:1:1:527:40 | calls.rb |
-| calls.rb:449:1:449:33 | call to m2 | calls.rb:1:1:527:40 | calls.rb |
-| calls.rb:450:1:450:26 | ConditionalInstanceMethods | calls.rb:1:1:527:40 | calls.rb |
-| calls.rb:450:1:450:30 | call to new | calls.rb:1:1:527:40 | calls.rb |
-| calls.rb:450:1:450:33 | call to m3 | calls.rb:1:1:527:40 | calls.rb |
-| calls.rb:451:1:451:26 | ConditionalInstanceMethods | calls.rb:1:1:527:40 | calls.rb |
-| calls.rb:451:1:451:30 | call to new | calls.rb:1:1:527:40 | calls.rb |
-| calls.rb:451:1:451:33 | call to m4 | calls.rb:1:1:527:40 | calls.rb |
-| calls.rb:452:1:452:26 | ConditionalInstanceMethods | calls.rb:1:1:527:40 | calls.rb |
-| calls.rb:452:1:452:30 | call to new | calls.rb:1:1:527:40 | calls.rb |
-| calls.rb:452:1:452:33 | call to m5 | calls.rb:1:1:527:40 | calls.rb |
-| calls.rb:454:1:454:23 | EsotericInstanceMethods | calls.rb:1:1:527:40 | calls.rb |
-| calls.rb:454:1:472:3 | ... = ... | calls.rb:1:1:527:40 | calls.rb |
-| calls.rb:454:27:454:31 | Class | calls.rb:1:1:527:40 | calls.rb |
-| calls.rb:454:27:472:3 | call to new | calls.rb:1:1:527:40 | calls.rb |
-| calls.rb:454:37:472:3 | do ... end | calls.rb:1:1:527:40 | calls.rb |
-| calls.rb:455:5:455:11 | Array | calls.rb:1:1:527:40 | calls.rb |
-| calls.rb:455:5:455:11 | [...] | calls.rb:1:1:527:40 | calls.rb |
-| calls.rb:455:5:455:11 | call to [] | calls.rb:1:1:527:40 | calls.rb |
-| calls.rb:455:5:459:7 | call to each | calls.rb:1:1:527:40 | calls.rb |
-| calls.rb:455:6:455:6 | 0 | calls.rb:1:1:527:40 | calls.rb |
-| calls.rb:455:8:455:8 | 1 | calls.rb:1:1:527:40 | calls.rb |
-| calls.rb:455:10:455:10 | 2 | calls.rb:1:1:527:40 | calls.rb |
-| calls.rb:455:18:459:7 | do ... end | calls.rb:1:1:527:40 | calls.rb |
-| calls.rb:456:9:458:11 | foo | calls.rb:1:1:527:40 | calls.rb |
-| calls.rb:457:13:457:22 | call to puts | calls.rb:1:1:527:40 | calls.rb |
-| calls.rb:457:13:457:22 | self | calls.rb:1:1:527:40 | calls.rb |
-| calls.rb:457:18:457:22 | "foo" | calls.rb:1:1:527:40 | calls.rb |
-| calls.rb:457:19:457:21 | foo | calls.rb:1:1:527:40 | calls.rb |
-| calls.rb:461:5:461:9 | Class | calls.rb:1:1:527:40 | calls.rb |
-| calls.rb:461:5:465:7 | call to new | calls.rb:1:1:527:40 | calls.rb |
-| calls.rb:461:5:465:11 | call to new | calls.rb:1:1:527:40 | calls.rb |
-| calls.rb:461:5:465:15 | call to bar | calls.rb:1:1:527:40 | calls.rb |
-| calls.rb:461:15:465:7 | do ... end | calls.rb:1:1:527:40 | calls.rb |
-| calls.rb:462:9:464:11 | bar | calls.rb:1:1:527:40 | calls.rb |
-| calls.rb:463:13:463:22 | call to puts | calls.rb:1:1:527:40 | calls.rb |
-| calls.rb:463:13:463:22 | self | calls.rb:1:1:527:40 | calls.rb |
-| calls.rb:463:18:463:22 | "bar" | calls.rb:1:1:527:40 | calls.rb |
-| calls.rb:463:19:463:21 | bar | calls.rb:1:1:527:40 | calls.rb |
-| calls.rb:467:5:467:11 | Array | calls.rb:1:1:527:40 | calls.rb |
-| calls.rb:467:5:467:11 | [...] | calls.rb:1:1:527:40 | calls.rb |
-| calls.rb:467:5:467:11 | call to [] | calls.rb:1:1:527:40 | calls.rb |
-| calls.rb:467:5:471:7 | call to each | calls.rb:1:1:527:40 | calls.rb |
-| calls.rb:467:6:467:6 | 0 | calls.rb:1:1:527:40 | calls.rb |
-| calls.rb:467:8:467:8 | 1 | calls.rb:1:1:527:40 | calls.rb |
-| calls.rb:467:10:467:10 | 2 | calls.rb:1:1:527:40 | calls.rb |
-| calls.rb:467:18:471:7 | do ... end | calls.rb:1:1:527:40 | calls.rb |
-| calls.rb:467:22:467:22 | i | calls.rb:1:1:527:40 | calls.rb |
-| calls.rb:467:22:467:22 | i | calls.rb:1:1:527:40 | calls.rb |
-| calls.rb:468:9:470:11 | call to define_method | calls.rb:1:1:527:40 | calls.rb |
-| calls.rb:468:9:470:11 | self | calls.rb:1:1:527:40 | calls.rb |
-| calls.rb:468:23:468:32 | "baz_#{...}" | calls.rb:1:1:527:40 | calls.rb |
-| calls.rb:468:24:468:27 | baz_ | calls.rb:1:1:527:40 | calls.rb |
-| calls.rb:468:28:468:31 | #{...} | calls.rb:1:1:527:40 | calls.rb |
-| calls.rb:468:30:468:30 | i | calls.rb:1:1:527:40 | calls.rb |
-| calls.rb:468:35:470:11 | do ... end | calls.rb:1:1:527:40 | calls.rb |
-| calls.rb:469:13:469:27 | call to puts | calls.rb:1:1:527:40 | calls.rb |
-| calls.rb:469:13:469:27 | self | calls.rb:1:1:527:40 | calls.rb |
-| calls.rb:469:18:469:27 | "baz_#{...}" | calls.rb:1:1:527:40 | calls.rb |
-| calls.rb:469:19:469:22 | baz_ | calls.rb:1:1:527:40 | calls.rb |
-| calls.rb:469:23:469:26 | #{...} | calls.rb:1:1:527:40 | calls.rb |
-| calls.rb:469:25:469:25 | i | calls.rb:1:1:527:40 | calls.rb |
-| calls.rb:474:1:474:23 | EsotericInstanceMethods | calls.rb:1:1:527:40 | calls.rb |
-| calls.rb:474:1:474:27 | call to new | calls.rb:1:1:527:40 | calls.rb |
-| calls.rb:474:1:474:31 | call to foo | calls.rb:1:1:527:40 | calls.rb |
-| calls.rb:475:1:475:23 | EsotericInstanceMethods | calls.rb:1:1:527:40 | calls.rb |
-| calls.rb:475:1:475:27 | call to new | calls.rb:1:1:527:40 | calls.rb |
-| calls.rb:475:1:475:31 | call to bar | calls.rb:1:1:527:40 | calls.rb |
-| calls.rb:476:1:476:23 | EsotericInstanceMethods | calls.rb:1:1:527:40 | calls.rb |
-| calls.rb:476:1:476:27 | call to new | calls.rb:1:1:527:40 | calls.rb |
-| calls.rb:476:1:476:33 | call to baz_0 | calls.rb:1:1:527:40 | calls.rb |
-| calls.rb:477:1:477:23 | EsotericInstanceMethods | calls.rb:1:1:527:40 | calls.rb |
-| calls.rb:477:1:477:27 | call to new | calls.rb:1:1:527:40 | calls.rb |
-| calls.rb:477:1:477:33 | call to baz_1 | calls.rb:1:1:527:40 | calls.rb |
-| calls.rb:478:1:478:23 | EsotericInstanceMethods | calls.rb:1:1:527:40 | calls.rb |
-| calls.rb:478:1:478:27 | call to new | calls.rb:1:1:527:40 | calls.rb |
-| calls.rb:478:1:478:33 | call to baz_2 | calls.rb:1:1:527:40 | calls.rb |
-| calls.rb:480:1:486:3 | ExtendSingletonMethod | calls.rb:1:1:527:40 | calls.rb |
-=======
-| calls.rb:447:1:447:26 | ConditionalInstanceMethods | calls.rb:1:1:543:28 | calls.rb |
-| calls.rb:447:1:447:30 | call to new | calls.rb:1:1:543:28 | calls.rb |
-| calls.rb:447:1:447:33 | call to m1 | calls.rb:1:1:543:28 | calls.rb |
-| calls.rb:448:1:448:26 | ConditionalInstanceMethods | calls.rb:1:1:543:28 | calls.rb |
-| calls.rb:448:1:448:30 | call to new | calls.rb:1:1:543:28 | calls.rb |
-| calls.rb:448:1:448:33 | call to m3 | calls.rb:1:1:543:28 | calls.rb |
-| calls.rb:449:1:449:26 | ConditionalInstanceMethods | calls.rb:1:1:543:28 | calls.rb |
-| calls.rb:449:1:449:30 | call to new | calls.rb:1:1:543:28 | calls.rb |
-| calls.rb:449:1:449:33 | call to m2 | calls.rb:1:1:543:28 | calls.rb |
-| calls.rb:450:1:450:26 | ConditionalInstanceMethods | calls.rb:1:1:543:28 | calls.rb |
-| calls.rb:450:1:450:30 | call to new | calls.rb:1:1:543:28 | calls.rb |
-| calls.rb:450:1:450:33 | call to m3 | calls.rb:1:1:543:28 | calls.rb |
-| calls.rb:451:1:451:26 | ConditionalInstanceMethods | calls.rb:1:1:543:28 | calls.rb |
-| calls.rb:451:1:451:30 | call to new | calls.rb:1:1:543:28 | calls.rb |
-| calls.rb:451:1:451:33 | call to m4 | calls.rb:1:1:543:28 | calls.rb |
-| calls.rb:452:1:452:26 | ConditionalInstanceMethods | calls.rb:1:1:543:28 | calls.rb |
-| calls.rb:452:1:452:30 | call to new | calls.rb:1:1:543:28 | calls.rb |
-| calls.rb:452:1:452:33 | call to m5 | calls.rb:1:1:543:28 | calls.rb |
-| calls.rb:454:1:454:23 | EsotericInstanceMethods | calls.rb:1:1:543:28 | calls.rb |
-| calls.rb:454:1:472:3 | ... = ... | calls.rb:1:1:543:28 | calls.rb |
-| calls.rb:454:27:454:31 | Class | calls.rb:1:1:543:28 | calls.rb |
-| calls.rb:454:27:472:3 | call to new | calls.rb:1:1:543:28 | calls.rb |
-| calls.rb:454:37:472:3 | do ... end | calls.rb:1:1:543:28 | calls.rb |
-| calls.rb:455:5:455:11 | Array | calls.rb:1:1:543:28 | calls.rb |
-| calls.rb:455:5:455:11 | [...] | calls.rb:1:1:543:28 | calls.rb |
-| calls.rb:455:5:455:11 | call to [] | calls.rb:1:1:543:28 | calls.rb |
-| calls.rb:455:5:459:7 | call to each | calls.rb:1:1:543:28 | calls.rb |
-| calls.rb:455:6:455:6 | 0 | calls.rb:1:1:543:28 | calls.rb |
-| calls.rb:455:8:455:8 | 1 | calls.rb:1:1:543:28 | calls.rb |
-| calls.rb:455:10:455:10 | 2 | calls.rb:1:1:543:28 | calls.rb |
-| calls.rb:455:18:459:7 | do ... end | calls.rb:1:1:543:28 | calls.rb |
-| calls.rb:456:9:458:11 | foo | calls.rb:1:1:543:28 | calls.rb |
-| calls.rb:457:13:457:22 | call to puts | calls.rb:1:1:543:28 | calls.rb |
-| calls.rb:457:13:457:22 | self | calls.rb:1:1:543:28 | calls.rb |
-| calls.rb:457:18:457:22 | "foo" | calls.rb:1:1:543:28 | calls.rb |
-| calls.rb:457:19:457:21 | foo | calls.rb:1:1:543:28 | calls.rb |
-| calls.rb:461:5:461:9 | Class | calls.rb:1:1:543:28 | calls.rb |
-| calls.rb:461:5:465:7 | call to new | calls.rb:1:1:543:28 | calls.rb |
-| calls.rb:461:5:465:11 | call to new | calls.rb:1:1:543:28 | calls.rb |
-| calls.rb:461:5:465:15 | call to bar | calls.rb:1:1:543:28 | calls.rb |
-| calls.rb:461:15:465:7 | do ... end | calls.rb:1:1:543:28 | calls.rb |
-| calls.rb:462:9:464:11 | bar | calls.rb:1:1:543:28 | calls.rb |
-| calls.rb:463:13:463:22 | call to puts | calls.rb:1:1:543:28 | calls.rb |
-| calls.rb:463:13:463:22 | self | calls.rb:1:1:543:28 | calls.rb |
-| calls.rb:463:18:463:22 | "bar" | calls.rb:1:1:543:28 | calls.rb |
-| calls.rb:463:19:463:21 | bar | calls.rb:1:1:543:28 | calls.rb |
-| calls.rb:467:5:467:11 | Array | calls.rb:1:1:543:28 | calls.rb |
-| calls.rb:467:5:467:11 | [...] | calls.rb:1:1:543:28 | calls.rb |
-| calls.rb:467:5:467:11 | call to [] | calls.rb:1:1:543:28 | calls.rb |
-| calls.rb:467:5:471:7 | call to each | calls.rb:1:1:543:28 | calls.rb |
-| calls.rb:467:6:467:6 | 0 | calls.rb:1:1:543:28 | calls.rb |
-| calls.rb:467:8:467:8 | 1 | calls.rb:1:1:543:28 | calls.rb |
-| calls.rb:467:10:467:10 | 2 | calls.rb:1:1:543:28 | calls.rb |
-| calls.rb:467:18:471:7 | do ... end | calls.rb:1:1:543:28 | calls.rb |
-| calls.rb:467:22:467:22 | i | calls.rb:1:1:543:28 | calls.rb |
-| calls.rb:467:22:467:22 | i | calls.rb:1:1:543:28 | calls.rb |
-| calls.rb:468:9:470:11 | call to define_method | calls.rb:1:1:543:28 | calls.rb |
-| calls.rb:468:9:470:11 | self | calls.rb:1:1:543:28 | calls.rb |
-| calls.rb:468:23:468:32 | "baz_#{...}" | calls.rb:1:1:543:28 | calls.rb |
-| calls.rb:468:24:468:27 | baz_ | calls.rb:1:1:543:28 | calls.rb |
-| calls.rb:468:28:468:31 | #{...} | calls.rb:1:1:543:28 | calls.rb |
-| calls.rb:468:30:468:30 | i | calls.rb:1:1:543:28 | calls.rb |
-| calls.rb:468:35:470:11 | do ... end | calls.rb:1:1:543:28 | calls.rb |
-| calls.rb:469:13:469:27 | call to puts | calls.rb:1:1:543:28 | calls.rb |
-| calls.rb:469:13:469:27 | self | calls.rb:1:1:543:28 | calls.rb |
-| calls.rb:469:18:469:27 | "baz_#{...}" | calls.rb:1:1:543:28 | calls.rb |
-| calls.rb:469:19:469:22 | baz_ | calls.rb:1:1:543:28 | calls.rb |
-| calls.rb:469:23:469:26 | #{...} | calls.rb:1:1:543:28 | calls.rb |
-| calls.rb:469:25:469:25 | i | calls.rb:1:1:543:28 | calls.rb |
-| calls.rb:474:1:474:23 | EsotericInstanceMethods | calls.rb:1:1:543:28 | calls.rb |
-| calls.rb:474:1:474:27 | call to new | calls.rb:1:1:543:28 | calls.rb |
-| calls.rb:474:1:474:31 | call to foo | calls.rb:1:1:543:28 | calls.rb |
-| calls.rb:475:1:475:23 | EsotericInstanceMethods | calls.rb:1:1:543:28 | calls.rb |
-| calls.rb:475:1:475:27 | call to new | calls.rb:1:1:543:28 | calls.rb |
-| calls.rb:475:1:475:31 | call to bar | calls.rb:1:1:543:28 | calls.rb |
-| calls.rb:476:1:476:23 | EsotericInstanceMethods | calls.rb:1:1:543:28 | calls.rb |
-| calls.rb:476:1:476:27 | call to new | calls.rb:1:1:543:28 | calls.rb |
-| calls.rb:476:1:476:33 | call to baz_0 | calls.rb:1:1:543:28 | calls.rb |
-| calls.rb:477:1:477:23 | EsotericInstanceMethods | calls.rb:1:1:543:28 | calls.rb |
-| calls.rb:477:1:477:27 | call to new | calls.rb:1:1:543:28 | calls.rb |
-| calls.rb:477:1:477:33 | call to baz_1 | calls.rb:1:1:543:28 | calls.rb |
-| calls.rb:478:1:478:23 | EsotericInstanceMethods | calls.rb:1:1:543:28 | calls.rb |
-| calls.rb:478:1:478:27 | call to new | calls.rb:1:1:543:28 | calls.rb |
-| calls.rb:478:1:478:33 | call to baz_2 | calls.rb:1:1:543:28 | calls.rb |
-| calls.rb:480:1:486:3 | ExtendSingletonMethod | calls.rb:1:1:543:28 | calls.rb |
->>>>>>> ecfbd5ed
+| calls.rb:447:1:447:26 | ConditionalInstanceMethods | calls.rb:1:1:546:40 | calls.rb |
+| calls.rb:447:1:447:30 | call to new | calls.rb:1:1:546:40 | calls.rb |
+| calls.rb:447:1:447:33 | call to m1 | calls.rb:1:1:546:40 | calls.rb |
+| calls.rb:448:1:448:26 | ConditionalInstanceMethods | calls.rb:1:1:546:40 | calls.rb |
+| calls.rb:448:1:448:30 | call to new | calls.rb:1:1:546:40 | calls.rb |
+| calls.rb:448:1:448:33 | call to m3 | calls.rb:1:1:546:40 | calls.rb |
+| calls.rb:449:1:449:26 | ConditionalInstanceMethods | calls.rb:1:1:546:40 | calls.rb |
+| calls.rb:449:1:449:30 | call to new | calls.rb:1:1:546:40 | calls.rb |
+| calls.rb:449:1:449:33 | call to m2 | calls.rb:1:1:546:40 | calls.rb |
+| calls.rb:450:1:450:26 | ConditionalInstanceMethods | calls.rb:1:1:546:40 | calls.rb |
+| calls.rb:450:1:450:30 | call to new | calls.rb:1:1:546:40 | calls.rb |
+| calls.rb:450:1:450:33 | call to m3 | calls.rb:1:1:546:40 | calls.rb |
+| calls.rb:451:1:451:26 | ConditionalInstanceMethods | calls.rb:1:1:546:40 | calls.rb |
+| calls.rb:451:1:451:30 | call to new | calls.rb:1:1:546:40 | calls.rb |
+| calls.rb:451:1:451:33 | call to m4 | calls.rb:1:1:546:40 | calls.rb |
+| calls.rb:452:1:452:26 | ConditionalInstanceMethods | calls.rb:1:1:546:40 | calls.rb |
+| calls.rb:452:1:452:30 | call to new | calls.rb:1:1:546:40 | calls.rb |
+| calls.rb:452:1:452:33 | call to m5 | calls.rb:1:1:546:40 | calls.rb |
+| calls.rb:454:1:454:23 | EsotericInstanceMethods | calls.rb:1:1:546:40 | calls.rb |
+| calls.rb:454:1:472:3 | ... = ... | calls.rb:1:1:546:40 | calls.rb |
+| calls.rb:454:27:454:31 | Class | calls.rb:1:1:546:40 | calls.rb |
+| calls.rb:454:27:472:3 | call to new | calls.rb:1:1:546:40 | calls.rb |
+| calls.rb:454:37:472:3 | do ... end | calls.rb:1:1:546:40 | calls.rb |
+| calls.rb:455:5:455:11 | Array | calls.rb:1:1:546:40 | calls.rb |
+| calls.rb:455:5:455:11 | [...] | calls.rb:1:1:546:40 | calls.rb |
+| calls.rb:455:5:455:11 | call to [] | calls.rb:1:1:546:40 | calls.rb |
+| calls.rb:455:5:459:7 | call to each | calls.rb:1:1:546:40 | calls.rb |
+| calls.rb:455:6:455:6 | 0 | calls.rb:1:1:546:40 | calls.rb |
+| calls.rb:455:8:455:8 | 1 | calls.rb:1:1:546:40 | calls.rb |
+| calls.rb:455:10:455:10 | 2 | calls.rb:1:1:546:40 | calls.rb |
+| calls.rb:455:18:459:7 | do ... end | calls.rb:1:1:546:40 | calls.rb |
+| calls.rb:456:9:458:11 | foo | calls.rb:1:1:546:40 | calls.rb |
+| calls.rb:457:13:457:22 | call to puts | calls.rb:1:1:546:40 | calls.rb |
+| calls.rb:457:13:457:22 | self | calls.rb:1:1:546:40 | calls.rb |
+| calls.rb:457:18:457:22 | "foo" | calls.rb:1:1:546:40 | calls.rb |
+| calls.rb:457:19:457:21 | foo | calls.rb:1:1:546:40 | calls.rb |
+| calls.rb:461:5:461:9 | Class | calls.rb:1:1:546:40 | calls.rb |
+| calls.rb:461:5:465:7 | call to new | calls.rb:1:1:546:40 | calls.rb |
+| calls.rb:461:5:465:11 | call to new | calls.rb:1:1:546:40 | calls.rb |
+| calls.rb:461:5:465:15 | call to bar | calls.rb:1:1:546:40 | calls.rb |
+| calls.rb:461:15:465:7 | do ... end | calls.rb:1:1:546:40 | calls.rb |
+| calls.rb:462:9:464:11 | bar | calls.rb:1:1:546:40 | calls.rb |
+| calls.rb:463:13:463:22 | call to puts | calls.rb:1:1:546:40 | calls.rb |
+| calls.rb:463:13:463:22 | self | calls.rb:1:1:546:40 | calls.rb |
+| calls.rb:463:18:463:22 | "bar" | calls.rb:1:1:546:40 | calls.rb |
+| calls.rb:463:19:463:21 | bar | calls.rb:1:1:546:40 | calls.rb |
+| calls.rb:467:5:467:11 | Array | calls.rb:1:1:546:40 | calls.rb |
+| calls.rb:467:5:467:11 | [...] | calls.rb:1:1:546:40 | calls.rb |
+| calls.rb:467:5:467:11 | call to [] | calls.rb:1:1:546:40 | calls.rb |
+| calls.rb:467:5:471:7 | call to each | calls.rb:1:1:546:40 | calls.rb |
+| calls.rb:467:6:467:6 | 0 | calls.rb:1:1:546:40 | calls.rb |
+| calls.rb:467:8:467:8 | 1 | calls.rb:1:1:546:40 | calls.rb |
+| calls.rb:467:10:467:10 | 2 | calls.rb:1:1:546:40 | calls.rb |
+| calls.rb:467:18:471:7 | do ... end | calls.rb:1:1:546:40 | calls.rb |
+| calls.rb:467:22:467:22 | i | calls.rb:1:1:546:40 | calls.rb |
+| calls.rb:467:22:467:22 | i | calls.rb:1:1:546:40 | calls.rb |
+| calls.rb:468:9:470:11 | call to define_method | calls.rb:1:1:546:40 | calls.rb |
+| calls.rb:468:9:470:11 | self | calls.rb:1:1:546:40 | calls.rb |
+| calls.rb:468:23:468:32 | "baz_#{...}" | calls.rb:1:1:546:40 | calls.rb |
+| calls.rb:468:24:468:27 | baz_ | calls.rb:1:1:546:40 | calls.rb |
+| calls.rb:468:28:468:31 | #{...} | calls.rb:1:1:546:40 | calls.rb |
+| calls.rb:468:30:468:30 | i | calls.rb:1:1:546:40 | calls.rb |
+| calls.rb:468:35:470:11 | do ... end | calls.rb:1:1:546:40 | calls.rb |
+| calls.rb:469:13:469:27 | call to puts | calls.rb:1:1:546:40 | calls.rb |
+| calls.rb:469:13:469:27 | self | calls.rb:1:1:546:40 | calls.rb |
+| calls.rb:469:18:469:27 | "baz_#{...}" | calls.rb:1:1:546:40 | calls.rb |
+| calls.rb:469:19:469:22 | baz_ | calls.rb:1:1:546:40 | calls.rb |
+| calls.rb:469:23:469:26 | #{...} | calls.rb:1:1:546:40 | calls.rb |
+| calls.rb:469:25:469:25 | i | calls.rb:1:1:546:40 | calls.rb |
+| calls.rb:474:1:474:23 | EsotericInstanceMethods | calls.rb:1:1:546:40 | calls.rb |
+| calls.rb:474:1:474:27 | call to new | calls.rb:1:1:546:40 | calls.rb |
+| calls.rb:474:1:474:31 | call to foo | calls.rb:1:1:546:40 | calls.rb |
+| calls.rb:475:1:475:23 | EsotericInstanceMethods | calls.rb:1:1:546:40 | calls.rb |
+| calls.rb:475:1:475:27 | call to new | calls.rb:1:1:546:40 | calls.rb |
+| calls.rb:475:1:475:31 | call to bar | calls.rb:1:1:546:40 | calls.rb |
+| calls.rb:476:1:476:23 | EsotericInstanceMethods | calls.rb:1:1:546:40 | calls.rb |
+| calls.rb:476:1:476:27 | call to new | calls.rb:1:1:546:40 | calls.rb |
+| calls.rb:476:1:476:33 | call to baz_0 | calls.rb:1:1:546:40 | calls.rb |
+| calls.rb:477:1:477:23 | EsotericInstanceMethods | calls.rb:1:1:546:40 | calls.rb |
+| calls.rb:477:1:477:27 | call to new | calls.rb:1:1:546:40 | calls.rb |
+| calls.rb:477:1:477:33 | call to baz_1 | calls.rb:1:1:546:40 | calls.rb |
+| calls.rb:478:1:478:23 | EsotericInstanceMethods | calls.rb:1:1:546:40 | calls.rb |
+| calls.rb:478:1:478:27 | call to new | calls.rb:1:1:546:40 | calls.rb |
+| calls.rb:478:1:478:33 | call to baz_2 | calls.rb:1:1:546:40 | calls.rb |
+| calls.rb:480:1:486:3 | ExtendSingletonMethod | calls.rb:1:1:546:40 | calls.rb |
 | calls.rb:481:5:483:7 | singleton | calls.rb:480:1:486:3 | ExtendSingletonMethod |
 | calls.rb:482:9:482:46 | call to puts | calls.rb:480:1:486:3 | ExtendSingletonMethod |
 | calls.rb:482:9:482:46 | self | calls.rb:480:1:486:3 | ExtendSingletonMethod |
@@ -1804,118 +1216,32 @@
 | calls.rb:485:5:485:15 | call to extend | calls.rb:480:1:486:3 | ExtendSingletonMethod |
 | calls.rb:485:5:485:15 | self | calls.rb:480:1:486:3 | ExtendSingletonMethod |
 | calls.rb:485:12:485:15 | self | calls.rb:480:1:486:3 | ExtendSingletonMethod |
-<<<<<<< HEAD
-| calls.rb:488:1:488:21 | ExtendSingletonMethod | calls.rb:1:1:527:40 | calls.rb |
-| calls.rb:488:1:488:31 | call to singleton | calls.rb:1:1:527:40 | calls.rb |
-| calls.rb:490:1:494:3 | ProtectedMethodInModule | calls.rb:1:1:527:40 | calls.rb |
-| calls.rb:491:5:493:7 | call to protected | calls.rb:490:1:494:3 | ProtectedMethodInModule |
-| calls.rb:491:5:493:7 | self | calls.rb:490:1:494:3 | ProtectedMethodInModule |
-| calls.rb:491:15:493:7 | foo | calls.rb:490:1:494:3 | ProtectedMethodInModule |
-| calls.rb:492:9:492:42 | call to puts | calls.rb:490:1:494:3 | ProtectedMethodInModule |
-| calls.rb:492:9:492:42 | self | calls.rb:490:1:494:3 | ProtectedMethodInModule |
-| calls.rb:492:14:492:42 | "ProtectedMethodInModule#foo" | calls.rb:490:1:494:3 | ProtectedMethodInModule |
-| calls.rb:492:15:492:41 | ProtectedMethodInModule#foo | calls.rb:490:1:494:3 | ProtectedMethodInModule |
-| calls.rb:496:1:509:3 | ProtectedMethods | calls.rb:1:1:527:40 | calls.rb |
-| calls.rb:497:5:497:35 | call to include | calls.rb:496:1:509:3 | ProtectedMethods |
-| calls.rb:497:5:497:35 | self | calls.rb:496:1:509:3 | ProtectedMethods |
-| calls.rb:497:13:497:35 | ProtectedMethodInModule | calls.rb:496:1:509:3 | ProtectedMethods |
-| calls.rb:499:5:501:7 | call to protected | calls.rb:496:1:509:3 | ProtectedMethods |
-| calls.rb:499:5:501:7 | self | calls.rb:496:1:509:3 | ProtectedMethods |
-| calls.rb:499:15:501:7 | bar | calls.rb:496:1:509:3 | ProtectedMethods |
-| calls.rb:500:9:500:35 | call to puts | calls.rb:496:1:509:3 | ProtectedMethods |
-| calls.rb:500:9:500:35 | self | calls.rb:496:1:509:3 | ProtectedMethods |
-| calls.rb:500:14:500:35 | "ProtectedMethods#bar" | calls.rb:496:1:509:3 | ProtectedMethods |
-| calls.rb:500:15:500:34 | ProtectedMethods#bar | calls.rb:496:1:509:3 | ProtectedMethods |
-| calls.rb:503:5:508:7 | baz | calls.rb:496:1:509:3 | ProtectedMethods |
-| calls.rb:504:9:504:11 | call to foo | calls.rb:496:1:509:3 | ProtectedMethods |
-| calls.rb:504:9:504:11 | self | calls.rb:496:1:509:3 | ProtectedMethods |
-| calls.rb:505:9:505:11 | call to bar | calls.rb:496:1:509:3 | ProtectedMethods |
-| calls.rb:505:9:505:11 | self | calls.rb:496:1:509:3 | ProtectedMethods |
-| calls.rb:506:9:506:24 | ProtectedMethods | calls.rb:496:1:509:3 | ProtectedMethods |
-| calls.rb:506:9:506:28 | call to new | calls.rb:496:1:509:3 | ProtectedMethods |
-| calls.rb:506:9:506:32 | call to foo | calls.rb:496:1:509:3 | ProtectedMethods |
-| calls.rb:507:9:507:24 | ProtectedMethods | calls.rb:496:1:509:3 | ProtectedMethods |
-| calls.rb:507:9:507:28 | call to new | calls.rb:496:1:509:3 | ProtectedMethods |
-| calls.rb:507:9:507:32 | call to bar | calls.rb:496:1:509:3 | ProtectedMethods |
-| calls.rb:511:1:511:16 | ProtectedMethods | calls.rb:1:1:527:40 | calls.rb |
-| calls.rb:511:1:511:20 | call to new | calls.rb:1:1:527:40 | calls.rb |
-| calls.rb:511:1:511:24 | call to foo | calls.rb:1:1:527:40 | calls.rb |
-| calls.rb:512:1:512:16 | ProtectedMethods | calls.rb:1:1:527:40 | calls.rb |
-| calls.rb:512:1:512:20 | call to new | calls.rb:1:1:527:40 | calls.rb |
-| calls.rb:512:1:512:24 | call to bar | calls.rb:1:1:527:40 | calls.rb |
-| calls.rb:513:1:513:16 | ProtectedMethods | calls.rb:1:1:527:40 | calls.rb |
-| calls.rb:513:1:513:20 | call to new | calls.rb:1:1:527:40 | calls.rb |
-| calls.rb:513:1:513:24 | call to baz | calls.rb:1:1:527:40 | calls.rb |
-| calls.rb:515:1:520:3 | ProtectedMethodsSub | calls.rb:1:1:527:40 | calls.rb |
-| calls.rb:515:29:515:44 | ProtectedMethods | calls.rb:1:1:527:40 | calls.rb |
-| calls.rb:516:5:519:7 | baz | calls.rb:515:1:520:3 | ProtectedMethodsSub |
-| calls.rb:517:9:517:11 | call to foo | calls.rb:515:1:520:3 | ProtectedMethodsSub |
-| calls.rb:517:9:517:11 | self | calls.rb:515:1:520:3 | ProtectedMethodsSub |
-| calls.rb:518:9:518:27 | ProtectedMethodsSub | calls.rb:515:1:520:3 | ProtectedMethodsSub |
-| calls.rb:518:9:518:31 | call to new | calls.rb:515:1:520:3 | ProtectedMethodsSub |
-| calls.rb:518:9:518:35 | call to foo | calls.rb:515:1:520:3 | ProtectedMethodsSub |
-| calls.rb:522:1:522:19 | ProtectedMethodsSub | calls.rb:1:1:527:40 | calls.rb |
-| calls.rb:522:1:522:23 | call to new | calls.rb:1:1:527:40 | calls.rb |
-| calls.rb:522:1:522:27 | call to foo | calls.rb:1:1:527:40 | calls.rb |
-| calls.rb:523:1:523:19 | ProtectedMethodsSub | calls.rb:1:1:527:40 | calls.rb |
-| calls.rb:523:1:523:23 | call to new | calls.rb:1:1:527:40 | calls.rb |
-| calls.rb:523:1:523:27 | call to bar | calls.rb:1:1:527:40 | calls.rb |
-| calls.rb:524:1:524:19 | ProtectedMethodsSub | calls.rb:1:1:527:40 | calls.rb |
-| calls.rb:524:1:524:23 | call to new | calls.rb:1:1:527:40 | calls.rb |
-| calls.rb:524:1:524:27 | call to baz | calls.rb:1:1:527:40 | calls.rb |
-| calls.rb:526:1:526:7 | Array | calls.rb:1:1:527:40 | calls.rb |
-| calls.rb:526:1:526:7 | [...] | calls.rb:1:1:527:40 | calls.rb |
-| calls.rb:526:1:526:7 | call to [] | calls.rb:1:1:527:40 | calls.rb |
-| calls.rb:526:1:526:26 | call to each | calls.rb:1:1:527:40 | calls.rb |
-| calls.rb:526:2:526:2 | C | calls.rb:1:1:527:40 | calls.rb |
-| calls.rb:526:2:526:6 | call to new | calls.rb:1:1:527:40 | calls.rb |
-| calls.rb:526:14:526:26 | { ... } | calls.rb:1:1:527:40 | calls.rb |
-| calls.rb:526:17:526:17 | c | calls.rb:1:1:527:40 | calls.rb |
-| calls.rb:526:17:526:17 | c | calls.rb:1:1:527:40 | calls.rb |
-| calls.rb:526:20:526:20 | c | calls.rb:1:1:527:40 | calls.rb |
-| calls.rb:526:20:526:24 | call to baz | calls.rb:1:1:527:40 | calls.rb |
-| calls.rb:527:1:527:13 | Array | calls.rb:1:1:527:40 | calls.rb |
-| calls.rb:527:1:527:13 | [...] | calls.rb:1:1:527:40 | calls.rb |
-| calls.rb:527:1:527:13 | call to [] | calls.rb:1:1:527:40 | calls.rb |
-| calls.rb:527:1:527:39 | call to each | calls.rb:1:1:527:40 | calls.rb |
-| calls.rb:527:2:527:4 | "a" | calls.rb:1:1:527:40 | calls.rb |
-| calls.rb:527:3:527:3 | a | calls.rb:1:1:527:40 | calls.rb |
-| calls.rb:527:6:527:8 | "b" | calls.rb:1:1:527:40 | calls.rb |
-| calls.rb:527:7:527:7 | b | calls.rb:1:1:527:40 | calls.rb |
-| calls.rb:527:10:527:12 | "c" | calls.rb:1:1:527:40 | calls.rb |
-| calls.rb:527:11:527:11 | c | calls.rb:1:1:527:40 | calls.rb |
-| calls.rb:527:20:527:39 | { ... } | calls.rb:1:1:527:40 | calls.rb |
-| calls.rb:527:23:527:23 | s | calls.rb:1:1:527:40 | calls.rb |
-| calls.rb:527:23:527:23 | s | calls.rb:1:1:527:40 | calls.rb |
-| calls.rb:527:26:527:26 | s | calls.rb:1:1:527:40 | calls.rb |
-| calls.rb:527:26:527:37 | call to capitalize | calls.rb:1:1:527:40 | calls.rb |
-=======
-| calls.rb:488:1:488:21 | ExtendSingletonMethod | calls.rb:1:1:543:28 | calls.rb |
-| calls.rb:488:1:488:31 | call to singleton | calls.rb:1:1:543:28 | calls.rb |
-| calls.rb:490:1:492:3 | ExtendSingletonMethod2 | calls.rb:1:1:543:28 | calls.rb |
+| calls.rb:488:1:488:21 | ExtendSingletonMethod | calls.rb:1:1:546:40 | calls.rb |
+| calls.rb:488:1:488:31 | call to singleton | calls.rb:1:1:546:40 | calls.rb |
+| calls.rb:490:1:492:3 | ExtendSingletonMethod2 | calls.rb:1:1:546:40 | calls.rb |
 | calls.rb:491:5:491:32 | call to extend | calls.rb:490:1:492:3 | ExtendSingletonMethod2 |
 | calls.rb:491:5:491:32 | self | calls.rb:490:1:492:3 | ExtendSingletonMethod2 |
 | calls.rb:491:12:491:32 | ExtendSingletonMethod | calls.rb:490:1:492:3 | ExtendSingletonMethod2 |
-| calls.rb:494:1:494:22 | ExtendSingletonMethod2 | calls.rb:1:1:543:28 | calls.rb |
-| calls.rb:494:1:494:32 | call to singleton | calls.rb:1:1:543:28 | calls.rb |
-| calls.rb:496:1:497:3 | ExtendSingletonMethod3 | calls.rb:1:1:543:28 | calls.rb |
-| calls.rb:499:1:499:22 | ExtendSingletonMethod3 | calls.rb:1:1:543:28 | calls.rb |
-| calls.rb:499:1:499:51 | call to extend | calls.rb:1:1:543:28 | calls.rb |
-| calls.rb:499:31:499:51 | ExtendSingletonMethod | calls.rb:1:1:543:28 | calls.rb |
-| calls.rb:501:1:501:22 | ExtendSingletonMethod3 | calls.rb:1:1:543:28 | calls.rb |
-| calls.rb:501:1:501:32 | call to singleton | calls.rb:1:1:543:28 | calls.rb |
-| calls.rb:503:1:503:3 | foo | calls.rb:1:1:543:28 | calls.rb |
-| calls.rb:503:1:503:13 | ... = ... | calls.rb:1:1:543:28 | calls.rb |
-| calls.rb:503:7:503:13 | "hello" | calls.rb:1:1:543:28 | calls.rb |
-| calls.rb:503:8:503:12 | hello | calls.rb:1:1:543:28 | calls.rb |
-| calls.rb:504:1:504:3 | foo | calls.rb:1:1:543:28 | calls.rb |
-| calls.rb:504:1:504:13 | call to singleton | calls.rb:1:1:543:28 | calls.rb |
-| calls.rb:505:1:505:3 | foo | calls.rb:1:1:543:28 | calls.rb |
-| calls.rb:505:1:505:32 | call to extend | calls.rb:1:1:543:28 | calls.rb |
-| calls.rb:505:12:505:32 | ExtendSingletonMethod | calls.rb:1:1:543:28 | calls.rb |
-| calls.rb:507:1:507:3 | foo | calls.rb:1:1:543:28 | calls.rb |
-| calls.rb:507:1:507:13 | call to singleton | calls.rb:1:1:543:28 | calls.rb |
-| calls.rb:509:1:513:3 | ProtectedMethodInModule | calls.rb:1:1:543:28 | calls.rb |
+| calls.rb:494:1:494:22 | ExtendSingletonMethod2 | calls.rb:1:1:546:40 | calls.rb |
+| calls.rb:494:1:494:32 | call to singleton | calls.rb:1:1:546:40 | calls.rb |
+| calls.rb:496:1:497:3 | ExtendSingletonMethod3 | calls.rb:1:1:546:40 | calls.rb |
+| calls.rb:499:1:499:22 | ExtendSingletonMethod3 | calls.rb:1:1:546:40 | calls.rb |
+| calls.rb:499:1:499:51 | call to extend | calls.rb:1:1:546:40 | calls.rb |
+| calls.rb:499:31:499:51 | ExtendSingletonMethod | calls.rb:1:1:546:40 | calls.rb |
+| calls.rb:501:1:501:22 | ExtendSingletonMethod3 | calls.rb:1:1:546:40 | calls.rb |
+| calls.rb:501:1:501:32 | call to singleton | calls.rb:1:1:546:40 | calls.rb |
+| calls.rb:503:1:503:3 | foo | calls.rb:1:1:546:40 | calls.rb |
+| calls.rb:503:1:503:13 | ... = ... | calls.rb:1:1:546:40 | calls.rb |
+| calls.rb:503:7:503:13 | "hello" | calls.rb:1:1:546:40 | calls.rb |
+| calls.rb:503:8:503:12 | hello | calls.rb:1:1:546:40 | calls.rb |
+| calls.rb:504:1:504:3 | foo | calls.rb:1:1:546:40 | calls.rb |
+| calls.rb:504:1:504:13 | call to singleton | calls.rb:1:1:546:40 | calls.rb |
+| calls.rb:505:1:505:3 | foo | calls.rb:1:1:546:40 | calls.rb |
+| calls.rb:505:1:505:32 | call to extend | calls.rb:1:1:546:40 | calls.rb |
+| calls.rb:505:12:505:32 | ExtendSingletonMethod | calls.rb:1:1:546:40 | calls.rb |
+| calls.rb:507:1:507:3 | foo | calls.rb:1:1:546:40 | calls.rb |
+| calls.rb:507:1:507:13 | call to singleton | calls.rb:1:1:546:40 | calls.rb |
+| calls.rb:509:1:513:3 | ProtectedMethodInModule | calls.rb:1:1:546:40 | calls.rb |
 | calls.rb:510:5:512:7 | call to protected | calls.rb:509:1:513:3 | ProtectedMethodInModule |
 | calls.rb:510:5:512:7 | self | calls.rb:509:1:513:3 | ProtectedMethodInModule |
 | calls.rb:510:15:512:7 | foo | calls.rb:509:1:513:3 | ProtectedMethodInModule |
@@ -1923,7 +1249,7 @@
 | calls.rb:511:9:511:42 | self | calls.rb:509:1:513:3 | ProtectedMethodInModule |
 | calls.rb:511:14:511:42 | "ProtectedMethodInModule#foo" | calls.rb:509:1:513:3 | ProtectedMethodInModule |
 | calls.rb:511:15:511:41 | ProtectedMethodInModule#foo | calls.rb:509:1:513:3 | ProtectedMethodInModule |
-| calls.rb:515:1:528:3 | ProtectedMethods | calls.rb:1:1:543:28 | calls.rb |
+| calls.rb:515:1:528:3 | ProtectedMethods | calls.rb:1:1:546:40 | calls.rb |
 | calls.rb:516:5:516:35 | call to include | calls.rb:515:1:528:3 | ProtectedMethods |
 | calls.rb:516:5:516:35 | self | calls.rb:515:1:528:3 | ProtectedMethods |
 | calls.rb:516:13:516:35 | ProtectedMethodInModule | calls.rb:515:1:528:3 | ProtectedMethods |
@@ -1945,33 +1271,58 @@
 | calls.rb:526:9:526:24 | ProtectedMethods | calls.rb:515:1:528:3 | ProtectedMethods |
 | calls.rb:526:9:526:28 | call to new | calls.rb:515:1:528:3 | ProtectedMethods |
 | calls.rb:526:9:526:32 | call to bar | calls.rb:515:1:528:3 | ProtectedMethods |
-| calls.rb:530:1:530:16 | ProtectedMethods | calls.rb:1:1:543:28 | calls.rb |
-| calls.rb:530:1:530:20 | call to new | calls.rb:1:1:543:28 | calls.rb |
-| calls.rb:530:1:530:24 | call to foo | calls.rb:1:1:543:28 | calls.rb |
-| calls.rb:531:1:531:16 | ProtectedMethods | calls.rb:1:1:543:28 | calls.rb |
-| calls.rb:531:1:531:20 | call to new | calls.rb:1:1:543:28 | calls.rb |
-| calls.rb:531:1:531:24 | call to bar | calls.rb:1:1:543:28 | calls.rb |
-| calls.rb:532:1:532:16 | ProtectedMethods | calls.rb:1:1:543:28 | calls.rb |
-| calls.rb:532:1:532:20 | call to new | calls.rb:1:1:543:28 | calls.rb |
-| calls.rb:532:1:532:24 | call to baz | calls.rb:1:1:543:28 | calls.rb |
-| calls.rb:534:1:539:3 | ProtectedMethodsSub | calls.rb:1:1:543:28 | calls.rb |
-| calls.rb:534:29:534:44 | ProtectedMethods | calls.rb:1:1:543:28 | calls.rb |
+| calls.rb:530:1:530:16 | ProtectedMethods | calls.rb:1:1:546:40 | calls.rb |
+| calls.rb:530:1:530:20 | call to new | calls.rb:1:1:546:40 | calls.rb |
+| calls.rb:530:1:530:24 | call to foo | calls.rb:1:1:546:40 | calls.rb |
+| calls.rb:531:1:531:16 | ProtectedMethods | calls.rb:1:1:546:40 | calls.rb |
+| calls.rb:531:1:531:20 | call to new | calls.rb:1:1:546:40 | calls.rb |
+| calls.rb:531:1:531:24 | call to bar | calls.rb:1:1:546:40 | calls.rb |
+| calls.rb:532:1:532:16 | ProtectedMethods | calls.rb:1:1:546:40 | calls.rb |
+| calls.rb:532:1:532:20 | call to new | calls.rb:1:1:546:40 | calls.rb |
+| calls.rb:532:1:532:24 | call to baz | calls.rb:1:1:546:40 | calls.rb |
+| calls.rb:534:1:539:3 | ProtectedMethodsSub | calls.rb:1:1:546:40 | calls.rb |
+| calls.rb:534:29:534:44 | ProtectedMethods | calls.rb:1:1:546:40 | calls.rb |
 | calls.rb:535:5:538:7 | baz | calls.rb:534:1:539:3 | ProtectedMethodsSub |
 | calls.rb:536:9:536:11 | call to foo | calls.rb:534:1:539:3 | ProtectedMethodsSub |
 | calls.rb:536:9:536:11 | self | calls.rb:534:1:539:3 | ProtectedMethodsSub |
 | calls.rb:537:9:537:27 | ProtectedMethodsSub | calls.rb:534:1:539:3 | ProtectedMethodsSub |
 | calls.rb:537:9:537:31 | call to new | calls.rb:534:1:539:3 | ProtectedMethodsSub |
 | calls.rb:537:9:537:35 | call to foo | calls.rb:534:1:539:3 | ProtectedMethodsSub |
-| calls.rb:541:1:541:19 | ProtectedMethodsSub | calls.rb:1:1:543:28 | calls.rb |
-| calls.rb:541:1:541:23 | call to new | calls.rb:1:1:543:28 | calls.rb |
-| calls.rb:541:1:541:27 | call to foo | calls.rb:1:1:543:28 | calls.rb |
-| calls.rb:542:1:542:19 | ProtectedMethodsSub | calls.rb:1:1:543:28 | calls.rb |
-| calls.rb:542:1:542:23 | call to new | calls.rb:1:1:543:28 | calls.rb |
-| calls.rb:542:1:542:27 | call to bar | calls.rb:1:1:543:28 | calls.rb |
-| calls.rb:543:1:543:19 | ProtectedMethodsSub | calls.rb:1:1:543:28 | calls.rb |
-| calls.rb:543:1:543:23 | call to new | calls.rb:1:1:543:28 | calls.rb |
-| calls.rb:543:1:543:27 | call to baz | calls.rb:1:1:543:28 | calls.rb |
->>>>>>> ecfbd5ed
+| calls.rb:541:1:541:19 | ProtectedMethodsSub | calls.rb:1:1:546:40 | calls.rb |
+| calls.rb:541:1:541:23 | call to new | calls.rb:1:1:546:40 | calls.rb |
+| calls.rb:541:1:541:27 | call to foo | calls.rb:1:1:546:40 | calls.rb |
+| calls.rb:542:1:542:19 | ProtectedMethodsSub | calls.rb:1:1:546:40 | calls.rb |
+| calls.rb:542:1:542:23 | call to new | calls.rb:1:1:546:40 | calls.rb |
+| calls.rb:542:1:542:27 | call to bar | calls.rb:1:1:546:40 | calls.rb |
+| calls.rb:543:1:543:19 | ProtectedMethodsSub | calls.rb:1:1:546:40 | calls.rb |
+| calls.rb:543:1:543:23 | call to new | calls.rb:1:1:546:40 | calls.rb |
+| calls.rb:543:1:543:27 | call to baz | calls.rb:1:1:546:40 | calls.rb |
+| calls.rb:545:1:545:7 | Array | calls.rb:1:1:546:40 | calls.rb |
+| calls.rb:545:1:545:7 | [...] | calls.rb:1:1:546:40 | calls.rb |
+| calls.rb:545:1:545:7 | call to [] | calls.rb:1:1:546:40 | calls.rb |
+| calls.rb:545:1:545:26 | call to each | calls.rb:1:1:546:40 | calls.rb |
+| calls.rb:545:2:545:2 | C | calls.rb:1:1:546:40 | calls.rb |
+| calls.rb:545:2:545:6 | call to new | calls.rb:1:1:546:40 | calls.rb |
+| calls.rb:545:14:545:26 | { ... } | calls.rb:1:1:546:40 | calls.rb |
+| calls.rb:545:17:545:17 | c | calls.rb:1:1:546:40 | calls.rb |
+| calls.rb:545:17:545:17 | c | calls.rb:1:1:546:40 | calls.rb |
+| calls.rb:545:20:545:20 | c | calls.rb:1:1:546:40 | calls.rb |
+| calls.rb:545:20:545:24 | call to baz | calls.rb:1:1:546:40 | calls.rb |
+| calls.rb:546:1:546:13 | Array | calls.rb:1:1:546:40 | calls.rb |
+| calls.rb:546:1:546:13 | [...] | calls.rb:1:1:546:40 | calls.rb |
+| calls.rb:546:1:546:13 | call to [] | calls.rb:1:1:546:40 | calls.rb |
+| calls.rb:546:1:546:39 | call to each | calls.rb:1:1:546:40 | calls.rb |
+| calls.rb:546:2:546:4 | "a" | calls.rb:1:1:546:40 | calls.rb |
+| calls.rb:546:3:546:3 | a | calls.rb:1:1:546:40 | calls.rb |
+| calls.rb:546:6:546:8 | "b" | calls.rb:1:1:546:40 | calls.rb |
+| calls.rb:546:7:546:7 | b | calls.rb:1:1:546:40 | calls.rb |
+| calls.rb:546:10:546:12 | "c" | calls.rb:1:1:546:40 | calls.rb |
+| calls.rb:546:11:546:11 | c | calls.rb:1:1:546:40 | calls.rb |
+| calls.rb:546:20:546:39 | { ... } | calls.rb:1:1:546:40 | calls.rb |
+| calls.rb:546:23:546:23 | s | calls.rb:1:1:546:40 | calls.rb |
+| calls.rb:546:23:546:23 | s | calls.rb:1:1:546:40 | calls.rb |
+| calls.rb:546:26:546:26 | s | calls.rb:1:1:546:40 | calls.rb |
+| calls.rb:546:26:546:37 | call to capitalize | calls.rb:1:1:546:40 | calls.rb |
 | hello.rb:1:1:8:3 | EnglishWords | hello.rb:1:1:22:3 | hello.rb |
 | hello.rb:2:5:4:7 | hello | hello.rb:1:1:8:3 | EnglishWords |
 | hello.rb:3:9:3:22 | return | hello.rb:1:1:8:3 | EnglishWords |
