--- conflicted
+++ resolved
@@ -6,10 +6,6 @@
 upgrades: upgrades
 library: true
 dependencies:
-<<<<<<< HEAD
-  codeql/ssa: 0.0.1
+  codeql/ssa: ${workspace}
 dataExtensions:
-  - codeql/ruby/frameworks/**/model.yml
-=======
-  codeql/ssa: ${workspace}
->>>>>>> 83caf017
+  - codeql/ruby/frameworks/**/model.yml