--- conflicted
+++ resolved
@@ -25,15 +25,8 @@
 
   override predicate isSanitizer(DataFlow::Node node) { node instanceof Sanitizer }
 
-<<<<<<< HEAD
   override predicate isSanitizerOut(DataFlow::Node node) { node instanceof SanitizerOut }
 
-  deprecated override predicate isSanitizerGuard(DataFlow::BarrierGuard guard) {
-    guard instanceof SanitizerGuard
-  }
-
-=======
->>>>>>> d56a9f07
   override predicate isAdditionalTaintStep(DataFlow::Node node1, DataFlow::Node node2) {
     UrlRedirect::isAdditionalTaintStep(node1, node2)
   }
