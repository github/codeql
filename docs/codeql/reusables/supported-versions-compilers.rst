.. csv-table::
   :header-rows: 1
   :widths: auto
   :stub-columns: 1

   Language,Variants,Compilers,Extensions
   C/C++,"C89, C99, C11, C17, C23, C++98, C++03, C++11, C++14, C++17, C++20, C++23 [1]_ [2]_ [3]_","Clang (including clang-cl [4]_ and armclang) extensions (up to Clang 19.1.0),

   GNU extensions (up to GCC 15.0),

   Microsoft extensions (up to VS 2022),

   Arm Compiler 5 [5]_","``.cpp``, ``.c++``, ``.cxx``, ``.hpp``, ``.hh``, ``.h++``, ``.hxx``, ``.c``, ``.cc``, ``.h``"
   C#,C# up to 13,"Microsoft Visual Studio up to 2019 with .NET up to 4.8,

   .NET Core up to 3.1

   .NET 5, .NET 6, .NET 7, .NET 8, .NET 9","``.sln``, ``.csproj``, ``.cs``, ``.cshtml``, ``.xaml``"
   GitHub Actions,"Not applicable",Not applicable,"``.github/workflows/*.yml``, ``.github/workflows/*.yaml``, ``**/action.yml``, ``**/action.yaml``"
   Go (aka Golang), "Go up to 1.24", "Go 1.11 or more recent", ``.go``
   Java,"Java 7 to 24 [6]_","javac (OpenJDK and Oracle JDK),

<<<<<<< HEAD
   Eclipse compiler for Java (ECJ) [6]_",``.java``
   Kotlin,"Kotlin 1.5.0 to 2.1.2\ *x*","kotlinc",``.kt``
   JavaScript,ECMAScript 2022 or lower,Not applicable,"``.js``, ``.jsx``, ``.mjs``, ``.es``, ``.es6``, ``.htm``, ``.html``, ``.xhtm``, ``.xhtml``, ``.vue``, ``.hbs``, ``.ejs``, ``.njk``, ``.json``, ``.yaml``, ``.yml``, ``.raml``, ``.xml`` [7]_"
   Python [8]_,"2.7, 3.5, 3.6, 3.7, 3.8, 3.9, 3.10, 3.11, 3.12, 3.13",Not applicable,``.py``
   Ruby [9]_,"up to 3.3",Not applicable,"``.rb``, ``.erb``, ``.gemspec``, ``Gemfile``"
   Rust [13]_,"Rust editions 2021 and 2024","Rust compiler","``.rs``, ``Cargo.toml``"
   Swift [10]_,"Swift 5.4-6.0","Swift compiler","``.swift``"
   TypeScript [11]_,"2.6-5.8",Standard TypeScript compiler,"``.ts``, ``.tsx``, ``.mts``, ``.cts``"
=======
   Eclipse compiler for Java (ECJ) [7]_",``.java``
   Kotlin,"Kotlin 1.6.0 to 2.2.0\ *x*","kotlinc",``.kt``
   JavaScript,ECMAScript 2022 or lower,Not applicable,"``.js``, ``.jsx``, ``.mjs``, ``.es``, ``.es6``, ``.htm``, ``.html``, ``.xhtm``, ``.xhtml``, ``.vue``, ``.hbs``, ``.ejs``, ``.njk``, ``.json``, ``.yaml``, ``.yml``, ``.raml``, ``.xml`` [8]_"
   Python [9]_,"2.7, 3.5, 3.6, 3.7, 3.8, 3.9, 3.10, 3.11, 3.12, 3.13",Not applicable,``.py``
   Ruby [10]_,"up to 3.3",Not applicable,"``.rb``, ``.erb``, ``.gemspec``, ``Gemfile``"
   Swift [11]_,"Swift 5.4-6.1","Swift compiler","``.swift``"
   TypeScript [12]_,"2.6-5.8",Standard TypeScript compiler,"``.ts``, ``.tsx``, ``.mts``, ``.cts``"
>>>>>>> 5bfed770

.. container:: footnote-group

    .. [1] C++20 modules are *not* supported.
<<<<<<< HEAD
    .. [2] Objective-C, Objective-C++, C++/CLI, and C++/CX are not supported.
    .. [3] Support for the clang-cl compiler is preliminary.
    .. [4] Support for the Arm Compiler (armcc) is preliminary.
    .. [5] Builds that execute on Java 7 to 24 can be analyzed. The analysis understands standard language features in Java 8 to 24; "preview" and "incubator" features are not supported. Source code using Java language versions older than Java 8 are analyzed as Java 8 code.
    .. [6] ECJ is supported when the build invokes it via the Maven Compiler plugin or the Takari Lifecycle plugin.
    .. [7] JSX and Flow code, YAML, JSON, HTML, and XML files may also be analyzed with JavaScript files.
    .. [8] The extractor requires Python 3 to run. To analyze Python 2.7 you should install both versions of Python.
    .. [9] Requires glibc 2.17.
    .. [10] Support for the analysis of Swift requires macOS.
    .. [11] TypeScript analysis is performed by running the JavaScript extractor with TypeScript enabled. This is the default.
    .. [12] Support for GitHub Actions is in public preview.
    .. [13] Support for Rust is experimental and requires ``rustup`` and ``cargo`` to be installed, as well as `CODEQL_ENABLE_EXPERIMENTAL_FEATURES=true` set in the environment. Features from nightly toolchains are not supported.
=======
    .. [2] C23 and C++23 support is currently in beta.
    .. [3] Objective-C, Objective-C++, C++/CLI, and C++/CX are not supported.
    .. [4] Support for the clang-cl compiler is preliminary.
    .. [5] Support for the Arm Compiler (armcc) is preliminary.
    .. [6] Builds that execute on Java 7 to 24 can be analyzed. The analysis understands standard language features in Java 8 to 24; "preview" and "incubator" features are not supported. Source code using Java language versions older than Java 8 are analyzed as Java 8 code.
    .. [7] ECJ is supported when the build invokes it via the Maven Compiler plugin or the Takari Lifecycle plugin.
    .. [8] JSX and Flow code, YAML, JSON, HTML, and XML files may also be analyzed with JavaScript files.
    .. [9] The extractor requires Python 3 to run. To analyze Python 2.7 you should install both versions of Python.
    .. [10] Requires glibc 2.17.
    .. [11] Support for the analysis of Swift requires macOS.
    .. [12] TypeScript analysis is performed by running the JavaScript extractor with TypeScript enabled. This is the default.
>>>>>>> 5bfed770
<|MERGE_RESOLUTION|>--- conflicted
+++ resolved
@@ -20,42 +20,18 @@
    Go (aka Golang), "Go up to 1.24", "Go 1.11 or more recent", ``.go``
    Java,"Java 7 to 24 [6]_","javac (OpenJDK and Oracle JDK),
 
-<<<<<<< HEAD
-   Eclipse compiler for Java (ECJ) [6]_",``.java``
-   Kotlin,"Kotlin 1.5.0 to 2.1.2\ *x*","kotlinc",``.kt``
-   JavaScript,ECMAScript 2022 or lower,Not applicable,"``.js``, ``.jsx``, ``.mjs``, ``.es``, ``.es6``, ``.htm``, ``.html``, ``.xhtm``, ``.xhtml``, ``.vue``, ``.hbs``, ``.ejs``, ``.njk``, ``.json``, ``.yaml``, ``.yml``, ``.raml``, ``.xml`` [7]_"
-   Python [8]_,"2.7, 3.5, 3.6, 3.7, 3.8, 3.9, 3.10, 3.11, 3.12, 3.13",Not applicable,``.py``
-   Ruby [9]_,"up to 3.3",Not applicable,"``.rb``, ``.erb``, ``.gemspec``, ``Gemfile``"
-   Rust [13]_,"Rust editions 2021 and 2024","Rust compiler","``.rs``, ``Cargo.toml``"
-   Swift [10]_,"Swift 5.4-6.0","Swift compiler","``.swift``"
-   TypeScript [11]_,"2.6-5.8",Standard TypeScript compiler,"``.ts``, ``.tsx``, ``.mts``, ``.cts``"
-=======
    Eclipse compiler for Java (ECJ) [7]_",``.java``
    Kotlin,"Kotlin 1.6.0 to 2.2.0\ *x*","kotlinc",``.kt``
    JavaScript,ECMAScript 2022 or lower,Not applicable,"``.js``, ``.jsx``, ``.mjs``, ``.es``, ``.es6``, ``.htm``, ``.html``, ``.xhtm``, ``.xhtml``, ``.vue``, ``.hbs``, ``.ejs``, ``.njk``, ``.json``, ``.yaml``, ``.yml``, ``.raml``, ``.xml`` [8]_"
    Python [9]_,"2.7, 3.5, 3.6, 3.7, 3.8, 3.9, 3.10, 3.11, 3.12, 3.13",Not applicable,``.py``
    Ruby [10]_,"up to 3.3",Not applicable,"``.rb``, ``.erb``, ``.gemspec``, ``Gemfile``"
-   Swift [11]_,"Swift 5.4-6.1","Swift compiler","``.swift``"
-   TypeScript [12]_,"2.6-5.8",Standard TypeScript compiler,"``.ts``, ``.tsx``, ``.mts``, ``.cts``"
->>>>>>> 5bfed770
+   Rust [11]_,"Rust editions 2021 and 2024","Rust compiler","``.rs``, ``Cargo.toml``"
+   Swift [12]_,"Swift 5.4-6.1","Swift compiler","``.swift``"
+   TypeScript [13]_,"2.6-5.8",Standard TypeScript compiler,"``.ts``, ``.tsx``, ``.mts``, ``.cts``"
 
 .. container:: footnote-group
 
     .. [1] C++20 modules are *not* supported.
-<<<<<<< HEAD
-    .. [2] Objective-C, Objective-C++, C++/CLI, and C++/CX are not supported.
-    .. [3] Support for the clang-cl compiler is preliminary.
-    .. [4] Support for the Arm Compiler (armcc) is preliminary.
-    .. [5] Builds that execute on Java 7 to 24 can be analyzed. The analysis understands standard language features in Java 8 to 24; "preview" and "incubator" features are not supported. Source code using Java language versions older than Java 8 are analyzed as Java 8 code.
-    .. [6] ECJ is supported when the build invokes it via the Maven Compiler plugin or the Takari Lifecycle plugin.
-    .. [7] JSX and Flow code, YAML, JSON, HTML, and XML files may also be analyzed with JavaScript files.
-    .. [8] The extractor requires Python 3 to run. To analyze Python 2.7 you should install both versions of Python.
-    .. [9] Requires glibc 2.17.
-    .. [10] Support for the analysis of Swift requires macOS.
-    .. [11] TypeScript analysis is performed by running the JavaScript extractor with TypeScript enabled. This is the default.
-    .. [12] Support for GitHub Actions is in public preview.
-    .. [13] Support for Rust is experimental and requires ``rustup`` and ``cargo`` to be installed, as well as `CODEQL_ENABLE_EXPERIMENTAL_FEATURES=true` set in the environment. Features from nightly toolchains are not supported.
-=======
     .. [2] C23 and C++23 support is currently in beta.
     .. [3] Objective-C, Objective-C++, C++/CLI, and C++/CX are not supported.
     .. [4] Support for the clang-cl compiler is preliminary.
@@ -65,6 +41,6 @@
     .. [8] JSX and Flow code, YAML, JSON, HTML, and XML files may also be analyzed with JavaScript files.
     .. [9] The extractor requires Python 3 to run. To analyze Python 2.7 you should install both versions of Python.
     .. [10] Requires glibc 2.17.
-    .. [11] Support for the analysis of Swift requires macOS.
-    .. [12] TypeScript analysis is performed by running the JavaScript extractor with TypeScript enabled. This is the default.
->>>>>>> 5bfed770
+    .. [11] Requires ``rustup`` and ``cargo`` to be installed. Features from nightly toolchains are not supported.
+    .. [12] Support for the analysis of Swift requires macOS.
+    .. [13] TypeScript analysis is performed by running the JavaScript extractor with TypeScript enabled. This is the default.