name: codeql/util
<<<<<<< HEAD
version: 0.1.3
=======
version: 0.1.4-dev
>>>>>>> ce229fe2
groups: shared
library: true
dependencies:
warnOnImplicitThis: true<|MERGE_RESOLUTION|>--- conflicted
+++ resolved
@@ -1,9 +1,5 @@
 name: codeql/util
-<<<<<<< HEAD
-version: 0.1.3
-=======
 version: 0.1.4-dev
->>>>>>> ce229fe2
 groups: shared
 library: true
 dependencies:
