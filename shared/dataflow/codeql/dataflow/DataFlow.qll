/**
 * Provides an implementation of global (interprocedural) data flow. This file
 * adds a global analysis, mainly exposed through the `Global` and `GlobalWithState`
 * modules.
 */

private import codeql.util.Location

/** Provides language-specific data flow parameters. */
signature module InputSig<LocationSig Location> {
  /**
   * A node in the data flow graph.
   */
  class Node {
    /** Gets a textual representation of this element. */
    string toString();

    /** Gets the location of this node. */
    Location getLocation();
  }

  class ParameterNode extends Node;

  class ArgumentNode extends Node;

  class ReturnNode extends Node {
    ReturnKind getKind();
  }

  /**
   * A node in the data flow graph that represents an output of a call.
   */
  class OutNode extends Node;

  /**
   * A node in the data flow graph representing the value of some other node
   * after an operation that might have changed its state. A typical example is
   * an argument, which may have been modified by the callee. For example,
   * consider the following code calling a setter method:
   * ```
   * x.setFoo(y);
   * ```
   * The post-update node for the argument node `x` is the node representing the
   * value of `x` after the field `foo` has been updated.
   */
  class PostUpdateNode extends Node {
    /**
     * Gets the pre-update node, that is, the node that represents the same
     * value prior to the operation.
     */
    Node getPreUpdateNode();
  }

  class CastNode extends Node;

  predicate isParameterNode(ParameterNode p, DataFlowCallable c, ParameterPosition pos);

  predicate isArgumentNode(ArgumentNode n, DataFlowCall call, ArgumentPosition pos);

  DataFlowCallable nodeGetEnclosingCallable(Node node);

  DataFlowType getNodeType(Node node);

  predicate nodeIsHidden(Node node);

  class DataFlowExpr;

  /** Gets the node corresponding to `e`. */
  Node exprNode(DataFlowExpr e);

  class DataFlowCall {

    /**
     * Gets a run-time target of this call. A target is always a source
     * declaration, and if the callable has both CIL and source code, only
     * the source code version is returned.
     */
    DataFlowCallable getARuntimeTarget();

    /** Gets a textual representation of this element. */
    string toString();

    DataFlowCallable getEnclosingCallable();

    ArgumentNode getAnArgumentNode();
  }

  class DataFlowCallable {
    /** Gets a textual representation of this element. */
    string toString();
  }

  class ReturnKind {
    /** Gets a textual representation of this element. */
    string toString();
  }

  /** Gets a viable implementation of the target of the given `Call`. */
  DataFlowCallable viableCallable(DataFlowCall c);

  /**
   * Holds if the set of viable implementations that can be called by `call`
   * might be improved by knowing the call context.
   */
  default predicate mayBenefitFromCallContext(DataFlowCall call) { none() }

  /**
   * Gets a viable dispatch target of `call` in the context `ctx`. This is
   * restricted to those `call`s for which a context might make a difference.
   */
  default DataFlowCallable viableImplInCallContext(DataFlowCall call, DataFlowCall ctx) { none() }

  /**
   * Gets a node that can read the value returned from `call` with return kind
   * `kind`.
   */
  OutNode getAnOutNode(DataFlowCall call, ReturnKind kind);

  /**
   * A type for a data flow node.
   *
   * This may or may not coincide with any type system existing for the source
   * language, but should minimally include unique types for individual closure
   * expressions (typically lambdas).
   */
  class DataFlowType {
    /** Gets a textual representation of this element. */
    string toString();
  }

  string ppReprType(DataFlowType t);

  /**
   * Holds if `t1` and `t2` are compatible types.
   *
   * This predicate must be symmetric and reflexive.
   *
   * This predicate is used in the following way: If the data flow library
   * tracks an object from node `n1` to `n2` using solely value-preserving
   * steps, then it will check that the types of `n1` and `n2` are compatible.
   * If they are not, then flow will be blocked.
   */
  bindingset[t1, t2]
  predicate compatibleTypes(DataFlowType t1, DataFlowType t2);

  /**
   * Holds if `t1` is strictly stronger than `t2`. That is, `t1` is a strict
   * subtype of `t2`.
   *
   * This predicate must be transitive and imply `compatibleTypes(t1, t2)`.
   */
  predicate typeStrongerThan(DataFlowType t1, DataFlowType t2);

  class Content {
    /** Gets a textual representation of this element. */
    string toString();
  }

  /**
   * Holds if access paths with `c` at their head always should be tracked at
   * high precision. This disables adaptive access path precision for such
   * access paths. This may be beneficial for content that indicates an
   * element of an array or container.
   */
  predicate forceHighPrecision(Content c);

  /**
   * An entity that represents a set of `Content`s.
   *
   * The set may be interpreted differently depending on whether it is
   * stored into (`getAStoreContent`) or read from (`getAReadContent`).
   */
  class ContentSet {
    /** Gets a textual representation of this element. */
    string toString();

    /** Gets a content that may be stored into when storing into this set. */
    Content getAStoreContent();

    /** Gets a content that may be read from when reading from this set. */
    Content getAReadContent();
  }

  /**
   * A content approximation. A content approximation corresponds to one or
   * more `Content`s, and is used to provide an in-between level of precision
   * for pruning.
   */
  class ContentApprox {
    /** Gets a textual representation of this element. */
    string toString();
  }

  /**
   * Gets the content approximation for content `c`.
   */
  ContentApprox getContentApprox(Content c);

  class ParameterPosition {
    /** Gets a textual representation of this element. */
    bindingset[this]
    string toString();
  }

  class ArgumentPosition {
    /** Gets a textual representation of this element. */
    bindingset[this]
    string toString();
  }

  /**
   * Holds if the parameter position `ppos` matches the argument position
   * `apos`.
   */
  predicate parameterMatch(ParameterPosition ppos, ArgumentPosition apos);

  /**
   * Holds if there is a simple local flow step from `node1` to `node2`. These
   * are the value-preserving intra-callable flow steps.
   */
  predicate simpleLocalFlowStep(Node node1, Node node2);

  /**
   * Holds if the data-flow step from `node1` to `node2` can be used to
   * determine where side-effects may return from a callable.
   */
  bindingset[node1, node2]
  default predicate validParameterAliasStep(Node node1, Node node2) { any() }

  /**
   * Holds if data can flow from `node1` to `node2` through a non-local step
   * that does not follow a call edge. For example, a step through a global
   * variable.
   */
  predicate jumpStep(Node node1, Node node2);

  /**
   * Holds if data can flow from `node1` to `node2` via a read of `c`.  Thus,
   * `node1` references an object with a content `c.getAReadContent()` whose
   * value ends up in `node2`.
   */
  predicate readStep(Node node1, ContentSet c, Node node2);

  /**
   * Holds if data can flow from `node1` to `node2` via a store into `c`.  Thus,
   * `node2` references an object with a content `c.getAStoreContent()` that
   * contains the value of `node1`.
   */
  predicate storeStep(Node node1, ContentSet c, Node node2);

  /**
   * Holds if values stored inside content `c` are cleared at node `n`. For example,
   * any value stored inside `f` is cleared at the pre-update node associated with `x`
   * in `x.f = newValue`.
   */
  predicate clearsContent(Node n, ContentSet c);

  /**
   * Holds if the value that is being tracked is expected to be stored inside content `c`
   * at node `n`.
   */
  predicate expectsContent(Node n, ContentSet c);

  /**
   * Holds if the node `n` is unreachable when the call context is `call`.
   */
  predicate isUnreachableInCall(Node n, DataFlowCall call);

  default int accessPathLimit() { result = 5 }

  /**
   * Holds if flow is allowed to pass from parameter `p` and back to itself as a
   * side-effect, resulting in a summary from `p` to itself.
   *
   * One example would be to allow flow like `p.foo = p.bar;`, which is disallowed
   * by default as a heuristic.
   */
  predicate allowParameterReturnInSelf(ParameterNode p);

  /**
   * Holds if the value of `node2` is given by `node1`.
   *
   * This predicate is combined with type information in the following way: If
   * the data flow library is able to compute an improved type for `node1` then
   * it will also conclude that this type applies to `node2`. Vice versa, if
   * `node2` must be visited along a flow path, then any type known for `node2`
   * must also apply to `node1`.
   */
  predicate localMustFlowStep(Node node1, Node node2);

  class LambdaCallKind;

  /** Holds if `creation` is an expression that creates a lambda of kind `kind` for `c`. */
  predicate lambdaCreation(Node creation, LambdaCallKind kind, DataFlowCallable c);

  /** Holds if `call` is a lambda call of kind `kind` where `receiver` is the lambda expression. */
  predicate lambdaCall(DataFlowCall call, LambdaCallKind kind, Node receiver);

  /** Extra data-flow steps needed for lambda flow analysis. */
  predicate additionalLambdaFlowStep(Node nodeFrom, Node nodeTo, boolean preservesValue);

  /**
   * Holds if `n` should never be skipped over in the `PathGraph` and in path
   * explanations.
   */
  default predicate neverSkipInPathGraph(Node n) { none() }

  /**
   * Gets an additional term that is added to the `join` and `branch` computations to reflect
   * an additional forward or backwards branching factor that is not taken into account
   * when calculating the (virtual) dispatch cost.
   *
   * Argument `arg` is part of a path from a source to a sink, and `p` is the target parameter.
   */
  default int getAdditionalFlowIntoCallNodeTerm(ArgumentNode arg, ParameterNode p) { none() }

  bindingset[call, p, arg]
  default predicate golangSpecificParamArgFilter(
    DataFlowCall call, ParameterNode p, ArgumentNode arg
  ) {
    any()
  }

  /** Holds if `fieldFlowBranchLimit` should be ignored for flow going into/out of `c`. */
  default predicate ignoreFieldFlowBranchLimit(DataFlowCallable c) { none() }
}

module Configs<LocationSig Location, InputSig<Location> Lang> {
  private import Lang
  private import internal.DataFlowImplCommon::MakeImplCommon<Location, Lang>
  import DataFlowImplCommonPublic

  /** An input configuration for data flow. */
  signature module ConfigSig {
    /**
     * Holds if `source` is a relevant data flow source.
     */
    predicate isSource(Node source);

    /**
     * Holds if `sink` is a relevant data flow sink.
     */
    predicate isSink(Node sink);

    /**
     * Holds if data flow through `node` is prohibited. This completely removes
     * `node` from the data flow graph.
     */
    default predicate isBarrier(Node node) { none() }

    /** Holds if data flow into `node` is prohibited. */
    default predicate isBarrierIn(Node node) { none() }

    /** Holds if data flow out of `node` is prohibited. */
    default predicate isBarrierOut(Node node) { none() }

    /**
     * Holds if data may flow from `node1` to `node2` in addition to the normal data-flow steps.
     */
    default predicate isAdditionalFlowStep(Node node1, Node node2) { none() }

    /**
     * Holds if an arbitrary number of implicit read steps of content `c` may be
     * taken at `node`.
     */
    default predicate allowImplicitRead(Node node, ContentSet c) { none() }

    /**
     * Holds if `node` should never be skipped over in the `PathGraph` and in path
     * explanations.
     */
    default predicate neverSkip(Node node) {
      isAdditionalFlowStep(node, _) or isAdditionalFlowStep(_, node)
    }

    /**
     * Gets the virtual dispatch branching limit when calculating field flow.
     * This can be overridden to a smaller value to improve performance (a
     * value of 0 disables field flow), or a larger value to get more results.
     */
    default int fieldFlowBranchLimit() { result = 2 }

    /** Gets the access path limit. */
    default int accessPathLimit() { result = Lang::accessPathLimit() }

    /**
     * Gets a data flow configuration feature to add restrictions to the set of
     * valid flow paths.
     *
     * - `FeatureHasSourceCallContext`:
     *    Assume that sources have some existing call context to disallow
     *    conflicting return-flow directly following the source.
     * - `FeatureHasSinkCallContext`:
     *    Assume that sinks have some existing call context to disallow
     *    conflicting argument-to-parameter flow directly preceding the sink.
     * - `FeatureEqualSourceSinkCallContext`:
     *    Implies both of the above and additionally ensures that the entire flow
     *    path preserves the call context.
     *
     * These features are generally not relevant for typical end-to-end data flow
     * queries, but should only be used for constructing paths that need to
     * somehow be pluggable in another path context.
     */
    default FlowFeature getAFeature() { none() }

    /** Holds if sources should be grouped in the result of `flowPath`. */
    default predicate sourceGrouping(Node source, string sourceGroup) { none() }

    /** Holds if sinks should be grouped in the result of `flowPath`. */
    default predicate sinkGrouping(Node sink, string sinkGroup) { none() }

    /**
     * Holds if hidden nodes should be included in the data flow graph.
     *
     * This feature should only be used for debugging or when the data flow graph
     * is not visualized (as it is in a `path-problem` query).
     */
    default predicate includeHiddenNodes() { none() }
  }

  /** An input configuration for data flow using flow state. */
  signature module StateConfigSig {
    bindingset[this]
    class FlowState;

    /**
     * Holds if `source` is a relevant data flow source with the given initial
     * `state`.
     */
    predicate isSource(Node source, FlowState state);

    /**
     * Holds if `sink` is a relevant data flow sink accepting `state`.
     */
    predicate isSink(Node sink, FlowState state);

    /**
     * Holds if `sink` is a relevant data flow sink for any state.
     */
    default predicate isSink(Node sink) { none() }

    /**
     * Holds if data flow through `node` is prohibited. This completely removes
     * `node` from the data flow graph.
     */
    default predicate isBarrier(Node node) { none() }

    /**
     * Holds if data flow through `node` is prohibited when the flow state is
     * `state`.
     */
    default predicate isBarrier(Node node, FlowState state) { none() }

    /** Holds if data flow into `node` is prohibited. */
    default predicate isBarrierIn(Node node) { none() }

    /** Holds if data flow into `node` is prohibited when the target flow state is `state`. */
    default predicate isBarrierIn(Node node, FlowState state) { none() }

    /** Holds if data flow out of `node` is prohibited. */
    default predicate isBarrierOut(Node node) { none() }

    /** Holds if data flow out of `node` is prohibited when the originating flow state is `state`. */
    default predicate isBarrierOut(Node node, FlowState state) { none() }

    /**
     * Holds if data may flow from `node1` to `node2` in addition to the normal data-flow steps.
     */
    default predicate isAdditionalFlowStep(Node node1, Node node2) { none() }

    /**
     * Holds if data may flow from `node1` to `node2` in addition to the normal data-flow steps.
     * This step is only applicable in `state1` and updates the flow state to `state2`.
     */
    default predicate isAdditionalFlowStep(
      Node node1, FlowState state1, Node node2, FlowState state2
    ) {
      none()
    }

    /**
     * Holds if an arbitrary number of implicit read steps of content `c` may be
     * taken at `node`.
     */
    default predicate allowImplicitRead(Node node, ContentSet c) { none() }

    /**
     * Holds if `node` should never be skipped over in the `PathGraph` and in path
     * explanations.
     */
    default predicate neverSkip(Node node) {
      isAdditionalFlowStep(node, _) or
      isAdditionalFlowStep(_, node) or
      isAdditionalFlowStep(node, _, _, _) or
      isAdditionalFlowStep(_, _, node, _)
    }

    /**
     * Gets the virtual dispatch branching limit when calculating field flow.
     * This can be overridden to a smaller value to improve performance (a
     * value of 0 disables field flow), or a larger value to get more results.
     */
    default int fieldFlowBranchLimit() { result = 2 }

    /** Gets the access path limit. */
    default int accessPathLimit() { result = Lang::accessPathLimit() }

    /**
     * Gets a data flow configuration feature to add restrictions to the set of
     * valid flow paths.
     *
     * - `FeatureHasSourceCallContext`:
     *    Assume that sources have some existing call context to disallow
     *    conflicting return-flow directly following the source.
     * - `FeatureHasSinkCallContext`:
     *    Assume that sinks have some existing call context to disallow
     *    conflicting argument-to-parameter flow directly preceding the sink.
     * - `FeatureEqualSourceSinkCallContext`:
     *    Implies both of the above and additionally ensures that the entire flow
     *    path preserves the call context.
     *
     * These features are generally not relevant for typical end-to-end data flow
     * queries, but should only be used for constructing paths that need to
     * somehow be pluggable in another path context.
     */
    default FlowFeature getAFeature() { none() }

    /** Holds if sources should be grouped in the result of `flowPath`. */
    default predicate sourceGrouping(Node source, string sourceGroup) { none() }

    /** Holds if sinks should be grouped in the result of `flowPath`. */
    default predicate sinkGrouping(Node sink, string sinkGroup) { none() }

    /**
     * Holds if hidden nodes should be included in the data flow graph.
     *
     * This feature should only be used for debugging or when the data flow graph
     * is not visualized (as it is in a `path-problem` query).
     */
    default predicate includeHiddenNodes() { none() }
  }
}

module DataFlowMake<LocationSig Location, InputSig<Location> Lang> {
  private import Lang
  private import internal.DataFlowImpl::MakeImpl<Location, Lang>
  import Configs<Location, Lang>

  /**
   * Gets the exploration limit for `partialFlow` and `partialFlowRev`
   * measured in approximate number of interprocedural steps.
   */
  signature int explorationLimitSig();

  /**
   * The output of a global data flow computation.
   */
  signature module GlobalFlowSig {
    /**
     * A `Node` augmented with a call context (except for sinks) and an access path.
     * Only those `PathNode`s that are reachable from a source, and which can reach a sink, are generated.
     */
    class PathNode{
      /** Gets the underlying Node. */
      Node getNode();

      /** Holds if this node is a source. */
      predicate isSource();

      /** Gets a successor of this node, if any. */
      PathNode getASuccessor();
    }

    /**
     * Holds if data can flow from `source` to `sink`.
     *
     * The corresponding paths are generated from the end-points and the graph
     * included in the module `PathGraph`.
     */
    predicate flowPath(PathNode source, PathNode sink);

    /**
     * Holds if data can flow from `source` to `sink`.
     */
    predicate flow(Node source, Node sink);

    /**
     * Holds if data can flow from some source to `sink`.
     */
    predicate flowTo(Node sink);

    /**
     * Holds if data can flow from some source to `sink`.
     */
    predicate flowToExpr(DataFlowExpr sink);
  }

  /**
   * Constructs a global data flow computation.
   */
  module Global<ConfigSig Config> implements GlobalFlowSig {
    private module C implements FullStateConfigSig {
      import DefaultState<Config>
      import Config

      predicate accessPathLimit = Config::accessPathLimit/0;
    }

    import Impl<C>
  }

  /** DEPRECATED: Use `Global` instead. */
  deprecated module Make<ConfigSig Config> implements GlobalFlowSig {
    import Global<Config>
  }

  /**
   * Constructs a global data flow computation using flow state.
   */
  module GlobalWithState<StateConfigSig Config> implements GlobalFlowSig {
    private module C implements FullStateConfigSig {
      import Config

      predicate accessPathLimit = Config::accessPathLimit/0;
    }

    import Impl<C>
  }

  /** DEPRECATED: Use `GlobalWithState` instead. */
  deprecated module MakeWithState<StateConfigSig Config> implements GlobalFlowSig {
    import GlobalWithState<Config>
  }

  signature class PathNodeSig {
    /** Gets a textual representation of this element. */
    string toString();

    /** Gets the underlying `Node`. */
    Node getNode();

<<<<<<< HEAD
    /** Holds if this node is a source. */
    predicate isSource();
=======
    /** Gets the location of this node. */
    Location getLocation();
>>>>>>> 839ca60f
  }

  signature module PathGraphSig<PathNodeSig PathNode> {
    /** Holds if `(a,b)` is an edge in the graph of data flow path explanations. */
    predicate edges(PathNode a, PathNode b, string key, string val);

    /** Holds if `n` is a node in the graph of data flow path explanations. */
    predicate nodes(PathNode n, string key, string val);

    /**
     * Holds if `(arg, par, ret, out)` forms a subpath-tuple, that is, flow through
     * a subpath between `par` and `ret` with the connecting edges `arg -> par` and
     * `ret -> out` is summarized as the edge `arg -> out`.
     */
    predicate subpaths(PathNode arg, PathNode par, PathNode ret, PathNode out);
  }

  /**
   * Constructs a `PathGraph` from two `PathGraph`s by disjoint union.
   */
  module MergePathGraph<
    PathNodeSig PathNode1, PathNodeSig PathNode2, PathGraphSig<PathNode1> Graph1,
    PathGraphSig<PathNode2> Graph2>
  {
    private newtype TPathNode =
      TPathNode1(PathNode1 p) or
      TPathNode2(PathNode2 p)

    /** A node in a graph of path explanations that is formed by disjoint union of the two given graphs. */
    class PathNode extends TPathNode {
      /** Gets this as a projection on the first given `PathGraph`. */
      PathNode1 asPathNode1() { this = TPathNode1(result) }

      /** Gets this as a projection on the second given `PathGraph`. */
      PathNode2 asPathNode2() { this = TPathNode2(result) }

      /** Gets a textual representation of this element. */
      string toString() {
        result = this.asPathNode1().toString() or
        result = this.asPathNode2().toString()
      }

      /** Gets the underlying `Node`. */
      Node getNode() {
        result = this.asPathNode1().getNode() or
        result = this.asPathNode2().getNode()
      }

      /** Gets the location of this node. */
      Location getLocation() { result = this.getNode().getLocation() }

      /**
       * Holds if this element is at the specified location.
       * The location spans column `startcolumn` of line `startline` to
       * column `endcolumn` of line `endline` in file `filepath`.
       * For more information, see
       * [Locations](https://codeql.github.com/docs/writing-codeql-queries/providing-locations-in-codeql-queries/).
       */
      deprecated predicate hasLocationInfo(
        string filepath, int startline, int startcolumn, int endline, int endcolumn
      ) {
        this.getLocation().hasLocationInfo(filepath, startline, startcolumn, endline, endcolumn)
      }

      predicate isSource(){
        this.asPathNode1().isSource() or
        this.asPathNode2().isSource()
      }

      PathNode getASuccessor(){
        none()
      }
    }

    /**
     * Provides the query predicates needed to include a graph in a path-problem query.
     */
    module PathGraph implements PathGraphSig<PathNode> {
      /** Holds if `(a,b)` is an edge in the graph of data flow path explanations. */
      query predicate edges(PathNode a, PathNode b, string key, string val) {
        Graph1::edges(a.asPathNode1(), b.asPathNode1(), key, val) or
        Graph2::edges(a.asPathNode2(), b.asPathNode2(), key, val)
      }

      /** Holds if `n` is a node in the graph of data flow path explanations. */
      query predicate nodes(PathNode n, string key, string val) {
        Graph1::nodes(n.asPathNode1(), key, val) or
        Graph2::nodes(n.asPathNode2(), key, val)
      }

      /**
       * Holds if `(arg, par, ret, out)` forms a subpath-tuple, that is, flow through
       * a subpath between `par` and `ret` with the connecting edges `arg -> par` and
       * `ret -> out` is summarized as the edge `arg -> out`.
       */
      query predicate subpaths(PathNode arg, PathNode par, PathNode ret, PathNode out) {
        Graph1::subpaths(arg.asPathNode1(), par.asPathNode1(), ret.asPathNode1(), out.asPathNode1()) or
        Graph2::subpaths(arg.asPathNode2(), par.asPathNode2(), ret.asPathNode2(), out.asPathNode2())
      }
    }
  }

  /**
   * Constructs a `PathGraph` from three `PathGraph`s by disjoint union.
   */
  module MergePathGraph3<
    PathNodeSig PathNode1, PathNodeSig PathNode2, PathNodeSig PathNode3,
    PathGraphSig<PathNode1> Graph1, PathGraphSig<PathNode2> Graph2, PathGraphSig<PathNode3> Graph3>
  {
    private module MergedInner = MergePathGraph<PathNode1, PathNode2, Graph1, Graph2>;

    private module Merged =
      MergePathGraph<MergedInner::PathNode, PathNode3, MergedInner::PathGraph, Graph3>;

    /** A node in a graph of path explanations that is formed by disjoint union of the three given graphs. */
    class PathNode instanceof Merged::PathNode {
      /** Gets this as a projection on the first given `PathGraph`. */
      PathNode1 asPathNode1() { result = super.asPathNode1().asPathNode1() }

      /** Gets this as a projection on the second given `PathGraph`. */
      PathNode2 asPathNode2() { result = super.asPathNode1().asPathNode2() }

      /** Gets this as a projection on the third given `PathGraph`. */
      PathNode3 asPathNode3() { result = super.asPathNode2() }

      /** Gets a textual representation of this element. */
      string toString() { result = super.toString() }

      /**
       * Holds if this element is at the specified location.
       * The location spans column `startcolumn` of line `startline` to
       * column `endcolumn` of line `endline` in file `filepath`.
       * For more information, see
       * [Locations](https://codeql.github.com/docs/writing-codeql-queries/providing-locations-in-codeql-queries/).
       */
      deprecated predicate hasLocationInfo(
        string filepath, int startline, int startcolumn, int endline, int endcolumn
      ) {
        super.hasLocationInfo(filepath, startline, startcolumn, endline, endcolumn)
      }

      /** Gets the underlying `Node`. */
      Node getNode() { result = super.getNode() }

<<<<<<< HEAD
      predicate isSource(){
        this.asPathNode1().isSource() or
        this.asPathNode2().isSource() or
        this.asPathNode3().isSource()
      }

      PathNode getASuccessor(){
        none()
      }
=======
      /** Gets the location of this node. */
      Location getLocation() { result = super.getLocation() }
>>>>>>> 839ca60f
    }

    /**
     * Provides the query predicates needed to include a graph in a path-problem query.
     */
    module PathGraph implements PathGraphSig<PathNode> {
      /** Holds if `(a,b)` is an edge in the graph of data flow path explanations. */
      query predicate edges(PathNode a, PathNode b, string key, string val) {
        Merged::PathGraph::edges(a, b, key, val)
      }

      /** Holds if `n` is a node in the graph of data flow path explanations. */
      query predicate nodes(PathNode n, string key, string val) {
        Merged::PathGraph::nodes(n, key, val)
      }

      /**
       * Holds if `(arg, par, ret, out)` forms a subpath-tuple, that is, flow through
       * a subpath between `par` and `ret` with the connecting edges `arg -> par` and
       * `ret -> out` is summarized as the edge `arg -> out`.
       */
      query predicate subpaths(PathNode arg, PathNode par, PathNode ret, PathNode out) {
        Merged::PathGraph::subpaths(arg, par, ret, out)
      }
    }
  }
}<|MERGE_RESOLUTION|>--- conflicted
+++ resolved
@@ -639,13 +639,11 @@
     /** Gets the underlying `Node`. */
     Node getNode();
 
-<<<<<<< HEAD
     /** Holds if this node is a source. */
     predicate isSource();
-=======
+
     /** Gets the location of this node. */
     Location getLocation();
->>>>>>> 839ca60f
   }
 
   signature module PathGraphSig<PathNodeSig PathNode> {
@@ -790,7 +788,6 @@
       /** Gets the underlying `Node`. */
       Node getNode() { result = super.getNode() }
 
-<<<<<<< HEAD
       predicate isSource(){
         this.asPathNode1().isSource() or
         this.asPathNode2().isSource() or
@@ -800,10 +797,9 @@
       PathNode getASuccessor(){
         none()
       }
-=======
+
       /** Gets the location of this node. */
       Location getLocation() { result = super.getLocation() }
->>>>>>> 839ca60f
     }
 
     /**
