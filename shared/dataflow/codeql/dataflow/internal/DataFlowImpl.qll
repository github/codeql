/**
 * INTERNAL: Do not use.
 *
 * Provides an implementation of global (interprocedural) data flow.
 */

private import codeql.util.Unit
private import codeql.util.Option
private import codeql.util.Boolean
private import codeql.util.Location
private import codeql.dataflow.DataFlow

module MakeImpl<LocationSig Location, InputSig<Location> Lang> {
  private import Lang
  private import DataFlowMake<Location, Lang>
  private import DataFlowImplCommon::MakeImplCommon<Location, Lang>
  private import DataFlowImplCommonPublic

  /**
   * An input configuration for data flow using flow state. This signature equals
   * `StateConfigSig`, but requires explicit implementation of all predicates.
   */
  signature module FullStateConfigSig {
    bindingset[this]
    class FlowState;

    /**
     * Holds if `source` is a relevant data flow source with the given initial
     * `state`.
     */
    predicate isSource(Node source, FlowState state);

    /**
     * Holds if `sink` is a relevant data flow sink accepting `state`.
     */
    predicate isSink(Node sink, FlowState state);

    /**
     * Holds if `sink` is a relevant data flow sink for any state.
     */
    predicate isSink(Node sink);

    /**
     * Holds if data flow through `node` is prohibited. This completely removes
     * `node` from the data flow graph.
     */
    predicate isBarrier(Node node);

    /**
     * Holds if data flow through `node` is prohibited when the flow state is
     * `state`.
     */
    predicate isBarrier(Node node, FlowState state);

    /** Holds if data flow into `node` is prohibited. */
    predicate isBarrierIn(Node node);

    /** Holds if data flow into `node` is prohibited when the target flow state is `state`. */
    predicate isBarrierIn(Node node, FlowState state);

    /** Holds if data flow out of `node` is prohibited. */
    predicate isBarrierOut(Node node);

    /** Holds if data flow out of `node` is prohibited when the originating flow state is `state`. */
    predicate isBarrierOut(Node node, FlowState state);

    /**
     * Holds if data may flow from `node1` to `node2` in addition to the normal data-flow steps.
     */
    predicate isAdditionalFlowStep(Node node1, Node node2, string model);

    /**
     * Holds if data may flow from `node1` to `node2` in addition to the normal data-flow steps.
     * This step is only applicable in `state1` and updates the flow state to `state2`.
     */
    predicate isAdditionalFlowStep(Node node1, FlowState state1, Node node2, FlowState state2);

    /**
     * Holds if an arbitrary number of implicit read steps of content `c` may be
     * taken at `node`.
     */
    predicate allowImplicitRead(Node node, ContentSet c);

    /**
     * Holds if `node` should never be skipped over in the `PathGraph` and in path
     * explanations.
     */
    predicate neverSkip(Node node);

    /**
     * Gets the virtual dispatch branching limit when calculating field flow.
     * This can be overridden to a smaller value to improve performance (a
     * value of 0 disables field flow), or a larger value to get more results.
     */
    int fieldFlowBranchLimit();

    /** Gets the access path limit. */
    int accessPathLimit();

    /**
     * Gets a data flow configuration feature to add restrictions to the set of
     * valid flow paths.
     *
     * - `FeatureHasSourceCallContext`:
     *    Assume that sources have some existing call context to disallow
     *    conflicting return-flow directly following the source.
     * - `FeatureHasSinkCallContext`:
     *    Assume that sinks have some existing call context to disallow
     *    conflicting argument-to-parameter flow directly preceding the sink.
     * - `FeatureEqualSourceSinkCallContext`:
     *    Implies both of the above and additionally ensures that the entire flow
     *    path preserves the call context.
     *
     * These features are generally not relevant for typical end-to-end data flow
     * queries, but should only be used for constructing paths that need to
     * somehow be pluggable in another path context.
     */
    FlowFeature getAFeature();

    /**
     * Holds if hidden nodes should be included in the data flow graph.
     *
     * This feature should only be used for debugging or when the data flow graph
     * is not visualized (as it is in a `path-problem` query).
     */
    predicate includeHiddenNodes();
  }

  /**
   * Provides default `FlowState` implementations given a `StateConfigSig`.
   */
  module DefaultState<ConfigSig Config> {
    class FlowState = Unit;

    predicate isSource(Node source, FlowState state) { Config::isSource(source) and exists(state) }

    predicate isSink(Node sink, FlowState state) { Config::isSink(sink) and exists(state) }

    predicate isBarrier(Node node, FlowState state) { none() }

    predicate isBarrierIn(Node node, FlowState state) { none() }

    predicate isBarrierOut(Node node, FlowState state) { none() }

    predicate isAdditionalFlowStep(Node node1, FlowState state1, Node node2, FlowState state2) {
      none()
    }
  }

  /**
   * Constructs a data flow computation given a full input configuration.
   */
  module Impl<FullStateConfigSig Config> {
    private class FlowState = Config::FlowState;

<<<<<<< HEAD
    private newtype TNodeEx =
      TNodeNormal(Node n) or
      TNodeImplicitRead(Node n, boolean hasRead) {
        Config::allowImplicitRead(n, _) and hasRead = [false, true]
      } or
      TParamReturnNode(ParameterNode p, SndLevelScopeOption scope) {
        paramReturnNode(_, p, scope, _)
      }

    private class NodeEx extends TNodeEx {
      string toString() {
        result = this.asNode().toString()
        or
        exists(Node n | this.isImplicitReadNode(n, _) | result = n.toString() + " [Ext]")
        or
        result = this.asParamReturnNode().toString() + " [Return]"
      }

      Node asNode() { this = TNodeNormal(result) }

      /** Gets the corresponding Node if this is a normal node or its post-implicit read node. */
      Node asNodeOrImplicitRead() {
        this = TNodeNormal(result) or this = TNodeImplicitRead(result, true)
      }

      predicate isImplicitReadNode(Node n, boolean hasRead) { this = TNodeImplicitRead(n, hasRead) }

      ParameterNode asParamReturnNode() { this = TParamReturnNode(result, _) }

      Node projectToNode() {
        this = TNodeNormal(result) or
        this = TNodeImplicitRead(result, _) or
        this = TParamReturnNode(result, _)
      }

      pragma[nomagic]
      private DataFlowCallable getEnclosingCallable0() {
        nodeEnclosingCallable(this.projectToNode(), result)
      }

      pragma[inline]
      DataFlowCallable getEnclosingCallable() {
        pragma[only_bind_out](this).getEnclosingCallable0() = pragma[only_bind_into](result)
      }

      pragma[nomagic]
      private DataFlowType getDataFlowType0() {
        nodeDataFlowType(this.asNode(), result)
        or
        nodeDataFlowType(this.asParamReturnNode(), result)
      }

      pragma[inline]
      DataFlowType getDataFlowType() {
        pragma[only_bind_out](this).getDataFlowType0() = pragma[only_bind_into](result)
      }

      Location getLocation() { result = this.projectToNode().getLocation() }
    }

    private class ArgNodeEx extends NodeEx {
      ArgNodeEx() { this.asNode() instanceof ArgNode }

      DataFlowCall getCall() { this.asNode().(ArgNode).argumentOf(result, _) }
    }

    private class ParamNodeEx extends NodeEx {
      ParamNodeEx() { this.asNode() instanceof ParamNode }

      predicate isParameterOf(DataFlowCallable c, ParameterPosition pos) {
        this.asNode().(ParamNode).isParameterOf(c, pos)
      }

      ParameterPosition getPosition() { this.isParameterOf(_, result) }
    }

    /**
     * A node from which flow can return to the caller. This is either a regular
     * `ReturnNode` or a synthesized node for flow out via a parameter.
     */
    private class RetNodeEx extends NodeEx {
      private ReturnPosition pos;

      RetNodeEx() {
        pos = getValueReturnPosition(this.asNode()) or
        pos = getParamReturnPosition(_, this.asParamReturnNode())
      }

      ReturnPosition getReturnPosition() { result = pos }

      ReturnKindExt getKind() { result = pos.getKind() }
    }

=======
    private module SourceSinkFiltering {
      private import codeql.util.AlertFiltering

      private module AlertFiltering = AlertFilteringImpl<Location>;

      pragma[nomagic]
      private predicate isFilteredSource(Node source) {
        Config::isSource(source, _) and
        if Config::observeDiffInformedIncrementalMode()
        then AlertFiltering::filterByLocation(source.getLocation())
        else any()
      }

      pragma[nomagic]
      private predicate isFilteredSink(Node sink) {
        (
          Config::isSink(sink, _) or
          Config::isSink(sink)
        ) and
        if Config::observeDiffInformedIncrementalMode()
        then AlertFiltering::filterByLocation(sink.getLocation())
        else any()
      }

      private predicate hasFilteredSource() { isFilteredSource(_) }

      private predicate hasFilteredSink() { isFilteredSink(_) }

      predicate isRelevantSource(Node source, FlowState state) {
        // If there are filtered sinks, we need to pass through all sources to preserve all alerts
        // with filtered sinks. Otherwise the only alerts of interest are those with filtered
        // sources, so we can perform the source filtering right here.
        Config::isSource(source, state) and
        (
          isFilteredSource(source) or
          hasFilteredSink()
        )
      }

      predicate isRelevantSink(Node sink, FlowState state) {
        // If there are filtered sources, we need to pass through all sinks to preserve all alerts
        // with filtered sources. Otherwise the only alerts of interest are those with filtered
        // sinks, so we can perform the sink filtering right here.
        Config::isSink(sink, state) and
        (
          isFilteredSink(sink) or
          hasFilteredSource()
        )
      }

      predicate isRelevantSink(Node sink) {
        // If there are filtered sources, we need to pass through all sinks to preserve all alerts
        // with filtered sources. Otherwise the only alerts of interest are those with filtered
        // sinks, so we can perform the sink filtering right here.
        Config::isSink(sink) and
        (
          isFilteredSink(sink) or
          hasFilteredSource()
        )
      }
    }

    private import SourceSinkFiltering

>>>>>>> 4dbb15dd
    private predicate inBarrier(NodeEx node) {
      exists(Node n |
        node.asNode() = n and
        Config::isBarrierIn(n) and
        Config::isSource(n, _)
      )
    }

    pragma[nomagic]
    private predicate inBarrier(NodeEx node, FlowState state) {
      exists(Node n |
        node.asNode() = n and
        Config::isBarrierIn(n, state) and
        Config::isSource(n, state)
      )
    }

    private predicate outBarrier(NodeEx node) {
      exists(Node n |
        node.asNodeOrImplicitRead() = n and
        Config::isBarrierOut(n)
      |
        Config::isSink(n, _)
        or
        Config::isSink(n)
      )
    }

    pragma[nomagic]
    private predicate outBarrier(NodeEx node, FlowState state) {
      exists(Node n |
        node.asNodeOrImplicitRead() = n and
        Config::isBarrierOut(n, state)
      |
        Config::isSink(n, state)
        or
        Config::isSink(n)
      )
    }

    pragma[nomagic]
    private predicate fullBarrier(NodeEx node) {
      exists(Node n | node.asNode() = n |
        Config::isBarrier(n)
        or
        Config::isBarrierIn(n) and
        not Config::isSource(n, _)
        or
        Config::isBarrierOut(n) and
        not Config::isSink(n, _) and
        not Config::isSink(n)
      )
    }

    pragma[nomagic]
    private predicate stateBarrier(NodeEx node, FlowState state) {
      exists(Node n | node.asNode() = n |
        Config::isBarrier(n, state)
        or
        Config::isBarrierIn(n, state) and
        not Config::isSource(n, state)
        or
        Config::isBarrierOut(n, state) and
        not Config::isSink(n, state) and
        not Config::isSink(n)
      )
    }

    pragma[nomagic]
    private predicate sourceNode(NodeEx node, FlowState state) {
      Config::isSource(node.asNode(), state) and
      not fullBarrier(node) and
      not stateBarrier(node, state)
    }

    pragma[nomagic]
    private predicate sinkNodeWithState(NodeEx node, FlowState state) {
      Config::isSink(node.asNodeOrImplicitRead(), state) and
      not fullBarrier(node) and
      not stateBarrier(node, state)
    }

    /** Provides the relevant barriers for a step from `node1` to `node2`. */
    bindingset[node1, node2]
    private predicate stepFilter(NodeEx node1, NodeEx node2) {
      not outBarrier(node1) and
      not inBarrier(node2) and
      not fullBarrier(node1) and
      not fullBarrier(node2)
    }

    /** Provides the relevant barriers for a step from `node1,state1` to `node2,state2`, including stateless barriers for `node1` to `node2`. */
    bindingset[node1, state1, node2, state2]
    private predicate stateStepFilter(NodeEx node1, FlowState state1, NodeEx node2, FlowState state2) {
      stepFilter(node1, node2) and
      not outBarrier(node1, state1) and
      not inBarrier(node2, state2) and
      not stateBarrier(node1, state1) and
      not stateBarrier(node2, state2)
    }

    bindingset[n, cc]
    pragma[inline_late]
    private predicate isUnreachableInCall1(NodeEx n, LocalCallContextSpecificCall cc) {
      cc.unreachable(n.asNode())
    }

    /**
     * Holds if data can flow in one local step from `node1` to `node2`.
     */
    private predicate localFlowStepEx(NodeEx node1, NodeEx node2, string model) {
      localFlowStepExImpl(node1, node2, model) and
      stepFilter(node1, node2)
    }

    /**
     * Holds if the additional step from `node1` to `node2` does not jump between callables.
     */
    private predicate additionalLocalFlowStep(NodeEx node1, NodeEx node2, string model) {
      exists(Node n1, Node n2 |
        node1.asNodeOrImplicitRead() = n1 and
        node2.asNode() = n2 and
        Config::isAdditionalFlowStep(pragma[only_bind_into](n1), pragma[only_bind_into](n2), model) and
        getNodeEnclosingCallable(n1) = getNodeEnclosingCallable(n2) and
        stepFilter(node1, node2)
      )
    }

    private predicate additionalLocalStateStep(
      NodeEx node1, FlowState s1, NodeEx node2, FlowState s2
    ) {
      exists(Node n1, Node n2 |
        node1.asNodeOrImplicitRead() = n1 and
        node2.asNode() = n2 and
        Config::isAdditionalFlowStep(pragma[only_bind_into](n1), s1, pragma[only_bind_into](n2), s2) and
        getNodeEnclosingCallable(n1) = getNodeEnclosingCallable(n2) and
        stateStepFilter(node1, s1, node2, s2)
      )
    }

    /**
     * Holds if data can flow from `node1` to `node2` in a way that discards call contexts.
     */
    private predicate jumpStepEx(NodeEx node1, NodeEx node2) {
      exists(Node n1, Node n2 |
        node1.asNode() = n1 and
        node2.asNode() = n2 and
        jumpStepCached(pragma[only_bind_into](n1), pragma[only_bind_into](n2)) and
        stepFilter(node1, node2) and
        not Config::getAFeature() instanceof FeatureEqualSourceSinkCallContext
      )
    }

    /**
     * Holds if the additional step from `node1` to `node2` jumps between callables.
     */
    private predicate additionalJumpStep(NodeEx node1, NodeEx node2, string model) {
      exists(Node n1, Node n2 |
        node1.asNodeOrImplicitRead() = n1 and
        node2.asNode() = n2 and
        Config::isAdditionalFlowStep(pragma[only_bind_into](n1), pragma[only_bind_into](n2), model) and
        getNodeEnclosingCallable(n1) != getNodeEnclosingCallable(n2) and
        stepFilter(node1, node2) and
        not Config::getAFeature() instanceof FeatureEqualSourceSinkCallContext
      )
    }

    private predicate additionalJumpStateStep(NodeEx node1, FlowState s1, NodeEx node2, FlowState s2) {
      exists(Node n1, Node n2 |
        node1.asNodeOrImplicitRead() = n1 and
        node2.asNode() = n2 and
        Config::isAdditionalFlowStep(pragma[only_bind_into](n1), s1, pragma[only_bind_into](n2), s2) and
        getNodeEnclosingCallable(n1) != getNodeEnclosingCallable(n2) and
        stateStepFilter(node1, s1, node2, s2) and
        not Config::getAFeature() instanceof FeatureEqualSourceSinkCallContext
      )
    }

    pragma[nomagic]
    private predicate readSetEx(NodeEx node1, ContentSet c, NodeEx node2) {
      readSet(pragma[only_bind_into](node1.asNode()), c, pragma[only_bind_into](node2.asNode())) and
      stepFilter(node1, node2)
      or
      exists(Node n |
        node2.isImplicitReadNode(n) and
        Config::allowImplicitRead(n, c)
      |
        node1.asNode() = n and
        not fullBarrier(node1)
        or
        node1.isImplicitReadNode(n)
      )
    }

    // inline to reduce fan-out via `getAReadContent`
    bindingset[c]
    private predicate read(NodeEx node1, Content c, NodeEx node2) {
      exists(ContentSet cs |
        readSetEx(node1, cs, node2) and
        pragma[only_bind_out](c) = pragma[only_bind_into](cs).getAReadContent()
      )
    }

    // inline to reduce fan-out via `getAReadContent`
    bindingset[c]
    private predicate expectsContentEx(NodeEx n, Content c) {
      exists(ContentSet cs |
        expectsContentCached(n.asNode(), cs) and
        pragma[only_bind_out](c) = pragma[only_bind_into](cs).getAReadContent()
      )
    }

    pragma[nomagic]
    private predicate notExpectsContent(NodeEx n) { not expectsContentCached(n.asNode(), _) }

    pragma[nomagic]
    private predicate storeExUnrestricted(
      NodeEx node1, Content c, NodeEx node2, DataFlowType contentType, DataFlowType containerType
    ) {
      store(pragma[only_bind_into](node1.asNode()), c, pragma[only_bind_into](node2.asNode()),
        contentType, containerType) and
      stepFilter(node1, node2)
    }

    pragma[nomagic]
    private predicate hasReadStep(Content c) { read(_, c, _) }

    pragma[nomagic]
    private predicate storeEx(
      NodeEx node1, Content c, NodeEx node2, DataFlowType contentType, DataFlowType containerType
    ) {
      storeExUnrestricted(node1, c, node2, contentType, containerType) and
      hasReadStep(c)
    }

    pragma[nomagic]
    private predicate viableReturnPosOutEx(DataFlowCall call, ReturnPosition pos, NodeEx out) {
      viableReturnPosOut(call, pos, out.asNode())
    }

    pragma[nomagic]
    private predicate viableParamArgEx(DataFlowCall call, ParamNodeEx p, ArgNodeEx arg) {
      viableParamArg(call, p.asNode(), arg.asNode())
    }

    /**
     * Holds if field flow should be used for the given configuration.
     */
    private predicate useFieldFlow() {
      Config::fieldFlowBranchLimit() >= 1 and Config::accessPathLimit() > 0
    }

    private predicate hasSourceCallCtx() {
      exists(FlowFeature feature | feature = Config::getAFeature() |
        feature instanceof FeatureHasSourceCallContext or
        feature instanceof FeatureEqualSourceSinkCallContext
      )
    }

    private predicate hasSinkCallCtx() {
      exists(FlowFeature feature | feature = Config::getAFeature() |
        feature instanceof FeatureHasSinkCallContext or
        feature instanceof FeatureEqualSourceSinkCallContext
      )
    }

    /**
     * Holds if flow from `p` to a return node of kind `kind` is allowed.
     *
     * We don't expect a parameter to return stored in itself, unless
     * explicitly allowed
     */
    bindingset[p, kind]
    private predicate parameterFlowThroughAllowed(ParamNodeEx p, ReturnKindExt kind) {
      exists(ParameterPosition pos | p.isParameterOf(_, pos) |
        not kind.(ParamUpdateReturnKind).getPosition() = pos
        or
        allowParameterReturnInSelfCached(p.asNode())
      )
    }

    private module Stage1 implements StageSig {
      class Ap = Unit;

      class ApNil = Ap;

      private class Cc = boolean;

      /* Begin: Stage 1 logic. */
      /**
       * Holds if `node` is reachable from a source.
       *
       * The Boolean `cc` records whether the node is reached through an
       * argument in a call.
       */
      private predicate fwdFlow(NodeEx node, Cc cc) {
        sourceNode(node, _) and
        if hasSourceCallCtx() then cc = true else cc = false
        or
        exists(NodeEx mid | fwdFlow(mid, cc) |
          localFlowStepEx(mid, node, _) or
          additionalLocalFlowStep(mid, node, _) or
          additionalLocalStateStep(mid, _, node, _)
        )
        or
        exists(NodeEx mid | fwdFlow(mid, _) and cc = false |
          jumpStepEx(mid, node) or
          additionalJumpStep(mid, node, _) or
          additionalJumpStateStep(mid, _, node, _)
        )
        or
        // store
        exists(NodeEx mid |
          useFieldFlow() and
          fwdFlow(mid, cc) and
          storeEx(mid, _, node, _, _)
        )
        or
        // read
        exists(ContentSet c |
          fwdFlowReadSet(c, node, cc) and
          fwdFlowConsCandSet(c, _)
        )
        or
        // flow into a callable
        fwdFlowIn(_, _, _, node) and
        cc = true
        or
        // flow out of a callable
        fwdFlowOut(_, node, false) and
        cc = false
        or
        // flow through a callable
        exists(DataFlowCall call |
          fwdFlowOutFromArg(call, node) and
          fwdFlowIsEntered(call, cc)
        )
      }

      // inline to reduce the number of iterations
      pragma[inline]
      private predicate fwdFlowIn(DataFlowCall call, NodeEx arg, Cc cc, ParamNodeEx p) {
        // call context cannot help reduce virtual dispatch
        fwdFlow(arg, cc) and
        viableParamArgEx(call, p, arg) and
        not fullBarrier(p) and
        (
          cc = false
          or
          cc = true and
          not CachedCallContextSensitivity::reducedViableImplInCallContext(call, _, _)
        )
        or
        // call context may help reduce virtual dispatch
        exists(DataFlowCallable target |
          fwdFlowInReducedViableImplInSomeCallContext(call, arg, p, target) and
          target = viableImplInSomeFwdFlowCallContextExt(call) and
          cc = true
        )
      }

      /**
       * Holds if an argument to `call` is reached in the flow covered by `fwdFlow`.
       */
      pragma[nomagic]
      private predicate fwdFlowIsEntered(DataFlowCall call, Cc cc) { fwdFlowIn(call, _, cc, _) }

      pragma[nomagic]
      private predicate fwdFlowInReducedViableImplInSomeCallContext(
        DataFlowCall call, NodeEx arg, ParamNodeEx p, DataFlowCallable target
      ) {
        fwdFlow(arg, true) and
        viableParamArgEx(call, p, arg) and
        CachedCallContextSensitivity::reducedViableImplInCallContext(call, _, _) and
        target = p.getEnclosingCallable() and
        not fullBarrier(p)
      }

      /**
       * Gets a viable dispatch target of `call` in the context `ctx`. This is
       * restricted to those `call`s for which a context might make a difference,
       * and to `ctx`s that are reachable in `fwdFlow`.
       */
      pragma[nomagic]
      private DataFlowCallable viableImplInSomeFwdFlowCallContextExt(DataFlowCall call) {
        exists(DataFlowCall ctx |
          fwdFlowIsEntered(ctx, _) and
          result = viableImplInCallContextExt(call, ctx)
        )
      }

      private predicate fwdFlow(NodeEx node) { fwdFlow(node, _) }

      pragma[nomagic]
      private predicate fwdFlowReadSet(ContentSet c, NodeEx node, Cc cc) {
        exists(NodeEx mid |
          fwdFlow(mid, cc) and
          readSetEx(mid, c, node)
        )
      }

      /**
       * Holds if `c` is the target of a store in the flow covered by `fwdFlow`.
       */
      pragma[nomagic]
      private predicate fwdFlowConsCand(Content c) {
        exists(NodeEx mid, NodeEx node |
          not fullBarrier(node) and
          useFieldFlow() and
          fwdFlow(mid, _) and
          storeEx(mid, c, node, _, _)
        )
      }

      /**
       * Holds if `cs` may be interpreted in a read as the target of some store
       * into `c`, in the flow covered by `fwdFlow`.
       */
      pragma[nomagic]
      private predicate fwdFlowConsCandSet(ContentSet cs, Content c) {
        fwdFlowConsCand(c) and
        c = cs.getAReadContent()
      }

      pragma[nomagic]
      private predicate fwdFlowReturnPosition(ReturnPosition pos, Cc cc) {
        exists(RetNodeEx ret |
          fwdFlow(ret, cc) and
          ret.getReturnPosition() = pos
        )
      }

      // inline to reduce the number of iterations
      pragma[inline]
      private predicate fwdFlowOut(DataFlowCall call, NodeEx out, Cc cc) {
        exists(ReturnPosition pos |
          fwdFlowReturnPosition(pos, cc) and
          viableReturnPosOutEx(call, pos, out) and
          not fullBarrier(out)
        )
      }

      pragma[nomagic]
      private predicate fwdFlowOutFromArg(DataFlowCall call, NodeEx out) {
        fwdFlowOut(call, out, true)
      }

      private predicate stateStepFwd(FlowState state1, FlowState state2) {
        exists(NodeEx node1 |
          additionalLocalStateStep(node1, state1, _, state2) or
          additionalJumpStateStep(node1, state1, _, state2)
        |
          fwdFlow(node1)
        )
      }

      private predicate fwdFlowState(FlowState state) {
        sourceNode(_, state)
        or
        exists(FlowState state0 |
          fwdFlowState(state0) and
          stateStepFwd(state0, state)
        )
      }

      additional predicate sinkNode(NodeEx node, FlowState state) {
        fwdFlow(pragma[only_bind_into](node)) and
        fwdFlowState(state) and
        Config::isSink(node.asNodeOrImplicitRead())
        or
        fwdFlow(node) and
        fwdFlowState(state) and
        sinkNodeWithState(node, state)
      }

      /**
       * Holds if `node` is part of a path from a source to a sink.
       *
       * The Boolean `toReturn` records whether the node must be returned from
       * the enclosing callable in order to reach a sink.
       */
      pragma[nomagic]
      additional predicate revFlow(NodeEx node, boolean toReturn) {
        revFlow0(node, toReturn) and
        fwdFlow(node)
      }

      pragma[nomagic]
      private predicate revFlow0(NodeEx node, boolean toReturn) {
        sinkNode(node, _) and
        if hasSinkCallCtx() then toReturn = true else toReturn = false
        or
        exists(NodeEx mid | revFlow(mid, toReturn) |
          localFlowStepEx(node, mid, _) or
          additionalLocalFlowStep(node, mid, _) or
          additionalLocalStateStep(node, _, mid, _)
        )
        or
        exists(NodeEx mid | revFlow(mid, _) and toReturn = false |
          jumpStepEx(node, mid) or
          additionalJumpStep(node, mid, _) or
          additionalJumpStateStep(node, _, mid, _)
        )
        or
        // store
        exists(Content c |
          revFlowStore(c, node, toReturn) and
          revFlowConsCand(c)
        )
        or
        // read
        exists(NodeEx mid, ContentSet c |
          readSetEx(node, c, mid) and
          fwdFlowConsCandSet(c, _) and
          revFlow(mid, toReturn)
        )
        or
        // flow into a callable
        revFlowIn(_, node, false) and
        toReturn = false
        or
        // flow out of a callable
        exists(ReturnPosition pos |
          revFlowOut(pos) and
          node.(RetNodeEx).getReturnPosition() = pos and
          toReturn = true
        )
        or
        // flow through a callable
        exists(DataFlowCall call |
          revFlowInToReturn(call, node) and
          revFlowIsReturned(call, toReturn)
        )
      }

      /**
       * Holds if `c` is the target of a read in the flow covered by `revFlow`.
       */
      pragma[nomagic]
      private predicate revFlowConsCand(Content c) {
        exists(NodeEx mid, NodeEx node, ContentSet cs |
          fwdFlow(node) and
          readSetEx(node, cs, mid) and
          fwdFlowConsCandSet(cs, c) and
          revFlow(pragma[only_bind_into](mid), _)
        )
      }

      pragma[nomagic]
      private predicate revFlowStore(Content c, NodeEx node, boolean toReturn) {
        exists(NodeEx mid |
          revFlow(mid, toReturn) and
          fwdFlowConsCand(c) and
          storeEx(node, c, mid, _, _)
        )
      }

      /**
       * Holds if `c` is the target of both a read and a store in the flow covered
       * by `revFlow`.
       */
      pragma[nomagic]
      additional predicate revFlowIsReadAndStored(Content c) {
        revFlowConsCand(c) and
        revFlowStore(c, _, _)
      }

      pragma[nomagic]
      additional predicate viableReturnPosOutNodeCandFwd1(
        DataFlowCall call, ReturnPosition pos, NodeEx out
      ) {
        fwdFlowReturnPosition(pos, _) and
        viableReturnPosOutEx(call, pos, out)
      }

      pragma[nomagic]
      private predicate revFlowOut(ReturnPosition pos) {
        exists(NodeEx out |
          revFlow(out, _) and
          viableReturnPosOutNodeCandFwd1(_, pos, out)
        )
      }

      pragma[nomagic]
      additional predicate viableParamArgNodeCandFwd1(
        DataFlowCall call, ParamNodeEx p, ArgNodeEx arg
      ) {
        fwdFlowIn(call, arg, _, p)
      }

      // inline to reduce the number of iterations
      pragma[inline]
      private predicate revFlowIn(DataFlowCall call, ArgNodeEx arg, boolean toReturn) {
        exists(ParamNodeEx p |
          revFlow(p, toReturn) and
          viableParamArgNodeCandFwd1(call, p, arg)
        )
      }

      pragma[nomagic]
      private predicate revFlowInToReturn(DataFlowCall call, ArgNodeEx arg) {
        revFlowIn(call, arg, true)
      }

      /**
       * Holds if an output from `call` is reached in the flow covered by `revFlow`
       * and data might flow through the target callable resulting in reverse flow
       * reaching an argument of `call`.
       */
      pragma[nomagic]
      private predicate revFlowIsReturned(DataFlowCall call, boolean toReturn) {
        exists(NodeEx out |
          revFlow(out, toReturn) and
          fwdFlowOutFromArg(call, out)
        )
      }

      private predicate stateStepRev(FlowState state1, FlowState state2) {
        exists(NodeEx node1, NodeEx node2 |
          additionalLocalStateStep(node1, state1, node2, state2) or
          additionalJumpStateStep(node1, state1, node2, state2)
        |
          revFlow(node1, _) and
          revFlow(node2, _) and
          fwdFlowState(state1) and
          fwdFlowState(state2)
        )
      }

      pragma[nomagic]
      additional predicate revFlowState(FlowState state) {
        exists(NodeEx node |
          sinkNode(node, state) and
          revFlow(node, _) and
          fwdFlowState(state)
        )
        or
        exists(FlowState state0 |
          revFlowState(state0) and
          stateStepRev(state, state0)
        )
      }

      pragma[nomagic]
      predicate storeStepCand(
        NodeEx node1, Ap ap1, Content c, NodeEx node2, DataFlowType contentType,
        DataFlowType containerType
      ) {
        revFlowIsReadAndStored(c) and
        revFlow(node2) and
        storeEx(node1, c, node2, contentType, containerType) and
        exists(ap1)
      }

      pragma[nomagic]
      predicate readStepCand(NodeEx n1, Content c, NodeEx n2) {
        revFlowIsReadAndStored(c) and
        read(n1, c, n2) and
        revFlow(n2)
      }

      pragma[nomagic]
      predicate revFlow(NodeEx node) { revFlow(node, _) }

      pragma[nomagic]
      predicate revFlowAp(NodeEx node, Ap ap) {
        revFlow(node) and
        exists(ap)
      }

      bindingset[node, state]
      predicate revFlow(NodeEx node, FlowState state, Ap ap) {
        revFlow(node, _) and
        exists(state) and
        exists(ap)
      }

      private predicate throughFlowNodeCand(NodeEx node) {
        revFlow(node, true) and
        fwdFlow(node, true) and
        not inBarrier(node) and
        not outBarrier(node)
      }

      /** Holds if flow may return from `callable`. */
      pragma[nomagic]
      private predicate returnFlowCallableNodeCand(DataFlowCallable callable, ReturnKindExt kind) {
        exists(RetNodeEx ret |
          throughFlowNodeCand(ret) and
          callable = ret.getEnclosingCallable() and
          kind = ret.getKind()
        )
      }

      /**
       * Holds if flow may enter through `p` and reach a return node making `p` a
       * candidate for the origin of a summary.
       */
      pragma[nomagic]
      predicate parameterMayFlowThrough(ParamNodeEx p, Ap ap) {
        exists(DataFlowCallable c, ReturnKindExt kind |
          throughFlowNodeCand(p) and
          returnFlowCallableNodeCand(c, kind) and
          p.getEnclosingCallable() = c and
          exists(ap) and
          parameterFlowThroughAllowed(p, kind)
        )
      }

      pragma[nomagic]
      predicate returnMayFlowThrough(RetNodeEx ret, Ap argAp, Ap ap, ReturnKindExt kind) {
        throughFlowNodeCand(ret) and
        kind = ret.getKind() and
        exists(argAp) and
        exists(ap)
      }

      pragma[nomagic]
      predicate callMayFlowThroughRev(DataFlowCall call) {
        exists(ArgNodeEx arg, boolean toReturn |
          revFlow(arg, toReturn) and
          revFlowInToReturn(call, arg) and
          revFlowIsReturned(call, toReturn)
        )
      }

      predicate callEdgeArgParam(
        DataFlowCall call, DataFlowCallable c, ArgNodeEx arg, ParamNodeEx p,
        boolean allowsFieldFlow, Ap ap
      ) {
        flowIntoCallNodeCand1(call, arg, p, allowsFieldFlow) and
        c = p.getEnclosingCallable() and
        exists(ap)
      }

      predicate callEdgeReturn(
        DataFlowCall call, DataFlowCallable c, RetNodeEx ret, ReturnKindExt kind, NodeEx out,
        boolean allowsFieldFlow, Ap ap
      ) {
        flowOutOfCallNodeCand1(call, ret, kind, out, allowsFieldFlow) and
        c = ret.getEnclosingCallable() and
        exists(ap)
      }

      predicate relevantCallEdgeIn(DataFlowCall call, DataFlowCallable c) {
        callEdgeArgParam(call, c, _, _, _, _)
      }

      predicate relevantCallEdgeOut(DataFlowCall call, DataFlowCallable c) {
        callEdgeReturn(call, c, _, _, _, _, _)
      }

      additional predicate stats(
        boolean fwd, int nodes, int fields, int conscand, int states, int tuples, int calledges
      ) {
        fwd = true and
        nodes = count(NodeEx node | fwdFlow(node)) and
        fields = count(Content f0 | fwdFlowConsCand(f0)) and
        conscand = -1 and
        states = count(FlowState state | fwdFlowState(state)) and
        tuples = count(NodeEx n, boolean b | fwdFlow(n, b)) and
        calledges = -1
        or
        fwd = false and
        nodes = count(NodeEx node | revFlow(node, _)) and
        fields = count(Content f0 | revFlowConsCand(f0)) and
        conscand = -1 and
        states = count(FlowState state | revFlowState(state)) and
        tuples = count(NodeEx n, boolean b | revFlow(n, b)) and
        calledges =
          count(DataFlowCall call, DataFlowCallable c |
            callEdgeArgParam(call, c, _, _, _, _) or
            callEdgeReturn(call, c, _, _, _, _, _)
          )
      }
      /* End: Stage 1 logic. */
    }

    private predicate sinkNode = Stage1::sinkNode/2;

    private predicate sourceModel(NodeEx node, string model) {
      sourceNode(node, _) and
      exists(Node n | n = node.asNode() |
        knownSourceModel(n, model)
        or
        not knownSourceModel(n, _) and model = ""
      )
    }

    private predicate sinkModel(NodeEx node, string model) {
      sinkNode(node, _) and
      exists(Node n | n = node.asNodeOrImplicitRead() |
        knownSinkModel(n, model)
        or
        not knownSinkModel(n, _) and model = ""
      )
    }

    bindingset[label1, label2]
    pragma[inline_late]
    private string mergeLabels(string label1, string label2) {
      if label2.matches("Sink:%")
      then if label1 = "" then result = label2 else result = label1 + " " + label2
      else
        // Big-step, hidden nodes, and summaries all may need to merge labels.
        // These cases are expected to involve at most one non-empty label, so
        // we'll just discard the 2nd+ label for now.
        if label1 = ""
        then result = label2
        else result = label1
    }

    pragma[nomagic]
    private predicate localStepNodeCand1(
      NodeEx node1, NodeEx node2, boolean preservesValue, DataFlowType t, LocalCallContext lcc,
      string label
    ) {
      Stage1::revFlow(node1) and
      Stage1::revFlow(node2) and
      (
        preservesValue = true and
        localFlowStepEx(node1, node2, label) and
        t = node1.getDataFlowType()
        or
        preservesValue = false and
        additionalLocalFlowStep(node1, node2, label) and
        t = node2.getDataFlowType()
      ) and
      lcc.relevantFor(node1.getEnclosingCallable()) and
      not isUnreachableInCall1(node1, lcc) and
      not isUnreachableInCall1(node2, lcc)
    }

    pragma[nomagic]
    private predicate localStateStepNodeCand1(
      NodeEx node1, FlowState state1, NodeEx node2, FlowState state2, DataFlowType t,
      LocalCallContext lcc, string label
    ) {
      Stage1::revFlow(node1) and
      Stage1::revFlow(node2) and
      additionalLocalStateStep(node1, state1, node2, state2) and
      label = "Config" and
      t = node2.getDataFlowType() and
      lcc.relevantFor(node1.getEnclosingCallable()) and
      not isUnreachableInCall1(node1, lcc) and
      not isUnreachableInCall1(node2, lcc)
    }

    pragma[nomagic]
    private predicate viableReturnPosOutNodeCand1(DataFlowCall call, ReturnPosition pos, NodeEx out) {
      Stage1::revFlow(out) and
      Stage1::viableReturnPosOutNodeCandFwd1(call, pos, out)
    }

    /**
     * Holds if data can flow out of `call` from `ret` to `out`, either
     * through a `ReturnNode` or through an argument that has been mutated, and
     * that this step is part of a path from a source to a sink.
     */
    pragma[nomagic]
    private predicate flowOutOfCallNodeCand1(
      DataFlowCall call, RetNodeEx ret, ReturnKindExt kind, NodeEx out
    ) {
      exists(ReturnPosition pos |
        viableReturnPosOutNodeCand1(call, pos, out) and
        pos = ret.getReturnPosition() and
        kind = pos.getKind() and
        Stage1::revFlow(ret) and
        not outBarrier(ret) and
        not inBarrier(out)
      )
    }

    pragma[nomagic]
    private predicate viableParamArgNodeCand1(DataFlowCall call, ParamNodeEx p, ArgNodeEx arg) {
      Stage1::viableParamArgNodeCandFwd1(call, p, arg) and
      Stage1::revFlow(arg)
    }

    /**
     * Holds if data can flow into `call` and that this step is part of a
     * path from a source to a sink.
     */
    pragma[nomagic]
    private predicate flowIntoCallNodeCand1(DataFlowCall call, ArgNodeEx arg, ParamNodeEx p) {
      viableParamArgNodeCand1(call, p, arg) and
      Stage1::revFlow(p) and
      not outBarrier(arg) and
      not inBarrier(p)
    }

    /**
     * Gets an additional term that is added to `branch` and `join` when deciding whether
     * the amount of forward or backward branching is within the limit specified by the
     * configuration.
     */
    pragma[nomagic]
    private int getLanguageSpecificFlowIntoCallNodeCand1(ArgNodeEx arg, ParamNodeEx p) {
      flowIntoCallNodeCand1(_, arg, p) and
      result = getAdditionalFlowIntoCallNodeTerm(arg.projectToNode(), p.projectToNode())
    }

    pragma[nomagic]
    private predicate returnCallEdge1(
      DataFlowCallable c, SndLevelScopeOption scope, DataFlowCall call, NodeEx out
    ) {
      exists(RetNodeEx ret |
        flowOutOfCallNodeCand1(call, ret, _, out) and
        c = ret.getEnclosingCallable()
      |
        scope = getSecondLevelScopeCached(ret.asNode())
        or
        ret = TParamReturnNode(_, scope)
      )
    }

    private int simpleDispatchFanoutOnReturn(DataFlowCall call, NodeEx out) {
      result =
        strictcount(DataFlowCallable c, SndLevelScopeOption scope |
          returnCallEdge1(c, scope, call, out)
        )
    }

    pragma[nomagic]
    private predicate returnCallEdgeInCtx1(
      DataFlowCallable c, SndLevelScopeOption scope, DataFlowCall call, NodeEx out, DataFlowCall ctx
    ) {
      returnCallEdge1(c, scope, call, out) and
      c = viableImplInCallContextExt(call, ctx)
    }

    private int ctxDispatchFanoutOnReturn(NodeEx out, DataFlowCall ctx) {
      exists(DataFlowCall call, DataFlowCallable c |
        simpleDispatchFanoutOnReturn(call, out) > 1 and
        not Stage1::revFlow(out, false) and
        call.getEnclosingCallable() = c and
        returnCallEdge1(c, _, ctx, _) and
        mayBenefitFromCallContextExt(call, _) and
        result =
          count(DataFlowCallable tgt, SndLevelScopeOption scope |
            returnCallEdgeInCtx1(tgt, scope, call, out, ctx)
          )
      )
    }

    private int ctxDispatchFanoutOnReturn(NodeEx out) {
      result = max(DataFlowCall ctx | | ctxDispatchFanoutOnReturn(out, ctx))
    }

    private int dispatchFanoutOnReturn(NodeEx out) {
      result = ctxDispatchFanoutOnReturn(out)
      or
      not exists(ctxDispatchFanoutOnReturn(out)) and
      result = simpleDispatchFanoutOnReturn(_, out)
    }

    /**
     * Gets the amount of forward branching on the origin of a cross-call path
     * edge in the graph of paths between sources and sinks that ignores call
     * contexts.
     */
    pragma[nomagic]
    private int branch(ArgNodeEx n1) {
      result =
        strictcount(DataFlowCallable c |
            exists(NodeEx n |
              flowIntoCallNodeCand1(_, n1, n) and
              c = n.getEnclosingCallable()
            )
          ) + sum(ParamNodeEx p1 | | getLanguageSpecificFlowIntoCallNodeCand1(n1, p1))
    }

    /**
     * Gets the amount of backward branching on the target of a cross-call path
     * edge in the graph of paths between sources and sinks that ignores call
     * contexts.
     */
    pragma[nomagic]
    private int join(ParamNodeEx n2) {
      result =
        strictcount(DataFlowCallable c |
            exists(NodeEx n |
              flowIntoCallNodeCand1(_, n, n2) and
              c = n.getEnclosingCallable()
            )
          ) + sum(ArgNodeEx arg2 | | getLanguageSpecificFlowIntoCallNodeCand1(arg2, n2))
    }

    /**
     * Holds if data can flow out of `call` from `ret` to `out`, either
     * through a `ReturnNode` or through an argument that has been mutated, and
     * that this step is part of a path from a source to a sink. The
     * `allowsFieldFlow` flag indicates whether the branching is within the limit
     * specified by the configuration.
     */
    pragma[nomagic]
    private predicate flowOutOfCallNodeCand1(
      DataFlowCall call, RetNodeEx ret, ReturnKindExt kind, NodeEx out, boolean allowsFieldFlow
    ) {
      flowOutOfCallNodeCand1(call, ret, kind, out) and
      exists(int j |
        j = dispatchFanoutOnReturn(out) and
        j > 0 and
        if
          j <= Config::fieldFlowBranchLimit() or
          ignoreFieldFlowBranchLimit(ret.getEnclosingCallable())
        then allowsFieldFlow = true
        else allowsFieldFlow = false
      )
    }

    pragma[nomagic]
    private predicate allowsFieldFlowThrough(DataFlowCall call, DataFlowCallable c) {
      exists(RetNodeEx ret |
        flowOutOfCallNodeCand1(call, ret, _, _, true) and
        c = ret.getEnclosingCallable()
      )
    }

    /**
     * Holds if data can flow into `call` and that this step is part of a
     * path from a source to a sink. The `allowsFieldFlow` flag indicates whether
     * the branching is within the limit specified by the configuration.
     */
    pragma[nomagic]
    private predicate flowIntoCallNodeCand1(
      DataFlowCall call, ArgNodeEx arg, ParamNodeEx p, boolean allowsFieldFlow
    ) {
      flowIntoCallNodeCand1(call, arg, p) and
      exists(int b, int j |
        b = branch(arg) and
        j = join(p) and
        if
          b.minimum(j) <= Config::fieldFlowBranchLimit() or
          ignoreFieldFlowBranchLimit(p.getEnclosingCallable())
        then allowsFieldFlow = true
        else allowsFieldFlow = false
      )
    }

    private signature module StageSig {
      class Ap;

      class ApNil extends Ap;

      predicate revFlow(NodeEx node);

      predicate revFlowAp(NodeEx node, Ap ap);

      bindingset[node, state]
      predicate revFlow(NodeEx node, FlowState state, Ap ap);

      predicate callMayFlowThroughRev(DataFlowCall call);

      predicate parameterMayFlowThrough(ParamNodeEx p, Ap ap);

      predicate returnMayFlowThrough(RetNodeEx ret, Ap argAp, Ap ap, ReturnKindExt kind);

      predicate storeStepCand(
        NodeEx node1, Ap ap1, Content c, NodeEx node2, DataFlowType contentType,
        DataFlowType containerType
      );

      predicate readStepCand(NodeEx n1, Content c, NodeEx n2);

      predicate callEdgeArgParam(
        DataFlowCall call, DataFlowCallable c, ArgNodeEx arg, ParamNodeEx p,
        boolean allowsFieldFlow, Ap ap
      );

      predicate callEdgeReturn(
        DataFlowCall call, DataFlowCallable c, RetNodeEx ret, ReturnKindExt kind, NodeEx out,
        boolean allowsFieldFlow, Ap ap
      );

      predicate relevantCallEdgeIn(DataFlowCall call, DataFlowCallable c);

      predicate relevantCallEdgeOut(DataFlowCall call, DataFlowCallable c);
    }

    private module MkStage<StageSig PrevStage> {
      class ApApprox = PrevStage::Ap;

      signature module StageParam {
        class Typ {
          string toString();
        }

        class Ap {
          string toString();
        }

        class ApNil extends Ap;

        bindingset[result, ap]
        ApApprox getApprox(Ap ap);

        Typ getTyp(DataFlowType t);

        bindingset[c, t, tail]
        Ap apCons(Content c, Typ t, Ap tail);

        /**
         * An approximation of `Content` that corresponds to the precision level of
         * `Ap`, such that the mappings from both `Ap` and `Content` to this type
         * are functional.
         */
        class ApHeadContent;

        ApHeadContent getHeadContent(Ap ap);

        ApHeadContent projectToHeadContent(Content c);

        class ApOption;

        ApOption apNone();

        ApOption apSome(Ap ap);

        class Cc {
          string toString();
        }

        class CcCall extends Cc;

        // TODO: member predicate on CcCall
        predicate matchesCall(CcCall cc, DataFlowCall call);

        class CcNoCall extends Cc;

        Cc ccNone();

        CcCall ccSomeCall();

        /*
         * The following `instanceof` predicates are necessary for proper
         * caching, since we're able to cache predicates, but not the underlying
         * types.
         */

        predicate instanceofCc(Cc cc);

        predicate instanceofCcCall(CcCall cc);

        predicate instanceofCcNoCall(CcNoCall cc);

        class LocalCc;

        DataFlowCallable viableImplCallContextReduced(DataFlowCall call, CcCall ctx);

        bindingset[call, ctx]
        predicate viableImplNotCallContextReduced(DataFlowCall call, Cc ctx);

        bindingset[call, c]
        CcCall getCallContextCall(DataFlowCall call, DataFlowCallable c);

        DataFlowCall viableImplCallContextReducedReverse(DataFlowCallable c, CcNoCall ctx);

        predicate viableImplNotCallContextReducedReverse(CcNoCall ctx);

        bindingset[call, c]
        CcNoCall getCallContextReturn(DataFlowCallable c, DataFlowCall call);

        bindingset[cc]
        LocalCc getLocalCc(Cc cc);

        bindingset[node1, state1]
        bindingset[node2, state2]
        predicate localStep(
          NodeEx node1, FlowState state1, NodeEx node2, FlowState state2, boolean preservesValue,
          Typ t, LocalCc lcc, string label
        );

        bindingset[node, state, t0, ap]
        predicate filter(NodeEx node, FlowState state, Typ t0, Ap ap, Typ t);

        bindingset[node, ap, isStoreStep]
        predicate stepFilter(NodeEx node, Ap ap, boolean isStoreStep);

        bindingset[typ, contentType]
        predicate typecheckStore(Typ typ, DataFlowType contentType);

        default predicate enableTypeFlow() { any() }
      }

      module Stage<StageParam Param> implements StageSig {
        import Param

        /* Begin: Stage logic. */
        pragma[nomagic]
        private Typ getNodeTyp(NodeEx node) {
          PrevStage::revFlow(node) and result = getTyp(node.getDataFlowType())
        }

        pragma[nomagic]
        private predicate flowThroughOutOfCall(
          DataFlowCall call, CcCall ccc, RetNodeEx ret, NodeEx out, boolean allowsFieldFlow,
          ApApprox argApa, ApApprox apa
        ) {
          exists(ReturnKindExt kind |
            PrevStage::callEdgeReturn(call, _, ret, kind, out, allowsFieldFlow, apa) and
            PrevStage::callMayFlowThroughRev(call) and
            PrevStage::returnMayFlowThrough(ret, argApa, apa, kind) and
            matchesCall(ccc, call)
          )
        }

        pragma[nomagic]
        private predicate compatibleContainer0(ApHeadContent apc, DataFlowType containerType) {
          exists(DataFlowType containerType0, Content c |
            PrevStage::storeStepCand(_, _, c, _, _, containerType0) and
            not isTopType(containerType0) and
            compatibleTypesCached(containerType0, containerType) and
            apc = projectToHeadContent(c)
          )
        }

        pragma[nomagic]
        private predicate topTypeContent(ApHeadContent apc) {
          exists(DataFlowType containerType0, Content c |
            PrevStage::storeStepCand(_, _, c, _, _, containerType0) and
            isTopType(containerType0) and
            apc = projectToHeadContent(c)
          )
        }

        bindingset[apc, containerType]
        pragma[inline_late]
        private predicate compatibleContainer(ApHeadContent apc, DataFlowType containerType) {
          compatibleContainer0(apc, containerType)
        }

        /**
         * Holds if `node` is reachable with access path `ap` from a source.
         *
         * The call context `cc` records whether the node is reached through an
         * argument in a call, and if so, `summaryCtx` records the
         * corresponding parameter position and access path of that argument.
         */
        pragma[nomagic]
        additional predicate fwdFlow(
          NodeEx node, FlowState state, Cc cc, SummaryCtx summaryCtx, Typ t, Ap ap, ApApprox apa
        ) {
          fwdFlow1(node, state, cc, summaryCtx, _, t, ap, apa)
        }

        private predicate fwdFlow1(
          NodeEx node, FlowState state, Cc cc, SummaryCtx summaryCtx, Typ t0, Typ t, Ap ap,
          ApApprox apa
        ) {
          fwdFlow0(node, state, cc, summaryCtx, t0, ap, apa) and
          PrevStage::revFlow(node, state, apa) and
          filter(node, state, t0, ap, t) and
          (
            if castingNodeEx(node)
            then
              ap instanceof ApNil or
              compatibleContainer(getHeadContent(ap), node.getDataFlowType()) or
              topTypeContent(getHeadContent(ap))
            else any()
          )
        }

        pragma[nomagic]
        private predicate typeStrengthen(Typ t0, Ap ap, Typ t) {
          fwdFlow1(_, _, _, _, t0, t, ap, _) and t0 != t
        }

        pragma[nomagic]
        private predicate fwdFlow0(
          NodeEx node, FlowState state, Cc cc, SummaryCtx summaryCtx, Typ t, Ap ap, ApApprox apa
        ) {
          sourceNode(node, state) and
          (if hasSourceCallCtx() then cc = ccSomeCall() else cc = ccNone()) and
          summaryCtx = TSummaryCtxNone() and
          t = getNodeTyp(node) and
          ap instanceof ApNil and
          apa = getApprox(ap)
          or
          exists(NodeEx mid, FlowState state0, Typ t0, LocalCc localCc |
            fwdFlow(mid, state0, cc, summaryCtx, t0, ap, apa) and
            localCc = getLocalCc(cc)
          |
            localStep(mid, state0, node, state, true, _, localCc, _) and
            t = t0
            or
            localStep(mid, state0, node, state, false, t, localCc, _) and
            ap instanceof ApNil
          )
          or
          fwdFlowJump(node, state, t, ap, apa) and
          cc = ccNone() and
          summaryCtx = TSummaryCtxNone()
          or
          // store
          exists(Content c, Typ t0, Ap ap0 |
            fwdFlowStore(_, t0, ap0, c, t, node, state, cc, summaryCtx) and
            ap = apCons(c, t0, ap0) and
            apa = getApprox(ap)
          )
          or
          // read
          exists(Typ t0, Ap ap0, Content c |
            fwdFlowRead(t0, ap0, c, _, node, state, cc, summaryCtx) and
            fwdFlowConsCand(t0, ap0, c, t, ap) and
            apa = getApprox(ap)
          )
          or
          // flow into a callable without summary context
          fwdFlowInNoFlowThrough(node, apa, state, cc, t, ap) and
          summaryCtx = TSummaryCtxNone() and
          // When the call contexts of source and sink needs to match then there's
          // never any reason to enter a callable except to find a summary. See also
          // the comment in `PathNodeMid::isAtSink`.
          not Config::getAFeature() instanceof FeatureEqualSourceSinkCallContext
          or
          // flow into a callable with summary context (non-linear recursion)
          fwdFlowInFlowThrough(node, apa, state, cc, t, ap) and
          summaryCtx = TSummaryCtxSome(node, state, t, ap)
          or
          // flow out of a callable
          fwdFlowOut(_, _, node, state, cc, summaryCtx, t, ap, apa)
          or
          // flow through a callable
          exists(
            DataFlowCall call, CcCall ccc, RetNodeEx ret, boolean allowsFieldFlow,
            ApApprox innerArgApa
          |
            fwdFlowThrough(call, cc, state, ccc, summaryCtx, t, ap, apa, ret, innerArgApa) and
            flowThroughOutOfCall(call, ccc, ret, node, allowsFieldFlow, innerArgApa, apa) and
            not inBarrier(node, state) and
            if allowsFieldFlow = false then ap instanceof ApNil else any()
          )
        }

        private newtype TSummaryCtx =
          TSummaryCtxNone() or
          TSummaryCtxSome(ParamNodeEx p, FlowState state, Typ t, Ap ap) {
            fwdFlowInFlowThrough(p, _, state, _, t, ap)
          }

        /**
         * A context for generating flow summaries. This represents flow entry through
         * a specific parameter with an access path of a specific shape.
         *
         * Summaries are only created for parameters that may flow through.
         */
        private class SummaryCtx extends TSummaryCtx {
          abstract string toString();

          abstract Location getLocation();
        }

        /** A summary context from which no flow summary can be generated. */
        private class SummaryCtxNone extends SummaryCtx, TSummaryCtxNone {
          override string toString() { result = "<none>" }

          override Location getLocation() { result.hasLocationInfo("", 0, 0, 0, 0) }
        }

        /** A summary context from which a flow summary can be generated. */
        private class SummaryCtxSome extends SummaryCtx, TSummaryCtxSome {
          private ParamNodeEx p;
          private FlowState state;
          private Typ t;
          private Ap ap;

          SummaryCtxSome() { this = TSummaryCtxSome(p, state, t, ap) }

          ParamNodeEx getParamNode() { result = p }

          private string ppTyp() { result = t.toString() and result != "" }

          override string toString() { result = p + concat(" : " + this.ppTyp()) + " " + ap }

          override Location getLocation() { result = p.getLocation() }
        }

        private predicate fwdFlowJump(NodeEx node, FlowState state, Typ t, Ap ap, ApApprox apa) {
          exists(NodeEx mid |
            fwdFlow(mid, state, _, _, t, ap, apa) and
            jumpStepEx(mid, node)
          )
          or
          exists(NodeEx mid |
            fwdFlow(mid, state, _, _, _, ap, apa) and
            additionalJumpStep(mid, node, _) and
            t = getNodeTyp(node) and
            ap instanceof ApNil
          )
          or
          exists(NodeEx mid, FlowState state0 |
            fwdFlow(mid, state0, _, _, _, ap, apa) and
            additionalJumpStateStep(mid, state0, node, state) and
            t = getNodeTyp(node) and
            ap instanceof ApNil
          )
        }

        pragma[nomagic]
        private predicate fwdFlowStore(
          NodeEx node1, Typ t1, Ap ap1, Content c, Typ t2, NodeEx node2, FlowState state, Cc cc,
          SummaryCtx summaryCtx
        ) {
          exists(DataFlowType contentType, DataFlowType containerType, ApApprox apa1 |
            fwdFlow(node1, state, cc, summaryCtx, t1, ap1, apa1) and
            not outBarrier(node1, state) and
            not inBarrier(node2, state) and
            PrevStage::storeStepCand(node1, apa1, c, node2, contentType, containerType) and
            t2 = getTyp(containerType) and
            typecheckStore(t1, contentType)
          )
        }

        /**
         * Holds if forward flow with access path `tail` and type `t1` reaches a
         * store of `c` on a container of type `t2` resulting in access path
         * `cons`.
         */
        pragma[nomagic]
        private predicate fwdFlowConsCand(Typ t2, Ap cons, Content c, Typ t1, Ap tail) {
          fwdFlowStore(_, t1, tail, c, t2, _, _, _, _) and
          cons = apCons(c, t1, tail)
          or
          exists(Typ t0 |
            typeStrengthen(t0, cons, t2) and
            fwdFlowConsCand(t0, cons, c, t1, tail)
          )
        }

        pragma[nomagic]
        private predicate readStepCand(NodeEx node1, ApHeadContent apc, Content c, NodeEx node2) {
          PrevStage::readStepCand(node1, c, node2) and
          apc = projectToHeadContent(c)
        }

        bindingset[node1, apc]
        pragma[inline_late]
        private predicate readStepCand0(NodeEx node1, ApHeadContent apc, Content c, NodeEx node2) {
          readStepCand(node1, apc, c, node2)
        }

        pragma[nomagic]
        private predicate fwdFlowRead(
          Typ t, Ap ap, Content c, NodeEx node1, NodeEx node2, FlowState state, Cc cc,
          SummaryCtx summaryCtx
        ) {
          exists(ApHeadContent apc |
            fwdFlow(node1, state, cc, summaryCtx, t, ap, _) and
            not outBarrier(node1, state) and
            not inBarrier(node2, state) and
            apc = getHeadContent(ap) and
            readStepCand0(node1, apc, c, node2)
          )
        }

        pragma[nomagic]
        private predicate fwdFlowIntoArg(
          ArgNodeEx arg, FlowState state, Cc outercc, SummaryCtx summaryCtx, Typ t, Ap ap,
          boolean emptyAp, ApApprox apa, boolean cc
        ) {
          fwdFlow(arg, state, outercc, summaryCtx, t, ap, apa) and
          (if instanceofCcCall(outercc) then cc = true else cc = false) and
          if ap instanceof ApNil then emptyAp = true else emptyAp = false
        }

        private signature predicate flowThroughSig();

        /**
         * Exposes the inlined predicate `fwdFlowIn`, which is used to calculate both
         * flow in and flow through.
         *
         * For flow in, only a subset of the columns are needed, specifically we don't
         * need to record the argument that flows into the parameter.
         *
         * For flow through, we do need to record the argument, however, we can restrict
         * this to arguments that may actually flow through, which reduces the
         * argument-to-parameter fan-in significantly.
         */
        private module FwdFlowIn<flowThroughSig/0 flowThrough> {
          pragma[nomagic]
          private predicate callEdgeArgParamRestricted(
            DataFlowCall call, DataFlowCallable c, ArgNodeEx arg, ParamNodeEx p, boolean emptyAp,
            ApApprox apa
          ) {
            exists(boolean allowsFieldFlow |
              PrevStage::callEdgeArgParam(call, c, arg, p, allowsFieldFlow, apa)
            |
              if
                PrevStage::callMayFlowThroughRev(call) and
                PrevStage::parameterMayFlowThrough(p, apa)
              then
                emptyAp = true and
                apa instanceof PrevStage::ApNil and
                flowThrough()
                or
                emptyAp = false and
                allowsFieldFlow = true and
                if allowsFieldFlowThrough(call, c) then flowThrough() else not flowThrough()
              else (
                not flowThrough() and
                (
                  emptyAp = true and
                  apa instanceof PrevStage::ApNil
                  or
                  emptyAp = false and
                  allowsFieldFlow = true
                )
              )
            )
          }

          pragma[nomagic]
          private DataFlowCallable viableImplCallContextReducedRestricted(
            DataFlowCall call, CcCall ctx
          ) {
            result = viableImplCallContextReduced(call, ctx) and
            callEdgeArgParamRestricted(call, result, _, _, _, _)
          }

          bindingset[call, ctx]
          pragma[inline_late]
          private DataFlowCallable viableImplCallContextReducedInlineLate(
            DataFlowCall call, CcCall ctx
          ) {
            result = viableImplCallContextReducedRestricted(call, ctx)
          }

          bindingset[arg, ctx]
          pragma[inline_late]
          private DataFlowCallable viableImplCallContextReducedInlineLate(
            DataFlowCall call, ArgNodeEx arg, CcCall ctx
          ) {
            callEdgeArgParamRestricted(call, _, arg, _, _, _) and
            instanceofCcCall(ctx) and
            result = viableImplCallContextReducedInlineLate(call, ctx)
          }

          bindingset[call]
          pragma[inline_late]
          private predicate callEdgeArgParamRestrictedInlineLate(
            DataFlowCall call, DataFlowCallable c, ArgNodeEx arg, ParamNodeEx p, boolean emptyAp,
            ApApprox apa
          ) {
            callEdgeArgParamRestricted(call, c, arg, p, emptyAp, apa)
          }

          bindingset[call, ctx]
          pragma[inline_late]
          private predicate viableImplNotCallContextReducedInlineLate(DataFlowCall call, Cc ctx) {
            instanceofCc(ctx) and
            viableImplNotCallContextReduced(call, ctx)
          }

          bindingset[arg, outercc]
          pragma[inline_late]
          private predicate viableImplArgNotCallContextReduced(
            DataFlowCall call, ArgNodeEx arg, Cc outercc
          ) {
            callEdgeArgParamRestricted(call, _, arg, _, _, _) and
            instanceofCc(outercc) and
            viableImplNotCallContextReducedInlineLate(call, outercc)
          }

          pragma[inline]
          private predicate fwdFlowInCand(
            DataFlowCall call, ArgNodeEx arg, FlowState state, Cc outercc, DataFlowCallable inner,
            ParamNodeEx p, SummaryCtx summaryCtx, Typ t, Ap ap, boolean emptyAp, ApApprox apa,
            boolean cc
          ) {
            fwdFlowIntoArg(arg, state, outercc, summaryCtx, t, ap, emptyAp, apa, cc) and
            (
              inner = viableImplCallContextReducedInlineLate(call, arg, outercc)
              or
              viableImplArgNotCallContextReduced(call, arg, outercc)
            ) and
            not outBarrier(arg, state) and
            not inBarrier(p, state) and
            callEdgeArgParamRestrictedInlineLate(call, inner, arg, p, emptyAp, apa)
          }

          pragma[inline]
          private predicate fwdFlowInCandTypeFlowDisabled(
            DataFlowCall call, ArgNodeEx arg, FlowState state, Cc outercc, DataFlowCallable inner,
            ParamNodeEx p, SummaryCtx summaryCtx, Typ t, Ap ap, ApApprox apa, boolean cc
          ) {
            not enableTypeFlow() and
            fwdFlowInCand(call, arg, state, outercc, inner, p, summaryCtx, t, ap, _, apa, cc)
          }

          pragma[nomagic]
          private predicate fwdFlowInCandTypeFlowEnabled(
            DataFlowCall call, ArgNodeEx arg, Cc outercc, DataFlowCallable inner, ParamNodeEx p,
            boolean emptyAp, ApApprox apa, boolean cc
          ) {
            enableTypeFlow() and
            fwdFlowInCand(call, arg, _, outercc, inner, p, _, _, _, emptyAp, apa, cc)
          }

          pragma[nomagic]
          private predicate fwdFlowInValidEdgeTypeFlowDisabled(
            DataFlowCall call, DataFlowCallable inner, CcCall innercc, boolean cc
          ) {
            not enableTypeFlow() and
            FwdTypeFlow::typeFlowValidEdgeIn(call, inner, cc) and
            innercc = getCallContextCall(call, inner)
          }

          pragma[nomagic]
          private predicate fwdFlowInValidEdgeTypeFlowEnabled(
            DataFlowCall call, ArgNodeEx arg, Cc outercc, DataFlowCallable inner, ParamNodeEx p,
            CcCall innercc, boolean emptyAp, ApApprox apa, boolean cc
          ) {
            fwdFlowInCandTypeFlowEnabled(call, arg, outercc, inner, p, emptyAp, apa, cc) and
            FwdTypeFlow::typeFlowValidEdgeIn(call, inner, cc) and
            innercc = getCallContextCall(call, inner)
          }

          pragma[inline]
          predicate fwdFlowIn(
            DataFlowCall call, ArgNodeEx arg, DataFlowCallable inner, ParamNodeEx p,
            FlowState state, Cc outercc, CcCall innercc, SummaryCtx summaryCtx, Typ t, Ap ap,
            ApApprox apa, boolean cc
          ) {
            // type flow disabled: linear recursion
            fwdFlowInCandTypeFlowDisabled(call, arg, state, outercc, inner, p, summaryCtx, t, ap,
              apa, cc) and
            fwdFlowInValidEdgeTypeFlowDisabled(call, inner, innercc, pragma[only_bind_into](cc))
            or
            // type flow enabled: non-linear recursion
            exists(boolean emptyAp |
              fwdFlowIntoArg(arg, state, outercc, summaryCtx, t, ap, emptyAp, apa, cc) and
              fwdFlowInValidEdgeTypeFlowEnabled(call, arg, outercc, inner, p, innercc, emptyAp, apa,
                cc)
            )
          }
        }

        private predicate bottom() { none() }

        private module FwdFlowInNoThrough = FwdFlowIn<bottom/0>;

        pragma[nomagic]
        private predicate fwdFlowInNoFlowThrough(
          ParamNodeEx p, ApApprox apa, FlowState state, CcCall innercc, Typ t, Ap ap
        ) {
          FwdFlowInNoThrough::fwdFlowIn(_, _, _, p, state, _, innercc, _, t, ap, apa, _)
        }

        private predicate top() { any() }

        private module FwdFlowInThrough = FwdFlowIn<top/0>;

        pragma[nomagic]
        private predicate fwdFlowInFlowThrough(
          ParamNodeEx p, ApApprox apa, FlowState state, CcCall innercc, Typ t, Ap ap
        ) {
          FwdFlowInThrough::fwdFlowIn(_, _, _, p, state, _, innercc, _, t, ap, apa, _)
        }

        pragma[nomagic]
        private DataFlowCall viableImplCallContextReducedReverseRestricted(
          DataFlowCallable c, CcNoCall ctx
        ) {
          result = viableImplCallContextReducedReverse(c, ctx) and
          PrevStage::callEdgeReturn(result, c, _, _, _, _, _)
        }

        bindingset[c, ctx]
        pragma[inline_late]
        private DataFlowCall viableImplCallContextReducedReverseInlineLate(
          DataFlowCallable c, CcNoCall ctx
        ) {
          result = viableImplCallContextReducedReverseRestricted(c, ctx)
        }

        bindingset[call]
        pragma[inline_late]
        private predicate flowOutOfCallApaInlineLate(
          DataFlowCall call, DataFlowCallable c, RetNodeEx ret, NodeEx out, boolean allowsFieldFlow,
          ApApprox apa
        ) {
          PrevStage::callEdgeReturn(call, c, ret, _, out, allowsFieldFlow, apa)
        }

        bindingset[c, ret, apa, innercc]
        pragma[inline_late]
        pragma[noopt]
        private predicate flowOutOfCallApaNotCallContextReduced(
          DataFlowCall call, DataFlowCallable c, RetNodeEx ret, NodeEx out, boolean allowsFieldFlow,
          ApApprox apa, CcNoCall innercc
        ) {
          viableImplNotCallContextReducedReverse(innercc) and
          PrevStage::callEdgeReturn(call, c, ret, _, out, allowsFieldFlow, apa)
        }

        pragma[nomagic]
        private predicate fwdFlowIntoRet(
          RetNodeEx ret, FlowState state, CcNoCall cc, SummaryCtx summaryCtx, Typ t, Ap ap,
          ApApprox apa
        ) {
          instanceofCcNoCall(cc) and
          not outBarrier(ret, state) and
          fwdFlow(ret, state, cc, summaryCtx, t, ap, apa)
        }

        pragma[nomagic]
        private predicate fwdFlowOutCand(
          DataFlowCall call, RetNodeEx ret, CcNoCall innercc, DataFlowCallable inner, NodeEx out,
          ApApprox apa, boolean allowsFieldFlow
        ) {
          fwdFlowIntoRet(ret, _, innercc, _, _, _, apa) and
          inner = ret.getEnclosingCallable() and
          (
            call = viableImplCallContextReducedReverseInlineLate(inner, innercc) and
            flowOutOfCallApaInlineLate(call, inner, ret, out, allowsFieldFlow, apa)
            or
            flowOutOfCallApaNotCallContextReduced(call, inner, ret, out, allowsFieldFlow, apa,
              innercc)
          )
        }

        pragma[nomagic]
        private predicate fwdFlowOutValidEdge(
          DataFlowCall call, RetNodeEx ret, CcNoCall innercc, DataFlowCallable inner, NodeEx out,
          CcNoCall outercc, ApApprox apa, boolean allowsFieldFlow
        ) {
          fwdFlowOutCand(call, ret, innercc, inner, out, apa, allowsFieldFlow) and
          FwdTypeFlow::typeFlowValidEdgeOut(call, inner) and
          outercc = getCallContextReturn(inner, call)
        }

        pragma[inline]
        private predicate fwdFlowOut(
          DataFlowCall call, DataFlowCallable inner, NodeEx out, FlowState state, CcNoCall outercc,
          SummaryCtx summaryCtx, Typ t, Ap ap, ApApprox apa
        ) {
          exists(RetNodeEx ret, CcNoCall innercc, boolean allowsFieldFlow |
            fwdFlowIntoRet(ret, state, innercc, summaryCtx, t, ap, apa) and
            fwdFlowOutValidEdge(call, ret, innercc, inner, out, outercc, apa, allowsFieldFlow) and
            not inBarrier(out, state) and
            if allowsFieldFlow = false then ap instanceof ApNil else any()
          )
        }

        private module FwdTypeFlowInput implements TypeFlowInput {
          predicate enableTypeFlow = Param::enableTypeFlow/0;

          predicate relevantCallEdgeIn = PrevStage::relevantCallEdgeIn/2;

          predicate relevantCallEdgeOut = PrevStage::relevantCallEdgeOut/2;

          pragma[nomagic]
          private predicate dataFlowTakenCallEdgeIn0(
            DataFlowCall call, DataFlowCallable c, ParamNodeEx p, FlowState state, CcCall innercc,
            Typ t, Ap ap, boolean cc
          ) {
            FwdFlowInNoThrough::fwdFlowIn(call, _, c, p, state, _, innercc, _, t, ap, _, cc)
            or
            FwdFlowInThrough::fwdFlowIn(call, _, c, p, state, _, innercc, _, t, ap, _, cc)
          }

          pragma[nomagic]
          private predicate fwdFlow1Param(ParamNodeEx p, FlowState state, CcCall cc, Typ t0, Ap ap) {
            instanceofCcCall(cc) and
            fwdFlow1(p, state, cc, _, t0, _, ap, _)
          }

          pragma[nomagic]
          predicate dataFlowTakenCallEdgeIn(DataFlowCall call, DataFlowCallable c, boolean cc) {
            exists(ParamNodeEx p, FlowState state, CcCall innercc, Typ t, Ap ap |
              dataFlowTakenCallEdgeIn0(call, c, p, state, innercc, t, ap, cc) and
              fwdFlow1Param(p, state, innercc, t, ap)
            )
          }

          pragma[nomagic]
          private predicate dataFlowTakenCallEdgeOut0(
            DataFlowCall call, DataFlowCallable c, NodeEx node, FlowState state, Cc cc, Typ t, Ap ap
          ) {
            fwdFlowOut(call, c, node, state, cc, _, t, ap, _)
          }

          pragma[nomagic]
          private predicate fwdFlow1Out(NodeEx node, FlowState state, Cc cc, Typ t0, Ap ap) {
            exists(ApApprox apa |
              fwdFlow1(node, state, cc, _, t0, _, ap, apa) and
              PrevStage::callEdgeReturn(_, _, _, _, node, _, apa)
            )
          }

          pragma[nomagic]
          predicate dataFlowTakenCallEdgeOut(DataFlowCall call, DataFlowCallable c) {
            exists(NodeEx node, FlowState state, Cc cc, Typ t, Ap ap |
              dataFlowTakenCallEdgeOut0(call, c, node, state, cc, t, ap) and
              fwdFlow1Out(node, state, cc, t, ap)
            )
          }

          predicate dataFlowNonCallEntry(DataFlowCallable c, boolean cc) {
            exists(NodeEx node, FlowState state |
              sourceNode(node, state) and
              (if hasSourceCallCtx() then cc = true else cc = false) and
              PrevStage::revFlow(node, state, getApprox(any(ApNil nil))) and
              c = node.getEnclosingCallable()
            )
            or
            exists(NodeEx node |
              cc = false and
              fwdFlowJump(node, _, _, _, _) and
              c = node.getEnclosingCallable()
            )
          }
        }

        private module FwdTypeFlow = TypeFlow<FwdTypeFlowInput>;

        private predicate flowIntoCallApaTaken(
          DataFlowCall call, DataFlowCallable c, ArgNodeEx arg, ParamNodeEx p,
          boolean allowsFieldFlow, ApApprox apa
        ) {
          PrevStage::callEdgeArgParam(call, c, arg, p, allowsFieldFlow, apa) and
          FwdTypeFlowInput::dataFlowTakenCallEdgeIn(call, c, _)
        }

        pragma[nomagic]
        private predicate fwdFlowRetFromArg(
          RetNodeEx ret, FlowState state, CcCall ccc, SummaryCtxSome summaryCtx, ApApprox argApa,
          Typ t, Ap ap, ApApprox apa
        ) {
          exists(ReturnKindExt kind, ParamNodeEx p, Ap argAp |
            instanceofCcCall(ccc) and
            fwdFlow(pragma[only_bind_into](ret), state, ccc, summaryCtx, t, ap,
              pragma[only_bind_into](apa)) and
            summaryCtx =
              TSummaryCtxSome(pragma[only_bind_into](p), _, _, pragma[only_bind_into](argAp)) and
            not outBarrier(ret, state) and
            kind = ret.getKind() and
            parameterFlowThroughAllowed(p, kind) and
            argApa = getApprox(argAp) and
            PrevStage::returnMayFlowThrough(ret, pragma[only_bind_into](argApa), apa, kind)
          )
        }

        pragma[inline]
        private predicate fwdFlowThrough0(
          DataFlowCall call, ArgNodeEx arg, Cc cc, FlowState state, CcCall ccc,
          SummaryCtx summaryCtx, Typ t, Ap ap, ApApprox apa, RetNodeEx ret,
          SummaryCtxSome innerSummaryCtx, ApApprox innerArgApa
        ) {
          fwdFlowRetFromArg(ret, state, ccc, innerSummaryCtx, innerArgApa, t, ap, apa) and
          fwdFlowIsEntered(call, arg, cc, ccc, summaryCtx, innerSummaryCtx)
        }

        pragma[nomagic]
        private predicate fwdFlowThrough(
          DataFlowCall call, Cc cc, FlowState state, CcCall ccc, SummaryCtx summaryCtx, Typ t,
          Ap ap, ApApprox apa, RetNodeEx ret, ApApprox innerArgApa
        ) {
          fwdFlowThrough0(call, _, cc, state, ccc, summaryCtx, t, ap, apa, ret, _, innerArgApa)
        }

        pragma[nomagic]
        private predicate fwdFlowIsEntered0(
          DataFlowCall call, ArgNodeEx arg, Cc cc, CcCall innerCc, SummaryCtx summaryCtx,
          ParamNodeEx p, FlowState state, Typ t, Ap ap
        ) {
          FwdFlowInThrough::fwdFlowIn(call, arg, _, p, state, cc, innerCc, summaryCtx, t, ap, _, _)
        }

        /**
         * Holds if an argument to `call` is reached in the flow covered by `fwdFlow`
         * and data might flow through the target callable and back out at `call`.
         */
        pragma[nomagic]
        private predicate fwdFlowIsEntered(
          DataFlowCall call, ArgNodeEx arg, Cc cc, CcCall innerCc, SummaryCtx summaryCtx,
          SummaryCtxSome innerSummaryCtx
        ) {
          exists(ParamNodeEx p, FlowState state, Typ t, Ap ap |
            fwdFlowIsEntered0(call, arg, cc, innerCc, summaryCtx, p, state, t, ap) and
            innerSummaryCtx = TSummaryCtxSome(p, state, t, ap)
          )
        }

        pragma[nomagic]
        private predicate storeStepFwd(NodeEx node1, Typ t1, Ap ap1, Content c, NodeEx node2, Ap ap2) {
          fwdFlowStore(node1, t1, ap1, c, _, node2, _, _, _) and
          ap2 = apCons(c, t1, ap1) and
          readStepFwd(_, ap2, c, _, _)
        }

        pragma[nomagic]
        private predicate readStepFwd(NodeEx n1, Ap ap1, Content c, NodeEx n2, Ap ap2) {
          exists(Typ t1 |
            fwdFlowRead(t1, ap1, c, n1, n2, _, _, _) and
            fwdFlowConsCand(t1, ap1, c, _, ap2)
          )
        }

        pragma[nomagic]
        private predicate returnFlowsThrough0(
          DataFlowCall call, FlowState state, CcCall ccc, Ap ap, ApApprox apa, RetNodeEx ret,
          SummaryCtxSome innerSummaryCtx, ApApprox innerArgApa
        ) {
          fwdFlowThrough0(call, _, _, state, ccc, _, _, ap, apa, ret, innerSummaryCtx, innerArgApa)
        }

        pragma[nomagic]
        private predicate returnFlowsThrough(
          RetNodeEx ret, ReturnPosition pos, FlowState state, CcCall ccc, ParamNodeEx p, Typ argT,
          Ap argAp, ApApprox argApa, Ap ap
        ) {
          exists(DataFlowCall call, ApApprox apa, boolean allowsFieldFlow |
            returnFlowsThrough0(call, state, ccc, ap, apa, ret, TSummaryCtxSome(p, _, argT, argAp),
              argApa) and
            flowThroughOutOfCall(call, ccc, ret, _, allowsFieldFlow, argApa, apa) and
            pos = ret.getReturnPosition() and
            if allowsFieldFlow = false then ap instanceof ApNil else any()
          )
        }

        pragma[nomagic]
        private predicate flowThroughIntoCall(
          DataFlowCall call, ArgNodeEx arg, ParamNodeEx p, boolean allowsFieldFlow, Ap argAp, Ap ap
        ) {
          exists(ApApprox argApa, Typ argT |
            returnFlowsThrough(_, _, _, _, pragma[only_bind_into](p), pragma[only_bind_into](argT),
              pragma[only_bind_into](argAp), pragma[only_bind_into](argApa), ap) and
            flowIntoCallApaTaken(call, _, pragma[only_bind_into](arg), p, allowsFieldFlow, argApa) and
            fwdFlow(arg, _, _, _, pragma[only_bind_into](argT), pragma[only_bind_into](argAp),
              pragma[only_bind_into](argApa)) and
            if allowsFieldFlow = false then argAp instanceof ApNil else any()
          )
        }

        pragma[nomagic]
        private predicate flowIntoCallAp(
          DataFlowCall call, DataFlowCallable c, ArgNodeEx arg, ParamNodeEx p, Ap ap
        ) {
          exists(ApApprox apa, boolean allowsFieldFlow |
            flowIntoCallApaTaken(call, c, arg, p, allowsFieldFlow, apa) and
            fwdFlow(arg, _, _, _, _, ap, apa) and
            if allowsFieldFlow = false then ap instanceof ApNil else any()
          )
        }

        pragma[nomagic]
        private predicate flowOutOfCallAp(
          DataFlowCall call, DataFlowCallable c, RetNodeEx ret, ReturnPosition pos, NodeEx out,
          Ap ap
        ) {
          exists(ApApprox apa, boolean allowsFieldFlow |
            PrevStage::callEdgeReturn(call, c, ret, _, out, allowsFieldFlow, apa) and
            fwdFlow(ret, _, _, _, _, ap, apa) and
            pos = ret.getReturnPosition() and
            if allowsFieldFlow = false then ap instanceof ApNil else any()
          |
            // both directions are needed for flow-through
            FwdTypeFlowInput::dataFlowTakenCallEdgeIn(call, c, _) or
            FwdTypeFlowInput::dataFlowTakenCallEdgeOut(call, c)
          )
        }

        /**
         * Holds if `node` with access path `ap` is part of a path from a source to a
         * sink.
         *
         * The parameter `returnCtx` records whether (and how) the node must be returned
         * from the enclosing callable in order to reach a sink, and if so, `returnAp`
         * records the access path of the returned value.
         */
        pragma[nomagic]
        additional predicate revFlow(
          NodeEx node, FlowState state, ReturnCtx returnCtx, ApOption returnAp, Ap ap
        ) {
          revFlow0(node, state, returnCtx, returnAp, ap) and
          fwdFlow(node, state, _, _, _, ap, _)
        }

        pragma[nomagic]
        private predicate revFlow0(
          NodeEx node, FlowState state, ReturnCtx returnCtx, ApOption returnAp, Ap ap
        ) {
          fwdFlow(node, state, _, _, _, ap, _) and
          sinkNode(node, state) and
          (
            if hasSinkCallCtx()
            then returnCtx = TReturnCtxNoFlowThrough()
            else returnCtx = TReturnCtxNone()
          ) and
          returnAp = apNone() and
          ap instanceof ApNil
          or
          exists(NodeEx mid, FlowState state0 |
            localStep(node, state, mid, state0, true, _, _, _) and
            revFlow(mid, state0, returnCtx, returnAp, ap)
          )
          or
          exists(NodeEx mid, FlowState state0 |
            localStep(node, pragma[only_bind_into](state), mid, state0, false, _, _, _) and
            revFlow(mid, state0, returnCtx, returnAp, ap) and
            ap instanceof ApNil
          )
          or
          revFlowJump(node, state, ap) and
          returnCtx = TReturnCtxNone() and
          returnAp = apNone()
          or
          // store
          exists(Ap ap0, Content c |
            revFlowStore(ap0, c, ap, _, node, state, _, returnCtx, returnAp) and
            revFlowConsCand(ap0, c, ap)
          )
          or
          // read
          exists(NodeEx mid, Ap ap0 |
            revFlow(mid, state, returnCtx, returnAp, ap0) and
            readStepFwd(node, ap, _, mid, ap0)
          )
          or
          // flow into a callable
          revFlowIn(_, _, node, state, ap) and
          returnCtx = TReturnCtxNone() and
          returnAp = apNone()
          or
          // flow through a callable
          exists(DataFlowCall call, ParamNodeEx p, Ap innerReturnAp |
            revFlowThrough(call, returnCtx, p, state, _, returnAp, ap, innerReturnAp) and
            flowThroughIntoCall(call, node, p, _, ap, innerReturnAp)
          )
          or
          // flow out of a callable
          exists(ReturnPosition pos |
            revFlowOut(_, node, pos, state, _, _, _, ap) and
            if returnFlowsThrough(node, pos, state, _, _, _, _, _, ap)
            then (
              returnCtx = TReturnCtxMaybeFlowThrough(pos) and
              returnAp = apSome(ap)
            ) else (
              returnCtx = TReturnCtxNoFlowThrough() and returnAp = apNone()
            )
          )
        }

        private predicate revFlowJump(NodeEx node, FlowState state, Ap ap) {
          exists(NodeEx mid |
            jumpStepEx(node, mid) and
            revFlow(mid, state, _, _, ap)
          )
          or
          exists(NodeEx mid |
            additionalJumpStep(node, mid, _) and
            revFlow(pragma[only_bind_into](mid), state, _, _, ap) and
            ap instanceof ApNil
          )
          or
          exists(NodeEx mid, FlowState state0 |
            additionalJumpStateStep(node, state, mid, state0) and
            revFlow(pragma[only_bind_into](mid), pragma[only_bind_into](state0), _, _, ap) and
            ap instanceof ApNil
          )
        }

        pragma[nomagic]
        private predicate revFlowStore(
          Ap ap0, Content c, Ap ap, Typ t, NodeEx node, FlowState state, NodeEx mid,
          ReturnCtx returnCtx, ApOption returnAp
        ) {
          revFlow(mid, state, returnCtx, returnAp, ap0) and
          storeStepFwd(node, t, ap, c, mid, ap0)
        }

        /**
         * Holds if reverse flow with access path `tail` reaches a read of `c`
         * resulting in access path `cons`.
         */
        pragma[nomagic]
        private predicate revFlowConsCand(Ap cons, Content c, Ap tail) {
          exists(NodeEx mid, Ap tail0 |
            revFlow(mid, _, _, _, tail) and
            tail = pragma[only_bind_into](tail0) and
            readStepFwd(_, cons, c, mid, tail0)
          )
        }

        private module RevTypeFlowInput implements TypeFlowInput {
          predicate enableTypeFlow = Param::enableTypeFlow/0;

          predicate relevantCallEdgeIn(DataFlowCall call, DataFlowCallable c) {
            flowOutOfCallAp(call, c, _, _, _, _)
          }

          predicate relevantCallEdgeOut(DataFlowCall call, DataFlowCallable c) {
            flowIntoCallAp(call, c, _, _, _)
          }

          pragma[nomagic]
          predicate dataFlowTakenCallEdgeIn(DataFlowCall call, DataFlowCallable c, boolean cc) {
            exists(RetNodeEx ret |
              revFlowOut(call, ret, _, _, _, cc, _, _) and
              c = ret.getEnclosingCallable()
            )
          }

          pragma[nomagic]
          predicate dataFlowTakenCallEdgeOut(DataFlowCall call, DataFlowCallable c) {
            revFlowIn(call, c, _, _, _)
          }

          predicate dataFlowNonCallEntry(DataFlowCallable c, boolean cc) {
            exists(NodeEx node, FlowState state, ApNil nil |
              fwdFlow(node, state, _, _, _, nil, _) and
              sinkNode(node, state) and
              (if hasSinkCallCtx() then cc = true else cc = false) and
              c = node.getEnclosingCallable()
            )
            or
            exists(NodeEx node |
              cc = false and
              revFlowJump(node, _, _) and
              c = node.getEnclosingCallable()
            )
          }
        }

        private module RevTypeFlow = TypeFlow<RevTypeFlowInput>;

        pragma[nomagic]
        private predicate flowIntoCallApValid(
          DataFlowCall call, DataFlowCallable c, ArgNodeEx arg, ParamNodeEx p, Ap ap
        ) {
          flowIntoCallAp(call, c, arg, p, ap) and
          RevTypeFlow::typeFlowValidEdgeOut(call, c)
        }

        pragma[nomagic]
        private predicate flowOutOfCallApValid(
          DataFlowCall call, RetNodeEx ret, ReturnPosition pos, NodeEx out, Ap ap, boolean cc
        ) {
          exists(DataFlowCallable c |
            flowOutOfCallAp(call, c, ret, pos, out, ap) and
            RevTypeFlow::typeFlowValidEdgeIn(call, c, cc)
          )
        }

        private predicate revFlowIn(
          DataFlowCall call, DataFlowCallable c, ArgNodeEx arg, FlowState state, Ap ap
        ) {
          exists(ParamNodeEx p |
            revFlow(p, state, TReturnCtxNone(), _, ap) and
            flowIntoCallApValid(call, c, arg, p, ap)
          )
        }

        pragma[nomagic]
        private predicate revFlowOut(
          DataFlowCall call, RetNodeEx ret, ReturnPosition pos, FlowState state,
          ReturnCtx returnCtx, boolean cc, ApOption returnAp, Ap ap
        ) {
          exists(NodeEx out |
            revFlow(out, state, returnCtx, returnAp, ap) and
            flowOutOfCallApValid(call, ret, pos, out, ap, cc) and
            if returnCtx instanceof TReturnCtxNone then cc = false else cc = true
          )
        }

        pragma[nomagic]
        private predicate revFlowParamToReturn(
          ParamNodeEx p, FlowState state, ReturnPosition pos, Ap returnAp, Ap ap
        ) {
          revFlow(pragma[only_bind_into](p), state, TReturnCtxMaybeFlowThrough(pos),
            apSome(returnAp), pragma[only_bind_into](ap)) and
          parameterFlowThroughAllowed(p, pos.getKind()) and
          PrevStage::parameterMayFlowThrough(p, getApprox(ap))
        }

        pragma[nomagic]
        private predicate revFlowThrough(
          DataFlowCall call, ReturnCtx returnCtx, ParamNodeEx p, FlowState state,
          ReturnPosition pos, ApOption returnAp, Ap ap, Ap innerReturnAp
        ) {
          revFlowParamToReturn(p, state, pos, innerReturnAp, ap) and
          revFlowIsReturned(call, returnCtx, returnAp, pos, innerReturnAp)
        }

        /**
         * Holds if an output from `call` is reached in the flow covered by `revFlow`
         * and data might flow through the target callable resulting in reverse flow
         * reaching an argument of `call`.
         */
        pragma[nomagic]
        private predicate revFlowIsReturned(
          DataFlowCall call, ReturnCtx returnCtx, ApOption returnAp, ReturnPosition pos, Ap ap
        ) {
          exists(RetNodeEx ret, FlowState state, CcCall ccc |
            revFlowOut(call, ret, pos, state, returnCtx, _, returnAp, ap) and
            returnFlowsThrough(ret, pos, state, ccc, _, _, _, _, ap) and
            matchesCall(ccc, call)
          )
        }

        pragma[nomagic]
        predicate storeStepCand(
          NodeEx node1, Ap ap1, Content c, NodeEx node2, DataFlowType contentType,
          DataFlowType containerType
        ) {
          exists(Ap ap2 |
            PrevStage::storeStepCand(node1, _, c, node2, contentType, containerType) and
            revFlowStore(ap2, c, ap1, _, node1, _, node2, _, _) and
            revFlowConsCand(ap2, c, ap1)
          )
        }

        predicate readStepCand(NodeEx node1, Content c, NodeEx node2) {
          exists(Ap ap1, Ap ap2 |
            revFlow(node2, _, _, _, pragma[only_bind_into](ap2)) and
            readStepFwd(node1, ap1, c, node2, ap2) and
            revFlowStore(ap1, c, pragma[only_bind_into](ap2), _, _, _, _, _, _)
          )
        }

        additional predicate revFlow(NodeEx node, FlowState state) { revFlow(node, state, _, _, _) }

        predicate revFlow(NodeEx node, FlowState state, Ap ap) { revFlow(node, state, _, _, ap) }

        pragma[nomagic]
        predicate revFlow(NodeEx node) { revFlow(node, _, _, _, _) }

        pragma[nomagic]
        predicate revFlowAp(NodeEx node, Ap ap) { revFlow(node, _, _, _, ap) }

        private predicate fwdConsCand(Content c, Typ t, Ap ap) { storeStepFwd(_, t, ap, c, _, _) }

        private predicate revConsCand(Content c, Typ t, Ap ap) {
          exists(Ap ap2 |
            revFlowStore(ap2, c, ap, t, _, _, _, _, _) and
            revFlowConsCand(ap2, c, ap)
          )
        }

        private predicate validAp(Ap ap) {
          revFlow(_, _, _, _, ap) and ap instanceof ApNil
          or
          exists(Content head, Typ t, Ap tail |
            consCand(head, t, tail) and
            ap = apCons(head, t, tail)
          )
        }

        additional predicate consCand(Content c, Typ t, Ap ap) {
          revConsCand(c, t, ap) and
          validAp(ap)
        }

        pragma[nomagic]
        private predicate parameterFlowsThroughRev(
          ParamNodeEx p, Ap ap, ReturnPosition pos, Ap returnAp
        ) {
          revFlow(p, _, TReturnCtxMaybeFlowThrough(pos), apSome(returnAp), ap) and
          parameterFlowThroughAllowed(p, pos.getKind())
        }

        pragma[nomagic]
        predicate parameterMayFlowThrough(ParamNodeEx p, Ap ap) {
          exists(ReturnPosition pos |
            returnFlowsThrough(_, pos, _, _, p, _, ap, _, _) and
            parameterFlowsThroughRev(p, ap, pos, _)
          )
        }

        pragma[nomagic]
        private predicate nodeMayUseSummary0(NodeEx n, ParamNodeEx p, FlowState state, Ap ap) {
          exists(Ap ap0 |
            parameterMayFlowThrough(p, _) and
            revFlow(n, state, TReturnCtxMaybeFlowThrough(_), _, ap0) and
            fwdFlow(n, state, any(CcCall ccc), TSummaryCtxSome(p, _, _, ap), _, ap0, _)
          )
        }

        /**
         * Holds if `ap` is recorded as the summary context for flow reaching `node`
         * and remains relevant for the following pruning stage.
         */
        pragma[nomagic]
        additional predicate nodeMayUseSummary(NodeEx n, FlowState state, Ap ap) {
          exists(ParamNodeEx p |
            parameterMayFlowThrough(p, ap) and
            nodeMayUseSummary0(n, p, state, ap)
          )
        }

        pragma[nomagic]
        predicate returnMayFlowThrough(RetNodeEx ret, Ap argAp, Ap ap, ReturnKindExt kind) {
          exists(ParamNodeEx p, ReturnPosition pos |
            returnFlowsThrough(ret, pos, _, _, p, _, argAp, _, ap) and
            parameterFlowsThroughRev(p, argAp, pos, ap) and
            kind = pos.getKind()
          )
        }

        pragma[nomagic]
        private predicate revFlowThroughArg(
          DataFlowCall call, ArgNodeEx arg, FlowState state, ReturnCtx returnCtx, ApOption returnAp,
          Ap ap
        ) {
          exists(ParamNodeEx p, Ap innerReturnAp |
            revFlowThrough(call, returnCtx, p, state, _, returnAp, ap, innerReturnAp) and
            flowThroughIntoCall(call, arg, p, _, ap, innerReturnAp)
          )
        }

        pragma[nomagic]
        predicate callMayFlowThroughRev(DataFlowCall call) {
          exists(ArgNodeEx arg, FlowState state, ReturnCtx returnCtx, ApOption returnAp, Ap ap |
            revFlow(arg, state, returnCtx, returnAp, ap) and
            revFlowThroughArg(call, arg, state, returnCtx, returnAp, ap)
          )
        }

        predicate callEdgeArgParam(
          DataFlowCall call, DataFlowCallable c, ArgNodeEx arg, ParamNodeEx p,
          boolean allowsFieldFlow, Ap ap
        ) {
          exists(FlowState state |
            flowIntoCallAp(call, c, arg, p, ap) and
            revFlow(arg, pragma[only_bind_into](state), pragma[only_bind_into](ap)) and
            revFlow(p, pragma[only_bind_into](state), pragma[only_bind_into](ap)) and
            // allowsFieldFlow has already been checked in flowIntoCallAp, since
            // `Ap` is at least as precise as a boolean from Stage 2 and
            // forward, so no need to check it again later.
            allowsFieldFlow = true
          |
            // both directions are needed for flow-through
            RevTypeFlowInput::dataFlowTakenCallEdgeIn(call, c, _) or
            RevTypeFlowInput::dataFlowTakenCallEdgeOut(call, c)
          )
        }

        predicate callEdgeReturn(
          DataFlowCall call, DataFlowCallable c, RetNodeEx ret, ReturnKindExt kind, NodeEx out,
          boolean allowsFieldFlow, Ap ap
        ) {
          exists(FlowState state, ReturnPosition pos |
            flowOutOfCallAp(call, c, ret, pos, out, ap) and
            revFlow(ret, pragma[only_bind_into](state), pragma[only_bind_into](ap)) and
            revFlow(out, pragma[only_bind_into](state), pragma[only_bind_into](ap)) and
            kind = pos.getKind() and
            allowsFieldFlow = true and
            RevTypeFlowInput::dataFlowTakenCallEdgeIn(call, c, _)
          )
        }

        predicate relevantCallEdgeIn(DataFlowCall call, DataFlowCallable c) {
          callEdgeArgParam(call, c, _, _, _, _)
        }

        predicate relevantCallEdgeOut(DataFlowCall call, DataFlowCallable c) {
          callEdgeReturn(call, c, _, _, _, _, _)
        }

        /** Provides the input to `LocalFlowBigStep`. */
        signature module LocalFlowBigStepInputSig {
          bindingset[node1, state1]
          bindingset[node2, state2]
          predicate localStep(
            NodeEx node1, FlowState state1, NodeEx node2, FlowState state2, boolean preservesValue,
            DataFlowType t, LocalCallContext lcc, string label
          );
        }

        /**
         * Provides a big-step relation for local flow steps.
         *
         * The big-step releation is based on the `localStep` relation from the
         * input module, restricted to nodes that are forwards and backwards
         * reachable in this stage.
         */
        additional module LocalFlowBigStep<LocalFlowBigStepInputSig Input> {
          final private class NodeExFinal = NodeEx;

          /**
           * A node where some checking is required, and hence the big-step relation
           * is not allowed to step over.
           */
          private class FlowCheckNode extends NodeExFinal {
            FlowCheckNode() {
              revFlow(this, _, _) and
              (
                castNode(this.asNode()) or
                clearsContentCached(this.asNode(), _) or
                expectsContentCached(this.asNode(), _) or
                neverSkipInPathGraph(this.asNode()) or
                Config::neverSkip(this.asNode())
              )
            }
          }

          private predicate additionalLocalStateStep(
            NodeEx node1, FlowState state1, NodeEx node2, FlowState state2, DataFlowType t,
            LocalCallContext lcc, string label
          ) {
            exists(ApNil nil |
              revFlow(node1, state1, pragma[only_bind_into](nil)) and
              revFlow(node2, state2, pragma[only_bind_into](nil)) and
              Input::localStep(node1, state1, node2, state2, false, t, lcc, label) and
              state1 != state2
            )
          }

          /**
           * Holds if `node` can be the first node in a maximal subsequence of local
           * flow steps in a dataflow path.
           */
          private predicate localFlowEntry(NodeEx node, FlowState state, Ap ap) {
            revFlow(node, state, ap) and
            (
              sourceNode(node, state)
              or
              jumpStepEx(_, node)
              or
              additionalJumpStep(_, node, _)
              or
              additionalJumpStateStep(_, _, node, state)
              or
              node instanceof ParamNodeEx
              or
              node.asNode() instanceof OutNodeExt
              or
              storeStepCand(_, _, _, node, _, _)
              or
              readStepCand(_, _, node)
              or
              node instanceof FlowCheckNode
              or
              exists(FlowState s |
                additionalLocalStateStep(_, s, node, state, _, _, _) and
                s != state
              )
            )
          }

          /**
           * Holds if `node` can be the last node in a maximal subsequence of local
           * flow steps in a dataflow path.
           */
          private predicate localFlowExit(NodeEx node, FlowState state, Ap ap) {
            revFlow(node, pragma[only_bind_into](state), pragma[only_bind_into](ap)) and
            (
              exists(NodeEx next, Ap apNext | revFlow(next, pragma[only_bind_into](state), apNext) |
                jumpStepEx(node, next) and
                apNext = ap
                or
                additionalJumpStep(node, next, _) and
                apNext = ap and
                ap instanceof ApNil
                or
                callEdgeArgParam(_, _, node, next, _, ap) and
                apNext = ap
                or
                callEdgeReturn(_, _, node, _, next, _, ap) and
                apNext = ap
                or
                storeStepCand(node, _, _, next, _, _)
                or
                readStepCand(node, _, next)
              )
              or
              exists(NodeEx next, FlowState s |
                revFlow(next, s, pragma[only_bind_into](ap)) and ap instanceof ApNil
              |
                additionalJumpStateStep(node, state, next, s)
                or
                additionalLocalStateStep(node, state, next, s) and
                s != state
              )
              or
              node instanceof FlowCheckNode
              or
              sinkNode(node, state) and
              ap instanceof ApNil
            )
          }

          /**
           * Holds if the local path from `node1` to `node2` is a prefix of a maximal
           * subsequence of local flow steps in a dataflow path.
           *
           * This is the transitive closure of `[additional]localFlowStep` beginning
           * at `localFlowEntry`.
           */
          pragma[nomagic]
          private predicate localFlowStepPlus(
            NodeEx node1, FlowState state, NodeEx node2, boolean preservesValue, DataFlowType t,
            LocalCallContext cc, string label
          ) {
            not inBarrier(node2, state) and
            not outBarrier(node1, state) and
            exists(NodeEx mid, boolean preservesValue2, DataFlowType t2, string label2, Ap ap |
              Input::localStep(mid, state, node2, state, preservesValue2, t2, cc, label2) and
              revFlow(node2, pragma[only_bind_into](state), pragma[only_bind_into](ap)) and
              not outBarrier(mid, state) and
              (preservesValue = true or ap instanceof ApNil)
            |
              node1 = mid and
              localFlowEntry(node1, pragma[only_bind_into](state), pragma[only_bind_into](ap)) and
              preservesValue = preservesValue2 and
              label = label2 and
              t = t2 and
              node1 != node2
              or
              exists(boolean preservesValue1, DataFlowType t1, string label1 |
                localFlowStepPlus(node1, pragma[only_bind_into](state), mid, preservesValue1, t1,
                  cc, label1) and
                not mid instanceof FlowCheckNode and
                preservesValue = preservesValue2.booleanAnd(preservesValue1) and
                label = mergeLabels(label1, label2) and
                if preservesValue2 = true then t = t1 else t = t2
              )
            )
          }

          /**
           * Holds if `node1` can step to `node2` in one or more local steps and this
           * path can occur as a maximal subsequence of local steps in a dataflow path.
           */
          pragma[nomagic]
          predicate localFlowBigStep(
            NodeEx node1, FlowState state1, NodeEx node2, FlowState state2, boolean preservesValue,
            DataFlowType t, LocalCallContext callContext, string label
          ) {
            exists(Ap ap |
              localFlowStepPlus(node1, state1, node2, preservesValue, t, callContext, label) and
              localFlowExit(node2, state1, ap) and
              state1 = state2
            |
              preservesValue = true or ap instanceof ApNil
            )
            or
            additionalLocalStateStep(node1, state1, node2, state2, t, callContext, label) and
            preservesValue = false
          }
        }

        /**
         * INTERNAL: Only for debugging.
         *
         * Provides a graph representation of the data flow in this stage suitable for use in a `path-problem` query.
         */
        additional module Graph {
          private newtype TPathNode =
            TPathNodeMid(NodeEx node, FlowState state, Cc cc, SummaryCtx summaryCtx, Typ t, Ap ap) {
              fwdFlow(node, state, cc, summaryCtx, t, ap, _) and
              revFlow(node, state, _, _, ap)
            } or
            TPathNodeSink(NodeEx node, FlowState state) {
              exists(PathNodeMid sink |
                sink.isAtSink() and
                node = sink.toNormalSinkNodeEx() and
                state = sink.getState()
              )
            } or
            TPathNodeSrcGrp() or
            TPathNodeSinkGrp()

          class PathNodeImpl extends TPathNode {
            abstract NodeEx getNodeEx();

            /** Gets the `FlowState` of this node. */
            abstract FlowState getState();

            /** Holds if this node is a source. */
            abstract predicate isSource();

            /** Holds if this node is a sink. */
            predicate isSink() { this instanceof TPathNodeSink }

            abstract PathNodeImpl getASuccessorImpl(string label);

            pragma[nomagic]
            PathNodeImpl getAnImplicitReadSuccessorAtSink(string label) {
              exists(PathNodeMid readTarget |
                result = this.getASuccessorImpl(_) and
                localStep(this, readTarget, _) and
                readTarget.getNodeEx().isImplicitReadNode(_)
              |
                // last implicit read, leaving the access path empty
                result = readTarget.projectToSink(label)
                or
                // implicit read, leaving the access path non-empty
                exists(result.getAnImplicitReadSuccessorAtSink(label)) and
                result = readTarget
              )
            }

            private PathNodeImpl getASuccessorIfHidden(string label) {
              this.isHidden() and
              result = this.getASuccessorImpl(label)
              or
              result = this.getAnImplicitReadSuccessorAtSink(label)
            }

            private PathNodeImpl getASuccessorFromNonHidden(string label) {
              result = this.getASuccessorImpl(label) and
              not this.isHidden() and
              // In cases like
              //
              // ```
              // x.Field = taint;
              // Sink(x);
              // ```
              //
              // we only want the direct edge
              //
              //  `[post update] x [Field]` -> `x`
              //
              // and not the two edges
              //
              //  `[post update] x [Field]` -> `x [Field]`
              //  `x [Field]`               -> `x`
              //
              // which the restriction below ensures.
              not result = this.getAnImplicitReadSuccessorAtSink(_)
              or
              exists(string l1, string l2 |
                result = this.getASuccessorFromNonHidden(l1).getASuccessorIfHidden(l2) and
                label = mergeLabels(l1, l2)
              )
            }

            final PathNodeImpl getANonHiddenSuccessor(string label) {
              result = this.getASuccessorFromNonHidden(label) and not result.isHidden()
            }

            predicate isHidden() {
              not Config::includeHiddenNodes() and
              (
                hiddenNode(this.getNodeEx().asNode()) and
                not this.isSource() and
                not this instanceof PathNodeSink
                or
                this.getNodeEx() instanceof TNodeImplicitRead
                or
                hiddenNode(this.getNodeEx().asParamReturnNode())
              )
            }

            /** Gets a textual representation of this element. */
            abstract string toString();

            /** Gets the location of this node. */
            Location getLocation() { result = this.getNodeEx().getLocation() }

            predicate isArbitrarySource() { this instanceof TPathNodeSrcGrp }

            predicate isArbitrarySink() { this instanceof TPathNodeSinkGrp }
          }

          private class PathNodeSrcGrp extends PathNodeImpl, TPathNodeSrcGrp {
            override string toString() { result = "<any source>" }

            override Location getLocation() { result.hasLocationInfo("", 0, 0, 0, 0) }

            override NodeEx getNodeEx() { none() }

            override FlowState getState() { none() }

            override PathNodeImpl getASuccessorImpl(string label) {
              result.isSource() and label = ""
            }

            override predicate isSource() { none() }
          }

          private class PathNodeSinkGrp extends PathNodeImpl, TPathNodeSinkGrp {
            override string toString() { result = "<any sink>" }

            override Location getLocation() { result.hasLocationInfo("", 0, 0, 0, 0) }

            override NodeEx getNodeEx() { none() }

            override FlowState getState() { none() }

            override PathNodeImpl getASuccessorImpl(string label) { none() }

            override predicate isSource() { none() }
          }

          /**
           * An intermediate flow graph node. This is a tuple consisting of a node,
           * a `FlowState`, a call context, a summary context, a tracked type, and an access path.
           */
          private class PathNodeMid extends PathNodeImpl, TPathNodeMid {
            NodeEx node;
            FlowState state;
            Cc cc;
            SummaryCtx summaryCtx;
            Typ t;
            Ap ap;

            PathNodeMid() { this = TPathNodeMid(node, state, cc, summaryCtx, t, ap) }

            override NodeEx getNodeEx() { result = node }

            override FlowState getState() { result = state }

            private PathNodeMid getSuccMid(string label) {
              localStep(this, result, label)
              or
              nonLocalStep(this, result, label)
            }

            private predicate isSourceWithLabel(string labelprefix) {
              exists(string model |
                this.isSource() and
                sourceModel(node, model) and
                model != "" and
                labelprefix = "Src:" + model + " "
              )
            }

            /** If this node corresponds to a sink, gets the normal node for that sink. */
            pragma[nomagic]
            NodeEx toNormalSinkNodeEx() {
              exists(Node n |
                pragma[only_bind_out](node.asNodeOrImplicitRead()) = n and
                (Config::isSink(n) or Config::isSink(n, _)) and
                result.asNode() = n
              )
            }

            override PathNodeImpl getASuccessorImpl(string label) {
              // an intermediate step to another intermediate node
              exists(string l2 | result = this.getSuccMid(l2) |
                not this.isSourceWithLabel(_) and label = l2
                or
                exists(string l1 |
                  this.isSourceWithLabel(l1) and
                  label = l1 + l2
                )
              )
              or
              // a final step to a sink
              exists(string l2, string sinkLabel |
                result = this.getSuccMid(l2).projectToSink(sinkLabel)
              |
                not this.isSourceWithLabel(_) and
                label = mergeLabels(l2, sinkLabel)
                or
                exists(string l1 |
                  this.isSourceWithLabel(l1) and
                  label = l1 + mergeLabels(l2, sinkLabel)
                )
              )
            }

            private string ppType() {
              exists(string ppt | ppt = t.toString() |
                if ppt = "" then result = "" else result = " : " + ppt
              )
            }

            private string ppAp() {
              exists(string s | s = ap.toString() |
                if s = "" then result = "" else result = " " + s
              )
            }

            private string ppCtx() { result = " <" + cc + ">" }

            private string ppSummaryCtx() {
              summaryCtx instanceof SummaryCtxNone and result = ""
              or
              summaryCtx instanceof SummaryCtxSome and
              result = " <" + summaryCtx + ">"
            }

            override string toString() { result = node.toString() + this.ppType() + this.ppAp() }

            /**
             * Gets a textual representation of this element, including a textual
             * representation of the call context.
             */
            string toStringWithContext() {
              result =
                node.toString() + this.ppType() + this.ppAp() + this.ppCtx() + this.ppSummaryCtx()
            }

            override predicate isSource() {
              sourceNode(node, state) and
              (if hasSourceCallCtx() then cc = ccSomeCall() else cc = ccNone()) and
              summaryCtx = TSummaryCtxNone() and
              t = getNodeTyp(node) and
              ap instanceof ApNil
            }

            predicate isAtSink() {
              sinkNode(node, state) and
              ap instanceof ApNil and
              // For `FeatureHasSinkCallContext` the condition `cc instanceof CallContextNoCall`
              // is exactly what we need to check.
              // For `FeatureEqualSourceSinkCallContext` the initial call
              // context was set to `CallContextSomeCall` and jumps are
              // disallowed, so `cc instanceof CallContextNoCall` never holds.
              // On the other hand, in this case there's never any need to
              // enter a call except to identify a summary, so the condition in
              // conjunction with setting the summary context enforces this,
              // which means that the summary context being empty holds if and
              // only if we are in the call context of the source.
              if Config::getAFeature() instanceof FeatureEqualSourceSinkCallContext
              then summaryCtx = TSummaryCtxNone()
              else
                if Config::getAFeature() instanceof FeatureHasSinkCallContext
                then instanceofCcNoCall(cc)
                else any()
            }

            PathNodeSink projectToSink(string label) {
              exists(string model |
                this.isAtSink() and
                sinkModel(node, model) and
                result.getNodeEx() = this.toNormalSinkNodeEx() and
                result.getState() = state and
                if model != "" then label = "Sink:" + model else label = ""
              )
            }
          }

          /**
           * A flow graph node corresponding to a sink. This is disjoint from the
           * intermediate nodes in order to uniquely correspond to a given sink by
           * excluding the call context.
           */
          private class PathNodeSink extends PathNodeImpl, TPathNodeSink {
            NodeEx node;
            FlowState state;

            PathNodeSink() { this = TPathNodeSink(node, state) }

            override NodeEx getNodeEx() { result = node }

            override FlowState getState() { result = state }

            override string toString() { result = node.toString() }

            override PathNodeImpl getASuccessorImpl(string label) {
              result.isArbitrarySink() and label = ""
            }

            override predicate isSource() { sourceNode(node, state) }
          }

          pragma[nomagic]
          private predicate fwdFlowInStep(
            ArgNodeEx arg, ParamNodeEx p, FlowState state, Cc outercc, CcCall innercc,
            SummaryCtx outerSummaryCtx, SummaryCtx innerSummaryCtx, Typ t, Ap ap
          ) {
            FwdFlowInNoThrough::fwdFlowIn(_, arg, _, p, state, outercc, innercc, outerSummaryCtx, t,
              ap, _, _) and
            innerSummaryCtx = TSummaryCtxNone()
            or
            FwdFlowInThrough::fwdFlowIn(_, arg, _, p, state, outercc, innercc, outerSummaryCtx, t,
              ap, _, _) and
            innerSummaryCtx = TSummaryCtxSome(p, state, t, ap)
          }

          pragma[nomagic]
          private predicate fwdFlowThroughStep0(
            DataFlowCall call, ArgNodeEx arg, Cc cc, FlowState state, CcCall ccc,
            SummaryCtx summaryCtx, Typ t, Ap ap, ApApprox apa, RetNodeEx ret,
            SummaryCtxSome innerSummaryCtx, ApApprox innerArgApa
          ) {
            fwdFlowThrough0(call, arg, cc, state, ccc, summaryCtx, t, ap, apa, ret, innerSummaryCtx,
              innerArgApa)
          }

          bindingset[node, state, cc, summaryCtx, t, ap]
          pragma[inline_late]
          private PathNodeImpl mkPathNode(
            NodeEx node, FlowState state, Cc cc, SummaryCtx summaryCtx, Typ t, Ap ap
          ) {
            result = TPathNodeMid(node, state, cc, summaryCtx, t, ap)
          }

          private PathNodeImpl typeStrengthenToPathNode(
            NodeEx node, FlowState state, Cc cc, SummaryCtx summaryCtx, Typ t0, Ap ap
          ) {
            exists(Typ t |
              fwdFlow1(node, state, cc, summaryCtx, t0, t, ap, _) and
              result = TPathNodeMid(node, state, cc, summaryCtx, t, ap)
            )
          }

          pragma[nomagic]
          private predicate fwdFlowThroughStep1(
            PathNodeImpl pn1, PathNodeImpl pn2, PathNodeImpl pn3, DataFlowCall call, Cc cc,
            FlowState state, CcCall ccc, SummaryCtx summaryCtx, Typ t, Ap ap, ApApprox apa,
            RetNodeEx ret, ApApprox innerArgApa
          ) {
            exists(
              FlowState state0, ArgNodeEx arg, SummaryCtxSome innerSummaryCtx, ParamNodeEx p,
              Typ innerArgT, Ap innerArgAp
            |
              fwdFlowThroughStep0(call, arg, cc, state, ccc, summaryCtx, t, ap, apa, ret,
                innerSummaryCtx, innerArgApa) and
              innerSummaryCtx = TSummaryCtxSome(p, state0, innerArgT, innerArgAp) and
              pn1 = mkPathNode(arg, state0, cc, summaryCtx, innerArgT, innerArgAp) and
              pn2 = typeStrengthenToPathNode(p, state0, ccc, innerSummaryCtx, innerArgT, innerArgAp) and
              pn3 = mkPathNode(ret, state, ccc, innerSummaryCtx, t, ap)
            )
          }

          pragma[nomagic]
          private predicate fwdFlowThroughStep2(
            PathNodeImpl pn1, PathNodeImpl pn2, PathNodeImpl pn3, NodeEx node, Cc cc,
            FlowState state, SummaryCtx summaryCtx, Typ t, Ap ap
          ) {
            exists(
              DataFlowCall call, CcCall ccc, RetNodeEx ret, boolean allowsFieldFlow,
              ApApprox innerArgApa, ApApprox apa
            |
              fwdFlowThroughStep1(pn1, pn2, pn3, call, cc, state, ccc, summaryCtx, t, ap, apa, ret,
                innerArgApa) and
              flowThroughOutOfCall(call, ccc, ret, node, allowsFieldFlow, innerArgApa, apa) and
              not inBarrier(node, state) and
              if allowsFieldFlow = false then ap instanceof ApNil else any()
            )
          }

          private predicate localStep(
            PathNodeImpl pn1, NodeEx node, FlowState state, Cc cc, SummaryCtx summaryCtx, Typ t,
            Ap ap, string label, boolean isStoreStep
          ) {
            exists(NodeEx mid, FlowState state0, Typ t0, LocalCc localCc |
              pn1 = TPathNodeMid(mid, state0, cc, summaryCtx, t0, ap) and
              localCc = getLocalCc(cc) and
              isStoreStep = false
            |
              localStep(mid, state0, node, state, true, _, localCc, label) and
              t = t0
              or
              localStep(mid, state0, node, state, false, t, localCc, label) and
              ap instanceof ApNil
            )
            or
            // store
            exists(NodeEx mid, Content c, Typ t0, Ap ap0 |
              pn1 = TPathNodeMid(mid, state, cc, summaryCtx, t0, ap0) and
              fwdFlowStore(mid, t0, ap0, c, t, node, state, cc, summaryCtx) and
              ap = apCons(c, t0, ap0) and
              label = "" and
              isStoreStep = true
            )
            or
            // read
            exists(NodeEx mid, Typ t0, Ap ap0, Content c |
              pn1 = TPathNodeMid(mid, state, cc, summaryCtx, t0, ap0) and
              fwdFlowRead(t0, ap0, c, mid, node, state, cc, summaryCtx) and
              fwdFlowConsCand(t0, ap0, c, t, ap) and
              label = "" and
              isStoreStep = false
            )
          }

          private predicate localStep(PathNodeImpl pn1, PathNodeImpl pn2, string label) {
            exists(
              NodeEx node, FlowState state, Cc cc, SummaryCtx summaryCtx, Typ t0, Ap ap,
              boolean isStoreStep
            |
              localStep(pn1, node, state, cc, summaryCtx, t0, ap, label, isStoreStep) and
              pn2 = typeStrengthenToPathNode(node, state, cc, summaryCtx, t0, ap) and
              stepFilter(node, ap, isStoreStep)
            )
            or
            summaryStep(pn1, pn2, label)
          }

          private predicate summaryLabel(PathNodeImpl pn1, PathNodeImpl pn2, string summaryLabel) {
            pn1 = pn2 and
            summaryLabel = "" and
            subpathsImpl(_, pn1, _, _)
            or
            exists(PathNodeImpl mid, string l1, string l2 |
              summaryLabel(pn1, mid, l1) and
              localStep(mid, pn2, l2) and
              summaryLabel = mergeLabels(l1, l2)
            )
          }

          private predicate summaryStep(PathNodeImpl arg, PathNodeImpl out, string label) {
            exists(PathNodeImpl par, PathNodeImpl ret |
              subpathsImpl(arg, par, ret, out) and
              summaryLabel(par, ret, label)
            )
          }

          private predicate nonLocalStep(
            PathNodeImpl pn1, NodeEx node, FlowState state, Cc cc, SummaryCtx summaryCtx, Typ t,
            Ap ap, string label
          ) {
            // jump
            exists(NodeEx mid, FlowState state0, Typ t0 |
              pn1 = TPathNodeMid(mid, state0, _, _, t0, ap) and
              cc = ccNone() and
              summaryCtx = TSummaryCtxNone()
            |
              jumpStepEx(mid, node) and
              state = state0 and
              not outBarrier(mid, state) and
              not inBarrier(node, state) and
              t = t0 and
              label = ""
              or
              additionalJumpStep(mid, node, label) and
              state = state0 and
              not outBarrier(mid, state) and
              not inBarrier(node, state) and
              t = getNodeTyp(node) and
              ap instanceof ApNil
              or
              additionalJumpStateStep(mid, state0, node, state) and
              t = getNodeTyp(node) and
              ap instanceof ApNil and
              label = "Config"
            )
            or
            // flow into a callable
            exists(ArgNodeEx arg, Cc outercc, SummaryCtx outerSummaryCtx |
              pn1 = TPathNodeMid(arg, state, outercc, outerSummaryCtx, t, ap) and
              fwdFlowInStep(arg, node, state, outercc, cc, outerSummaryCtx, summaryCtx, t, ap) and
              label = ""
            )
            or
            // flow out of a callable
            exists(RetNodeEx ret, CcNoCall innercc, boolean allowsFieldFlow, ApApprox apa |
              pn1 = TPathNodeMid(ret, state, innercc, summaryCtx, t, ap) and
              fwdFlowIntoRet(ret, state, innercc, summaryCtx, t, ap, apa) and
              fwdFlowOutValidEdge(_, ret, innercc, _, node, cc, apa, allowsFieldFlow) and
              not inBarrier(node, state) and
              label = "" and
              if allowsFieldFlow = false then ap instanceof ApNil else any()
            )
          }

          private predicate nonLocalStep(PathNodeImpl pn1, PathNodeImpl pn2, string label) {
            exists(NodeEx node, FlowState state, Cc cc, SummaryCtx summaryCtx, Typ t0, Ap ap |
              nonLocalStep(pn1, node, state, cc, summaryCtx, t0, ap, label) and
              pn2 = typeStrengthenToPathNode(node, state, cc, summaryCtx, t0, ap) and
              stepFilter(node, ap, false)
            )
          }

          /**
           * Holds if `(arg, par, ret, out)` forms a subpath-tuple.
           *
           * All of the nodes may be hidden.
           */
          private predicate subpathsImpl(
            PathNodeImpl arg, PathNodeImpl par, PathNodeImpl ret, PathNodeImpl out
          ) {
            exists(
              NodeEx node, FlowState state, Cc cc, SummaryCtx summaryCtx, Typ t0, Ap ap,
              PathNodeImpl out0
            |
              fwdFlowThroughStep2(arg, par, ret, node, cc, state, summaryCtx, t0, ap) and
              out0 = typeStrengthenToPathNode(node, state, cc, summaryCtx, t0, ap) and
              stepFilter(node, ap, false)
            |
              out = out0 or out = out0.(PathNodeMid).projectToSink(_)
            )
          }

          module StagePathGraph {
            predicate edges(PathNodeImpl a, PathNodeImpl b, string key, string val) {
              a.getASuccessorImpl(val) = b and
              key = "provenance"
            }

            query predicate nodes(PathNodeImpl n, string key, string val) {
              key = "semmle.label" and val = n.toString()
            }

            query predicate subpaths = subpathsImpl/4;
          }

          module Public {
            private PathNodeImpl localStep(PathNodeImpl n) { localStep(n, result, _) }

            private predicate localStepToHidden(PathNodeImpl n1, PathNodeImpl n2) {
              n2 = localStep(n1) and
              n2.isHidden()
            }

            private predicate localStepFromHidden(PathNodeImpl n1, PathNodeImpl n2) {
              n2 = localStep(n1) and
              n1.isHidden()
              or
              n2 = n1.getAnImplicitReadSuccessorAtSink(_)
            }

            bindingset[par, ret]
            pragma[inline_late]
            private predicate localStepStar(PathNodeImpl par, PathNodeImpl ret) {
              localStep*(par) = ret
            }

            /**
             * Holds if `(arg, par, ret, out)` forms a subpath-tuple.
             *
             * `par` and `ret` are not hidden.
             */
            pragma[nomagic]
            private predicate subpaths1(
              PathNodeImpl arg, PathNodeImpl par, PathNodeImpl ret, PathNodeImpl out
            ) {
              // direct subpath
              subpathsImpl(arg, any(PathNodeImpl n | localStepFromHidden*(n, par)),
                any(PathNodeImpl n | localStepToHidden*(ret, n)), out) and
              not par.isHidden() and
              not ret.isHidden() and
              localStepStar(par, ret)
              or
              // wrapped subpath using hidden nodes, e.g. flow through a callback inside
              // a summarized callable
              exists(PathNodeImpl par0, PathNodeImpl ret0 |
                subpaths1(any(PathNodeImpl n | localStepToHidden*(par0, n)), par, ret,
                  any(PathNodeImpl n | localStepFromHidden*(n, ret0))) and
                subpathsImpl(arg, par0, ret0, out)
              )
            }

            /**
             * Holds if `(arg, par, ret, out)` forms a subpath-tuple, that is, flow through
             * a subpath between `par` and `ret` with the connecting edges `arg -> par` and
             * `ret -> out` is summarized as the edge `arg -> out`.
             *
             * None of the nodes are hidden.
             */
            pragma[nomagic]
            private predicate subpaths2(
              PathNodeImpl arg, PathNodeImpl par, PathNodeImpl ret, PathNodeImpl out
            ) {
              exists(PathNodeImpl out0 |
                subpaths1(any(PathNodeImpl n | localStepToHidden*(arg, n)), par, ret,
                  any(PathNodeImpl n | localStepFromHidden*(n, out0))) and
                not arg.isHidden() and
                not out0.isHidden()
              |
                out = out0 or out = out0.(PathNodeMid).projectToSink(_)
              )
            }

            /** Holds if `n` is reachable from a source. */
            private predicate fwdReach(PathNodeImpl n) {
              n.isArbitrarySource()
              or
              exists(PathNodeImpl mid | fwdReach(mid) and mid.getANonHiddenSuccessor(_) = n)
            }

            /** Holds if `n` is reachable from a source and can reach a sink. */
            private predicate directReach(PathNodeImpl n) {
              fwdReach(n) and
              (
                n.isArbitrarySink() or
                directReach(n.getANonHiddenSuccessor(_))
              )
            }

            /**
             * Holds if `n` can reach a return node in a summarized subpath that can reach a sink.
             */
            private predicate retReach(PathNodeImpl n) {
              fwdReach(n) and
              (
                exists(PathNodeImpl out | subpaths2(_, _, n, out) |
                  directReach(out) or retReach(out)
                )
                or
                exists(PathNodeImpl mid |
                  retReach(mid) and
                  n.getANonHiddenSuccessor(_) = mid and
                  not subpaths2(_, mid, _, _)
                )
              )
            }

            /** Holds if `n` can reach a sink or is used in a subpath that can reach a sink. */
            private predicate reach(PathNodeImpl n) { directReach(n) or retReach(n) }

            /**
             * A `Node` augmented with a call context (except for sinks) and an access path.
             * Only those `PathNode`s that are reachable from a source, and which can reach a sink, are generated.
             */
            class PathNode instanceof PathNodeImpl {
              PathNode() {
                reach(this) and
                not this instanceof PathNodeSrcGrp and
                not this instanceof PathNodeSinkGrp
              }

              /** Gets a textual representation of this element. */
              final string toString() { result = super.toString() }

              /**
               * Gets a textual representation of this element, including a textual
               * representation of the call context.
               */
              final string toStringWithContext() {
                result = this.(PathNodeMid).toStringWithContext()
                or
                not this instanceof PathNodeMid and result = this.toString()
              }

              /** Gets the location of this node. */
              Location getLocation() { result = super.getLocation() }

              /** Gets the underlying `Node`. */
              final Node getNode() { super.getNodeEx().projectToNode() = result }

              /** Gets the parameter node through which data is returned, if any. */
              final ParameterNode asParameterReturnNode() {
                result = super.getNodeEx().asParamReturnNode()
              }

              /** Gets the `FlowState` of this node. */
              final FlowState getState() { result = super.getState() }

              /** Gets a successor of this node, if any. */
              final PathNode getASuccessor() { result = super.getANonHiddenSuccessor(_) }

              /** Holds if this node is a source. */
              final predicate isSource() { super.isSource() }

              /** Holds if this node is a sink. */
              final predicate isSink() { this instanceof PathNodeSink }

              /**
               * Holds if this element is at the specified location.
               * The location spans column `startcolumn` of line `startline` to
               * column `endcolumn` of line `endline` in file `filepath`.
               * For more information, see
               * [Locations](https://codeql.github.com/docs/writing-codeql-queries/providing-locations-in-codeql-queries/).
               */
              pragma[inline]
              deprecated final predicate hasLocationInfo(
                string filepath, int startline, int startcolumn, int endline, int endcolumn
              ) {
                this.getLocation()
                    .hasLocationInfo(filepath, startline, startcolumn, endline, endcolumn)
              }

              /**
               * DEPRECATED: This functionality is no longer available.
               *
               * Holds if this node is a grouping of source nodes.
               */
              deprecated final predicate isSourceGroup(string group) { none() }

              /**
               * DEPRECATED: This functionality is no longer available.
               *
               * Holds if this node is a grouping of sink nodes.
               */
              deprecated final predicate isSinkGroup(string group) { none() }
            }

            /** Holds if `n1.getASuccessor() = n2` and `n2` can reach a sink. */
            private predicate pathSucc(PathNodeImpl n1, PathNodeImpl n2) {
              n1.getANonHiddenSuccessor(_) = n2 and directReach(n2)
            }

            private predicate tcSrc(PathNodeImpl n) { n.isSource() }

            private predicate tcSink(PathNodeImpl n) { n.isSink() }

            private predicate pathSuccPlus(PathNodeImpl n1, PathNodeImpl n2) =
              doublyBoundedFastTC(pathSucc/2, tcSrc/1, tcSink/1)(n1, n2)

            /**
             * Holds if data can flow from `source` to `sink`.
             *
             * The corresponding paths are generated from the end-points and the graph
             * included in the module `PathGraph`.
             */
            predicate flowPath(PathNode source, PathNode sink) {
              exists(PathNodeImpl flowsource, PathNodeImpl flowsink |
                source = flowsource and sink = flowsink
              |
                flowsource.isSource() and
                (flowsource = flowsink or pathSuccPlus(flowsource, flowsink)) and
                flowsink.isSink()
              )
            }

            /**
             * Provides the query predicates needed to include a graph in a path-problem query.
             */
            module PathGraph implements PathGraphSig<PathNode> {
              /** Holds if `(a,b)` is an edge in the graph of data flow path explanations. */
              query predicate edges(PathNode a, PathNode b, string key, string val) {
                a.(PathNodeImpl).getANonHiddenSuccessor(val) = b and
                key = "provenance"
              }

              /** Holds if `n` is a node in the graph of data flow path explanations. */
              query predicate nodes(PathNode n, string key, string val) {
                key = "semmle.label" and val = n.toString()
              }

              /**
               * Holds if `(arg, par, ret, out)` forms a subpath-tuple, that is, flow through
               * a subpath between `par` and `ret` with the connecting edges `arg -> par` and
               * `ret -> out` is summarized as the edge `arg -> out`.
               */
              query predicate subpaths(PathNode arg, PathNode par, PathNode ret, PathNode out) {
                subpaths2(arg, par, ret, out)
              }
            }
          }
        }

        additional predicate stats(
          boolean fwd, int nodes, int fields, int conscand, int states, int tuples, int calledges,
          int tfnodes, int tftuples
        ) {
          fwd = true and
          nodes = count(NodeEx node | fwdFlow(node, _, _, _, _, _, _)) and
          fields = count(Content f0 | fwdConsCand(f0, _, _)) and
          conscand = count(Content f0, Typ t, Ap ap | fwdConsCand(f0, t, ap)) and
          states = count(FlowState state | fwdFlow(_, state, _, _, _, _, _)) and
          tuples =
            count(NodeEx n, FlowState state, Cc cc, SummaryCtx summaryCtx, Typ t, Ap ap |
              fwdFlow(n, state, cc, summaryCtx, t, ap, _)
            ) and
          calledges =
            count(DataFlowCall call, DataFlowCallable c |
              FwdTypeFlowInput::dataFlowTakenCallEdgeIn(call, c, _) or
              FwdTypeFlowInput::dataFlowTakenCallEdgeOut(call, c)
            ) and
          FwdTypeFlow::typeFlowStats(tfnodes, tftuples)
          or
          fwd = false and
          nodes = count(NodeEx node | revFlow(node, _, _, _, _)) and
          fields = count(Content f0 | consCand(f0, _, _)) and
          conscand = count(Content f0, Typ t, Ap ap | consCand(f0, t, ap)) and
          states = count(FlowState state | revFlow(_, state, _, _, _)) and
          tuples =
            count(NodeEx n, FlowState state, ReturnCtx returnCtx, ApOption retAp, Ap ap |
              revFlow(n, state, returnCtx, retAp, ap)
            ) and
          calledges =
            count(DataFlowCall call, DataFlowCallable c |
              RevTypeFlowInput::dataFlowTakenCallEdgeIn(call, c, _) or
              RevTypeFlowInput::dataFlowTakenCallEdgeOut(call, c)
            ) and
          RevTypeFlow::typeFlowStats(tfnodes, tftuples)
        }
        /* End: Stage logic. */
      }
    }

    private module BooleanCallContext {
      class Cc = Boolean;

      class CcCall extends Cc {
        CcCall() { this = true }
      }

      /** Holds if the call context may be `call`. */
      predicate matchesCall(CcCall cc, DataFlowCall call) { any() }

      class CcNoCall extends Cc {
        CcNoCall() { this = false }
      }

      Cc ccNone() { result = false }

      CcCall ccSomeCall() { result = true }

      predicate instanceofCc(Cc cc) { any() }

      predicate instanceofCcCall(CcCall cc) { any() }

      predicate instanceofCcNoCall(CcNoCall cc) { any() }

      class LocalCc = Unit;

      bindingset[cc]
      LocalCc getLocalCc(Cc cc) { any() }

      DataFlowCallable viableImplCallContextReduced(DataFlowCall call, CcCall ctx) { none() }

      bindingset[call, ctx]
      predicate viableImplNotCallContextReduced(DataFlowCall call, Cc ctx) { any() }

      bindingset[call, c]
      CcCall getCallContextCall(DataFlowCall call, DataFlowCallable c) { any() }

      DataFlowCall viableImplCallContextReducedReverse(DataFlowCallable c, CcNoCall ctx) { none() }

      predicate viableImplNotCallContextReducedReverse(CcNoCall ctx) { any() }

      bindingset[call, c]
      CcNoCall getCallContextReturn(DataFlowCallable c, DataFlowCall call) { any() }
    }

    private module Stage2Param implements MkStage<Stage1>::StageParam {
      private module PrevStage = Stage1;

      class Typ = Unit;

      class Ap = Boolean;

      class ApNil extends Ap {
        ApNil() { this = false }
      }

      bindingset[result, ap]
      PrevStage::Ap getApprox(Ap ap) { any() }

      Typ getTyp(DataFlowType t) { any() }

      bindingset[c, t, tail]
      Ap apCons(Content c, Typ t, Ap tail) {
        result = true and
        exists(c) and
        exists(t) and
        if tail = true then Config::accessPathLimit() > 1 else any()
      }

      class ApHeadContent = Unit;

      pragma[inline]
      ApHeadContent getHeadContent(Ap ap) { exists(result) and ap = true }

      ApHeadContent projectToHeadContent(Content c) { any() }

      class ApOption = BooleanOption;

      ApOption apNone() { result = TBooleanNone() }

      ApOption apSome(Ap ap) { result = TBooleanSome(ap) }

      import CachedCallContextSensitivity
      import NoLocalCallContext

      bindingset[node1, state1]
      bindingset[node2, state2]
      predicate localStep(
        NodeEx node1, FlowState state1, NodeEx node2, FlowState state2, boolean preservesValue,
        Typ t, LocalCc lcc, string label
      ) {
        (
          localStepNodeCand1(node1, node2, preservesValue, _, _, label) and
          state1 = state2
          or
          localStateStepNodeCand1(node1, state1, node2, state2, _, _, label) and
          preservesValue = false
        ) and
        exists(t) and
        exists(lcc)
      }

      pragma[nomagic]
      private predicate expectsContentCand(NodeEx node) {
        exists(Content c |
          PrevStage::revFlow(node) and
          PrevStage::revFlowIsReadAndStored(c) and
          expectsContentEx(node, c)
        )
      }

      bindingset[node, state, t0, ap]
      predicate filter(NodeEx node, FlowState state, Typ t0, Ap ap, Typ t) {
        PrevStage::revFlowState(state) and
        t0 = t and
        exists(ap) and
        not stateBarrier(node, state) and
        (
          notExpectsContent(node)
          or
          ap = true and
          expectsContentCand(node)
        )
      }

      bindingset[node, ap, isStoreStep]
      predicate stepFilter(NodeEx node, Ap ap, boolean isStoreStep) { any() }

      bindingset[typ, contentType]
      predicate typecheckStore(Typ typ, DataFlowType contentType) { any() }

      predicate enableTypeFlow() { none() }
    }

    private module Stage2 = MkStage<Stage1>::Stage<Stage2Param>;

    pragma[nomagic]
    private predicate castingNodeEx(NodeEx node) {
      node.asNode() instanceof CastingNode or exists(node.asParamReturnNode())
    }

    private module Stage3Param implements MkStage<Stage2>::StageParam {
      private module PrevStage = Stage2;

      class Typ = Unit;

      class Ap = ApproxAccessPathFront;

      class ApNil = ApproxAccessPathFrontNil;

      PrevStage::Ap getApprox(Ap ap) { result = ap.toBoolNonEmpty() }

      Typ getTyp(DataFlowType t) { any() }

      bindingset[c, t, tail]
      Ap apCons(Content c, Typ t, Ap tail) { result.getAHead() = c and exists(t) and exists(tail) }

      class ApHeadContent = ContentApprox;

      pragma[noinline]
      ApHeadContent getHeadContent(Ap ap) { result = ap.getHead() }

      predicate projectToHeadContent = getContentApproxCached/1;

      class ApOption = ApproxAccessPathFrontOption;

      ApOption apNone() { result = TApproxAccessPathFrontNone() }

      ApOption apSome(Ap ap) { result = TApproxAccessPathFrontSome(ap) }

      private module CallContextSensitivityInput implements CallContextSensitivityInputSig {
        predicate relevantCallEdgeIn = PrevStage::relevantCallEdgeIn/2;

        predicate relevantCallEdgeOut = PrevStage::relevantCallEdgeOut/2;

        predicate reducedViableImplInCallContextCand =
          CachedCallContextSensitivity::reducedViableImplInCallContext/3;

        predicate reducedViableImplInReturnCand =
          CachedCallContextSensitivity::reducedViableImplInReturn/2;
      }

      import CallContextSensitivity<CallContextSensitivityInput>
      import NoLocalCallContext

      private module BigStepInput implements PrevStage::LocalFlowBigStepInputSig {
        bindingset[node1, state1]
        bindingset[node2, state2]
        predicate localStep(
          NodeEx node1, FlowState state1, NodeEx node2, FlowState state2, boolean preservesValue,
          DataFlowType t, LocalCallContext lcc, string label
        ) {
          localStepNodeCand1(node1, node2, preservesValue, t, lcc, label) and
          state1 = state2
          or
          localStateStepNodeCand1(node1, state1, node2, state2, t, lcc, label) and
          preservesValue = false
        }
      }

      additional predicate localFlowBigStep(
        NodeEx node1, FlowState state1, NodeEx node2, FlowState state2, boolean preservesValue,
        DataFlowType t, LocalCallContext lcc, string label
      ) {
        PrevStage::LocalFlowBigStep<BigStepInput>::localFlowBigStep(node1, state1, node2, state2,
          preservesValue, t, lcc, label)
      }

      bindingset[node1, state1]
      bindingset[node2, state2]
      predicate localStep(
        NodeEx node1, FlowState state1, NodeEx node2, FlowState state2, boolean preservesValue,
        Typ t, LocalCc lcc, string label
      ) {
        localFlowBigStep(node1, state1, node2, state2, preservesValue, _, _, label) and
        exists(t) and
        exists(lcc)
      }

      pragma[nomagic]
      private predicate expectsContentCand(NodeEx node, Ap ap) {
        exists(Content c |
          PrevStage::revFlow(node) and
          PrevStage::readStepCand(_, c, _) and
          expectsContentEx(node, c) and
          c = ap.getAHead()
        )
      }

      bindingset[node, state, t0, ap]
      predicate filter(NodeEx node, FlowState state, Typ t0, Ap ap, Typ t) {
        exists(state) and
        // We can get away with not using type strengthening here, since we aren't
        // going to use the tracked types in the construction of Stage 4 access
        // paths. For Stage 4 and onwards, the tracked types must be consistent as
        // the cons candidates including types are used to construct subsequent
        // access path approximations.
        t0 = t and
        (
          notExpectsContent(node)
          or
          expectsContentCand(node, ap)
        )
      }

      bindingset[node, ap, isStoreStep]
      predicate stepFilter(NodeEx node, Ap ap, boolean isStoreStep) { any() }

      bindingset[typ, contentType]
      predicate typecheckStore(Typ typ, DataFlowType contentType) { any() }
    }

    private module Stage3 = MkStage<Stage2>::Stage<Stage3Param>;

    bindingset[node, t0]
    private predicate strengthenType(NodeEx node, DataFlowType t0, DataFlowType t) {
      if castingNodeEx(node)
      then
        exists(DataFlowType nt | nt = node.getDataFlowType() |
          if typeStrongerThanFilter(nt, t0)
          then t = nt
          else (
            compatibleTypesFilter(nt, t0) and t = t0
          )
        )
      else t = t0
    }

    private module Stage4Param implements MkStage<Stage3>::StageParam {
      private module PrevStage = Stage3;

      class Typ = DataFlowType;

      class Ap = AccessPathFront;

      class ApNil = AccessPathFrontNil;

      PrevStage::Ap getApprox(Ap ap) { result = ap.toApprox() }

      Typ getTyp(DataFlowType t) { result = t }

      bindingset[c, t, tail]
      Ap apCons(Content c, Typ t, Ap tail) { result.getHead() = c and exists(t) and exists(tail) }

      class ApHeadContent = Content;

      pragma[noinline]
      ApHeadContent getHeadContent(Ap ap) { result = ap.getHead() }

      ApHeadContent projectToHeadContent(Content c) { result = c }

      class ApOption = AccessPathFrontOption;

      ApOption apNone() { result = TAccessPathFrontNone() }

      ApOption apSome(Ap ap) { result = TAccessPathFrontSome(ap) }

      import BooleanCallContext

      pragma[nomagic]
      predicate localStep(
        NodeEx node1, FlowState state1, NodeEx node2, FlowState state2, boolean preservesValue,
        Typ t, LocalCc lcc, string label
      ) {
        Stage3Param::localFlowBigStep(node1, state1, node2, state2, preservesValue, t, _, label) and
        PrevStage::revFlow(node1, pragma[only_bind_into](state1), _) and
        PrevStage::revFlow(node2, pragma[only_bind_into](state2), _) and
        exists(lcc)
      }

      pragma[nomagic]
      private predicate clearSet(NodeEx node, ContentSet c) {
        PrevStage::revFlow(node) and
        clearsContentCached(node.asNode(), c)
      }

      pragma[nomagic]
      additional predicate clearContent(NodeEx node, Content c, boolean isStoreTarget) {
        exists(ContentSet cs |
          PrevStage::readStepCand(_, pragma[only_bind_into](c), _) and
          c = cs.getAReadContent() and
          clearSet(node, cs) and
          if PrevStage::storeStepCand(_, _, _, node, _, _)
          then isStoreTarget = true
          else isStoreTarget = false
        )
      }

      pragma[nomagic]
      private predicate clear(NodeEx node, Ap ap) {
        // When `node` is the target of a store, we interpret `clearsContent` as
        // only pertaining to _earlier_ store steps. In this case, we need to postpone
        // checking `clearsContent` to the step creation.
        clearContent(node, ap.getHead(), false)
      }

      pragma[nomagic]
      private predicate clearExceptStore(NodeEx node, Ap ap) {
        clearContent(node, ap.getHead(), true)
      }

      pragma[nomagic]
      private predicate expectsContentCand(NodeEx node, Ap ap) {
        exists(Content c |
          PrevStage::revFlow(node) and
          PrevStage::readStepCand(_, c, _) and
          expectsContentEx(node, c) and
          c = ap.getHead()
        )
      }

      bindingset[node, state, t0, ap]
      predicate filter(NodeEx node, FlowState state, Typ t0, Ap ap, Typ t) {
        exists(state) and
        not clear(node, ap) and
        strengthenType(node, t0, t) and
        (
          notExpectsContent(node)
          or
          expectsContentCand(node, ap)
        )
      }

      bindingset[node, ap, isStoreStep]
      predicate stepFilter(NodeEx node, Ap ap, boolean isStoreStep) {
        if clearExceptStore(node, ap) then isStoreStep = true else any()
      }

      bindingset[typ, contentType]
      predicate typecheckStore(Typ typ, DataFlowType contentType) {
        // We need to typecheck stores here, since reverse flow through a getter
        // might have a different type here compared to inside the getter.
        compatibleTypesFilter(typ, contentType)
      }
    }

    private module Stage4 = MkStage<Stage3>::Stage<Stage4Param>;

    /**
     * Holds if a length 2 access path approximation with the head `c` is expected
     * to be expensive.
     */
    private predicate expensiveLen2unfolding(Content c) {
      exists(int tails, int nodes, int apLimit, int tupleLimit |
        tails = strictcount(DataFlowType t, AccessPathFront apf | Stage4::consCand(c, t, apf)) and
        nodes =
          strictcount(NodeEx n, FlowState state |
            Stage4::revFlow(n, state, any(AccessPathFrontHead apf | apf.getHead() = c))
            or
            Stage4::nodeMayUseSummary(n, state, any(AccessPathFrontHead apf | apf.getHead() = c))
          ) and
        accessPathApproxCostLimits(apLimit, tupleLimit) and
        apLimit < tails and
        tupleLimit < (tails - 1) * nodes and
        not forceHighPrecision(c)
      )
    }

    private newtype TAccessPathApprox =
      TNil() or
      TConsNil(Content c, DataFlowType t) {
        Stage4::consCand(c, t, TFrontNil()) and
        not expensiveLen2unfolding(c)
      } or
      TConsCons(Content c1, DataFlowType t, Content c2, int len) {
        Stage4::consCand(c1, t, TFrontHead(c2)) and
        len in [2 .. Config::accessPathLimit()] and
        not expensiveLen2unfolding(c1)
      } or
      TCons1(Content c, int len) {
        len in [1 .. Config::accessPathLimit()] and
        expensiveLen2unfolding(c)
      }

    /**
     * Conceptually a list of `Content`s where nested tails are also paired with a
     * `DataFlowType`, but only the first two elements of the list and its length
     * are tracked. If data flows from a source to a given node with a given
     * `AccessPathApprox`, this indicates the sequence of dereference operations
     * needed to get from the value in the node to the tracked object. The
     * `DataFlowType`s indicate the types of the stored values.
     */
    abstract private class AccessPathApprox extends TAccessPathApprox {
      abstract string toString();

      abstract Content getHead();

      abstract int len();

      abstract AccessPathFront getFront();

      /** Holds if this is a representation of `head` followed by the `typ,tail` pair. */
      abstract predicate isCons(Content head, DataFlowType typ, AccessPathApprox tail);
    }

    private class AccessPathApproxNil extends AccessPathApprox, TNil {
      override string toString() { result = "" }

      override Content getHead() { none() }

      override int len() { result = 0 }

      override AccessPathFront getFront() { result = TFrontNil() }

      override predicate isCons(Content head, DataFlowType typ, AccessPathApprox tail) { none() }
    }

    abstract private class AccessPathApproxCons extends AccessPathApprox { }

    private class AccessPathApproxConsNil extends AccessPathApproxCons, TConsNil {
      private Content c;
      private DataFlowType t;

      AccessPathApproxConsNil() { this = TConsNil(c, t) }

      private string ppTyp() { result = t.toString() and result != "" }

      override string toString() {
        // The `concat` becomes "" if `ppTyp` has no result.
        result = "[" + c.toString() + "]" + concat(" : " + this.ppTyp())
      }

      override Content getHead() { result = c }

      override int len() { result = 1 }

      override AccessPathFront getFront() { result = TFrontHead(c) }

      override predicate isCons(Content head, DataFlowType typ, AccessPathApprox tail) {
        head = c and typ = t and tail = TNil()
      }
    }

    private class AccessPathApproxConsCons extends AccessPathApproxCons, TConsCons {
      private Content c1;
      private DataFlowType t;
      private Content c2;
      private int len;

      AccessPathApproxConsCons() { this = TConsCons(c1, t, c2, len) }

      override string toString() {
        if len = 2
        then result = "[" + c1.toString() + ", " + c2.toString() + "]"
        else result = "[" + c1.toString() + ", " + c2.toString() + ", ... (" + len.toString() + ")]"
      }

      override Content getHead() { result = c1 }

      override int len() { result = len }

      override AccessPathFront getFront() { result = TFrontHead(c1) }

      override predicate isCons(Content head, DataFlowType typ, AccessPathApprox tail) {
        head = c1 and
        typ = t and
        (
          tail = TConsCons(c2, _, _, len - 1)
          or
          len = 2 and
          tail = TConsNil(c2, _)
          or
          tail = TCons1(c2, len - 1)
        )
      }
    }

    private class AccessPathApproxCons1 extends AccessPathApproxCons, TCons1 {
      private Content c;
      private int len;

      AccessPathApproxCons1() { this = TCons1(c, len) }

      override string toString() {
        if len = 1
        then result = "[" + c.toString() + "]"
        else result = "[" + c.toString() + ", ... (" + len.toString() + ")]"
      }

      override Content getHead() { result = c }

      override int len() { result = len }

      override AccessPathFront getFront() { result = TFrontHead(c) }

      override predicate isCons(Content head, DataFlowType typ, AccessPathApprox tail) {
        head = c and
        (
          exists(Content c2 | Stage4::consCand(c, typ, TFrontHead(c2)) |
            tail = TConsCons(c2, _, _, len - 1)
            or
            len = 2 and
            tail = TConsNil(c2, _)
            or
            tail = TCons1(c2, len - 1)
          )
          or
          len = 1 and
          Stage4::consCand(c, typ, TFrontNil()) and
          tail = TNil()
        )
      }
    }

    private newtype TAccessPathApproxOption =
      TAccessPathApproxNone() or
      TAccessPathApproxSome(AccessPathApprox apa)

    private class AccessPathApproxOption extends TAccessPathApproxOption {
      string toString() {
        this = TAccessPathApproxNone() and result = "<none>"
        or
        this = TAccessPathApproxSome(any(AccessPathApprox apa | result = apa.toString()))
      }
    }

    private module Stage5Param implements MkStage<Stage4>::StageParam {
      private module PrevStage = Stage4;

      class Typ = DataFlowType;

      class Ap = AccessPathApprox;

      class ApNil = AccessPathApproxNil;

      pragma[nomagic]
      PrevStage::Ap getApprox(Ap ap) { result = ap.getFront() }

      Typ getTyp(DataFlowType t) { result = t }

      bindingset[c, t, tail]
      Ap apCons(Content c, Typ t, Ap tail) { result.isCons(c, t, tail) }

      class ApHeadContent = Content;

      pragma[noinline]
      ApHeadContent getHeadContent(Ap ap) { result = ap.getHead() }

      ApHeadContent projectToHeadContent(Content c) { result = c }

      class ApOption = AccessPathApproxOption;

      ApOption apNone() { result = TAccessPathApproxNone() }

      ApOption apSome(Ap ap) { result = TAccessPathApproxSome(ap) }

      private module CallContextSensitivityInput implements CallContextSensitivityInputSig {
        predicate relevantCallEdgeIn = PrevStage::relevantCallEdgeIn/2;

        predicate relevantCallEdgeOut = PrevStage::relevantCallEdgeOut/2;

        predicate reducedViableImplInCallContextCand =
          Stage3Param::reducedViableImplInCallContext/3;

        predicate reducedViableImplInReturnCand = Stage3Param::reducedViableImplInReturn/2;
      }

      import CallContextSensitivity<CallContextSensitivityInput>
      import LocalCallContext

      predicate localStep(
        NodeEx node1, FlowState state1, NodeEx node2, FlowState state2, boolean preservesValue,
        Typ t, LocalCc lcc, string label
      ) {
        Stage3Param::localFlowBigStep(node1, state1, node2, state2, preservesValue, t, lcc, label) and
        PrevStage::revFlow(node1, pragma[only_bind_into](state1), _) and
        PrevStage::revFlow(node2, pragma[only_bind_into](state2), _)
      }

      bindingset[node, state, t0, ap]
      predicate filter(NodeEx node, FlowState state, Typ t0, Ap ap, Typ t) {
        strengthenType(node, t0, t) and
        exists(state) and
        exists(ap)
      }

      pragma[nomagic]
      private predicate clearExceptStore(NodeEx node, Ap ap) {
        Stage4Param::clearContent(node, ap.getHead(), true)
      }

      bindingset[node, ap, isStoreStep]
      predicate stepFilter(NodeEx node, Ap ap, boolean isStoreStep) {
        if clearExceptStore(node, ap) then isStoreStep = true else any()
      }

      bindingset[typ, contentType]
      predicate typecheckStore(Typ typ, DataFlowType contentType) {
        compatibleTypesFilter(typ, contentType)
      }
    }

    private module Stage5 = MkStage<Stage4>::Stage<Stage5Param>;

    pragma[nomagic]
    private predicate stage5ConsCand(Content c, DataFlowType t, AccessPathFront apf, int len) {
      Stage5::consCand(c, t, any(AccessPathApprox ap | ap.getFront() = apf and ap.len() = len - 1))
    }

    /**
     * Gets the number of length 2 access path approximations that correspond to `apa`.
     */
    private int count1to2unfold(AccessPathApproxCons1 apa) {
      exists(Content c, int len |
        c = apa.getHead() and
        len = apa.len() and
        result = strictcount(DataFlowType t, AccessPathFront apf | stage5ConsCand(c, t, apf, len))
      )
    }

    private int countNodesUsingAccessPath(AccessPathApprox apa) {
      result =
        strictcount(NodeEx n, FlowState state |
          Stage5::revFlow(n, state, apa) or Stage5::nodeMayUseSummary(n, state, apa)
        )
    }

    /**
     * Holds if a length 2 access path approximation matching `apa` is expected
     * to be expensive.
     */
    private predicate expensiveLen1to2unfolding(AccessPathApproxCons1 apa) {
      exists(int aps, int nodes, int apLimit, int tupleLimit |
        aps = count1to2unfold(apa) and
        nodes = countNodesUsingAccessPath(apa) and
        accessPathCostLimits(apLimit, tupleLimit) and
        apLimit < aps and
        tupleLimit < (aps - 1) * nodes
      )
    }

    private predicate hasTail(AccessPathApprox apa, DataFlowType t, AccessPathApprox tail) {
      exists(Content head |
        apa.isCons(head, t, tail) and
        Stage5::consCand(head, t, tail)
      )
    }

    private predicate forceUnfold(AccessPathApprox apa) {
      forceHighPrecision(apa.getHead())
      or
      exists(Content c2 |
        apa = TConsCons(_, _, c2, _) and
        forceHighPrecision(c2)
      )
    }

    /**
     * Holds with `unfold = false` if a precise head-tail representation of `apa` is
     * expected to be expensive. Holds with `unfold = true` otherwise.
     */
    private predicate evalUnfold(AccessPathApprox apa, boolean unfold) {
      if forceUnfold(apa)
      then unfold = true
      else
        exists(int aps, int nodes, int apLimit, int tupleLimit |
          aps = countPotentialAps(apa) and
          nodes = countNodesUsingAccessPath(apa) and
          accessPathCostLimits(apLimit, tupleLimit) and
          if apLimit < aps and tupleLimit < (aps - 1) * nodes then unfold = false else unfold = true
        )
    }

    /**
     * Gets the number of `AccessPath`s that correspond to `apa`.
     */
    private int countAps(AccessPathApprox apa) {
      evalUnfold(apa, false) and
      result = 1 and
      (not apa instanceof AccessPathApproxCons1 or expensiveLen1to2unfolding(apa))
      or
      evalUnfold(apa, false) and
      result = count1to2unfold(apa) and
      not expensiveLen1to2unfolding(apa)
      or
      evalUnfold(apa, true) and
      result = countPotentialAps(apa)
    }

    /**
     * Gets the number of `AccessPath`s that would correspond to `apa` assuming
     * that it is expanded to a precise head-tail representation.
     */
    language[monotonicAggregates]
    private int countPotentialAps(AccessPathApprox apa) {
      apa instanceof AccessPathApproxNil and result = 1
      or
      result =
        strictsum(DataFlowType t, AccessPathApprox tail | hasTail(apa, t, tail) | countAps(tail))
    }

    private newtype TAccessPath =
      TAccessPathNil() or
      TAccessPathCons(Content head, DataFlowType t, AccessPath tail) {
        exists(AccessPathApproxCons apa |
          not evalUnfold(apa, false) and
          head = apa.getHead() and
          hasTail(apa, t, tail.getApprox())
        )
      } or
      TAccessPathCons2(Content head1, DataFlowType t, Content head2, int len) {
        exists(AccessPathApproxCons apa, AccessPathApprox tail |
          evalUnfold(apa, false) and
          not expensiveLen1to2unfolding(apa) and
          apa.len() = len and
          hasTail(apa, t, tail) and
          head1 = apa.getHead() and
          head2 = tail.getHead()
        )
      } or
      TAccessPathCons1(Content head, int len) {
        exists(AccessPathApproxCons apa |
          evalUnfold(apa, false) and
          expensiveLen1to2unfolding(apa) and
          apa.len() = len and
          head = apa.getHead()
        )
      }

    private module Stage6Param implements MkStage<Stage5>::StageParam {
      private module PrevStage = Stage5;

      class Typ = DataFlowType;

      class Ap = AccessPath;

      class ApNil = AccessPathNil;

      pragma[nomagic]
      PrevStage::Ap getApprox(Ap ap) { result = ap.getApprox() }

      Typ getTyp(DataFlowType t) { result = t }

      bindingset[c, t, tail]
      Ap apCons(Content c, Typ t, Ap tail) { result.isCons(c, t, tail) }

      class ApHeadContent = Content;

      pragma[noinline]
      ApHeadContent getHeadContent(Ap ap) { result = ap.getHead() }

      ApHeadContent projectToHeadContent(Content c) { result = c }

      private module ApOption = Option<AccessPath>;

      class ApOption = ApOption::Option;

      ApOption apNone() { result.isNone() }

      ApOption apSome(Ap ap) { result = ApOption::some(ap) }

      private module CallContextSensitivityInput implements CallContextSensitivityInputSig {
        predicate relevantCallEdgeIn = PrevStage::relevantCallEdgeIn/2;

        predicate relevantCallEdgeOut = PrevStage::relevantCallEdgeOut/2;

        predicate reducedViableImplInCallContextCand =
          Stage5Param::reducedViableImplInCallContext/3;

        predicate reducedViableImplInReturnCand = Stage5Param::reducedViableImplInReturn/2;
      }

      import CallContextSensitivity<CallContextSensitivityInput>
      import LocalCallContext

      private module BigStepInput implements PrevStage::LocalFlowBigStepInputSig {
        predicate localStep(
          NodeEx node1, FlowState state1, NodeEx node2, FlowState state2, boolean preservesValue,
          DataFlowType t, LocalCallContext lcc, string label
        ) {
          Stage3Param::localFlowBigStep(node1, state1, node2, state2, preservesValue, t, lcc, label) and
          PrevStage::revFlow(node1, pragma[only_bind_into](state1), _) and
          PrevStage::revFlow(node2, pragma[only_bind_into](state2), _)
        }
      }

      predicate localStep = PrevStage::LocalFlowBigStep<BigStepInput>::localFlowBigStep/8;

      bindingset[node, state, t0, ap]
      predicate filter(NodeEx node, FlowState state, Typ t0, Ap ap, Typ t) {
        strengthenType(node, t0, t) and
        exists(state) and
        exists(ap)
      }

      pragma[nomagic]
      private predicate clearExceptStore(NodeEx node, Ap ap) {
        Stage4Param::clearContent(node, ap.getHead(), true)
      }

      bindingset[node, ap, isStoreStep]
      predicate stepFilter(NodeEx node, Ap ap, boolean isStoreStep) {
        if clearExceptStore(node, ap) then isStoreStep = true else any()
      }

      bindingset[typ, contentType]
      predicate typecheckStore(Typ typ, DataFlowType contentType) {
        compatibleTypesFilter(typ, contentType)
      }
    }

    module Stage6 = MkStage<Stage5>::Stage<Stage6Param>;

    /**
     * A list of `Content`s where nested tails are also paired with a
     * `DataFlowType`. If data flows from a source to a given node with a given
     * `AccessPath`, this indicates the sequence of dereference operations needed
     * to get from the value in the node to the tracked object. The
     * `DataFlowType`s indicate the types of the stored values.
     */
    private class AccessPath extends TAccessPath {
      /** Gets the head of this access path, if any. */
      abstract Content getHead();

      /** Holds if this is a representation of `head` followed by the `typ,tail` pair. */
      abstract predicate isCons(Content head, DataFlowType typ, AccessPath tail);

      /** Gets the front of this access path. */
      abstract AccessPathFront getFront();

      /** Gets the approximation of this access path. */
      abstract AccessPathApprox getApprox();

      /** Gets the length of this access path. */
      abstract int length();

      /** Gets a textual representation of this access path. */
      abstract string toString();
    }

    private class AccessPathNil extends AccessPath, TAccessPathNil {
      override Content getHead() { none() }

      override predicate isCons(Content head, DataFlowType typ, AccessPath tail) { none() }

      override AccessPathFrontNil getFront() { result = TFrontNil() }

      override AccessPathApproxNil getApprox() { result = TNil() }

      override int length() { result = 0 }

      override string toString() { result = "" }
    }

    private class AccessPathCons extends AccessPath, TAccessPathCons {
      private Content head_;
      private DataFlowType t;
      private AccessPath tail_;

      AccessPathCons() { this = TAccessPathCons(head_, t, tail_) }

      override Content getHead() { result = head_ }

      override predicate isCons(Content head, DataFlowType typ, AccessPath tail) {
        head = head_ and typ = t and tail = tail_
      }

      override AccessPathFrontHead getFront() { result = TFrontHead(head_) }

      override AccessPathApproxCons getApprox() {
        result = TConsNil(head_, t) and tail_ = TAccessPathNil()
        or
        result = TConsCons(head_, t, tail_.getHead(), this.length())
        or
        result = TCons1(head_, this.length())
      }

      override int length() { result = 1 + tail_.length() }

      private string ppTyp() { result = t.toString() and result != "" }

      private string toStringImpl(boolean needsSuffix) {
        tail_ = TAccessPathNil() and
        needsSuffix = false and
        result = head_.toString() + "]" + concat(" : " + this.ppTyp())
        or
        result = head_ + ", " + tail_.(AccessPathCons).toStringImpl(needsSuffix)
        or
        exists(Content c2, Content c3, int len | tail_ = TAccessPathCons2(c2, _, c3, len) |
          result = head_ + ", " + c2 + ", " + c3 + ", ... (" and len > 2 and needsSuffix = true
          or
          result = head_ + ", " + c2 + ", " + c3 + "]" and len = 2 and needsSuffix = false
        )
        or
        exists(Content c2, int len | tail_ = TAccessPathCons1(c2, len) |
          result = head_ + ", " + c2 + ", ... (" and len > 1 and needsSuffix = true
          or
          result = head_ + ", " + c2 + "]" and len = 1 and needsSuffix = false
        )
      }

      override string toString() {
        result = "[" + this.toStringImpl(true) + this.length().toString() + ")]"
        or
        result = "[" + this.toStringImpl(false)
      }
    }

    private class AccessPathCons2 extends AccessPath, TAccessPathCons2 {
      private Content head1;
      private DataFlowType t;
      private Content head2;
      private int len;

      AccessPathCons2() { this = TAccessPathCons2(head1, t, head2, len) }

      override Content getHead() { result = head1 }

      override predicate isCons(Content head, DataFlowType typ, AccessPath tail) {
        head = head1 and
        typ = t and
        Stage5::consCand(head1, t, tail.getApprox()) and
        tail.getHead() = head2 and
        tail.length() = len - 1
      }

      override AccessPathFrontHead getFront() { result = TFrontHead(head1) }

      override AccessPathApproxCons getApprox() {
        result = TConsCons(head1, t, head2, len) or
        result = TCons1(head1, len)
      }

      override int length() { result = len }

      override string toString() {
        if len = 2
        then result = "[" + head1.toString() + ", " + head2.toString() + "]"
        else
          result =
            "[" + head1.toString() + ", " + head2.toString() + ", ... (" + len.toString() + ")]"
      }
    }

    private class AccessPathCons1 extends AccessPath, TAccessPathCons1 {
      private Content head_;
      private int len;

      AccessPathCons1() { this = TAccessPathCons1(head_, len) }

      override Content getHead() { result = head_ }

      override predicate isCons(Content head, DataFlowType typ, AccessPath tail) {
        head = head_ and
        Stage5::consCand(head_, typ, tail.getApprox()) and
        tail.length() = len - 1
      }

      override AccessPathFrontHead getFront() { result = TFrontHead(head_) }

      override AccessPathApproxCons getApprox() { result = TCons1(head_, len) }

      override int length() { result = len }

      override string toString() {
        if len = 1
        then result = "[" + head_.toString() + "]"
        else result = "[" + head_.toString() + ", ... (" + len.toString() + ")]"
      }
    }

    private module S6Graph = Stage6::Graph;

    private module S6 = S6Graph::Public;

    import S6

    /** DEPRECATED: Use `flowPath` instead. */
    deprecated predicate hasFlowPath = flowPath/2;

    /**
     * Holds if data can flow from `source` to `sink`.
     */
    predicate flow(Node source, Node sink) {
      exists(PathNode source0, PathNode sink0 |
        flowPath(source0, sink0) and source0.getNode() = source and sink0.getNode() = sink
      )
    }

    /** DEPRECATED: Use `flow` instead. */
    deprecated predicate hasFlow = flow/2;

    /**
     * Holds if data can flow from some source to `sink`.
     */
    predicate flowTo(Node sink) { exists(PathNode n | n.isSink() and n.getNode() = sink) }

    /** DEPRECATED: Use `flowTo` instead. */
    deprecated predicate hasFlowTo = flowTo/1;

    /**
     * Holds if data can flow from some source to `sink`.
     */
    predicate flowToExpr(DataFlowExpr sink) { flowTo(exprNode(sink)) }

    /** DEPRECATED: Use `flowToExpr` instead. */
    deprecated predicate hasFlowToExpr = flowToExpr/1;

    /**
     * INTERNAL: Only for debugging.
     *
     * Calculates per-stage metrics for data flow.
     */
    predicate stageStats = Debug::stageStats/10;

    private module Stage2alias = Stage2;

    private module Stage3alias = Stage3;

    private module Stage4alias = Stage4;

    private module Stage5alias = Stage5;

    /**
     * INTERNAL: Only for debugging.
     *
     * Contains references to individual pruning stages.
     */
    module Debug {
      module Stage2 = Stage2alias;

      module Stage3 = Stage3alias;

      module Stage4 = Stage4alias;

      module Stage5 = Stage5alias;

      predicate stageStats1(
        int n, string stage, int nodes, int fields, int conscand, int states, int tuples,
        int calledges, int tfnodes, int tftuples
      ) {
        stage = "1 Fwd" and
        n = 10 and
        Stage1::stats(true, nodes, fields, conscand, states, tuples, calledges) and
        tfnodes = -1 and
        tftuples = -1
        or
        stage = "1 Rev" and
        n = 15 and
        Stage1::stats(false, nodes, fields, conscand, states, tuples, calledges) and
        tfnodes = -1 and
        tftuples = -1
      }

      predicate stageStats2(
        int n, string stage, int nodes, int fields, int conscand, int states, int tuples,
        int calledges, int tfnodes, int tftuples
      ) {
        stageStats1(n, stage, nodes, fields, conscand, states, tuples, calledges, tfnodes, tftuples)
        or
        stage = "2 Fwd" and
        n = 20 and
        Stage2::stats(true, nodes, fields, conscand, states, tuples, calledges, tfnodes, tftuples)
        or
        stage = "2 Rev" and
        n = 25 and
        Stage2::stats(false, nodes, fields, conscand, states, tuples, calledges, tfnodes, tftuples)
      }

      predicate stageStats3(
        int n, string stage, int nodes, int fields, int conscand, int states, int tuples,
        int calledges, int tfnodes, int tftuples
      ) {
        stageStats2(n, stage, nodes, fields, conscand, states, tuples, calledges, tfnodes, tftuples)
        or
        stage = "3 Fwd" and
        n = 30 and
        Stage3::stats(true, nodes, fields, conscand, states, tuples, calledges, tfnodes, tftuples)
        or
        stage = "3 Rev" and
        n = 35 and
        Stage3::stats(false, nodes, fields, conscand, states, tuples, calledges, tfnodes, tftuples)
      }

      predicate stageStats4(
        int n, string stage, int nodes, int fields, int conscand, int states, int tuples,
        int calledges, int tfnodes, int tftuples
      ) {
        stageStats3(n, stage, nodes, fields, conscand, states, tuples, calledges, tfnodes, tftuples)
        or
        stage = "4 Fwd" and
        n = 40 and
        Stage4::stats(true, nodes, fields, conscand, states, tuples, calledges, tfnodes, tftuples)
        or
        stage = "4 Rev" and
        n = 45 and
        Stage4::stats(false, nodes, fields, conscand, states, tuples, calledges, tfnodes, tftuples)
      }

      predicate stageStats5(
        int n, string stage, int nodes, int fields, int conscand, int states, int tuples,
        int calledges, int tfnodes, int tftuples
      ) {
        stageStats4(n, stage, nodes, fields, conscand, states, tuples, calledges, tfnodes, tftuples)
        or
        stage = "5 Fwd" and
        n = 50 and
        Stage5::stats(true, nodes, fields, conscand, states, tuples, calledges, tfnodes, tftuples)
        or
        stage = "5 Rev" and
        n = 55 and
        Stage5::stats(false, nodes, fields, conscand, states, tuples, calledges, tfnodes, tftuples)
      }

      predicate stageStats(
        int n, string stage, int nodes, int fields, int conscand, int states, int tuples,
        int calledges, int tfnodes, int tftuples
      ) {
        stageStats5(n, stage, nodes, fields, conscand, states, tuples, calledges, tfnodes, tftuples)
        or
        stage = "6 Fwd" and
        n = 60 and
        Stage6::stats(true, nodes, fields, conscand, states, tuples, calledges, tfnodes, tftuples)
        or
        stage = "6 Rev" and
        n = 65 and
        Stage6::stats(false, nodes, fields, conscand, states, tuples, calledges, tfnodes, tftuples)
      }
    }

    private signature predicate flag();

    private predicate flagEnable() { any() }

    private predicate flagDisable() { none() }

    module FlowExplorationFwd<explorationLimitSig/0 explorationLimit> {
      private import FlowExploration<explorationLimit/0, flagEnable/0, flagDisable/0> as F
      import F::Public

      predicate partialFlow = F::partialFlowFwd/3;
    }

    module FlowExplorationRev<explorationLimitSig/0 explorationLimit> {
      private import FlowExploration<explorationLimit/0, flagDisable/0, flagEnable/0> as F
      import F::Public

      predicate partialFlow = F::partialFlowRev/3;
    }

    private module FlowExploration<
      explorationLimitSig/0 explorationLimit, flag/0 flagFwd, flag/0 flagRev>
    {
      class CallContext = CachedCallContextSensitivity::Cc;

      class CallContextCall = CachedCallContextSensitivity::CcCall;

      class CallContextNoCall = CachedCallContextSensitivity::CcNoCall;

      predicate callContextNone = CachedCallContextSensitivity::ccNone/0;

      predicate callContextSomeCall = CachedCallContextSensitivity::ccSomeCall/0;

      private predicate callableStep(DataFlowCallable c1, DataFlowCallable c2) {
        exists(NodeEx node1, NodeEx node2 |
          jumpStepEx(node1, node2)
          or
          additionalJumpStep(node1, node2, _)
          or
          additionalJumpStateStep(node1, _, node2, _)
          or
          // flow into callable
          viableParamArgEx(_, node2, node1)
          or
          // flow out of a callable
          viableReturnPosOutEx(_, node1.(RetNodeEx).getReturnPosition(), node2)
        |
          c1 = node1.getEnclosingCallable() and
          c2 = node2.getEnclosingCallable() and
          c1 != c2
        )
      }

      private predicate interestingCallableSrc(DataFlowCallable c) {
        exists(Node n | Config::isSource(n, _) and c = getNodeEnclosingCallable(n))
        or
        exists(DataFlowCallable mid | interestingCallableSrc(mid) and callableStep(mid, c))
      }

      private predicate interestingCallableSink(DataFlowCallable c) {
        exists(Node n | c = getNodeEnclosingCallable(n) |
          Config::isSink(n, _) or
          Config::isSink(n)
        )
        or
        exists(DataFlowCallable mid | interestingCallableSink(mid) and callableStep(c, mid))
      }

      private newtype TCallableExt =
        TCallable(DataFlowCallable c) {
          interestingCallableSrc(c) or
          interestingCallableSink(c)
        } or
        TCallableSrc() or
        TCallableSink()

      private predicate callableExtSrc(TCallableSrc src) { any() }

      private predicate callableExtSink(TCallableSink sink) { any() }

      private predicate callableExtStepFwd(TCallableExt ce1, TCallableExt ce2) {
        exists(DataFlowCallable c1, DataFlowCallable c2 |
          callableStep(c1, c2) and
          ce1 = TCallable(c1) and
          ce2 = TCallable(c2)
        )
        or
        exists(Node n |
          ce1 = TCallableSrc() and
          Config::isSource(n, _) and
          ce2 = TCallable(getNodeEnclosingCallable(n))
        )
        or
        exists(Node n |
          ce2 = TCallableSink() and
          ce1 = TCallable(getNodeEnclosingCallable(n))
        |
          Config::isSink(n, _) or
          Config::isSink(n)
        )
      }

      private predicate callableExtStepRev(TCallableExt ce1, TCallableExt ce2) {
        callableExtStepFwd(ce2, ce1)
      }

      private int distSrcExt(TCallableExt c) =
        shortestDistances(callableExtSrc/1, callableExtStepFwd/2)(_, c, result)

      private int distSinkExt(TCallableExt c) =
        shortestDistances(callableExtSink/1, callableExtStepRev/2)(_, c, result)

      private int distSrc(DataFlowCallable c) { result = distSrcExt(TCallable(c)) - 1 }

      private int distSink(DataFlowCallable c) { result = distSinkExt(TCallable(c)) - 1 }

      private newtype TPartialAccessPath =
        TPartialNil() or
        TPartialCons(Content c, int len) { len in [1 .. Config::accessPathLimit()] }

      /**
       * Conceptually a list of `Content`s, but only the first
       * element of the list and its length are tracked.
       */
      private class PartialAccessPath extends TPartialAccessPath {
        abstract string toString();

        Content getHead() { this = TPartialCons(result, _) }

        int len() {
          this = TPartialNil() and result = 0
          or
          this = TPartialCons(_, result)
        }
      }

      private class PartialAccessPathNil extends PartialAccessPath, TPartialNil {
        override string toString() { result = "" }
      }

      private class PartialAccessPathCons extends PartialAccessPath, TPartialCons {
        override string toString() {
          exists(Content c, int len | this = TPartialCons(c, len) |
            if len = 1
            then result = "[" + c.toString() + "]"
            else result = "[" + c.toString() + ", ... (" + len.toString() + ")]"
          )
        }
      }

      private predicate relevantState(FlowState state) {
        sourceNode(_, state) or
        sinkNodeWithState(_, state) or
        additionalLocalStateStep(_, state, _, _) or
        additionalLocalStateStep(_, _, _, state) or
        additionalJumpStateStep(_, state, _, _) or
        additionalJumpStateStep(_, _, _, state)
      }

      private predicate revSinkNode(NodeEx node, FlowState state) {
        sinkNodeWithState(node, state)
        or
        Config::isSink(node.asNodeOrImplicitRead()) and
        relevantState(state) and
        not fullBarrier(node) and
        not stateBarrier(node, state)
      }

      private newtype TSummaryCtx1 =
        TSummaryCtx1None() or
        TSummaryCtx1Param(ParamNodeEx p)

      private newtype TSummaryCtx2 =
        TSummaryCtx2None() or
        TSummaryCtx2Some(FlowState s) { relevantState(s) }

      private newtype TSummaryCtx3 =
        TSummaryCtx3None() or
        TSummaryCtx3Some(DataFlowType t)

      private newtype TSummaryCtx4 =
        TSummaryCtx4None() or
        TSummaryCtx4Some(PartialAccessPath ap)

      private newtype TRevSummaryCtx1 =
        TRevSummaryCtx1None() or
        TRevSummaryCtx1Some(ReturnPosition pos)

      private newtype TRevSummaryCtx2 =
        TRevSummaryCtx2None() or
        TRevSummaryCtx2Some(FlowState s) { relevantState(s) }

      private newtype TRevSummaryCtx3 =
        TRevSummaryCtx3None() or
        TRevSummaryCtx3Some(PartialAccessPath ap)

      private newtype TPartialPathNode =
        TPartialPathNodeFwd(
          NodeEx node, FlowState state, CallContext cc, TSummaryCtx1 sc1, TSummaryCtx2 sc2,
          TSummaryCtx3 sc3, TSummaryCtx4 sc4, DataFlowType t, PartialAccessPath ap
        ) {
          flagFwd() and
          sourceNode(node, state) and
          cc = callContextNone() and
          sc1 = TSummaryCtx1None() and
          sc2 = TSummaryCtx2None() and
          sc3 = TSummaryCtx3None() and
          sc4 = TSummaryCtx4None() and
          t = node.getDataFlowType() and
          ap = TPartialNil() and
          exists(explorationLimit())
          or
          partialPathStep(_, node, state, cc, sc1, sc2, sc3, sc4, t, ap) and
          distSrc(node.getEnclosingCallable()) <= explorationLimit()
        } or
        TPartialPathNodeRev(
          NodeEx node, FlowState state, TRevSummaryCtx1 sc1, TRevSummaryCtx2 sc2,
          TRevSummaryCtx3 sc3, PartialAccessPath ap
        ) {
          flagRev() and
          revSinkNode(node, state) and
          sc1 = TRevSummaryCtx1None() and
          sc2 = TRevSummaryCtx2None() and
          sc3 = TRevSummaryCtx3None() and
          ap = TPartialNil() and
          exists(explorationLimit())
          or
          revPartialPathStep(_, node, state, sc1, sc2, sc3, ap) and
          distSink(node.getEnclosingCallable()) <= explorationLimit()
        }

      // inline to reduce fan-out via `getAReadContent`
      bindingset[c]
      private predicate clearsContentEx(NodeEx n, Content c) {
        exists(ContentSet cs |
          clearsContentCached(n.asNode(), cs) and
          pragma[only_bind_out](c) = pragma[only_bind_into](cs).getAReadContent()
        )
      }

      pragma[nomagic]
      private predicate partialPathStep(
        PartialPathNodeFwd mid, NodeEx node, FlowState state, CallContext cc, TSummaryCtx1 sc1,
        TSummaryCtx2 sc2, TSummaryCtx3 sc3, TSummaryCtx4 sc4, DataFlowType t, PartialAccessPath ap
      ) {
        partialPathStep1(mid, node, state, cc, sc1, sc2, sc3, sc4, _, t, ap)
      }

      pragma[nomagic]
      private predicate partialPathStep1(
        PartialPathNodeFwd mid, NodeEx node, FlowState state, CallContext cc, TSummaryCtx1 sc1,
        TSummaryCtx2 sc2, TSummaryCtx3 sc3, TSummaryCtx4 sc4, DataFlowType t0, DataFlowType t,
        PartialAccessPath ap
      ) {
        exists(boolean isStoreStep |
          partialPathStep0(mid, node, state, cc, sc1, sc2, sc3, sc4, t0, ap, isStoreStep) and
          not fullBarrier(node) and
          not stateBarrier(node, state) and
          not inBarrier(node, state) and
          (
            notExpectsContent(node) or
            expectsContentEx(node, ap.getHead())
          ) and
          strengthenType(node, t0, t)
        |
          isStoreStep = true or
          not clearsContentEx(node, ap.getHead())
        )
      }

      pragma[nomagic]
      private predicate partialPathTypeStrengthen(
        DataFlowType t0, PartialAccessPath ap, DataFlowType t
      ) {
        partialPathStep1(_, _, _, _, _, _, _, _, t0, t, ap) and t0 != t
      }

      module Public {
        /**
         * A `Node` augmented with a call context, an access path, and a configuration.
         */
        class PartialPathNode extends TPartialPathNode {
          /** Gets a textual representation of this element. */
          string toString() { result = this.getNodeEx().toString() + this.ppType() + this.ppAp() }

          /**
           * Gets a textual representation of this element, including a textual
           * representation of the call context.
           */
          string toStringWithContext() {
            result = this.getNodeEx().toString() + this.ppType() + this.ppAp() + this.ppCtx()
          }

          /** Gets the location of this node. */
          Location getLocation() { result = this.getNodeEx().getLocation() }

          /**
           * Holds if this element is at the specified location.
           * The location spans column `startcolumn` of line `startline` to
           * column `endcolumn` of line `endline` in file `filepath`.
           * For more information, see
           * [Locations](https://codeql.github.com/docs/writing-codeql-queries/providing-locations-in-codeql-queries/).
           */
          pragma[inline]
          deprecated predicate hasLocationInfo(
            string filepath, int startline, int startcolumn, int endline, int endcolumn
          ) {
            this.getLocation().hasLocationInfo(filepath, startline, startcolumn, endline, endcolumn)
          }

          /** Gets the underlying `Node`. */
          final Node getNode() { this.getNodeEx().projectToNode() = result }

          FlowState getState() { none() }

          private NodeEx getNodeEx() {
            result = this.(PartialPathNodeFwd).getNodeEx() or
            result = this.(PartialPathNodeRev).getNodeEx()
          }

          /** Gets a successor of this node, if any. */
          PartialPathNode getASuccessor() { none() }

          /**
           * Gets the approximate distance to the nearest source measured in number
           * of interprocedural steps.
           */
          int getSourceDistance() { result = distSrc(this.getNodeEx().getEnclosingCallable()) }

          /**
           * Gets the approximate distance to the nearest sink measured in number
           * of interprocedural steps.
           */
          int getSinkDistance() { result = distSink(this.getNodeEx().getEnclosingCallable()) }

          private string ppType() {
            this instanceof PartialPathNodeRev and result = ""
            or
            exists(string t | t = this.(PartialPathNodeFwd).getType().toString() |
              if t = "" then result = "" else result = " : " + t
            )
          }

          private string ppAp() {
            exists(string s |
              s = this.(PartialPathNodeFwd).getAp().toString() or
              s = this.(PartialPathNodeRev).getAp().toString()
            |
              if s = "" then result = "" else result = " " + s
            )
          }

          private string ppCtx() {
            result = " <" + this.(PartialPathNodeFwd).getCallContext().toString() + ">"
          }

          /** Holds if this is a source in a forward-flow path. */
          predicate isFwdSource() { this.(PartialPathNodeFwd).isSource() }

          /** Holds if this is a sink in a reverse-flow path. */
          predicate isRevSink() { this.(PartialPathNodeRev).isSink() }
        }

        /**
         * Provides the query predicates needed to include a graph in a path-problem query.
         */
        module PartialPathGraph {
          /** Holds if `(a,b)` is an edge in the graph of data flow path explanations. */
          query predicate edges(PartialPathNode a, PartialPathNode b) { a.getASuccessor() = b }
        }
      }

      import Public

      private class PartialPathNodeFwd extends PartialPathNode, TPartialPathNodeFwd {
        NodeEx node;
        FlowState state;
        CallContext cc;
        TSummaryCtx1 sc1;
        TSummaryCtx2 sc2;
        TSummaryCtx3 sc3;
        TSummaryCtx4 sc4;
        DataFlowType t;
        PartialAccessPath ap;

        PartialPathNodeFwd() {
          this = TPartialPathNodeFwd(node, state, cc, sc1, sc2, sc3, sc4, t, ap)
        }

        NodeEx getNodeEx() { result = node }

        override FlowState getState() { result = state }

        CallContext getCallContext() { result = cc }

        TSummaryCtx1 getSummaryCtx1() { result = sc1 }

        TSummaryCtx2 getSummaryCtx2() { result = sc2 }

        TSummaryCtx3 getSummaryCtx3() { result = sc3 }

        TSummaryCtx4 getSummaryCtx4() { result = sc4 }

        DataFlowType getType() { result = t }

        PartialAccessPath getAp() { result = ap }

        override PartialPathNodeFwd getASuccessor() {
          not outBarrier(node, state) and
          partialPathStep(this, result.getNodeEx(), result.getState(), result.getCallContext(),
            result.getSummaryCtx1(), result.getSummaryCtx2(), result.getSummaryCtx3(),
            result.getSummaryCtx4(), result.getType(), result.getAp())
        }

        predicate isSource() {
          sourceNode(node, state) and
          cc = callContextNone() and
          sc1 = TSummaryCtx1None() and
          sc2 = TSummaryCtx2None() and
          sc3 = TSummaryCtx3None() and
          sc4 = TSummaryCtx4None() and
          ap instanceof TPartialNil
        }
      }

      private class PartialPathNodeRev extends PartialPathNode, TPartialPathNodeRev {
        NodeEx node;
        FlowState state;
        TRevSummaryCtx1 sc1;
        TRevSummaryCtx2 sc2;
        TRevSummaryCtx3 sc3;
        PartialAccessPath ap;

        PartialPathNodeRev() { this = TPartialPathNodeRev(node, state, sc1, sc2, sc3, ap) }

        NodeEx getNodeEx() { result = node }

        override FlowState getState() { result = state }

        TRevSummaryCtx1 getSummaryCtx1() { result = sc1 }

        TRevSummaryCtx2 getSummaryCtx2() { result = sc2 }

        TRevSummaryCtx3 getSummaryCtx3() { result = sc3 }

        PartialAccessPath getAp() { result = ap }

        override PartialPathNodeRev getASuccessor() {
          not inBarrier(node, state) and
          revPartialPathStep(result, this.getNodeEx(), this.getState(), this.getSummaryCtx1(),
            this.getSummaryCtx2(), this.getSummaryCtx3(), this.getAp())
        }

        predicate isSink() {
          revSinkNode(node, state) and
          sc1 = TRevSummaryCtx1None() and
          sc2 = TRevSummaryCtx2None() and
          sc3 = TRevSummaryCtx3None() and
          ap = TPartialNil()
        }
      }

      pragma[nomagic]
      private predicate partialPathStep0(
        PartialPathNodeFwd mid, NodeEx node, FlowState state, CallContext cc, TSummaryCtx1 sc1,
        TSummaryCtx2 sc2, TSummaryCtx3 sc3, TSummaryCtx4 sc4, DataFlowType t, PartialAccessPath ap,
        boolean isStoreStep
      ) {
        not isUnreachableInCall1(node,
          CachedCallContextSensitivity::LocalCallContext::getLocalCc(cc)) and
        (
          localFlowStepEx(mid.getNodeEx(), node, _) and
          state = mid.getState() and
          cc = mid.getCallContext() and
          sc1 = mid.getSummaryCtx1() and
          sc2 = mid.getSummaryCtx2() and
          sc3 = mid.getSummaryCtx3() and
          sc4 = mid.getSummaryCtx4() and
          t = mid.getType() and
          ap = mid.getAp()
          or
          additionalLocalFlowStep(mid.getNodeEx(), node, _) and
          state = mid.getState() and
          cc = mid.getCallContext() and
          sc1 = mid.getSummaryCtx1() and
          sc2 = mid.getSummaryCtx2() and
          sc3 = mid.getSummaryCtx3() and
          sc4 = mid.getSummaryCtx4() and
          mid.getAp() instanceof PartialAccessPathNil and
          t = node.getDataFlowType() and
          ap = TPartialNil()
          or
          additionalLocalStateStep(mid.getNodeEx(), mid.getState(), node, state) and
          cc = mid.getCallContext() and
          sc1 = mid.getSummaryCtx1() and
          sc2 = mid.getSummaryCtx2() and
          sc3 = mid.getSummaryCtx3() and
          sc4 = mid.getSummaryCtx4() and
          mid.getAp() instanceof PartialAccessPathNil and
          t = node.getDataFlowType() and
          ap = TPartialNil()
        ) and
        isStoreStep = false
        or
        jumpStepEx(mid.getNodeEx(), node) and
        state = mid.getState() and
        cc = callContextNone() and
        sc1 = TSummaryCtx1None() and
        sc2 = TSummaryCtx2None() and
        sc3 = TSummaryCtx3None() and
        sc4 = TSummaryCtx4None() and
        t = mid.getType() and
        ap = mid.getAp() and
        isStoreStep = false
        or
        additionalJumpStep(mid.getNodeEx(), node, _) and
        state = mid.getState() and
        cc = callContextNone() and
        sc1 = TSummaryCtx1None() and
        sc2 = TSummaryCtx2None() and
        sc3 = TSummaryCtx3None() and
        sc4 = TSummaryCtx4None() and
        mid.getAp() instanceof PartialAccessPathNil and
        t = node.getDataFlowType() and
        ap = TPartialNil() and
        isStoreStep = false
        or
        additionalJumpStateStep(mid.getNodeEx(), mid.getState(), node, state) and
        cc = callContextNone() and
        sc1 = TSummaryCtx1None() and
        sc2 = TSummaryCtx2None() and
        sc3 = TSummaryCtx3None() and
        sc4 = TSummaryCtx4None() and
        mid.getAp() instanceof PartialAccessPathNil and
        t = node.getDataFlowType() and
        ap = TPartialNil() and
        isStoreStep = false
        or
        partialPathStoreStep(mid, _, _, _, node, t, ap) and
        state = mid.getState() and
        cc = mid.getCallContext() and
        sc1 = mid.getSummaryCtx1() and
        sc2 = mid.getSummaryCtx2() and
        sc3 = mid.getSummaryCtx3() and
        sc4 = mid.getSummaryCtx4() and
        isStoreStep = true
        or
        exists(DataFlowType t0, PartialAccessPath ap0, Content c |
          partialPathReadStep(mid, t0, ap0, c, node, cc) and
          state = mid.getState() and
          sc1 = mid.getSummaryCtx1() and
          sc2 = mid.getSummaryCtx2() and
          sc3 = mid.getSummaryCtx3() and
          sc4 = mid.getSummaryCtx4() and
          apConsFwd(t, ap, c, t0, ap0)
        ) and
        isStoreStep = false
        or
        partialPathIntoCallable(mid, node, state, _, cc, sc1, sc2, sc3, sc4, _, t, ap) and
        isStoreStep = false
        or
        partialPathOutOfCallable(mid, node, state, cc, t, ap) and
        sc1 = TSummaryCtx1None() and
        sc2 = TSummaryCtx2None() and
        sc3 = TSummaryCtx3None() and
        sc4 = TSummaryCtx4None() and
        isStoreStep = false
        or
        partialPathThroughCallable(mid, node, state, cc, t, ap) and
        sc1 = mid.getSummaryCtx1() and
        sc2 = mid.getSummaryCtx2() and
        sc3 = mid.getSummaryCtx3() and
        sc4 = mid.getSummaryCtx4() and
        isStoreStep = false
      }

      bindingset[result, i]
      private int unbindInt(int i) { pragma[only_bind_out](i) = pragma[only_bind_out](result) }

      pragma[inline]
      private predicate partialPathStoreStep(
        PartialPathNodeFwd mid, DataFlowType t1, PartialAccessPath ap1, Content c, NodeEx node,
        DataFlowType t2, PartialAccessPath ap2
      ) {
        exists(NodeEx midNode, DataFlowType contentType |
          midNode = mid.getNodeEx() and
          t1 = mid.getType() and
          ap1 = mid.getAp() and
          storeExUnrestricted(midNode, c, node, contentType, t2) and
          ap2.getHead() = c and
          ap2.len() = unbindInt(ap1.len() + 1) and
          compatibleTypesFilter(t1, contentType)
        )
      }

      pragma[nomagic]
      private predicate apConsFwd(
        DataFlowType t1, PartialAccessPath ap1, Content c, DataFlowType t2, PartialAccessPath ap2
      ) {
        partialPathStoreStep(_, t1, ap1, c, _, t2, ap2)
        or
        exists(DataFlowType t0 |
          partialPathTypeStrengthen(t0, ap2, t2) and
          apConsFwd(t1, ap1, c, t0, ap2)
        )
      }

      pragma[nomagic]
      private predicate partialPathReadStep(
        PartialPathNodeFwd mid, DataFlowType t, PartialAccessPath ap, Content c, NodeEx node,
        CallContext cc
      ) {
        exists(NodeEx midNode |
          midNode = mid.getNodeEx() and
          t = mid.getType() and
          ap = mid.getAp() and
          read(midNode, c, node) and
          ap.getHead() = c and
          cc = mid.getCallContext()
        )
      }

      private predicate partialPathOutOfCallable0(
        PartialPathNodeFwd mid, ReturnPosition pos, FlowState state, CallContext innercc,
        DataFlowType t, PartialAccessPath ap
      ) {
        pos = mid.getNodeEx().(RetNodeEx).getReturnPosition() and
        state = mid.getState() and
        innercc = mid.getCallContext() and
        innercc instanceof CallContextNoCall and
        t = mid.getType() and
        ap = mid.getAp()
      }

      pragma[nomagic]
      private predicate partialPathOutOfCallable1(
        PartialPathNodeFwd mid, DataFlowCall call, ReturnKindExt kind, FlowState state,
        CallContext cc, DataFlowType t, PartialAccessPath ap
      ) {
        exists(ReturnPosition pos, DataFlowCallable c, CallContext innercc |
          partialPathOutOfCallable0(mid, pos, state, innercc, t, ap) and
          c = pos.getCallable() and
          kind = pos.getKind() and
          CachedCallContextSensitivity::resolveReturn(innercc, c, call) and
          cc = CachedCallContextSensitivity::getCallContextReturn(c, call)
        )
      }

      private predicate partialPathOutOfCallable(
        PartialPathNodeFwd mid, NodeEx out, FlowState state, CallContext cc, DataFlowType t,
        PartialAccessPath ap
      ) {
        exists(ReturnKindExt kind, DataFlowCall call |
          partialPathOutOfCallable1(mid, call, kind, state, cc, t, ap)
        |
          out.asNode() = kind.getAnOutNode(call)
        )
      }

      pragma[noinline]
      private predicate partialPathIntoArg(
        PartialPathNodeFwd mid, ParameterPosition ppos, FlowState state, CallContext cc,
        DataFlowCall call, DataFlowType t, PartialAccessPath ap
      ) {
        exists(ArgNode arg, ArgumentPosition apos |
          arg = mid.getNodeEx().asNode() and
          state = mid.getState() and
          cc = mid.getCallContext() and
          arg.argumentOf(call, apos) and
          t = mid.getType() and
          ap = mid.getAp() and
          parameterMatch(ppos, apos)
        )
      }

      pragma[nomagic]
      private predicate partialPathIntoCallable0(
        PartialPathNodeFwd mid, DataFlowCallable callable, ParameterPosition pos, FlowState state,
        CallContext outercc, DataFlowCall call, DataFlowType t, PartialAccessPath ap
      ) {
        partialPathIntoArg(mid, pos, state, outercc, call, t, ap) and
        callable = CachedCallContextSensitivity::resolveCall(call, outercc)
      }

      private predicate partialPathIntoCallable(
        PartialPathNodeFwd mid, ParamNodeEx p, FlowState state, CallContext outercc,
        CallContextCall innercc, TSummaryCtx1 sc1, TSummaryCtx2 sc2, TSummaryCtx3 sc3,
        TSummaryCtx4 sc4, DataFlowCall call, DataFlowType t, PartialAccessPath ap
      ) {
        exists(ParameterPosition pos, DataFlowCallable callable |
          partialPathIntoCallable0(mid, callable, pos, state, outercc, call, t, ap) and
          p.isParameterOf(callable, pos) and
          sc1 = TSummaryCtx1Param(p) and
          sc2 = TSummaryCtx2Some(state) and
          sc3 = TSummaryCtx3Some(t) and
          sc4 = TSummaryCtx4Some(ap) and
          innercc =
            CachedCallContextSensitivity::LocalCallContext::getCallContextCall(call, callable)
        )
      }

      pragma[nomagic]
      private predicate paramFlowsThroughInPartialPath(
        ReturnKindExt kind, FlowState state, CallContextCall cc, TSummaryCtx1 sc1, TSummaryCtx2 sc2,
        TSummaryCtx3 sc3, TSummaryCtx4 sc4, DataFlowType t, PartialAccessPath ap
      ) {
        exists(PartialPathNodeFwd mid, RetNodeEx ret |
          mid.getNodeEx() = ret and
          kind = ret.getKind() and
          state = mid.getState() and
          cc = mid.getCallContext() and
          sc1 = mid.getSummaryCtx1() and
          sc2 = mid.getSummaryCtx2() and
          sc3 = mid.getSummaryCtx3() and
          sc4 = mid.getSummaryCtx4() and
          t = mid.getType() and
          ap = mid.getAp()
        )
      }

      pragma[noinline]
      private predicate partialPathThroughCallable0(
        DataFlowCall call, PartialPathNodeFwd mid, ReturnKindExt kind, FlowState state,
        CallContext cc, DataFlowType t, PartialAccessPath ap
      ) {
        exists(
          CallContext innercc, TSummaryCtx1 sc1, TSummaryCtx2 sc2, TSummaryCtx3 sc3,
          TSummaryCtx4 sc4
        |
          partialPathIntoCallable(mid, _, _, cc, innercc, sc1, sc2, sc3, sc4, call, _, _) and
          paramFlowsThroughInPartialPath(kind, state, innercc, sc1, sc2, sc3, sc4, t, ap)
        )
      }

      private predicate partialPathThroughCallable(
        PartialPathNodeFwd mid, NodeEx out, FlowState state, CallContext cc, DataFlowType t,
        PartialAccessPath ap
      ) {
        exists(DataFlowCall call, ReturnKindExt kind |
          partialPathThroughCallable0(call, mid, kind, state, cc, t, ap) and
          out.asNode() = kind.getAnOutNode(call)
        )
      }

      pragma[nomagic]
      private predicate revPartialPathStep(
        PartialPathNodeRev mid, NodeEx node, FlowState state, TRevSummaryCtx1 sc1,
        TRevSummaryCtx2 sc2, TRevSummaryCtx3 sc3, PartialAccessPath ap
      ) {
        exists(boolean isStoreStep |
          revPartialPathStep0(mid, node, state, sc1, sc2, sc3, ap, isStoreStep) and
          (
            notExpectsContent(node) or
            expectsContentEx(node, ap.getHead())
          ) and
          not fullBarrier(node) and
          not stateBarrier(node, state) and
          not outBarrier(node, state) and
          // if a node is not the target of a store, we can check `clearsContent` immediately
          (
            storeExUnrestricted(_, _, node, _, _)
            or
            not clearsContentEx(node, ap.getHead())
          )
        |
          // if a node is the target of a store, we can only check `clearsContent`
          // when we know whether we took the store step
          isStoreStep = true
          or
          exists(NodeEx midNode, PartialAccessPath midAp |
            midNode = mid.getNodeEx() and
            midAp = mid.getAp() and
            not clearsContentEx(midNode, midAp.getHead())
          )
        )
      }

      pragma[nomagic]
      private predicate revPartialPathStep0(
        PartialPathNodeRev mid, NodeEx node, FlowState state, TRevSummaryCtx1 sc1,
        TRevSummaryCtx2 sc2, TRevSummaryCtx3 sc3, PartialAccessPath ap, boolean isStoreStep
      ) {
        localFlowStepEx(node, mid.getNodeEx(), _) and
        state = mid.getState() and
        sc1 = mid.getSummaryCtx1() and
        sc2 = mid.getSummaryCtx2() and
        sc3 = mid.getSummaryCtx3() and
        ap = mid.getAp() and
        isStoreStep = false
        or
        additionalLocalFlowStep(node, mid.getNodeEx(), _) and
        state = mid.getState() and
        sc1 = mid.getSummaryCtx1() and
        sc2 = mid.getSummaryCtx2() and
        sc3 = mid.getSummaryCtx3() and
        mid.getAp() instanceof PartialAccessPathNil and
        ap = TPartialNil() and
        isStoreStep = false
        or
        additionalLocalStateStep(node, state, mid.getNodeEx(), mid.getState()) and
        sc1 = mid.getSummaryCtx1() and
        sc2 = mid.getSummaryCtx2() and
        sc3 = mid.getSummaryCtx3() and
        mid.getAp() instanceof PartialAccessPathNil and
        ap = TPartialNil() and
        isStoreStep = false
        or
        jumpStepEx(node, mid.getNodeEx()) and
        state = mid.getState() and
        sc1 = TRevSummaryCtx1None() and
        sc2 = TRevSummaryCtx2None() and
        sc3 = TRevSummaryCtx3None() and
        ap = mid.getAp() and
        isStoreStep = false
        or
        additionalJumpStep(node, mid.getNodeEx(), _) and
        state = mid.getState() and
        sc1 = TRevSummaryCtx1None() and
        sc2 = TRevSummaryCtx2None() and
        sc3 = TRevSummaryCtx3None() and
        mid.getAp() instanceof PartialAccessPathNil and
        ap = TPartialNil() and
        isStoreStep = false
        or
        additionalJumpStateStep(node, state, mid.getNodeEx(), mid.getState()) and
        sc1 = TRevSummaryCtx1None() and
        sc2 = TRevSummaryCtx2None() and
        sc3 = TRevSummaryCtx3None() and
        mid.getAp() instanceof PartialAccessPathNil and
        ap = TPartialNil() and
        isStoreStep = false
        or
        revPartialPathReadStep(mid, _, _, node, ap) and
        state = mid.getState() and
        sc1 = mid.getSummaryCtx1() and
        sc2 = mid.getSummaryCtx2() and
        sc3 = mid.getSummaryCtx3() and
        isStoreStep = false
        or
        exists(PartialAccessPath ap0, Content c |
          revPartialPathStoreStep(mid, ap0, c, node) and
          state = mid.getState() and
          sc1 = mid.getSummaryCtx1() and
          sc2 = mid.getSummaryCtx2() and
          sc3 = mid.getSummaryCtx3() and
          apConsRev(ap, c, ap0) and
          isStoreStep = true
        )
        or
        exists(ParamNodeEx p |
          mid.getNodeEx() = p and
          viableParamArgEx(_, p, node) and
          state = mid.getState() and
          sc1 = mid.getSummaryCtx1() and
          sc2 = mid.getSummaryCtx2() and
          sc3 = mid.getSummaryCtx3() and
          sc1 = TRevSummaryCtx1None() and
          sc2 = TRevSummaryCtx2None() and
          sc3 = TRevSummaryCtx3None() and
          ap = mid.getAp() and
          isStoreStep = false
        )
        or
        exists(ReturnPosition pos |
          revPartialPathIntoReturn(mid, pos, state, sc1, sc2, sc3, _, ap) and
          pos = node.(RetNodeEx).getReturnPosition() and
          isStoreStep = false
        )
        or
        revPartialPathThroughCallable(mid, node, state, ap) and
        sc1 = mid.getSummaryCtx1() and
        sc2 = mid.getSummaryCtx2() and
        sc3 = mid.getSummaryCtx3() and
        isStoreStep = false
      }

      pragma[inline]
      private predicate revPartialPathReadStep(
        PartialPathNodeRev mid, PartialAccessPath ap1, Content c, NodeEx node, PartialAccessPath ap2
      ) {
        exists(NodeEx midNode |
          midNode = mid.getNodeEx() and
          ap1 = mid.getAp() and
          read(node, c, midNode) and
          ap2.getHead() = c and
          ap2.len() = unbindInt(ap1.len() + 1)
        )
      }

      pragma[nomagic]
      private predicate apConsRev(PartialAccessPath ap1, Content c, PartialAccessPath ap2) {
        revPartialPathReadStep(_, ap1, c, _, ap2)
      }

      pragma[nomagic]
      private predicate revPartialPathStoreStep(
        PartialPathNodeRev mid, PartialAccessPath ap, Content c, NodeEx node
      ) {
        exists(NodeEx midNode |
          midNode = mid.getNodeEx() and
          ap = mid.getAp() and
          storeExUnrestricted(node, c, midNode, _, _) and
          ap.getHead() = c
        )
      }

      pragma[nomagic]
      private predicate revPartialPathIntoReturn(
        PartialPathNodeRev mid, ReturnPosition pos, FlowState state, TRevSummaryCtx1Some sc1,
        TRevSummaryCtx2Some sc2, TRevSummaryCtx3Some sc3, DataFlowCall call, PartialAccessPath ap
      ) {
        exists(NodeEx out |
          mid.getNodeEx() = out and
          mid.getState() = state and
          viableReturnPosOutEx(call, pos, out) and
          sc1 = TRevSummaryCtx1Some(pos) and
          sc2 = TRevSummaryCtx2Some(state) and
          sc3 = TRevSummaryCtx3Some(ap) and
          ap = mid.getAp()
        )
      }

      pragma[nomagic]
      private predicate revPartialPathFlowsThrough(
        ArgumentPosition apos, FlowState state, TRevSummaryCtx1Some sc1, TRevSummaryCtx2Some sc2,
        TRevSummaryCtx3Some sc3, PartialAccessPath ap
      ) {
        exists(PartialPathNodeRev mid, ParamNodeEx p, ParameterPosition ppos |
          mid.getNodeEx() = p and
          mid.getState() = state and
          p.getPosition() = ppos and
          sc1 = mid.getSummaryCtx1() and
          sc2 = mid.getSummaryCtx2() and
          sc3 = mid.getSummaryCtx3() and
          ap = mid.getAp() and
          parameterMatch(ppos, apos)
        )
      }

      pragma[nomagic]
      private predicate revPartialPathThroughCallable0(
        DataFlowCall call, PartialPathNodeRev mid, ArgumentPosition pos, FlowState state,
        PartialAccessPath ap
      ) {
        exists(TRevSummaryCtx1Some sc1, TRevSummaryCtx2Some sc2, TRevSummaryCtx3Some sc3 |
          revPartialPathIntoReturn(mid, _, _, sc1, sc2, sc3, call, _) and
          revPartialPathFlowsThrough(pos, state, sc1, sc2, sc3, ap)
        )
      }

      pragma[nomagic]
      private predicate revPartialPathThroughCallable(
        PartialPathNodeRev mid, ArgNodeEx node, FlowState state, PartialAccessPath ap
      ) {
        exists(DataFlowCall call, ArgumentPosition pos |
          revPartialPathThroughCallable0(call, mid, pos, state, ap) and
          node.asNode().(ArgNode).argumentOf(call, pos)
        )
      }

      private predicate fwdPartialFlow(PartialPathNode source, PartialPathNode node) {
        source.isFwdSource() and
        node = source.getASuccessor+()
      }

      private predicate revPartialFlow(PartialPathNode node, PartialPathNode sink) {
        sink.isRevSink() and
        node.getASuccessor+() = sink
      }

      /**
       * Holds if there is a partial data flow path from `source` to `node`. The
       * approximate distance between `node` and the closest source is `dist` and
       * is restricted to be less than or equal to `explorationLimit()`. This
       * predicate completely disregards sink definitions.
       *
       * This predicate is intended for data-flow exploration and debugging and may
       * perform poorly if the number of sources is too big and/or the exploration
       * limit is set too high without using barriers.
       *
       * To use this in a `path-problem` query, import the module `PartialPathGraph`.
       */
      predicate partialFlowFwd(PartialPathNode source, PartialPathNode node, int dist) {
        fwdPartialFlow(source, node) and
        dist = node.getSourceDistance()
      }

      /**
       * Holds if there is a partial data flow path from `node` to `sink`. The
       * approximate distance between `node` and the closest sink is `dist` and
       * is restricted to be less than or equal to `explorationLimit()`. This
       * predicate completely disregards source definitions.
       *
       * This predicate is intended for data-flow exploration and debugging and may
       * perform poorly if the number of sinks is too big and/or the exploration
       * limit is set too high without using barriers.
       *
       * To use this in a `path-problem` query, import the module `PartialPathGraph`.
       *
       * Note that reverse flow has slightly lower precision than the corresponding
       * forward flow, as reverse flow disregards type pruning among other features.
       */
      predicate partialFlowRev(PartialPathNode node, PartialPathNode sink, int dist) {
        revPartialFlow(node, sink) and
        dist = node.getSinkDistance()
      }
    }
  }
}<|MERGE_RESOLUTION|>--- conflicted
+++ resolved
@@ -153,166 +153,6 @@
   module Impl<FullStateConfigSig Config> {
     private class FlowState = Config::FlowState;
 
-<<<<<<< HEAD
-    private newtype TNodeEx =
-      TNodeNormal(Node n) or
-      TNodeImplicitRead(Node n, boolean hasRead) {
-        Config::allowImplicitRead(n, _) and hasRead = [false, true]
-      } or
-      TParamReturnNode(ParameterNode p, SndLevelScopeOption scope) {
-        paramReturnNode(_, p, scope, _)
-      }
-
-    private class NodeEx extends TNodeEx {
-      string toString() {
-        result = this.asNode().toString()
-        or
-        exists(Node n | this.isImplicitReadNode(n, _) | result = n.toString() + " [Ext]")
-        or
-        result = this.asParamReturnNode().toString() + " [Return]"
-      }
-
-      Node asNode() { this = TNodeNormal(result) }
-
-      /** Gets the corresponding Node if this is a normal node or its post-implicit read node. */
-      Node asNodeOrImplicitRead() {
-        this = TNodeNormal(result) or this = TNodeImplicitRead(result, true)
-      }
-
-      predicate isImplicitReadNode(Node n, boolean hasRead) { this = TNodeImplicitRead(n, hasRead) }
-
-      ParameterNode asParamReturnNode() { this = TParamReturnNode(result, _) }
-
-      Node projectToNode() {
-        this = TNodeNormal(result) or
-        this = TNodeImplicitRead(result, _) or
-        this = TParamReturnNode(result, _)
-      }
-
-      pragma[nomagic]
-      private DataFlowCallable getEnclosingCallable0() {
-        nodeEnclosingCallable(this.projectToNode(), result)
-      }
-
-      pragma[inline]
-      DataFlowCallable getEnclosingCallable() {
-        pragma[only_bind_out](this).getEnclosingCallable0() = pragma[only_bind_into](result)
-      }
-
-      pragma[nomagic]
-      private DataFlowType getDataFlowType0() {
-        nodeDataFlowType(this.asNode(), result)
-        or
-        nodeDataFlowType(this.asParamReturnNode(), result)
-      }
-
-      pragma[inline]
-      DataFlowType getDataFlowType() {
-        pragma[only_bind_out](this).getDataFlowType0() = pragma[only_bind_into](result)
-      }
-
-      Location getLocation() { result = this.projectToNode().getLocation() }
-    }
-
-    private class ArgNodeEx extends NodeEx {
-      ArgNodeEx() { this.asNode() instanceof ArgNode }
-
-      DataFlowCall getCall() { this.asNode().(ArgNode).argumentOf(result, _) }
-    }
-
-    private class ParamNodeEx extends NodeEx {
-      ParamNodeEx() { this.asNode() instanceof ParamNode }
-
-      predicate isParameterOf(DataFlowCallable c, ParameterPosition pos) {
-        this.asNode().(ParamNode).isParameterOf(c, pos)
-      }
-
-      ParameterPosition getPosition() { this.isParameterOf(_, result) }
-    }
-
-    /**
-     * A node from which flow can return to the caller. This is either a regular
-     * `ReturnNode` or a synthesized node for flow out via a parameter.
-     */
-    private class RetNodeEx extends NodeEx {
-      private ReturnPosition pos;
-
-      RetNodeEx() {
-        pos = getValueReturnPosition(this.asNode()) or
-        pos = getParamReturnPosition(_, this.asParamReturnNode())
-      }
-
-      ReturnPosition getReturnPosition() { result = pos }
-
-      ReturnKindExt getKind() { result = pos.getKind() }
-    }
-
-=======
-    private module SourceSinkFiltering {
-      private import codeql.util.AlertFiltering
-
-      private module AlertFiltering = AlertFilteringImpl<Location>;
-
-      pragma[nomagic]
-      private predicate isFilteredSource(Node source) {
-        Config::isSource(source, _) and
-        if Config::observeDiffInformedIncrementalMode()
-        then AlertFiltering::filterByLocation(source.getLocation())
-        else any()
-      }
-
-      pragma[nomagic]
-      private predicate isFilteredSink(Node sink) {
-        (
-          Config::isSink(sink, _) or
-          Config::isSink(sink)
-        ) and
-        if Config::observeDiffInformedIncrementalMode()
-        then AlertFiltering::filterByLocation(sink.getLocation())
-        else any()
-      }
-
-      private predicate hasFilteredSource() { isFilteredSource(_) }
-
-      private predicate hasFilteredSink() { isFilteredSink(_) }
-
-      predicate isRelevantSource(Node source, FlowState state) {
-        // If there are filtered sinks, we need to pass through all sources to preserve all alerts
-        // with filtered sinks. Otherwise the only alerts of interest are those with filtered
-        // sources, so we can perform the source filtering right here.
-        Config::isSource(source, state) and
-        (
-          isFilteredSource(source) or
-          hasFilteredSink()
-        )
-      }
-
-      predicate isRelevantSink(Node sink, FlowState state) {
-        // If there are filtered sources, we need to pass through all sinks to preserve all alerts
-        // with filtered sources. Otherwise the only alerts of interest are those with filtered
-        // sinks, so we can perform the sink filtering right here.
-        Config::isSink(sink, state) and
-        (
-          isFilteredSink(sink) or
-          hasFilteredSource()
-        )
-      }
-
-      predicate isRelevantSink(Node sink) {
-        // If there are filtered sources, we need to pass through all sinks to preserve all alerts
-        // with filtered sources. Otherwise the only alerts of interest are those with filtered
-        // sinks, so we can perform the sink filtering right here.
-        Config::isSink(sink) and
-        (
-          isFilteredSink(sink) or
-          hasFilteredSource()
-        )
-      }
-    }
-
-    private import SourceSinkFiltering
-
->>>>>>> 4dbb15dd
     private predicate inBarrier(NodeEx node) {
       exists(Node n |
         node.asNode() = n and
