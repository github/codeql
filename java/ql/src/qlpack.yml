name: codeql/java-queries
<<<<<<< HEAD
version: 0.7.3
=======
version: 0.7.4-dev
>>>>>>> ce229fe2
groups: 
  - java
  - queries
suites: codeql-suites
extractor: java
defaultSuiteFile: codeql-suites/java-code-scanning.qls
dependencies:
  codeql/java-all: ${workspace}
  codeql/suite-helpers: ${workspace}
  codeql/util: ${workspace}
dataExtensions:
  - Telemetry/ExtractorInformation.yml
warnOnImplicitThis: true<|MERGE_RESOLUTION|>--- conflicted
+++ resolved
@@ -1,9 +1,5 @@
 name: codeql/java-queries
-<<<<<<< HEAD
-version: 0.7.3
-=======
 version: 0.7.4-dev
->>>>>>> ce229fe2
 groups: 
   - java
   - queries
