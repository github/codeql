--- conflicted
+++ resolved
@@ -18,8 +18,4 @@
       pack: codeql/java-all
       extensible: summaryModel
     data:
-<<<<<<< HEAD
-      - ["javax.servlet", "ServletRequest", True, "getParameter", "(String)", "", Argument[0], "ReturnValue", "taint", "ai-manual"]
-=======
-      - ["javax.servlet", "ServletRequest", False, "getRealPath", "(String)", "", "Argument[0]", "ReturnValue", "taint", "ai-manual"]
->>>>>>> abf015b1
+      - ["javax.servlet", "ServletRequest", False, "getRealPath", "(String)", "", "Argument[0]", "ReturnValue", "taint", "ai-manual"]