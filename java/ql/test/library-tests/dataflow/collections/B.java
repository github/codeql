--- conflicted
+++ resolved
@@ -120,11 +120,7 @@
     {
       // "java.util;Map;true;computeIfAbsent;;;ReturnValue of Argument[1];MapValue of Argument[-1];value",
       Map out = null;
-<<<<<<< HEAD
-      out.computeIfAbsent(null,k -> source()); sink(readMapValue(out));
-=======
       out.computeIfAbsent(null,k -> source()); sink(readMapValue(out)); // $ hasValueFlow
->>>>>>> c9b50f3c
     }
     {
       // "java.util;Map;true;entrySet;;;MapValue of Argument[-1];MapValue of Element of ReturnValue;value",
