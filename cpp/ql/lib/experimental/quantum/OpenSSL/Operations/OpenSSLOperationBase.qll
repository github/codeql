private import experimental.quantum.Language
private import experimental.quantum.OpenSSL.AlgorithmValueConsumers.OpenSSLAlgorithmValueConsumers
import semmle.code.cpp.dataflow.new.TaintTracking
// Importing these intializers here to ensure the are part of any model that is
// using OpenSslOperationBase. This further ensures that initializers are tied to opeartions
// even if only importing the operation by itself.
import EVPPKeyCtxInitializer

/**
 * An openSSL CTX type, which is type for which the stripped underlying type
 * matches the pattern 'evp_%ctx_%st'.
 * This includes types like:
 * - EVP_CIPHER_CTX
 * - EVP_MD_CTX
 * - EVP_PKEY_CTX
 */
class CtxType extends Type {
  CtxType() {
    // It is possible for users to use the underlying type of the CTX variables
    // these have a name matching 'evp_%ctx_%st
    this.getUnspecifiedType().stripType().getName().matches("evp_%ctx_%st")
    or
    // In principal the above check should be sufficient, but in case of build mode none issues
    // i.e., if a typedef cannot be resolved,
    // or issues with properly stubbing test cases, we also explicitly check for the wrapping type defs
    // i.e., patterns matching 'EVP_%_CTX'
    exists(Type base | base = this or base = this.(DerivedType).getBaseType() |
      base.getName().matches("EVP_%_CTX")
    )
  }
}

/**
 * A pointer to a CtxType
 */
class CtxPointerExpr extends Expr {
  CtxPointerExpr() {
    this.getType() instanceof CtxType and
    this.getType() instanceof PointerType
  }
}

/**
 * A call argument of type CtxPointerExpr.
 */
class CtxPointerArgument extends CtxPointerExpr {
  CtxPointerArgument() { exists(Call c | c.getAnArgument() = this) }

  Call getCall() { result.getAnArgument() = this }
}

/**
 * The type of inputs and ouputs for an `OperationStep`.
 */
newtype TIOType =
  CiphertextIO() or
  // Used for typical CTX types, but not for OSSL_PARAM or OSSL_LIB_CTX
  // For OSSL_PARAM and OSSL_LIB_CTX use of OsslParamIO and OsslLibContextIO
  ContextIO() or
  DigestIO() or
  // For OAEP and MGF1 hashes, there is a special IO type for these hashes
  // it is recommended to set the most explicit type known, not both
  HashAlgorithmIO() or
  HashAlgorithmOaepIO() or
  HashAlgorithmMgf1IO() or
  IVorNonceIO() or
  KeyIO() or
  KeyOperationSubtypeIO() or
  KeySizeIO() or
  // Used for OSSL_LIB_CTX
  OsslLibContextIO() or
  // Used for OSSL_PARAM
  OsslParamIO() or
  MacIO() or
  PaddingAlgorithmIO() or
  // Plaintext also includes a message for digest, signature, verification, and mac generation
  PlaintextIO() or
  PlaintextSizeIO() or
  PrimaryAlgorithmIO() or
  RandomSourceIO() or
  SaltLengthIO() or
  SeedIO() or
  SignatureIO() or
  SignatureSizeIO()

private string ioTypeToString(TIOType t) {
  t = CiphertextIO() and result = "CiphertextIO"
  or
  t = ContextIO() and result = "ContextIO"
  or
  t = DigestIO() and result = "DigestIO"
  or
  t = HashAlgorithmIO() and result = "HashAlgorithmIO"
  or
  t = IVorNonceIO() and result = "IVorNonceIO"
  or
  t = KeyIO() and result = "KeyIO"
  or
  t = KeyOperationSubtypeIO() and result = "KeyOperationSubtypeIO"
  or
  t = KeySizeIO() and result = "KeySizeIO"
  or
  t = OsslLibContextIO() and result = "OsslLibContextIO"
  or
  t = OsslParamIO() and result = "OsslParamIO"
  or
  t = MacIO() and result = "MacIO"
  or
  t = PaddingAlgorithmIO() and result = "PaddingAlgorithmIO"
  or
  t = PlaintextIO() and result = "PlaintextIO"
  or
  t = PlaintextSizeIO() and result = "PlaintextSizeIO"
  or
  t = PrimaryAlgorithmIO() and result = "PrimaryAlgorithmIO"
  or
  t = RandomSourceIO() and result = "RandomSourceIO"
  or
  t = SaltLengthIO() and result = "SaltLengthIO"
  or
  t = SeedIO() and result = "SeedIO"
  or
  t = SignatureIO() and result = "SignatureIO"
  or
  t = SignatureSizeIO() and result = "SignatureSizeIO"
}

class IOType extends TIOType {
  string toString() {
    result = ioTypeToString(this)
    or
    not exists(ioTypeToString(this)) and result = "UnknownIOType"
  }
}

/**
 * The type of step in an `OperationStep`.
 * - `ContextCreationStep`: the creation of a context from an algorithm or key.
 *                       for example `EVP_MD_CTX_create(EVP_sha256())` or `EVP_PKEY_CTX_new(pkey, NULL)`
 * - `InitializerStep`: the initialization of an operation or state through some sort of shared/accumulated context
 *                       for example `EVP_DigestInit_ex(ctx, EVP_sha256(), NULL)`, may also be used for pass through
 *                       configuration, for example `EVP_PKEY_get1_RSA(key)` where a pkey is input into an RSA key return.
 * - `UpdateStep`: any operation that has and update/final paradigm, the update represents an intermediate step in an operation,
 *                       such as `EVP_DigestUpdate(ctx, data, len)`
 * - `FinalStep`: an ultimate operation step. This may be an explicit 'final' in an update/final paradigm, but not necessarily.
 *                Any operation that does nto operate through an update/final paradigm is considered a final step.
 */
newtype OperationStepType =
  // Context creation captures cases where a context is created from an algorithm or key
  //
  ContextCreationStep() or
  InitializerStep() or
  UpdateStep() or
  FinalStep()

/**
 * A step in configuring an operation.
 * Captures creation of contexts from algorithms or keys,
 * initalization of configurations on contexts,
 * update operations (intermediate steps in an operation)
 * and the operation itself.
 *
 * NOTE: if an operation is configured through a means other than a call
 * e.g., a pattern like ctx->alg = EVP_sha256()
 * then this class will need to be modified to account for that paradigm.
 * Currently, this is not a known pattern in OpenSSL.
 */
abstract class OperationStep extends Call {
  /**
   * Gets the output nodes from the given operation step.
   * These are the nodes that flow connecting this step
   * to any other step in the operation should follow.
   */
  abstract DataFlow::Node getOutput(IOType type);

  /**
   * Gets any output node from the given operation step.
   */
  final DataFlow::Node getAnOutput() { result = this.getOutput(_) }

  /**
   * Gets the input nodes for the given operation step.
   */
  abstract DataFlow::Node getInput(IOType type);

  /**
   * Gets any input node for the given operation step.
   */
  final DataFlow::Node getAnInput() { result = this.getInput(_) }

  /**
   * Gets the type of the step, e.g., ContextCreationStep, InitializerStep, UpdateStep, FinalStep.
   */
  abstract OperationStepType getStepType();

  /**
   * Holds if this operation step flows to the given `OperationStep` `sink`.
   * If `sink` is `this`, then this holds true.
   */
  predicate flowsToOperationStep(OperationStep sink) {
    sink = this or
    OperationStepCtxFlow::flow(this.getAnOutput(), [sink.getAnInput(), sink.getAnOutput()])
  }

  /**
   * Holds if this operation step flows from the given `OperationStep` (`source`).
   * If `source` is `this`, then this holds true.
   */
  predicate flowsFromOperationStep(OperationStep source) {
    source = this or
    OperationStepCtxFlow::flow(source.getAnOutput(), [this.getAnInput(), this.getAnOutput()])
  }

  /**
   * Holds if this operation step sets a value of the given `IOType`.
   */
  predicate setsValue(IOType type) { exists(this.getInput(type)) }

  /**
   * Gets operation steps that flow to `this` and set the given `IOType`.
   * This checks for the last initializers that flow to the `this`,
   * i.e., if a value is set then re-set, the last set operation step is returned,
   * not both.
   * Note: Any 'update' that sets a value is not considered to be 'resetting' an input.
   * I.e., there is a difference between changing a configuration before use and
   * the operation allows for multiple inputs (like plaintext for cipher update calls before final).
   */
  OperationStep getDominatingInitializersToStep(IOType type) {
    result.flowsToOperationStep(this) and
    result.setsValue(type) and
    (
      // Do not consider a 'reset' to occur on updates
      // but only for resets that are part of the same update/finalize
      // progression (e.g., an update for an unrelated finalize is ignored)
      result.getStepType() = UpdateStep()
      or
      not exists(OperationStep reset |
        result != reset and
        result != this and
        reset.setsValue(type) and
        reset.flowsToOperationStep(this) and
        result.flowsToOperationStep(reset)
      )
    )
  }

  /**
   * Gets all output of `type` that flow to `this`
   * if `this` is a final step and the output is not from
   * a separate final step.
   */
  OperationStep getOutputStepFlowingToStep(IOType type) {
    this.getStepType() = FinalStep() and
    result.flowsToOperationStep(this) and
    exists(result.getOutput(type)) and
    (result = this or result.getStepType() != FinalStep())
  }

  /**
   * Gets an AVC for the primary algorithm for this operation.
   * A primary algorithm is an AVC that either:
   * 0) `this` is an AVC (consider direct algorithm consumers like RSA_sign (algorithm is implicit) or EVP_PKEY_new_mac_key (NID is first arg) )
   * 1) flows to a ctx input directly or
   * 2) flows to a primary algorithm input directly or
   * 3) flows to a key input directly (algorithm held in a key will be considered primary)
   * See `AvcContextCreationStep` for details about resetting scenarios.
   * Gets the first OperationStep an AVC flows to. If a context input,
   * the AVC is considered primary.
   * If a primary algorithm input, then get the last set primary algorithm
   * operation step (dominating operation step, see `getDominatingInitializersToStep`).
   */
  Crypto::AlgorithmValueConsumer getPrimaryAlgorithmValueConsumer() {
<<<<<<< HEAD
    exists(DataFlow::Node src, DataFlow::Node sink, IOType t, OperationStep avcConsumingPred |
      (t = PrimaryAlgorithmIO() or t = ContextIO()) and
      avcConsumingPred.flowsToOperationStep(this) and
      src.asExpr() = result and
      sink = avcConsumingPred.getInput(t) and
      AvcToOperationStepFlow::flow(src, sink) and
      (
        // Case 1: the avcConsumingPred step is a dominating initialization step
        t = PrimaryAlgorithmIO() and
        avcConsumingPred = this.getDominatingInitializersToStep(PrimaryAlgorithmIO())
        or
        // Case 2: the pred is a context input
        t = ContextIO()
=======
    this instanceof Crypto::AlgorithmValueConsumer and result = this
    or
    exists(
      DataFlow::Node src, DataFlow::Node sink, IOType srcIntype, OperationStep avcConsumingPred
    |
      (srcIntype = ContextIO() or srcIntype = PrimaryAlgorithmIO() or srcIntype = KeyIO()) and
      avcConsumingPred.flowsToOperationStep(this) and
      src.asIndirectExpr() = result and
      sink = avcConsumingPred.getInput(srcIntype) and
      AvcToOperationStepFlow::flow(src, sink) and
      (
        // Case 1: the avcConsumingPred step is a dominating primary algorithm initialization step
        // or dominating key initialization step
        (srcIntype = PrimaryAlgorithmIO() or srcIntype = KeyIO()) and
        avcConsumingPred = this.getDominatingInitializersToStep(srcIntype)
        or
        // Case 2: the pred is a context input
        srcIntype = ContextIO()
>>>>>>> cbe34f10
      )
    )
  }

  /**
   * Gets the algorithm value consumer for an input to `this` operation step
   * of the given `type`.
   * TODO: generalize to use this for `getPrimaryAlgorithmValueConsumer`
   */
  Crypto::AlgorithmValueConsumer getAlgorithmValueConsumerForInput(IOType type) {
    result = this and this.setsValue(type)
    or
    exists(DataFlow::Node src, DataFlow::Node sink |
      AvcToOperationStepFlow::flow(src, sink) and
      src.asIndirectExpr() = result and
      sink = this.getInput(type)
    )
  }
}

/**
 * An AVC is considered to output a 'context type', however,
 * each AVC has it's own output types in practice.
 * Some output algorithm containers (`EVP_get_cipherbyname`)
 * some output explicit contexts (`EVP_PKEY_CTX_new_from_name`).
 * The output of an AVC cannot be determined to be a primary algorithm (PrimaryAlgorithmIO), that depends
 * on the use of the AVC output.
 * The use is assumed to be of two forms:
 * - The AVC output flows to a known input that accepts an algorithm
 *    e.g., `EVP_DigestInit(ctx, type)` the `type` parameter is known to be the primary algorithm.
 *          `EVP_SignInit(ctx, type)` the `type` parameter is known to be a digest algorithm for the signature.
 * - The AVC output flows to a context initialization step
 *    e.g., `pkey_ctx = EVP_PKEY_CTX_new_from_name(libctx, name, propquery)` this is an AVC call, but the
 *    API says the output is a context. It is consumed typically by something like:
 *    `ctx = EVP_PKEY_keygen_init(pkey_ctx)`, but note I cannot consider the `pkey_ctx` parameter to always be a primary algorithm,
 *     a key gen can be inited by a prior key as well, e.g., `ctx = EVP_PKEY_CTX_new(pkey, NULL)`.
 *     Hence, these initialization steps take in a context that may have come from an AVC or something else,
 *     and therefore cannot be considered a primary algorithm.
 * Assumption: The first operation step an AVC flows to will be of the above two forms.
 * Resetting Algorithm Concerns and Assumptions:
 *     What if a user resets the algorithm through another AVC call?
 *     How would we detect that and only look at the 'dominating' (last set) AVC?
 *     From an AVC, always assess the first operation step it flows to.
 *     If the first step is to a context input, then we assume that reset is not possible in the same path.
 *     I.e., a user cannot reset the algorithm without starting an entirely new operation step chain.
 *     See the use patterns for `pkey_ctx = EVP_PKEY_CTX_new_from_name(...)` mentioned above. A user cannot
 *     reset the algorithm without calling a new `ctx = EVP_PKEY_keygen_init(pkey_ctx)`,
 *     i.e., subsequent flow follows the `ctx` output.
 *     If the first step is to any other input, then we use the `getDominatingInitializersToStep`
 *     to find the last AVC that set the algorithm for the operation step.
 *     Domination checks must occur at an operation step (e.g., at a final operation).
 *     This operation step does not find the dominating AVC.
 *     If a primary algorithm is explicitly set and and AVC is set through a context input,
 *     we will use both cases as primary inputs.
 */
class AvcContextCreationStep extends OperationStep instanceof OpenSslAlgorithmValueConsumer {
  override DataFlow::Node getOutput(IOType type) {
    type = ContextIO() and result = super.getResultNode()
  }

  override DataFlow::Node getInput(IOType type) { none() }

  override OperationStepType getStepType() { result = ContextCreationStep() }
}

abstract private class CtxPassThroughCall extends Call {
  abstract DataFlow::Node getNode1();

  abstract DataFlow::Node getNode2();
}

/**
 * A call whose target contains 'free' or 'reset' and has an argument of type
 * CtxPointerArgument.
 */
private class CtxClearCall extends Call {
  CtxClearCall() {
    this.getTarget().getName().toLowerCase().matches(["%free%", "%reset%"]) and
    this.getAnArgument() instanceof CtxPointerArgument
  }
}

/**
 * A call whose target contains 'copy' and has an argument of type
 * CtxPointerArgument.
 */
private class CtxCopyOutArgCall extends CtxPassThroughCall {
  DataFlow::Node n1;
  DataFlow::Node n2;

  CtxCopyOutArgCall() {
    this.getTarget().getName().toLowerCase().matches("%copy%") and
    n1.asIndirectExpr() = this.getAnArgument() and
    n1.getType() instanceof CtxType and
    n2.asDefiningArgument() = this.getAnArgument() and
    n2.getType() instanceof CtxType and
    n1.asDefiningArgument() != n2.asExpr()
  }

  override DataFlow::Node getNode1() { result = n1 }

  override DataFlow::Node getNode2() { result = n2 }
}

/**
 * A call whose target contains 'dup' and has an argument of type
 * CtxPointerArgument.
 */
private class CtxCopyReturnCall extends CtxPassThroughCall, CtxPointerExpr {
  DataFlow::Node n1;

  CtxCopyReturnCall() {
    this.getTarget().getName().toLowerCase().matches("%dup%") and
    n1.asIndirectExpr() = this.getAnArgument() and
    n1.getType() instanceof CtxType
  }

  override DataFlow::Node getNode1() { result = n1 }

  override DataFlow::Node getNode2() { result.asIndirectExpr() = this }
}

// TODO: is this still needed? It appears to be (tests fail without it) but
// I don't know why as EVP_PKEY_paramgen is an operation step and we pass through
// operation steps already.
/**
 * A call to `EVP_PKEY_paramgen` acts as a kind of pass through.
 * It's output pkey is eventually used in a new operation generating
 * a fresh context pointer (e.g., `EVP_PKEY_CTX_new`).
 * It is easier to model this as a pass through
 * than to model the flow from the paramgen to the new key generation.
 */
private class CtxParamGenCall extends CtxPassThroughCall {
  DataFlow::Node n1;
  DataFlow::Node n2;

  CtxParamGenCall() {
    this.getTarget().getName() = "EVP_PKEY_paramgen" and
    //Arg 0 is *ctx
    n1.asIndirectExpr() = this.getArgument(0) and
    //Arg 1 is **pkey
    n2.asDefiningArgument() = this.getArgument(1)
  }

  override DataFlow::Node getNode1() { result = n1 }

  override DataFlow::Node getNode2() { result = n2 }
}

/**
 * A flow configuration from any non-final `OperationStep` to any other `OperationStep`.
 */
module OperationStepCtxFlowConfig implements DataFlow::ConfigSig {
  predicate isSource(DataFlow::Node source) {
    exists(OperationStep s |
      s.getAnOutput() = source or
      s.getAnInput() = source
    )
  }

  predicate isSink(DataFlow::Node sink) {
    exists(OperationStep s |
      s.getAnInput() = sink or
      s.getAnOutput() = sink
    )
  }

  predicate isBarrier(DataFlow::Node node) {
    exists(CtxClearCall c | c.getAnArgument() = [node.asExpr(), node.asIndirectExpr()])
  }

  predicate isAdditionalFlowStep(DataFlow::Node node1, DataFlow::Node node2) {
    node1.(AdditionalFlowInputStep).getOutput() = node2
    or
    exists(CtxPassThroughCall c | c.getNode1() = node1 and c.getNode2() = node2)
    or
    // Flow only through context and key inputs and outputs
    // keys and context generally hold unifying context that link multiple steps
    // Flow only out of finalize operations through key outputs, otherwise stop at final operations
    exists(OperationStep s, IOType inType, IOType outType |
      (s.getStepType() = FinalStep() implies outType = KeyIO()) and
      (
        inType = ContextIO()
        or
        inType = KeyIO()
      ) and
      (
        outType = ContextIO()
        or
        outType = KeyIO()
      ) and
      s.getInput(inType) = node1 and
      s.getOutput(outType) = node2
    )
    // TODO: consideration for additional alises defined as follows:
    // if an output from an operation step itself flows from the output of another operation step
    // then the source of that flow's outputs (all of them) are potential aliases
  }
}

module OperationStepCtxFlow = TaintTracking::Global<OperationStepCtxFlowConfig>;

/**
 * A flow from AVC to the first `OperationStep` the AVC reaches as an input.
 */
module AvcToOperationStepFlowConfig implements DataFlow::ConfigSig {
  predicate isSource(DataFlow::Node source) {
    exists(AvcContextCreationStep s | s.getAnOutput() = source)
  }

  predicate isSink(DataFlow::Node sink) { exists(OperationStep s | s.getAnInput() = sink) }

  predicate isBarrier(DataFlow::Node node) {
    exists(CtxClearCall c | c.getAnArgument() = [node.asExpr(), node.asIndirectExpr()])
  }

  /**
   * Only get the first operation step encountered.
   */
  predicate isBarrierOut(DataFlow::Node node) { isSink(node) }

  predicate isAdditionalFlowStep(DataFlow::Node node1, DataFlow::Node node2) {
    exists(CtxPassThroughCall c | c.getNode1() = node1 and c.getNode2() = node2)
  }
}

module AvcToOperationStepFlow = TaintTracking::Global<AvcToOperationStepFlowConfig>;

module EncValToInitEncArgConfig implements DataFlow::ConfigSig {
  predicate isSource(DataFlow::Node source) { source.asExpr().getValue().toInt() in [0, 1] }

  predicate isSink(DataFlow::Node sink) {
    exists(OperationStep s | sink = s.getInput(KeyOperationSubtypeIO()))
  }
}

module EncValToInitEncArgFlow = TaintTracking::Global<EncValToInitEncArgConfig>;

private Crypto::KeyOperationSubtype intToCipherOperationSubtype(int i) {
  i = 0 and
  result instanceof Crypto::TEncryptMode
  or
  i = 1 and result instanceof Crypto::TDecryptMode
}

Crypto::KeyOperationSubtype resolveKeyOperationSubTypeOperationStep(OperationStep s) {
  exists(DataFlow::Node src |
    EncValToInitEncArgFlow::flow(src, s.getInput(KeyOperationSubtypeIO())) and
    result = intToCipherOperationSubtype(src.asExpr().getValue().toInt())
  )
}<|MERGE_RESOLUTION|>--- conflicted
+++ resolved
@@ -270,21 +270,6 @@
    * operation step (dominating operation step, see `getDominatingInitializersToStep`).
    */
   Crypto::AlgorithmValueConsumer getPrimaryAlgorithmValueConsumer() {
-<<<<<<< HEAD
-    exists(DataFlow::Node src, DataFlow::Node sink, IOType t, OperationStep avcConsumingPred |
-      (t = PrimaryAlgorithmIO() or t = ContextIO()) and
-      avcConsumingPred.flowsToOperationStep(this) and
-      src.asExpr() = result and
-      sink = avcConsumingPred.getInput(t) and
-      AvcToOperationStepFlow::flow(src, sink) and
-      (
-        // Case 1: the avcConsumingPred step is a dominating initialization step
-        t = PrimaryAlgorithmIO() and
-        avcConsumingPred = this.getDominatingInitializersToStep(PrimaryAlgorithmIO())
-        or
-        // Case 2: the pred is a context input
-        t = ContextIO()
-=======
     this instanceof Crypto::AlgorithmValueConsumer and result = this
     or
     exists(
@@ -303,7 +288,6 @@
         or
         // Case 2: the pred is a context input
         srcIntype = ContextIO()
->>>>>>> cbe34f10
       )
     )
   }
