--- conflicted
+++ resolved
@@ -113,18 +113,7 @@
     or
     result.asIndirectExpr() = this.getArgument(1) and type = HashAlgorithmOaepIO() and isOaep = true
     or
-<<<<<<< HEAD
-    result.asExpr() = this.getArgument(1) and
-    type = HashAlgorithmIO() and
-    isOaep = false and
-    isMgf1 = false
-    or
-    result.asExpr() = this.getArgument(1) and type = HashAlgorithmOaepIO() and isOaep = true
-    or
-    result.asExpr() = this.getArgument(1) and type = HashAlgorithmMgf1IO() and isMgf1 = true
-=======
     result.asIndirectExpr() = this.getArgument(1) and type = HashAlgorithmMgf1IO() and isMgf1 = true
->>>>>>> cbe34f10
   }
 
   override DataFlow::Node getOutput(IOType type) {
