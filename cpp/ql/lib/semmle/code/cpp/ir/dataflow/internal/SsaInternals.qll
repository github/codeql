--- conflicted
+++ resolved
@@ -1,22 +1,13 @@
-<<<<<<< HEAD
-private import SsaImplCommon as Ssa
-=======
-private import cpp as Cpp
->>>>>>> 8ff0a191
+private import SsaImplCommon as SsaImplCommon
 private import semmle.code.cpp.ir.IR
 private import DataFlowUtil
 private import DataFlowImplCommon as DataFlowImplCommon
 private import semmle.code.cpp.models.interfaces.Allocation as Alloc
 private import semmle.code.cpp.models.interfaces.DataFlow as DataFlow
-<<<<<<< HEAD
 private import semmle.code.cpp.ir.internal.IRCppLanguage
 private import DataFlowPrivate
-private import ssa0.SsaImplCommon as SsaImplCommon0
 private import ssa0.SsaInternals as SsaInternals0
 import semmle.code.cpp.ir.dataflow.internal.SsaInternalsCommon
-=======
-private import SsaImplCommon as SsaImplCommon
->>>>>>> 8ff0a191
 
 private module SourceVariables {
   int getMaxIndirectionForIRVariable(IRVariable var) {
@@ -93,7 +84,6 @@
   }
 }
 
-<<<<<<< HEAD
 import SourceVariables
 
 predicate hasIndirectOperand(Operand op, int indirectionIndex) {
@@ -104,18 +94,6 @@
     indirectionIndex = [1 .. m]
   )
 }
-=======
-cached
-private newtype TDefOrUse =
-  TExplicitDef(Instruction store) { explicitWrite(_, store, _) } or
-  TInitializeParam(Instruction instr) {
-    instr instanceof InitializeParameterInstruction
-    or
-    instr instanceof InitializeIndirectionInstruction
-  } or
-  TExplicitUse(Operand op) { isExplicitUse(op) } or
-  TReturnParamIndirection(Operand op) { returnParameterIndirection(op, _) }
->>>>>>> 8ff0a191
 
 predicate hasIndirectInstruction(Instruction instr, int indirectionIndex) {
   exists(CppType type, int m |
@@ -214,16 +192,11 @@
   ind = use.getIndirection()
 }
 
-<<<<<<< HEAD
 pragma[noinline]
 private predicate sourceVariableHasBaseAndIndex(SourceVariable v, BaseSourceVariable bv, int ind) {
   v.getBaseVariable() = bv and
   v.getIndirection() = ind
 }
-=======
-  /** Gets the variable that is defined by this definition. */
-  abstract SourceVariables::SourceVariable getSourceVariable();
->>>>>>> 8ff0a191
 
 class DefImpl extends DefOrUseImpl, TDefImpl {
   Operand address;
@@ -239,34 +212,16 @@
 
   override int getIndirectionIndex() { result = ind }
 
-<<<<<<< HEAD
   Instruction getDefiningInstruction() { isDef(_, result, address, _, _, _) }
-=======
-  override SourceVariables::SourceVariable getSourceVariable() {
-    exists(VariableInstruction var |
-      explicitWrite(_, this.getInstruction(), var) and
-      result.(SourceVariables::SourceIRVariable).getIRVariable() = var.getIRVariable()
-    )
-  }
->>>>>>> 8ff0a191
 
   override string toString() { result = "DefImpl" }
 
   override IRBlock getBlock() { result = this.getDefiningInstruction().getBlock() }
 
-<<<<<<< HEAD
   override Cpp::Location getLocation() { result = this.getDefiningInstruction().getLocation() }
 
   final override predicate hasIndexInBlock(IRBlock block, int index) {
     this.getDefiningInstruction() = block.getInstruction(index)
-=======
-  override SourceVariables::SourceVariable getSourceVariable() {
-    result.(SourceVariables::SourceIRVariable).getIRVariable() =
-      store.(InitializeParameterInstruction).getIRVariable()
-    or
-    result.(SourceVariables::SourceIRVariableIndirection).getUnderlyingIRVariable() =
-      store.(InitializeIndirectionInstruction).getIRVariable()
->>>>>>> 8ff0a191
   }
 
   predicate isCertain() { isDef(true, _, address, _, _, ind) }
@@ -282,14 +237,9 @@
 
   override string toString() { result = "UseImpl" }
 
-<<<<<<< HEAD
   final override predicate hasIndexInBlock(IRBlock block, int index) {
     operand.getUse() = block.getInstruction(index)
   }
-=======
-  /** Gets the variable that is used by this use. */
-  abstract SourceVariables::SourceVariable getSourceVariable();
->>>>>>> 8ff0a191
 
   final override IRBlock getBlock() { result = operand.getUse().getBlock() }
 
@@ -297,28 +247,13 @@
 
   final int getIndirection() { isUse(_, operand, _, result, ind) }
 
-<<<<<<< HEAD
   override int getIndirectionIndex() { result = ind }
 
   override Instruction getBase() { isUse(_, operand, result, _, ind) }
-=======
-  override SourceVariables::SourceVariable getSourceVariable() {
-    exists(VariableInstruction var |
-      use.getDef() = var and
-      if use.getUse() instanceof ReadSideEffectInstruction
-      then
-        result.(SourceVariables::SourceIRVariableIndirection).getUnderlyingIRVariable() =
-          var.getIRVariable()
-      else result.(SourceVariables::SourceIRVariable).getIRVariable() = var.getIRVariable()
-    )
-  }
-}
->>>>>>> 8ff0a191
 
   predicate isCertain() { isUse(true, operand, _, _, ind) }
 }
 
-<<<<<<< HEAD
 predicate adjacentDefRead(DefOrUse defOrUse1, UseOrPhi use) {
   exists(IRBlock bb1, int i1, SourceVariable v |
     defOrUse1.asDefOrUse().hasIndexInBlock(bb1, i1, v)
@@ -328,13 +263,6 @@
         pragma[only_bind_into](bb2), pragma[only_bind_into](i2))
     |
       use.asDefOrUse().(UseImpl).hasIndexInBlock(bb2, i2, v)
-=======
-  override SourceVariables::SourceVariable getSourceVariable() {
-    exists(ReturnIndirectionInstruction ret |
-      returnParameterIndirection(use, ret) and
-      result.(SourceVariables::SourceIRVariableIndirection).getUnderlyingIRVariable() =
-        ret.getIRVariable()
->>>>>>> 8ff0a191
     )
     or
     exists(PhiNode phi |
@@ -467,26 +395,31 @@
   )
 }
 
-/**
- * Holds if the `i`'th write in block `bb` writes to the variable `v`.
- * `certain` is `true` if the write is guaranteed to overwrite the entire variable.
- */
-predicate variableWrite(IRBlock bb, int i, SourceVariable v, boolean certain) {
-  DataFlowImplCommon::forceCachingInSameStage() and
-  variableWriteCand(bb, i, v) and
-  exists(DefImpl def | def.hasIndexInBlock(bb, i, v) |
-    if def.isCertain() then certain = true else certain = false
-  )
-}
-
-/**
- * Holds if the `i`'th read in block `bb` reads to the variable `v`.
- * `certain` is `true` if the read is guaranteed. For C++, this is always the case.
- */
-predicate variableRead(IRBlock bb, int i, SourceVariable v, boolean certain) {
-  exists(UseImpl use | use.hasIndexInBlock(bb, i, v) |
-    if use.isCertain() then certain = true else certain = false
-  )
+private module SsaInput implements SsaImplCommon::InputSig {
+  import InputSigCommon
+  import SourceVariables
+
+  /**
+   * Holds if the `i`'th write in block `bb` writes to the variable `v`.
+   * `certain` is `true` if the write is guaranteed to overwrite the entire variable.
+   */
+  predicate variableWrite(IRBlock bb, int i, SourceVariable v, boolean certain) {
+    DataFlowImplCommon::forceCachingInSameStage() and
+    variableWriteCand(bb, i, v) and
+    exists(DefImpl def | def.hasIndexInBlock(bb, i, v) |
+      if def.isCertain() then certain = true else certain = false
+    )
+  }
+
+  /**
+   * Holds if the `i`'th read in block `bb` reads to the variable `v`.
+   * `certain` is `true` if the read is guaranteed. For C++, this is always the case.
+   */
+  predicate variableRead(IRBlock bb, int i, SourceVariable v, boolean certain) {
+    exists(UseImpl use | use.hasIndexInBlock(bb, i, v) |
+      if use.isCertain() then certain = true else certain = false
+    )
+  }
 }
 
 /**
@@ -496,17 +429,17 @@
 module SsaCached {
   cached
   predicate phiHasInputFromBlock(PhiNode phi, Definition inp, IRBlock bb) {
-    Ssa::phiHasInputFromBlock(phi, inp, bb)
+    SsaImpl::phiHasInputFromBlock(phi, inp, bb)
   }
 
   cached
   predicate adjacentDefRead(Definition def, IRBlock bb1, int i1, IRBlock bb2, int i2) {
-    Ssa::adjacentDefRead(def, bb1, i1, bb2, i2)
+    SsaImpl::adjacentDefRead(def, bb1, i1, bb2, i2)
   }
 
   cached
   predicate lastRefRedef(Definition def, IRBlock bb, int i, Definition next) {
-    Ssa::lastRefRedef(def, bb, i, next)
+    SsaImpl::lastRefRedef(def, bb, i, next)
   }
 }
 
@@ -590,53 +523,10 @@
   Instruction getDefiningInstruction() { result = defOrUse.getDefiningInstruction() }
 }
 
-import SsaCached
-
-<<<<<<< HEAD
-class PhiNode = Ssa::PhiNode;
-
-class Definition = Ssa::Definition;
-=======
-private module SsaInput implements SsaImplCommon::InputSig {
-  private import semmle.code.cpp.ir.IR
-
-  class BasicBlock = IRBlock;
-
-  class SourceVariable = SourceVariables::SourceVariable;
-
-  BasicBlock getImmediateBasicBlockDominator(BasicBlock bb) { result.immediatelyDominates(bb) }
-
-  BasicBlock getABasicBlockSuccessor(BasicBlock bb) { result = bb.getASuccessor() }
-
-  class ExitBasicBlock extends IRBlock {
-    ExitBasicBlock() { this.getLastInstruction() instanceof ExitFunctionInstruction }
-  }
-
-  /**
-   * Holds if the `i`'th write in block `bb` writes to the variable `v`.
-   * `certain` is `true` if the write is guaranteed to overwrite the entire variable.
-   */
-  predicate variableWrite(BasicBlock bb, int i, SourceVariable v, boolean certain) {
-    DataFlowImplCommon::forceCachingInSameStage() and
-    exists(Def def |
-      def.hasIndexInBlock(bb, i) and
-      v = def.getSourceVariable() and
-      (if def.isCertain() then certain = true else certain = false)
-    )
-  }
-
-  /**
-   * Holds if the `i`'th read in block `bb` reads to the variable `v`.
-   * `certain` is `true` if the read is guaranteed. For C++, this is always the case.
-   */
-  predicate variableRead(BasicBlock bb, int i, SourceVariable v, boolean certain) {
-    exists(Use use |
-      use.hasIndexInBlock(bb, i) and
-      v = use.getSourceVariable() and
-      certain = true
-    )
-  }
-}
-
-import SsaImplCommon::Make<SsaInput>
->>>>>>> 8ff0a191
+private module SsaImpl = SsaImplCommon::Make<SsaInput>;
+
+class PhiNode = SsaImpl::PhiNode;
+
+class Definition = SsaImpl::Definition;
+
+import SsaCached