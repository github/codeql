private import cpp as Cpp
private import DataFlowUtil
private import semmle.code.cpp.ir.IR
private import DataFlowDispatch
private import semmle.code.cpp.ir.internal.IRCppLanguage
private import semmle.code.cpp.dataflow.internal.FlowSummaryImpl as FlowSummaryImpl
private import SsaInternals as Ssa
private import DataFlowImplCommon as DataFlowImplCommon
private import codeql.util.Unit
private import Node0ToString
private import ModelUtil
private import semmle.code.cpp.models.interfaces.FunctionInputsAndOutputs as IO
private import semmle.code.cpp.models.interfaces.DataFlow as DF

cached
private module Cached {
  cached
  module Nodes0 {
    cached
    newtype TIRDataFlowNode0 =
      TInstructionNode0(Instruction i) {
        not Ssa::ignoreInstruction(i) and
        not exists(Operand op |
          not Ssa::ignoreOperand(op) and i = Ssa::getIRRepresentationOfOperand(op)
        ) and
        // We exclude `void`-typed instructions because they cannot contain data.
        // However, if the instruction is a glvalue, and their type is `void`, then the result
        // type of the instruction is really `void*`, and thus we still want to have a dataflow
        // node for it.
        (not i.getResultType() instanceof VoidType or i.isGLValue())
      } or
      TMultipleUseOperandNode0(Operand op) {
        not Ssa::ignoreOperand(op) and not exists(Ssa::getIRRepresentationOfOperand(op))
      } or
      TSingleUseOperandNode0(Operand op) {
        not Ssa::ignoreOperand(op) and exists(Ssa::getIRRepresentationOfOperand(op))
      }
  }

  /**
   * Gets an additional term that is added to the `join` and `branch` computations to reflect
   * an additional forward or backwards branching factor that is not taken into account
   * when calculating the (virtual) dispatch cost.
   *
   * Argument `arg` is part of a path from a source to a sink, and `p` is the target parameter.
   */
  pragma[nomagic]
  cached
  int getAdditionalFlowIntoCallNodeTerm(ArgumentNode arg, ParameterNode p) {
    DataFlowImplCommon::forceCachingInSameStage() and
    exists(
      ParameterNode switchee, SwitchInstruction switch, ConditionOperand op, DataFlowCall call
    |
      DataFlowImplCommon::viableParamArg(call, p, arg) and
      DataFlowImplCommon::viableParamArg(call, switchee, _) and
      switch.getExpressionOperand() = op and
      getAdditionalFlowIntoCallNodeTermStep+(switchee, operandNode(op)) and
      result = countNumberOfBranchesUsingParameter(switch, p)
    )
  }
}

import Cached
private import Nodes0

/**
 * A module for calculating the number of stars (i.e., `*`s) needed for various
 * dataflow node `toString` predicates.
 */
module NodeStars {
  private int getNumberOfIndirections(Node n) {
    result = n.(RawIndirectOperand).getIndirectionIndex()
    or
    result = n.(RawIndirectInstruction).getIndirectionIndex()
    or
    result = n.(VariableNode).getIndirectionIndex()
    or
    result = n.(PostUpdateNodeImpl).getIndirectionIndex()
    or
    result = n.(FinalParameterNode).getIndirectionIndex()
    or
    result = n.(BodyLessParameterNodeImpl).getIndirectionIndex()
  }

  /**
   * Gets the number of stars (i.e., `*`s) needed to produce the `toString`
   * output for `n`.
   */
  string stars(Node n) { result = repeatStars(getNumberOfIndirections(n)) }
}

import NodeStars

/**
 * A cut-down `DataFlow::Node` class that does not depend on the output of SSA.
 * This can thus be safely used in the SSA computations themselves, as well as
 * in construction of other node classes (`TIRDataFlowNode`).
 */
class Node0Impl extends TIRDataFlowNode0 {
  /**
   * INTERNAL: Do not use.
   */
  Declaration getEnclosingCallable() { none() } // overridden in subclasses

  /** Gets the function to which this node belongs, if any. */
  Declaration getFunction() { none() } // overridden in subclasses

  /**
   * Gets the type of this node.
   *
   * If `isGLValue()` holds, then the type of this node
   * should be thought of as "pointer to `getType()`".
   */
  DataFlowType getType() { none() } // overridden in subclasses

  /** Gets the instruction corresponding to this node, if any. */
  Instruction asInstruction() { result = this.(InstructionNode0).getInstruction() }

  /** Gets the operands corresponding to this node, if any. */
  Operand asOperand() { result = this.(OperandNode0).getOperand() }

  /** Gets the location of this node. */
  final Location getLocation() { result = this.getLocationImpl() }

  /** INTERNAL: Do not use. */
  Location getLocationImpl() {
    none() // overridden by subclasses
  }

  /** INTERNAL: Do not use. */
  string toStringImpl() {
    none() // overridden by subclasses
  }

  /** Gets a textual representation of this node. */
  final string toString() { result = this.toStringImpl() }

  /** Holds if the value of this node is a glvalue */
  predicate isGLValue() { none() } // overridden in subclasses
}

/**
 * Gets the type of the operand `op`.
 *
 * The boolean `isGLValue` is true if the operand represents a glvalue. In that case,
 * the returned type should be thought of as a pointer type whose base type is given
 * by this predicate.
 */
DataFlowType getOperandType(Operand op, boolean isGLValue) {
  Ssa::getLanguageType(op).hasType(result, isGLValue)
}

/**
 * Gets the type of the instruction `instr`.
 *
 * The boolean `isGLValue` is true if the operand represents a glvalue. In that case,
 * the returned type should be thought of as a pointer type whose base type is given
 * by this predicate.
 */
DataFlowType getInstructionType(Instruction instr, boolean isGLValue) {
  Ssa::getResultLanguageType(instr).hasType(result, isGLValue)
}

/**
 * An instruction, viewed as a node in a data flow graph.
 */
abstract class InstructionNode0 extends Node0Impl {
  Instruction instr;

  /** Gets the instruction corresponding to this node. */
  Instruction getInstruction() { result = instr }

  override Declaration getEnclosingCallable() { result = this.getFunction() }

  override Declaration getFunction() { result = instr.getEnclosingFunction() }

  override DataFlowType getType() { result = getInstructionType(instr, _) }

  override string toStringImpl() { result = instructionToString(instr) }

  override Location getLocationImpl() {
    if exists(instr.getAst().getLocation())
    then result = instr.getAst().getLocation()
    else result instanceof UnknownDefaultLocation
  }

  final override predicate isGLValue() { exists(getInstructionType(instr, true)) }
}

/**
 * An instruction without an operand that is used only once, viewed as a node in a data flow graph.
 */
private class InstructionInstructionNode0 extends InstructionNode0, TInstructionNode0 {
  InstructionInstructionNode0() { this = TInstructionNode0(instr) }
}

/**
 * An instruction with an operand that is used only once, viewed as a node in a data flow graph.
 */
private class SingleUseOperandInstructionNode0 extends InstructionNode0, TSingleUseOperandNode0 {
  SingleUseOperandInstructionNode0() {
    exists(Operand op |
      this = TSingleUseOperandNode0(op) and
      instr = Ssa::getIRRepresentationOfOperand(op)
    )
  }
}

/**
 * An operand, viewed as a node in a data flow graph.
 */
abstract class OperandNode0 extends Node0Impl {
  Operand op;

  /** Gets the operand corresponding to this node. */
  Operand getOperand() { result = op }

  override Declaration getEnclosingCallable() { result = this.getFunction() }

  override Declaration getFunction() { result = op.getUse().getEnclosingFunction() }

  override DataFlowType getType() { result = getOperandType(op, _) }

  override string toStringImpl() { result = operandToString(op) }

  override Location getLocationImpl() {
    if exists(op.getDef().getAst().getLocation())
    then result = op.getDef().getAst().getLocation()
    else result instanceof UnknownDefaultLocation
  }

  final override predicate isGLValue() { exists(getOperandType(op, true)) }
}

/**
 * An operand that is used multiple times, viewed as a node in a data flow graph.
 */
private class MultipleUseOperandNode0 extends OperandNode0, TMultipleUseOperandNode0 {
  MultipleUseOperandNode0() { this = TMultipleUseOperandNode0(op) }
}

/**
 * An operand that is used only once, viewed as a node in a data flow graph.
 */
private class SingleUseOperandNode0 extends OperandNode0, TSingleUseOperandNode0 {
  SingleUseOperandNode0() { this = TSingleUseOperandNode0(op) }
}

private module IndirectOperands {
  /**
   * INTERNAL: Do not use.
   *
   * A node that represents the indirect value of an operand in the IR
   * after `index` number of loads.
   *
   * Note: Unlike `RawIndirectOperand`, a value of type `IndirectOperand` may
   * be an `OperandNode`.
   */
  abstract class IndirectOperand extends Node {
    /** Gets the underlying operand and the underlying indirection index. */
    abstract predicate hasOperandAndIndirectionIndex(Operand operand, int indirectionIndex);
  }

  private class IndirectOperandFromRaw extends IndirectOperand instanceof RawIndirectOperand {
    override predicate hasOperandAndIndirectionIndex(Operand operand, int indirectionIndex) {
      operand = RawIndirectOperand.super.getOperand() and
      indirectionIndex = RawIndirectOperand.super.getIndirectionIndex()
    }
  }

  private class IndirectOperandFromIRRepr extends IndirectOperand {
    Operand operand;
    int indirectionIndex;

    IndirectOperandFromIRRepr() {
      exists(Operand repr, int indirectionIndexRepr |
        Ssa::hasIRRepresentationOfIndirectOperand(operand, indirectionIndex, repr,
          indirectionIndexRepr) and
        nodeHasOperand(this, repr, indirectionIndexRepr)
      )
    }

    override predicate hasOperandAndIndirectionIndex(Operand op, int index) {
      op = operand and index = indirectionIndex
    }
  }
}

import IndirectOperands

private module IndirectInstructions {
  /**
   * INTERNAL: Do not use.
   *
   * A node that represents the indirect value of an instruction in the IR
   * after `index` number of loads.
   *
   * Note: Unlike `RawIndirectInstruction`, a value of type `IndirectInstruction` may
   * be an `InstructionNode`.
   */
  abstract class IndirectInstruction extends Node {
    /** Gets the underlying operand and the underlying indirection index. */
    abstract predicate hasInstructionAndIndirectionIndex(Instruction instr, int index);
  }

  private class IndirectInstructionFromRaw extends IndirectInstruction instanceof RawIndirectInstruction
  {
    override predicate hasInstructionAndIndirectionIndex(Instruction instr, int index) {
      instr = RawIndirectInstruction.super.getInstruction() and
      index = RawIndirectInstruction.super.getIndirectionIndex()
    }
  }

  private class IndirectInstructionFromIRRepr extends IndirectInstruction {
    Instruction instr;
    int indirectionIndex;

    IndirectInstructionFromIRRepr() {
      exists(Instruction repr, int indirectionIndexRepr |
        Ssa::hasIRRepresentationOfIndirectInstruction(instr, indirectionIndex, repr,
          indirectionIndexRepr) and
        nodeHasInstruction(this, repr, indirectionIndexRepr)
      )
    }

    override predicate hasInstructionAndIndirectionIndex(Instruction i, int index) {
      i = instr and index = indirectionIndex
    }
  }
}

import IndirectInstructions

/** Gets the callable in which this node occurs. */
DataFlowCallable nodeGetEnclosingCallable(Node n) {
  result.getUnderlyingCallable() = n.getEnclosingCallable()
}

/** Holds if `p` is a `ParameterNode` of `c` with position `pos`. */
predicate isParameterNode(ParameterNode p, DataFlowCallable c, ParameterPosition pos) {
  p.isParameterOf(c, pos)
}

/** Holds if `arg` is an `ArgumentNode` of `c` with position `pos`. */
predicate isArgumentNode(ArgumentNode arg, DataFlowCall c, ArgumentPosition pos) {
  arg.argumentOf(c, pos)
}

/**
 * A data flow node that occurs as the argument of a call and is passed as-is
 * to the callable. Instance arguments (`this` pointer) and read side effects
 * on parameters are also included.
 */
abstract class ArgumentNode extends Node {
  /**
   * Holds if this argument occurs at the given position in the given call.
   * The instance argument is considered to have index `-1`.
   */
  abstract predicate argumentOf(DataFlowCall call, ArgumentPosition pos);

  /** Gets the call in which this node is an argument. */
  DataFlowCall getCall() { this.argumentOf(result, _) }
}

/**
 * A data flow node that occurs as the argument to a call, or an
 * implicit `this` pointer argument.
 */
private class PrimaryArgumentNode extends ArgumentNode, OperandNode {
  override ArgumentOperand op;

  PrimaryArgumentNode() { exists(CallInstruction call | op = call.getAnArgumentOperand()) }

  override predicate argumentOf(DataFlowCall call, ArgumentPosition pos) {
    op = call.getArgumentOperand(pos.(DirectPosition).getIndex())
  }
}

private class SideEffectArgumentNode extends ArgumentNode, SideEffectOperandNode {
  override predicate argumentOf(DataFlowCall dfCall, ArgumentPosition pos) {
    exists(int indirectionIndex |
      pos = TIndirectionPosition(argumentIndex, pragma[only_bind_into](indirectionIndex)) and
      this.getCallInstruction() = dfCall.asCallInstruction() and
      super.hasAddressOperandAndIndirectionIndex(_, pragma[only_bind_into](indirectionIndex))
    )
  }
}

/**
 * An argument node that is part of a summary. These only occur when the
 * summary contains a synthesized call.
 */
class SummaryArgumentNode extends ArgumentNode, FlowSummaryNode {
  private SummaryCall call_;
  private ArgumentPosition pos_;

  SummaryArgumentNode() {
    FlowSummaryImpl::Private::summaryArgumentNode(call_.getReceiver(), this.getSummaryNode(), pos_)
  }

  override predicate argumentOf(DataFlowCall call, ArgumentPosition pos) {
    call = call_ and
    pos = pos_
  }
}

/** A parameter position represented by an integer. */
class ParameterPosition = Position;

/** An argument position represented by an integer. */
class ArgumentPosition = Position;

abstract class Position extends TPosition {
  abstract string toString();
}

class DirectPosition extends Position, TDirectPosition {
  int index;

  DirectPosition() { this = TDirectPosition(index) }

  override string toString() {
    index = -1 and
    result = "this"
    or
    index != -1 and
    result = index.toString()
  }

  int getIndex() { result = index }
}

class IndirectionPosition extends Position, TIndirectionPosition {
  int argumentIndex;
  int indirectionIndex;

  IndirectionPosition() { this = TIndirectionPosition(argumentIndex, indirectionIndex) }

  override string toString() {
    if argumentIndex = -1
    then if indirectionIndex > 0 then result = "this indirection" else result = "this"
    else
      if indirectionIndex > 0
      then result = argumentIndex.toString() + " indirection"
      else result = argumentIndex.toString()
  }

  int getArgumentIndex() { result = argumentIndex }

  int getIndirectionIndex() { result = indirectionIndex }
}

newtype TPosition =
  TDirectPosition(int argumentIndex) { exists(any(CallInstruction c).getArgument(argumentIndex)) } or
  TIndirectionPosition(int argumentIndex, int indirectionIndex) {
    Ssa::hasIndirectOperand(any(CallInstruction call).getArgumentOperand(argumentIndex),
      indirectionIndex)
  }

private newtype TReturnKind =
  TNormalReturnKind(int indirectionIndex) {
    // derive a possible return indirection from SSA
    // (this is a more durable approach if SSA infers additional indirections for any reason)
    Ssa::hasIndirectOperand(any(ReturnValueInstruction ret).getReturnAddressOperand(),
      indirectionIndex + 1) // We subtract one because the return loads the value.
    or
    // derive a possible return kind from the AST
    // (this approach includes functions declared that have no body; they may still have flow summaries)
    indirectionIndex =
      [0 .. max(Cpp::Function f |
          not exists(f.getBlock())
        |
          Ssa::getMaxIndirectionsForType(f.getUnspecifiedType()) - 1 // -1 because a returned value is a prvalue not a glvalue
        )]
  } or
  TIndirectReturnKind(int argumentIndex, int indirectionIndex) {
    // derive a possible return argument from SSA
    exists(Ssa::FinalParameterUse use |
      use.getIndirectionIndex() = indirectionIndex and
      use.getArgumentIndex() = argumentIndex
    )
    or
    // derive a possible return argument from the AST
    indirectionIndex =
      [0 .. max(Cpp::Function f |
          not exists(f.getBlock())
        |
          Ssa::getMaxIndirectionsForType(f.getParameter(argumentIndex).getUnspecifiedType()) - 1 // -1 because an argument is a prvalue not a glvalue
        )]
  }

/**
 * A return kind. A return kind describes how a value can be returned
 * from a callable. For C++, this is simply a function return.
 */
class ReturnKind extends TReturnKind {
  /**
   * Gets the indirection index of this return kind.
   */
  abstract int getIndirectionIndex();

  /** Gets a textual representation of this return kind. */
  abstract string toString();
}

/**
 * A value returned from a callable using a `return` statement, that is, a "normal" return.
 */
class NormalReturnKind extends ReturnKind, TNormalReturnKind {
  int indirectionIndex;

  NormalReturnKind() { this = TNormalReturnKind(indirectionIndex) }

  override int getIndirectionIndex() { result = indirectionIndex }

  override string toString() { result = "indirect return" }
}

/**
 * A value returned from a callable through a parameter.
 */
private class IndirectReturnKind extends ReturnKind, TIndirectReturnKind {
  int argumentIndex;
  int indirectionIndex;

  IndirectReturnKind() { this = TIndirectReturnKind(argumentIndex, indirectionIndex) }

  override int getIndirectionIndex() { result = indirectionIndex }

  override string toString() { result = "indirect outparam[" + argumentIndex.toString() + "]" }
}

/** A data flow node that occurs as the result of a `ReturnStmt`. */
abstract class ReturnNode extends Node {
  /** Gets the kind of this returned value. */
  abstract ReturnKind getKind();
}

pragma[nomagic]
private predicate finalParameterNodeHasArgumentAndIndex(
  FinalParameterNode node, int argumentIndex, int indirectionIndex
) {
  node.getArgumentIndex() = argumentIndex and
  node.getIndirectionIndex() = indirectionIndex
}

class ReturnIndirectionNode extends IndirectReturnNode, ReturnNode {
  override ReturnKind getKind() {
    exists(Operand op, int indirectionIndex |
      hasOperandAndIndex(this, pragma[only_bind_into](op), pragma[only_bind_into](indirectionIndex))
    |
      exists(ReturnValueInstruction return |
        op = return.getReturnAddressOperand() and
        result = TNormalReturnKind(indirectionIndex - 1)
      )
    )
    or
    exists(int argumentIndex, int indirectionIndex |
      finalParameterNodeHasArgumentAndIndex(this, argumentIndex, indirectionIndex) and
      result = TIndirectReturnKind(argumentIndex, indirectionIndex)
    )
  }
}

/**
 * A return node that is part of a summary.
 */
private class SummaryReturnNode extends ReturnNode, FlowSummaryNode {
  private ReturnKind rk;

  SummaryReturnNode() { FlowSummaryImpl::Private::summaryReturnNode(this.getSummaryNode(), rk) }

  override ReturnKind getKind() { result = rk }
}

private Operand fullyConvertedCallStepImpl(Operand op) {
  not exists(getANonConversionUse(op)) and
  exists(Instruction instr |
    conversionFlow(op, instr, _, _) and
    result = getAUse(instr)
  )
}

private Operand fullyConvertedCallStep(Operand op) {
  result = unique( | | fullyConvertedCallStepImpl(op))
}

/**
 * Gets the instruction that uses this operand, if the instruction is not
 * ignored for dataflow purposes.
 */
private Instruction getUse(Operand op) {
  result = op.getUse() and
  not Ssa::ignoreInstruction(result)
}

/** Gets a use of the instruction `instr` that is not ignored for dataflow purposes. */
Operand getAUse(Instruction instr) {
  result = instr.getAUse() and
  not Ssa::ignoreOperand(result)
}

/**
 * Gets a use of `operand` that is:
 * - not ignored for dataflow purposes, and
 * - not a conversion-like instruction.
 */
private Instruction getANonConversionUse(Operand operand) {
  result = getUse(operand) and
  not conversionFlow(_, result, _, _)
}

/**
 * Gets an operand that represents the use of the value of `call` following
 * a sequence of conversion-like instructions.
 *
 * Note that `operand` is not functionally determined by `call` since there
 * can be multiple sequences of disjoint conversions following a call. For example,
 * consider an example like:
 * ```cpp
 * long f();
 * int y;
 * long x = (long)(y = (int)f());
 * ```
 * in this case, there'll be a long-to-int conversion on `f()` before the value is assigned to `y`,
 * and there will be an int-to-long conversion on `(int)f()` before the value is assigned to `x`.
 */
private predicate operandForFullyConvertedCallImpl(Operand operand, CallInstruction call) {
  exists(getANonConversionUse(operand)) and
  (
    operand = getAUse(call)
    or
    operand = fullyConvertedCallStep*(getAUse(call))
  )
}

/**
 * Gets the operand that represents the use of the value of `call` following
 * a sequence of conversion-like instructions, if a unique operand exists.
 */
predicate operandForFullyConvertedCall(Operand operand, CallInstruction call) {
  operand = unique(Operand cand | operandForFullyConvertedCallImpl(cand, call))
}

private predicate instructionForFullyConvertedCallWithConversions(
  Instruction instr, CallInstruction call
) {
  instr =
    getUse(unique(Operand operand |
        operand = fullyConvertedCallStep*(getAUse(call)) and
        not exists(fullyConvertedCallStep(operand))
      ))
}

/**
 * Gets the instruction that represents the first use of the value of `call` following
 * a sequence of conversion-like instructions.
 *
 * This predicate only holds if there is no suitable operand (i.e., no operand of a non-
 * conversion instruction) to use to represent the value of `call` after conversions.
 */
predicate instructionForFullyConvertedCall(Instruction instr, CallInstruction call) {
  // Only pick an instruction for the call if we cannot pick a unique operand.
  not operandForFullyConvertedCall(_, call) and
  (
    // If there is no use of the call then we pick the call instruction
    not instructionForFullyConvertedCallWithConversions(_, call) and
    instr = call
    or
    // Otherwise, flow to the first instruction that defines multiple operands.
    instructionForFullyConvertedCallWithConversions(instr, call)
  )
}

/** Holds if `node` represents the output node for `call`. */
predicate simpleOutNode(Node node, CallInstruction call) {
  operandForFullyConvertedCall(node.asOperand(), call)
  or
  instructionForFullyConvertedCall(node.asInstruction(), call)
}

/**
 * A data flow node that represents the output of a call (for example, a
 * return value) at the call site.
 */
class OutNode extends Node {
  OutNode() {
    // Return values not hidden behind indirections
    simpleOutNode(this, _)
    or
    // Return values hidden behind indirections
    this instanceof IndirectReturnOutNode
    or
    // Modified arguments hidden behind indirections
    this instanceof IndirectArgumentOutNode
    or
    // Summary node
    FlowSummaryImpl::Private::summaryOutNode(_, this.(FlowSummaryNode).getSummaryNode(), _)
  }

  /** Gets the underlying call. */
  abstract DataFlowCall getCall();

  /** Gets the kind of this out node. */
  abstract ReturnKind getReturnKind();
}

private class DirectCallOutNode extends OutNode {
  CallInstruction call;

  DirectCallOutNode() { simpleOutNode(this, call) }

  override DataFlowCall getCall() { result.asCallInstruction() = call }

  override ReturnKind getReturnKind() { result = TNormalReturnKind(0) }
}

private class IndirectCallOutNode extends OutNode, IndirectReturnOutNode {
  override DataFlowCall getCall() { result.asCallInstruction() = this.getCallInstruction() }

  override ReturnKind getReturnKind() { result = TNormalReturnKind(this.getIndirectionIndex()) }
}

private class SideEffectOutNode extends OutNode, IndirectArgumentOutNode {
  override DataFlowCall getCall() { result.asCallInstruction() = this.getCallInstruction() }

  override ReturnKind getReturnKind() {
    result = TIndirectReturnKind(this.getArgumentIndex(), this.getIndirectionIndex())
  }
}

/**
 * An output node that is part of a summary. An output node is needed when the
 * model contains a synthesized call (`SummaryCall`) and the return value of
 * that call is needed by the summary (for example when the model has flow from
 * `Argument[0].ReturnValue`).
 */
private class SummaryOutNode extends OutNode, FlowSummaryNode {
  private SummaryCall call;
  private ReturnKind kind_;

  SummaryOutNode() {
    FlowSummaryImpl::Private::summaryOutNode(call.getReceiver(), this.getSummaryNode(), kind_)
  }

  override DataFlowCall getCall() { result = call }

  override ReturnKind getReturnKind() { result = kind_ }
}

/**
 * Gets a node that can read the value returned from `call` with return kind
 * `kind`.
 */
OutNode getAnOutNode(DataFlowCall call, ReturnKind kind) {
  result.getCall() = call and
  result.getReturnKind() = kind
}

/** A variable that behaves like a global variable. */
class GlobalLikeVariable extends Variable {
  GlobalLikeVariable() {
    this instanceof Cpp::GlobalOrNamespaceVariable or
    this instanceof Cpp::StaticLocalVariable
  }
}

/**
 * Returns the smallest indirection for the type `t`.
 *
 * For most types this is `1`, but for `ArrayType`s (which are allocated on
 * the stack) this is `0`
 */
int getMinIndirectionsForType(Type t) {
  if t.getUnspecifiedType() instanceof Cpp::ArrayType then result = 0 else result = 1
}

private int getMinIndirectionForGlobalUse(Ssa::GlobalUse use) {
  result = getMinIndirectionsForType(use.getUnspecifiedType())
}

private int getMinIndirectionForGlobalDef(Ssa::GlobalDef def) {
  result = getMinIndirectionsForType(def.getUnspecifiedType())
}

/**
 * Holds if data can flow from `node1` to `node2` in a way that loses the
 * calling context. For example, this would happen with flow through a
 * global or static variable.
 */
predicate jumpStep(Node n1, Node n2) {
  exists(GlobalLikeVariable v |
    exists(Ssa::GlobalUse globalUse |
      v = globalUse.getVariable() and
      n1.(FinalGlobalValue).getGlobalUse() = globalUse
    |
      globalUse.getIndirection() = getMinIndirectionForGlobalUse(globalUse) and
      v = n2.asVariable()
      or
      v = n2.asIndirectVariable(globalUse.getIndirection())
    )
    or
    exists(Ssa::GlobalDef globalDef |
      v = globalDef.getVariable() and
      n2.(InitialGlobalValue).getGlobalDef() = globalDef
    |
      globalDef.getIndirection() = getMinIndirectionForGlobalDef(globalDef) and
      v = n1.asVariable()
      or
      v = n1.asIndirectVariable(globalDef.getIndirection())
    )
  )
  or
  // models-as-data summarized flow
  FlowSummaryImpl::Private::Steps::summaryJumpStep(n1.(FlowSummaryNode).getSummaryNode(),
    n2.(FlowSummaryNode).getSummaryNode())
}

/**
 * Holds if data can flow from `node1` to `node2` via an assignment to `f`.
 * Thus, `node2` references an object with a field `f` that contains the
 * value of `node1`.
 *
 * The boolean `certain` is true if the destination address does not involve
 * any pointer arithmetic, and false otherwise. This has to do with whether a
 * store step can be used to clear a field (see `clearsContent`).
 */
predicate storeStepImpl(Node node1, Content c, Node node2, boolean certain) {
  exists(
    PostFieldUpdateNode postFieldUpdate, int indirectionIndex1, int numberOfLoads,
    StoreInstruction store
  |
    postFieldUpdate = node2 and
    nodeHasInstruction(node1, store, pragma[only_bind_into](indirectionIndex1)) and
    postFieldUpdate.getIndirectionIndex() = 1 and
    numberOfLoadsFromOperand(postFieldUpdate.getFieldAddress(),
      store.getDestinationAddressOperand(), numberOfLoads, certain)
  |
    exists(FieldContent fc | fc = c |
      fc.getField() = postFieldUpdate.getUpdatedField() and
      fc.getIndirectionIndex() = 1 + indirectionIndex1 + numberOfLoads
    )
    or
    exists(UnionContent uc | uc = c |
      uc.getAField() = postFieldUpdate.getUpdatedField() and
      uc.getIndirectionIndex() = 1 + indirectionIndex1 + numberOfLoads
    )
  )
  or
  // models-as-data summarized flow
  FlowSummaryImpl::Private::Steps::summaryStoreStep(node1.(FlowSummaryNode).getSummaryNode(), c,
    node2.(FlowSummaryNode).getSummaryNode()) and
  certain = true
}

/**
 * Holds if data can flow from `node1` to `node2` via an assignment to `f`.
 * Thus, `node2` references an object with a field `f` that contains the
 * value of `node1`.
 */
predicate storeStep(Node node1, ContentSet c, Node node2) { storeStepImpl(node1, c, node2, _) }

/**
 * Holds if `operandFrom` flows to `operandTo` using a sequence of conversion-like
 * operations and exactly `n` `LoadInstruction` operations.
 */
private predicate numberOfLoadsFromOperandRec(
  Operand operandFrom, Operand operandTo, int ind, boolean certain
) {
  exists(Instruction load | Ssa::isDereference(load, operandFrom, _) |
    operandTo = operandFrom and ind = 0 and certain = true
    or
    numberOfLoadsFromOperand(load.getAUse(), operandTo, ind - 1, certain)
  )
  or
  exists(Operand op, Instruction instr, boolean isPointerArith, boolean certain0 |
    instr = op.getDef() and
    conversionFlow(operandFrom, instr, isPointerArith, _) and
    numberOfLoadsFromOperand(op, operandTo, ind, certain0)
  |
    if isPointerArith = true then certain = false else certain = certain0
  )
}

/**
 * Holds if `operandFrom` flows to `operandTo` using a sequence of conversion-like
 * operations and exactly `n` `LoadInstruction` operations.
 */
private predicate numberOfLoadsFromOperand(
  Operand operandFrom, Operand operandTo, int n, boolean certain
) {
  numberOfLoadsFromOperandRec(operandFrom, operandTo, n, certain)
  or
  not Ssa::isDereference(_, operandFrom, _) and
  not conversionFlow(operandFrom, _, _, _) and
  operandFrom = operandTo and
  n = 0 and
  certain = true
}

// Needed to join on both an operand and an index at the same time.
pragma[noinline]
predicate nodeHasOperand(Node node, Operand operand, int indirectionIndex) {
  node.asOperand() = operand and indirectionIndex = 0
  or
  hasOperandAndIndex(node, operand, indirectionIndex)
}

// Needed to join on both an instruction and an index at the same time.
pragma[noinline]
predicate nodeHasInstruction(Node node, Instruction instr, int indirectionIndex) {
  node.asInstruction() = instr and indirectionIndex = 0
  or
  hasInstructionAndIndex(node, instr, indirectionIndex)
}

/**
 * Holds if data can flow from `node1` to `node2` via a read of `f`.
 * Thus, `node1` references an object with a field `f` whose value ends up in
 * `node2`.
 */
predicate readStep(Node node1, ContentSet c, Node node2) {
  exists(FieldAddress fa1, Operand operand, int numberOfLoads, int indirectionIndex2 |
    nodeHasOperand(node2, operand, indirectionIndex2) and
    // The `1` here matches the `node2.getIndirectionIndex() = 1` conjunct
    // in `storeStep`.
    nodeHasOperand(node1, fa1.getObjectAddressOperand(), 1) and
    numberOfLoadsFromOperand(fa1, operand, numberOfLoads, _)
  |
    exists(FieldContent fc | fc = c |
      fc.getField() = fa1.getField() and
      fc.getIndirectionIndex() = indirectionIndex2 + numberOfLoads
    )
    or
    exists(UnionContent uc | uc = c |
      uc.getAField() = fa1.getField() and
      uc.getIndirectionIndex() = indirectionIndex2 + numberOfLoads
    )
  )
  or
  // models-as-data summarized flow
  FlowSummaryImpl::Private::Steps::summaryReadStep(node1.(FlowSummaryNode).getSummaryNode(), c,
    node2.(FlowSummaryNode).getSummaryNode())
}

/**
 * Holds if values stored inside content `c` are cleared at node `n`.
 */
predicate clearsContent(Node n, ContentSet c) {
  n =
    any(PostUpdateNode pun, Content d | d.impliesClearOf(c) and storeStepImpl(_, d, pun, true) | pun)
        .getPreUpdateNode() and
  (
    // The crement operations and pointer addition and subtraction self-assign. We do not
    // want to clear the contents if it is indirectly pointed at by any of these operations,
    // as part of the contents might still be accessible afterwards. If there is no such
    // indirection clearing the contents is safe.
    not exists(Operand op, Cpp::Operation p |
      n.(IndirectOperand).hasOperandAndIndirectionIndex(op, _) and
      (
        p instanceof Cpp::AssignPointerAddExpr or
        p instanceof Cpp::AssignPointerSubExpr or
        p instanceof Cpp::CrementOperation
      )
    |
      p.getAnOperand() = op.getUse().getAst()
    )
    or
    forex(PostUpdateNode pun, Content d |
      pragma[only_bind_into](d).impliesClearOf(pragma[only_bind_into](c)) and
      storeStepImpl(_, d, pun, true) and
      pun.getPreUpdateNode() = n
    |
      c.(Content).getIndirectionIndex() = d.getIndirectionIndex()
    )
  )
}

/**
 * Holds if the value that is being tracked is expected to be stored inside content `c`
 * at node `n`.
 */
predicate expectsContent(Node n, ContentSet c) { none() }

predicate typeStrongerThan(DataFlowType t1, DataFlowType t2) { none() }

predicate localMustFlowStep(Node node1, Node node2) { none() }

/** Gets the type of `n` used for type pruning. */
DataFlowType getNodeType(Node n) {
  suppressUnusedNode(n) and
  result instanceof VoidType // stub implementation
}

/** Gets a string representation of a type returned by `getNodeType`. */
string ppReprType(DataFlowType t) { none() } // stub implementation

/**
 * Holds if `t1` and `t2` are compatible, that is, whether data can flow from
 * a node of type `t1` to a node of type `t2`.
 */
pragma[inline]
predicate compatibleTypes(DataFlowType t1, DataFlowType t2) {
  any() // stub implementation
}

private predicate suppressUnusedNode(Node n) { any() }

//////////////////////////////////////////////////////////////////////////////
// Java QL library compatibility wrappers
//////////////////////////////////////////////////////////////////////////////
/** A node that performs a type cast. */
class CastNode extends Node {
  CastNode() { none() } // stub implementation
}

cached
private newtype TDataFlowCallable =
  TSourceCallable(Cpp::Declaration decl) {
    not decl instanceof FlowSummaryImpl::Public::SummarizedCallable
  } or
  TSummarizedCallable(FlowSummaryImpl::Public::SummarizedCallable c)

/**
 * A callable, which may be:
 *  - a function (that may contain code)
 *  - a summarized function (that may contain only `FlowSummaryNode`s)
 *  - a variable (this is used as context for global initialization, and also
 *    for the mid-point in interprocedural data flow between a write and read
 *    of a global variable in different functions).
 * When flow crosses from one _enclosing callable_ to another, the
 * interprocedural data-flow library discards call contexts and inserts a node
 * in the big-step relation used for human-readable path explanations.
 */
class DataFlowCallable extends TDataFlowCallable {
  /** Gets the location of this callable. */
  Location getLocation() { none() }

  /** Gets a textual representation of this callable. */
  string toString() { none() }

  /**
   * Gets the `Declaration` corresponding to this callable if it exists in the database.
   * For summarized callables (which may not exist in the database), use `asSummarizedCallable`.
   */
  Cpp::Declaration asSourceCallable() { this = TSourceCallable(result) }

  /**
   * Gets the underlying summarized callable, if
   * this callable is generated from a models-as-data
   * model.
   */
  FlowSummaryImpl::Public::SummarizedCallable asSummarizedCallable() {
    this = TSummarizedCallable(result)
  }

  /**
   * Gets the underlying `Declaration` of this `DataFlowCallable`. This
   * predicate returns a result for both source and summarized callables.
   */
  Cpp::Declaration getUnderlyingCallable() {
    result = this.asSummarizedCallable() or // SummarizedCallable = Function (in CPP)
    result = this.asSourceCallable()
  }

  /** Gets a best-effort total ordering. */
  int totalorder() {
    this =
      rank[result](DataFlowCallable c, string file, int startline, int startcolumn |
        c.getLocation().hasLocationInfo(file, startline, startcolumn, _, _)
      |
        c order by file, startline, startcolumn
      )
  }
}

/**
 * A source callable, conceptually, a function in the source code for the
 * purpose of computing data flow. In practice this excludes functions that
 * are summarized using models-as-data (as we don't want to create
 * unmodeled flows or duplicate paths), and includes variables (for reasons
 * explained in `DataFlowCallable`).
 */
class SourceCallable extends DataFlowCallable, TSourceCallable {
  Cpp::Declaration decl;

  SourceCallable() { this = TSourceCallable(decl) }

  override string toString() { result = decl.toString() }

  override Location getLocation() { result = decl.getLocation() }
}

/**
 * A summarized callable, that is, a function synthesized from one or more
 * models-as-data models as a place to contain the corresponding
 * `FlowSummaryNode`s.
 */
class SummarizedCallable extends DataFlowCallable, TSummarizedCallable {
  FlowSummaryImpl::Public::SummarizedCallable sc;

  SummarizedCallable() { this = TSummarizedCallable(sc) }

  override string toString() { result = sc.toString() }

  override Location getLocation() { result = sc.getLocation() }
}

class DataFlowExpr = Expr;

class DataFlowType = Type;

cached
private newtype TDataFlowCall =
  TNormalCall(CallInstruction call) or
  TSummaryCall(
    FlowSummaryImpl::Public::SummarizedCallable c, FlowSummaryImpl::Private::SummaryNode receiver
  ) {
    FlowSummaryImpl::Private::summaryCallbackRange(c, receiver)
  }

/**
 * A function call relevant for data flow. This includes calls from source
 * code and calls inside library callables with a flow summary.
 */
class DataFlowCall extends TDataFlowCall {
  /**
   * Gets the underlying data flow call instruction, if any.
   */
  CallInstruction asCallInstruction() { none() }

  /**
   * Gets the operand the specifies the target function of the call.
   */
  CallTargetOperand getCallTargetOperand() { none() }

  /**
   * Gets the `Function` that the call targets, if this is statically known.
   */
  DataFlowCallable getStaticCallTarget() { none() }

  /**
   * Gets the `index`'th argument operand. The qualifier is considered to have index `-1`.
   */
  ArgumentOperand getArgumentOperand(int index) { none() }

  /**
   * Gets the argument at the specified index, or `this` if `index` is `-1`.
   */
  pragma[noinline]
  final Instruction getArgument(int index) { result = this.getArgumentOperand(index).getDef() }

  /**
   * Gets the number of arguments of the call, including the `this` pointer, if any.
   */
  final int getNumberOfArguments() { result = count(this.getArgumentOperand(_)) }

  /**
   * Gets the enclosing callable, if any.
   */
  DataFlowCallable getEnclosingCallable() { none() }

  /**
   * Gets a textual representation of this call.
   */
  string toString() { none() }

  /**
   * Gets the location of this call.
   */
  Location getLocation() { none() }

<<<<<<< HEAD
<<<<<<< HEAD
  // #43: Stub Implementation
  /** Gets an argument to this call as a Node. */
  ArgumentNode getAnArgumentNode(){ none() } // TODO: JB1 return an argument as a DataFlow ArgumentNode

  // #43: Stub Implementation
  /** Gets the target of the call, as a DataFlowCallable. */
  DataFlowCallable getARuntimeTarget(){ none() } // TODO getCallTarget() returns `Instruction`
=======
>>>>>>> codeql-cli/v2.17.4
=======
>>>>>>> a7bbcf3e
  /** Gets a best-effort total ordering. */
  int totalorder() {
    this =
      rank[result](DataFlowCall c, int startline, int startcolumn |
        c.getLocation().hasLocationInfo(_, startline, startcolumn, _, _)
      |
        c order by startline, startcolumn
      )
  }
}

/**
 * A function call relevant for data flow, that exists in source code.
 */
private class NormalCall extends DataFlowCall, TNormalCall {
  private CallInstruction call;

  NormalCall() { this = TNormalCall(call) }

  override CallInstruction asCallInstruction() { result = call }

  override CallTargetOperand getCallTargetOperand() { result = call.getCallTargetOperand() }

  override DataFlowCallable getStaticCallTarget() {
    result.getUnderlyingCallable() = call.getStaticCallTarget()
  }

  override ArgumentOperand getArgumentOperand(int index) { result = call.getArgumentOperand(index) }

  override DataFlowCallable getEnclosingCallable() {
    result.getUnderlyingCallable() = call.getEnclosingFunction()
  }

  override string toString() { result = call.toString() }

  override Location getLocation() { result = call.getLocation() }
}

/**
 * A synthesized call inside a callable with a flow summary.
 *
 * For example, consider the function:
 * ```
 * int myFunction(int (*funPtr)());
 * ```
 * with an accompanying models-as-data flow summary involving `funPtr` (for
 * example from `Argument[0].ReturnValue` to `ReturnValue`). A `SummaryCall`
 * will be synthesized representing a call to `funPtr` inside `myFunction`,
 * so that flow can be connected as described in the model.
 */
class SummaryCall extends DataFlowCall, TSummaryCall {
  private FlowSummaryImpl::Public::SummarizedCallable c;
  private FlowSummaryImpl::Private::SummaryNode receiver;

  SummaryCall() { this = TSummaryCall(c, receiver) }

  /**
   * Gets the data flow node that holds the address of the function this call
   * targets.
   */
  FlowSummaryImpl::Private::SummaryNode getReceiver() { result = receiver }

  // no implementation for `getCallTargetOperand()`, `getStaticCallTarget()`
  // or `getArgumentOperand(int index)`. This is because the flow summary
  // library is responsible for finding the call target, and there are no
  // IR nodes available for the call target operand or argument operands.
  override DataFlowCallable getEnclosingCallable() { result = TSummarizedCallable(c) }

  override string toString() { result = "[summary] call to " + receiver + " in " + c }

  override UnknownLocation getLocation() { any() }
}

module IsUnreachableInCall {
  private import semmle.code.cpp.ir.ValueNumbering
  private import semmle.code.cpp.controlflow.IRGuards as G

  private class ConstantIntegralTypeArgumentNode extends PrimaryArgumentNode {
    int value;

    ConstantIntegralTypeArgumentNode() {
      value = op.getDef().(IntegerConstantInstruction).getValue().toInt()
    }

    int getValue() { result = value }
  }

  pragma[nomagic]
  private predicate ensuresEq(Operand left, Operand right, int k, IRBlock block, boolean areEqual) {
    any(G::IRGuardCondition guard).ensuresEq(left, right, k, block, areEqual)
  }

  pragma[nomagic]
  private predicate ensuresLt(Operand left, Operand right, int k, IRBlock block, boolean areEqual) {
    any(G::IRGuardCondition guard).ensuresLt(left, right, k, block, areEqual)
  }

  class NodeRegion instanceof IRBlock {
    string toString() { result = "NodeRegion" }

    predicate contains(Node n) { this = n.getBasicBlock() }

    int totalOrder() {
      this =
        rank[result](IRBlock b, int startline, int startcolumn |
          b.getLocation().hasLocationInfo(_, startline, startcolumn, _, _)
        |
          b order by startline, startcolumn
        )
    }
  }

  predicate isUnreachableInCall(NodeRegion block, DataFlowCall call) {
    exists(
      InstructionDirectParameterNode paramNode, ConstantIntegralTypeArgumentNode arg,
      IntegerConstantInstruction constant, int k, Operand left, Operand right, int argval
    |
      // arg flows into `paramNode`
      DataFlowImplCommon::viableParamArg(call, pragma[only_bind_into](paramNode),
        pragma[only_bind_into](arg)) and
      left = constant.getAUse() and
      right = valueNumber(paramNode.getInstruction()).getAUse() and
      argval = arg.getValue()
    |
      // and there's a guard condition which ensures that the result of `left == right + k` is `areEqual`
      exists(boolean areEqual | ensuresEq(left, right, k, block, areEqual) |
        // this block ensures that left = right + k, but it holds that `left != right + k`
        areEqual = true and
        constant.getValue().toInt() != argval + k
        or
        // this block ensures that or `left != right + k`, but it holds that `left = right + k`
        areEqual = false and
        constant.getValue().toInt() = argval + k
      )
      or
      // or there's a guard condition which ensures that the result of `left < right + k` is `isLessThan`
      exists(boolean isLessThan | ensuresLt(left, right, k, block, isLessThan) |
        isLessThan = true and
        // this block ensures that `left < right + k`, but it holds that `left >= right + k`
        constant.getValue().toInt() >= argval + k
        or
        // this block ensures that `left >= right + k`, but it holds that `left < right + k`
        isLessThan = false and
        constant.getValue().toInt() < argval + k
      )
    )
  }
}

import IsUnreachableInCall

/**
 * Holds if access paths with `c` at their head always should be tracked at high
 * precision. This disables adaptive access path precision for such access paths.
 */
predicate forceHighPrecision(Content c) { none() }

/** Holds if `n` should be hidden from path explanations. */
predicate nodeIsHidden(Node n) {
  n instanceof OperandNode and
  not n instanceof ArgumentNode and
  not n.asOperand() instanceof StoreValueOperand
  or
  n instanceof FinalGlobalValue
  or
  n instanceof InitialGlobalValue
}

predicate neverSkipInPathGraph(Node n) {
  // Always show the right-hand side of assignments in the path graph
  exists(n.asDefinition())
  or
  exists(n.asIndirectDefinition())
}

class LambdaCallKind = Unit;

/** Holds if `creation` is an expression that creates a lambda of kind `kind` for `c`. */
predicate lambdaCreation(Node creation, LambdaCallKind kind, DataFlowCallable c) {
  creation.asInstruction().(FunctionAddressInstruction).getFunctionSymbol() = c.asSourceCallable() and
  exists(kind)
}

/** Holds if `call` is a lambda call of kind `kind` where `receiver` is the lambda expression. */
predicate lambdaCall(DataFlowCall call, LambdaCallKind kind, Node receiver) {
  call.(SummaryCall).getReceiver() = receiver.(FlowSummaryNode).getSummaryNode() and
  exists(kind)
}

/** Extra data-flow steps needed for lambda flow analysis. */
predicate additionalLambdaFlowStep(Node nodeFrom, Node nodeTo, boolean preservesValue) { none() }

predicate knownSourceModel(Node source, string model) { none() }

predicate knownSinkModel(Node sink, string model) { none() }

/**
 * Holds if flow is allowed to pass from parameter `p` and back to itself as a
 * side-effect, resulting in a summary from `p` to itself.
 *
 * One example would be to allow flow like `p.foo = p.bar;`, which is disallowed
 * by default as a heuristic.
 */
predicate allowParameterReturnInSelf(ParameterNode p) {
  p instanceof IndirectParameterNode
  or
  // models-as-data summarized flow
  exists(DataFlowCallable c, ParameterPosition pos |
    p.isParameterOf(c, pos) and
    FlowSummaryImpl::Private::summaryAllowParameterReturnInSelf(c.asSummarizedCallable(), pos)
  )
}

private predicate fieldHasApproxName(Field f, string s) {
  s = f.getName().charAt(0) and
  // Reads and writes of union fields are tracked using `UnionContent`.
  not f.getDeclaringType() instanceof Cpp::Union
}

private predicate unionHasApproxName(Cpp::Union u, string s) { s = u.getName().charAt(0) }

cached
private newtype TContentApprox =
  TFieldApproxContent(string s) { fieldHasApproxName(_, s) } or
  TUnionApproxContent(string s) { unionHasApproxName(_, s) }

/** An approximated `Content`. */
class ContentApprox extends TContentApprox {
  string toString() { none() } // overridden in subclasses
}

private class FieldApproxContent extends ContentApprox, TFieldApproxContent {
  string s;

  FieldApproxContent() { this = TFieldApproxContent(s) }

  Field getAField() { fieldHasApproxName(result, s) }

  string getPrefix() { result = s }

  final override string toString() { result = s }
}

private class UnionApproxContent extends ContentApprox, TUnionApproxContent {
  string s;

  UnionApproxContent() { this = TUnionApproxContent(s) }

  Cpp::Union getAUnion() { unionHasApproxName(result, s) }

  string getPrefix() { result = s }

  final override string toString() { result = s }
}

/** Gets an approximated value for content `c`. */
pragma[inline]
ContentApprox getContentApprox(Content c) {
  exists(string prefix, Field f |
    prefix = result.(FieldApproxContent).getPrefix() and
    f = c.(FieldContent).getField() and
    fieldHasApproxName(f, prefix)
  )
  or
  exists(string prefix, Cpp::Union u |
    prefix = result.(UnionApproxContent).getPrefix() and
    u = c.(UnionContent).getUnion() and
    unionHasApproxName(u, prefix)
  )
}

/**
 * A local flow relation that includes both local steps, read steps and
 * argument-to-return flow through summarized functions.
 */
private predicate localFlowStepWithSummaries(Node node1, Node node2) {
  localFlowStep(node1, node2)
  or
  readStep(node1, _, node2)
  or
  DataFlowImplCommon::argumentValueFlowsThrough(node1, _, node2, _)
}

/** Holds if `node` flows to a node that is used in a `SwitchInstruction`. */
private predicate localStepsToSwitch(Node node) {
  node.asOperand() = any(SwitchInstruction switch).getExpressionOperand()
  or
  exists(Node succ |
    localStepsToSwitch(succ) and
    localFlowStepWithSummaries(node, succ)
  )
}

/**
 * Holds if `node` is part of a path from a `ParameterNode` to an operand
 * of a `SwitchInstruction`.
 */
private predicate localStepsFromParameterToSwitch(Node node) {
  localStepsToSwitch(node) and
  (
    node instanceof ParameterNode
    or
    exists(Node prev |
      localStepsFromParameterToSwitch(prev) and
      localFlowStepWithSummaries(prev, node)
    )
  )
}

/**
 * The local flow relation `localFlowStepWithSummaries` pruned to only
 * include steps that are part of a path from a `ParameterNode` to an
 * operand of a `SwitchInstruction`.
 */
private predicate getAdditionalFlowIntoCallNodeTermStep(Node node1, Node node2) {
  localStepsFromParameterToSwitch(node1) and
  localStepsFromParameterToSwitch(node2) and
  localFlowStepWithSummaries(node1, node2)
}

/** Gets the `IRVariable` associated with the parameter node `p`. */
pragma[nomagic]
private IRVariable getIRVariableForParameterNode(ParameterNode p) {
  result = p.(InstructionDirectParameterNode).getIRVariable()
  or
  result.getAst() = p.(IndirectParameterNode).getParameter()
}

/** Holds if `v` is the source variable corresponding to the parameter represented by `p`. */
pragma[nomagic]
private predicate parameterNodeHasSourceVariable(ParameterNode p, Ssa::SourceVariable v) {
  v.getIRVariable() = getIRVariableForParameterNode(p) and
  exists(Position pos | p.isParameterOf(_, pos) |
    pos instanceof DirectPosition and
    v.getIndirection() = 1
    or
    pos.(IndirectionPosition).getIndirectionIndex() + 1 = v.getIndirection()
  )
}

private EdgeKind caseOrDefaultEdge() {
  result instanceof CaseEdge or
  result instanceof DefaultEdge
}

/**
 * Gets the number of switch branches that that read from (or write to) the parameter `p`.
 */
private int countNumberOfBranchesUsingParameter(SwitchInstruction switch, ParameterNode p) {
  exists(Ssa::SourceVariable sv |
    parameterNodeHasSourceVariable(p, sv) and
    // Count the number of cases that use the parameter. We do this by finding the phi node
    // that merges the uses/defs of the parameter. There might be multiple such phi nodes, so
    // we pick the one with the highest edge count.
    result =
      max(SsaPhiNode phi |
        switch.getSuccessor(caseOrDefaultEdge()).getBlock().dominanceFrontier() =
          phi.getBasicBlock() and
        phi.getSourceVariable() = sv
      |
        strictcount(phi.getAnInput())
      )
  )
}

pragma[nomagic]
private predicate isInputOutput(
  DF::DataFlowFunction target, Node node1, Node node2, IO::FunctionInput input,
  IO::FunctionOutput output
) {
  exists(CallInstruction call |
    node1 = callInput(call, input) and
    node2 = callOutput(call, output) and
    call.getStaticCallTarget() = target and
    target.hasDataFlow(input, output)
  )
}

/**
 * Holds if the data-flow step from `node1` to `node2` can be used to
 * determine where side-effects may return from a callable.
 * For C/C++, this means that the step from `node1` to `node2` not only
 * preserves the value, but also preserves the identity of the value.
 * For example, the assignment to `x` that reads the value of `*p` in
 * ```cpp
 * int* p = ...
 * int x = *p;
 * ```
 * does not preserve the identity of `*p`.
 *
 * Similarly, a function that copies the contents of a string into a new location
 * does not also preserve the identity. For example, `strdup(p)` does not
 * preserve the identity of `*p` (since it allocates new storage and copies
 * the string into the new storage).
 */
bindingset[node1, node2]
pragma[inline_late]
predicate validParameterAliasStep(Node node1, Node node2) {
  // When flow-through summaries are computed we track which parameters flow to out-going parameters.
  // In an example such as:
  // ```
  // modify(int* px) { *px = source(); }
  // void modify_copy(int* p) {
  //   int x = *p;
  //   modify(&x);
  // }
  // ```
  // since dataflow tracks each indirection as a separate SSA variable dataflow
  // sees the above roughly as
  // ```
  // modify(int* px, int deref_px) { deref_px = source(); }
  // void modify_copy(int* p, int deref_p) {
  //   int x = deref_p;
  //   modify(&x, x);
  // }
  // ```
  // and when dataflow computes flow from a parameter to a post-update node to
  // conclude which parameters are "updated" by the call to `modify_copy` it
  // finds flow from `x [post update]` to `deref_p [post update]`.
  // To prevent this we exclude steps that don't preserve identity. We do this
  // by excluding flow from the right-hand side of `StoreInstruction`s to the
  // `StoreInstruction`. This is sufficient because, for flow-through summaries,
  // we're only interested in indirect parameters such as `deref_p` in the
  // exampe above (i.e., the parameters with a non-zero indirection index), and
  // if that ever flows to the right-hand side of a `StoreInstruction` then
  // there must have been a dereference to reduce its indirection index down to
  // 0.
  not exists(Operand operand |
    node1.asOperand() = operand and
    node2.asInstruction().(StoreInstruction).getSourceValueOperand() = operand
  ) and
  (
    // Either this is not a modeled flow.
    not isInputOutput(_, node1, node2, _, _)
    or
    exists(DF::DataFlowFunction target, IO::FunctionInput input, IO::FunctionOutput output |
      // Or it is a modeled flow and there's `*input` to `*output` flow
      isInputOutput(target, node1, node2, input.getIndirectionInput(), output.getIndirectionOutput()) and
      // and in that case there should also be `input` to `output` flow
      target.hasDataFlow(input, output)
    )
  )
}

private predicate isTopLevel(Cpp::Stmt s) { any(Function f).getBlock().getAStmt() = s }

private Cpp::Stmt getAChainedBranch(Cpp::IfStmt s) {
  result = s.getThen()
  or
  exists(Cpp::Stmt elseBranch | s.getElse() = elseBranch |
    result = getAChainedBranch(elseBranch)
    or
    result = elseBranch and not elseBranch instanceof Cpp::IfStmt
  )
}

private Instruction getAnInstruction(Node n) {
  result = n.asInstruction()
  or
  not n instanceof InstructionNode and
  result = n.asOperand().getUse()
  or
  result = n.(SsaPhiNode).getPhiNode().getBasicBlock().getFirstInstruction()
  or
  n.(IndirectInstruction).hasInstructionAndIndirectionIndex(result, _)
  or
  not n instanceof IndirectInstruction and
  exists(Operand operand |
    n.(IndirectOperand).hasOperandAndIndirectionIndex(operand, _) and
    result = operand.getUse()
  )
  or
  result = getAnInstruction(n.(PostUpdateNode).getPreUpdateNode())
}

private newtype TDataFlowSecondLevelScope =
  TTopLevelIfBranch(Cpp::Stmt s) {
    exists(Cpp::IfStmt ifstmt | s = getAChainedBranch(ifstmt) and isTopLevel(ifstmt))
  } or
  TTopLevelSwitchCase(Cpp::SwitchCase s) {
    exists(Cpp::SwitchStmt switchstmt | s = switchstmt.getASwitchCase() and isTopLevel(switchstmt))
  }

/**
 * A second-level control-flow scope in a `switch` or a chained `if` statement.
 *
 * This is a `switch` case or a branch of a chained `if` statement, given that
 * the `switch` or `if` statement is top level, that is, it is not nested inside
 * other CFG constructs.
 */
class DataFlowSecondLevelScope extends TDataFlowSecondLevelScope {
  /** Gets a textual representation of this element. */
  string toString() {
    exists(Cpp::Stmt s | this = TTopLevelIfBranch(s) | result = s.toString())
    or
    exists(Cpp::SwitchCase s | this = TTopLevelSwitchCase(s) | result = s.toString())
  }

  /** Gets the primary location of this element. */
  Cpp::Location getLocation() {
    exists(Cpp::Stmt s | this = TTopLevelIfBranch(s) | result = s.getLocation())
    or
    exists(Cpp::SwitchCase s | this = TTopLevelSwitchCase(s) | result = s.getLocation())
  }

  /**
   * Gets a statement directly contained in this scope. For an `if` branch, this
   * is the branch itself, and for a `switch case`, this is one the statements
   * of that case branch.
   */
  private Cpp::Stmt getAStmt() {
    exists(Cpp::Stmt s | this = TTopLevelIfBranch(s) | result = s)
    or
    exists(Cpp::SwitchCase s | this = TTopLevelSwitchCase(s) | result = s.getAStmt())
  }

  /** Gets a data-flow node nested within this scope. */
  Node getANode() {
    getAnInstruction(result).getAst().(Cpp::ControlFlowNode).getEnclosingStmt().getParentStmt*() =
      this.getAStmt()
  }
}

/** Gets the second-level scope containing the node `n`, if any. */
DataFlowSecondLevelScope getSecondLevelScope(Node n) { result.getANode() = n }

/**
 * Module that defines flow through iterators.
 * For example,
 * ```cpp
 * auto it = v.begin();
 * *it = source();
 * ...
 * sink(v[0]);
 * ```
 */
module IteratorFlow {
  private import codeql.ssa.Ssa as SsaImpl
  private import semmle.code.cpp.models.interfaces.Iterator as Interface
  private import semmle.code.cpp.models.implementations.Iterator as Impl

  /**
   * A variable of some type that can produce an iterator.
   */
  class SourceVariable extends Ssa::SourceVariable {
    SourceVariable() {
      exists(Interface::GetIteratorFunction gets, Cpp::FunctionInput input, int i |
        input.isParameterDerefOrQualifierObject(i) and
        gets.getsIterator(input, _)
      |
        this.getType().stripType() = gets.getParameter(i).getType().stripType()
        or
        i = -1 and
        this.getType().stripType() = gets.getDeclaringType()
      )
    }
  }

  private module SsaInput implements SsaImpl::InputSig<Location> {
    import Ssa::InputSigCommon

    class SourceVariable = IteratorFlow::SourceVariable;

    /** A call to function that dereferences an iterator. */
    private class IteratorPointerDereferenceCall extends CallInstruction {
      IteratorPointerDereferenceCall() {
        this.getStaticCallTarget() instanceof Impl::IteratorPointerDereferenceOperator
      }
    }

    /** A call to a function that obtains an iterator. */
    private class GetsIteratorCall extends CallInstruction {
      GetsIteratorCall() { this.getStaticCallTarget() instanceof Impl::GetIteratorFunction }
    }

    /** A call to `operator++` or `operator--` on an iterator. */
    private class IteratorCrementCall extends CallInstruction {
      IteratorCrementCall() { this.getStaticCallTarget() instanceof Impl::IteratorCrementOperator }
    }

    /**
     * Gets an ultimate definition of `def`.
     *
     * Note: Unlike `def.getAnUltimateDefinition()` this predicate also
     * traverses back through iterator increment and decrement operations.
     */
    private Ssa::Def getAnUltimateDefinition(Ssa::Def def) {
      result = def.getAnUltimateDefinition()
      or
      exists(IRBlock bb, int i, IteratorCrementCall crementCall, Ssa::SourceVariable sv |
        crementCall = def.getValue().asInstruction().(StoreInstruction).getSourceValue() and
        sv = def.getSourceVariable() and
        bb.getInstruction(i) = crementCall and
        Ssa::ssaDefReachesRead(sv, result.asDef(), bb, i)
      )
    }

    /**
     * Holds if `write` is an instruction that writes to address `address`
     */
    private predicate isIteratorWrite(Instruction write, Operand address) {
      exists(Ssa::DefImpl writeDef, IRBlock bb, int i |
        writeDef.hasIndexInBlock(bb, i, _) and
        bb.getInstruction(i) = write and
        address = writeDef.getAddressOperand()
      )
    }

    /**
     * Holds if `writeToDeref` is a write to an iterator that was obtained
     * by `beginCall`. That is, the following instruction sequence holds:
     * ```cpp
     * it = container.begin(); // or a similar iterator-obtaining function call
     * ...
     * *it = value;
     * ```
     */
    private predicate isIteratorStoreInstruction(
      GetsIteratorCall beginCall, Instruction writeToDeref
    ) {
      exists(
        StoreInstruction beginStore, IRBlock bbStar, int iStar, Ssa::Def def,
        IteratorPointerDereferenceCall starCall, Ssa::Def ultimate, Operand address
      |
        isIteratorWrite(writeToDeref, address) and
        operandForFullyConvertedCall(address, starCall) and
        bbStar.getInstruction(iStar) = starCall and
        Ssa::ssaDefReachesRead(_, def.asDef(), bbStar, iStar) and
        ultimate = getAnUltimateDefinition*(def) and
        beginStore = ultimate.getValue().asInstruction() and
        operandForFullyConvertedCall(beginStore.getSourceValueOperand(), beginCall)
      )
    }

    /**
     * Holds if `(bb, i)` contains a write to an iterator that may have been obtained
     * by calling `begin` (or related functions) on the variable `v`.
     */
    predicate variableWrite(IRBlock bb, int i, SourceVariable v, boolean certain) {
      certain = false and
      exists(GetsIteratorCall beginCall, Instruction writeToDeref, IRBlock bbQual, int iQual |
        isIteratorStoreInstruction(beginCall, writeToDeref) and
        bb.getInstruction(i) = writeToDeref and
        bbQual.getInstruction(iQual) = beginCall and
        Ssa::variableRead(bbQual, iQual, v, _)
      )
    }

    /** Holds if `(bb, i)` reads the container variable `v`. */
    predicate variableRead(IRBlock bb, int i, SourceVariable v, boolean certain) {
      Ssa::variableRead(bb, i, v, certain)
    }
  }

  private module IteratorSsa = SsaImpl::Make<Location, SsaInput>;

  cached
  private newtype TSsaDef =
    TDef(IteratorSsa::DefinitionExt def) or
    TPhi(PhiNode phi)

  abstract private class SsaDef extends TSsaDef {
    /** Gets a textual representation of this element. */
    string toString() { none() }

    /** Gets the underlying non-phi definition or use. */
    IteratorSsa::DefinitionExt asDef() { none() }

    /** Gets the underlying phi node. */
    PhiNode asPhi() { none() }

    /** Gets the location of this element. */
    abstract Location getLocation();
  }

  private class Def extends TDef, SsaDef {
    IteratorSsa::DefinitionExt def;

    Def() { this = TDef(def) }

    final override IteratorSsa::DefinitionExt asDef() { result = def }

    final override Location getLocation() { result = this.getImpl().getLocation() }

    /** Gets the variable written to by this definition. */
    final SourceVariable getSourceVariable() { result = def.getSourceVariable() }

    override string toString() { result = def.toString() }

    /**
     * Holds if this definition (or use) has index `index` in block `block`,
     * and is a definition (or use) of the variable `sv`.
     */
    predicate hasIndexInBlock(IRBlock block, int index, SourceVariable sv) {
      def.definesAt(sv, block, index, _)
    }

    private Ssa::DefImpl getImpl() {
      exists(IRBlock bb, int i |
        this.hasIndexInBlock(bb, i, _) and
        result.hasIndexInBlock(bb, i)
      )
    }

    /** Gets the value written by this definition (i.e., the "right-hand side"). */
    Node0Impl getValue() { result = this.getImpl().getValue() }

    /** Gets the indirection index of this definition. */
    int getIndirectionIndex() { result = this.getImpl().getIndirectionIndex() }
  }

  private class Phi extends TPhi, SsaDef {
    PhiNode phi;

    Phi() { this = TPhi(phi) }

    final override PhiNode asPhi() { result = phi }

    final override Location getLocation() { result = phi.getBasicBlock().getLocation() }

    override string toString() { result = phi.toString() }

    SsaIteratorNode getNode() { result.getIteratorFlowNode() = phi }
  }

  private class PhiNode extends IteratorSsa::DefinitionExt {
    PhiNode() {
      this instanceof IteratorSsa::PhiNode or
      this instanceof IteratorSsa::PhiReadNode
    }

    SsaIteratorNode getNode() { result.getIteratorFlowNode() = this }
  }

  cached
  private module IteratorSsaCached {
    cached
    predicate adjacentDefRead(IRBlock bb1, int i1, SourceVariable sv, IRBlock bb2, int i2) {
      IteratorSsa::adjacentDefReadExt(_, sv, bb1, i1, bb2, i2)
      or
      exists(PhiNode phi |
        IteratorSsa::lastRefRedefExt(_, sv, bb1, i1, phi) and
        phi.definesAt(sv, bb2, i2, _)
      )
    }

    cached
    Node getAPriorDefinition(IteratorSsa::DefinitionExt next) {
      exists(IRBlock bb, int i, SourceVariable sv, IteratorSsa::DefinitionExt def |
        IteratorSsa::lastRefRedefExt(pragma[only_bind_into](def), pragma[only_bind_into](sv),
          pragma[only_bind_into](bb), pragma[only_bind_into](i), next) and
        nodeToDefOrUse(result, sv, bb, i, _)
      )
    }
  }

  /** The set of nodes necessary for iterator flow. */
  class IteratorFlowNode instanceof PhiNode {
    /** Gets a textual representation of this node. */
    string toString() { result = super.toString() }

    /** Gets the type of this node. */
    DataFlowType getType() {
      exists(Ssa::SourceVariable sv |
        super.definesAt(sv, _, _, _) and
        result = sv.getType()
      )
    }

    /** Gets the `Declaration` that contains this block. */
    Declaration getFunction() { result = super.getBasicBlock().getEnclosingFunction() }

    /** Gets the locatino of this node. */
    Location getLocation() { result = super.getBasicBlock().getLocation() }
  }

  private import IteratorSsaCached

  private predicate defToNode(Node node, Def def, boolean uncertain) {
    (
      nodeHasOperand(node, def.getValue().asOperand(), def.getIndirectionIndex())
      or
      nodeHasInstruction(node, def.getValue().asInstruction(), def.getIndirectionIndex())
    ) and
    uncertain = false
  }

  private predicate nodeToDefOrUse(
    Node node, SourceVariable sv, IRBlock bb, int i, boolean uncertain
  ) {
    exists(Def def |
      def.hasIndexInBlock(bb, i, sv) and
      defToNode(node, def, uncertain)
    )
    or
    useToNode(bb, i, sv, node) and
    uncertain = false
  }

  private predicate useToNode(IRBlock bb, int i, SourceVariable sv, Node nodeTo) {
    exists(PhiNode phi |
      phi.definesAt(sv, bb, i, _) and
      nodeTo = phi.getNode()
    )
    or
    exists(Ssa::UseImpl use |
      use.hasIndexInBlock(bb, i, sv) and
      nodeTo = use.getNode()
    )
  }

  /**
   * Holds if `nodeFrom` flows to `nodeTo` in a single step.
   */
  predicate localFlowStep(Node nodeFrom, Node nodeTo) {
    exists(
      Node nFrom, SourceVariable sv, IRBlock bb1, int i1, IRBlock bb2, int i2, boolean uncertain
    |
      adjacentDefRead(bb1, i1, sv, bb2, i2) and
      nodeToDefOrUse(nFrom, sv, bb1, i1, uncertain) and
      useToNode(bb2, i2, sv, nodeTo)
    |
      if uncertain = true
      then
        nodeFrom =
          [
            nFrom,
            getAPriorDefinition(any(IteratorSsa::DefinitionExt next | next.definesAt(sv, bb1, i1, _)))
          ]
      else nFrom = nodeFrom
    )
  }
}<|MERGE_RESOLUTION|>--- conflicted
+++ resolved
@@ -1170,8 +1170,6 @@
    */
   Location getLocation() { none() }
 
-<<<<<<< HEAD
-<<<<<<< HEAD
   // #43: Stub Implementation
   /** Gets an argument to this call as a Node. */
   ArgumentNode getAnArgumentNode(){ none() } // TODO: JB1 return an argument as a DataFlow ArgumentNode
@@ -1179,10 +1177,6 @@
   // #43: Stub Implementation
   /** Gets the target of the call, as a DataFlowCallable. */
   DataFlowCallable getARuntimeTarget(){ none() } // TODO getCallTarget() returns `Instruction`
-=======
->>>>>>> codeql-cli/v2.17.4
-=======
->>>>>>> a7bbcf3e
   /** Gets a best-effort total ordering. */
   int totalorder() {
     this =
