private import cpp as Cpp
private import DataFlowUtil
private import semmle.code.cpp.ir.IR
private import DataFlowDispatch
private import semmle.code.cpp.ir.internal.IRCppLanguage
private import semmle.code.cpp.dataflow.internal.FlowSummaryImpl as FlowSummaryImpl
private import SsaInternals as Ssa
private import DataFlowImplCommon as DataFlowImplCommon
private import codeql.util.Unit
private import Node0ToString
private import ModelUtil
private import semmle.code.cpp.models.interfaces.FunctionInputsAndOutputs as IO
private import semmle.code.cpp.models.interfaces.DataFlow as DF

cached
private module Cached {
  cached
  module Nodes0 {
    cached
    newtype TIRDataFlowNode0 =
      TInstructionNode0(Instruction i) {
        not Ssa::ignoreInstruction(i) and
        not exists(Operand op |
          not Ssa::ignoreOperand(op) and i = Ssa::getIRRepresentationOfOperand(op)
        ) and
        // We exclude `void`-typed instructions because they cannot contain data.
        // However, if the instruction is a glvalue, and their type is `void`, then the result
        // type of the instruction is really `void*`, and thus we still want to have a dataflow
        // node for it.
        (not i.getResultType() instanceof VoidType or i.isGLValue())
      } or
      TMultipleUseOperandNode0(Operand op) {
        not Ssa::ignoreOperand(op) and not exists(Ssa::getIRRepresentationOfOperand(op))
      } or
      TSingleUseOperandNode0(Operand op) {
        not Ssa::ignoreOperand(op) and exists(Ssa::getIRRepresentationOfOperand(op))
      }
  }

  /**
   * Gets an additional term that is added to the `join` and `branch` computations to reflect
   * an additional forward or backwards branching factor that is not taken into account
   * when calculating the (virtual) dispatch cost.
   *
   * Argument `arg` is part of a path from a source to a sink, and `p` is the target parameter.
   */
  pragma[nomagic]
  cached
  int getAdditionalFlowIntoCallNodeTerm(ArgumentNode arg, ParameterNode p) {
    DataFlowImplCommon::forceCachingInSameStage() and
    exists(
      ParameterNode switchee, SwitchInstruction switch, ConditionOperand op, DataFlowCall call
    |
      DataFlowImplCommon::viableParamArg(call, p, arg) and
      DataFlowImplCommon::viableParamArg(call, switchee, _) and
      switch.getExpressionOperand() = op and
      getAdditionalFlowIntoCallNodeTermStep+(switchee, operandNode(op)) and
      result = countNumberOfBranchesUsingParameter(switch, p)
    )
  }
}

import Cached
private import Nodes0

/**
 * A module for calculating the number of stars (i.e., `*`s) needed for various
 * dataflow node `toString` predicates.
 */
module NodeStars {
  private int getNumberOfIndirections(Node n) {
    result = n.(RawIndirectOperand).getIndirectionIndex()
    or
    result = n.(RawIndirectInstruction).getIndirectionIndex()
    or
    result = n.(VariableNode).getIndirectionIndex()
    or
    result = n.(PostUpdateNodeImpl).getIndirectionIndex()
    or
    result = n.(FinalParameterNode).getIndirectionIndex()
    or
    result = n.(BodyLessParameterNodeImpl).getIndirectionIndex()
  }

  /**
   * Gets the number of stars (i.e., `*`s) needed to produce the `toString`
   * output for `n`.
   */
  string stars(Node n) { result = repeatStars(getNumberOfIndirections(n)) }
}

import NodeStars

/**
 * A cut-down `DataFlow::Node` class that does not depend on the output of SSA.
 * This can thus be safely used in the SSA computations themselves, as well as
 * in construction of other node classes (`TIRDataFlowNode`).
 */
class Node0Impl extends TIRDataFlowNode0 {
  /**
   * INTERNAL: Do not use.
   */
  Declaration getEnclosingCallable() { none() } // overridden in subclasses

  /** Gets the function to which this node belongs, if any. */
  Declaration getFunction() { none() } // overridden in subclasses

  /**
   * Gets the type of this node.
   *
   * If `isGLValue()` holds, then the type of this node
   * should be thought of as "pointer to `getType()`".
   */
  DataFlowType getType() { none() } // overridden in subclasses

  /** Gets the instruction corresponding to this node, if any. */
  Instruction asInstruction() { result = this.(InstructionNode0).getInstruction() }

  /** Gets the operands corresponding to this node, if any. */
  Operand asOperand() { result = this.(OperandNode0).getOperand() }

  /** Gets the location of this node. */
  final Location getLocation() { result = this.getLocationImpl() }

  /** INTERNAL: Do not use. */
  Location getLocationImpl() {
    none() // overridden by subclasses
  }

  /** INTERNAL: Do not use. */
  string toStringImpl() {
    none() // overridden by subclasses
  }

  /** Gets a textual representation of this node. */
  final string toString() { result = this.toStringImpl() }

  /** Holds if the value of this node is a glvalue */
  predicate isGLValue() { none() } // overridden in subclasses
}

/**
 * Gets the type of the operand `op`.
 *
 * The boolean `isGLValue` is true if the operand represents a glvalue. In that case,
 * the returned type should be thought of as a pointer type whose base type is given
 * by this predicate.
 */
DataFlowType getOperandType(Operand op, boolean isGLValue) {
  Ssa::getLanguageType(op).hasType(result, isGLValue)
}

/**
 * Gets the type of the instruction `instr`.
 *
 * The boolean `isGLValue` is true if the operand represents a glvalue. In that case,
 * the returned type should be thought of as a pointer type whose base type is given
 * by this predicate.
 */
DataFlowType getInstructionType(Instruction instr, boolean isGLValue) {
  Ssa::getResultLanguageType(instr).hasType(result, isGLValue)
}

/**
 * An instruction, viewed as a node in a data flow graph.
 */
abstract class InstructionNode0 extends Node0Impl {
  Instruction instr;

  /** Gets the instruction corresponding to this node. */
  Instruction getInstruction() { result = instr }

  override Declaration getEnclosingCallable() { result = this.getFunction() }

  override Declaration getFunction() { result = instr.getEnclosingFunction() }

  override DataFlowType getType() { result = getInstructionType(instr, _) }

  override string toStringImpl() { result = instructionToString(instr) }

  override Location getLocationImpl() {
    if exists(instr.getAst().getLocation())
    then result = instr.getAst().getLocation()
    else result instanceof UnknownDefaultLocation
  }

  final override predicate isGLValue() { exists(getInstructionType(instr, true)) }
}

/**
 * An instruction without an operand that is used only once, viewed as a node in a data flow graph.
 */
private class InstructionInstructionNode0 extends InstructionNode0, TInstructionNode0 {
  InstructionInstructionNode0() { this = TInstructionNode0(instr) }
}

/**
 * An instruction with an operand that is used only once, viewed as a node in a data flow graph.
 */
private class SingleUseOperandInstructionNode0 extends InstructionNode0, TSingleUseOperandNode0 {
  SingleUseOperandInstructionNode0() {
    exists(Operand op |
      this = TSingleUseOperandNode0(op) and
      instr = Ssa::getIRRepresentationOfOperand(op)
    )
  }
}

/**
 * An operand, viewed as a node in a data flow graph.
 */
abstract class OperandNode0 extends Node0Impl {
  Operand op;

  /** Gets the operand corresponding to this node. */
  Operand getOperand() { result = op }

  override Declaration getEnclosingCallable() { result = this.getFunction() }

  override Declaration getFunction() { result = op.getUse().getEnclosingFunction() }

  override DataFlowType getType() { result = getOperandType(op, _) }

  override string toStringImpl() { result = operandToString(op) }

  override Location getLocationImpl() {
    if exists(op.getDef().getAst().getLocation())
    then result = op.getDef().getAst().getLocation()
    else result instanceof UnknownDefaultLocation
  }

  final override predicate isGLValue() { exists(getOperandType(op, true)) }
}

/**
 * An operand that is used multiple times, viewed as a node in a data flow graph.
 */
private class MultipleUseOperandNode0 extends OperandNode0, TMultipleUseOperandNode0 {
  MultipleUseOperandNode0() { this = TMultipleUseOperandNode0(op) }
}

/**
 * An operand that is used only once, viewed as a node in a data flow graph.
 */
private class SingleUseOperandNode0 extends OperandNode0, TSingleUseOperandNode0 {
  SingleUseOperandNode0() { this = TSingleUseOperandNode0(op) }
}

private module IndirectOperands {
  /**
   * INTERNAL: Do not use.
   *
   * A node that represents the indirect value of an operand in the IR
   * after `index` number of loads.
   *
   * Note: Unlike `RawIndirectOperand`, a value of type `IndirectOperand` may
   * be an `OperandNode`.
   */
  abstract class IndirectOperand extends Node {
    /** Gets the underlying operand and the underlying indirection index. */
    abstract predicate hasOperandAndIndirectionIndex(Operand operand, int indirectionIndex);
  }

  private class IndirectOperandFromRaw extends IndirectOperand instanceof RawIndirectOperand {
    override predicate hasOperandAndIndirectionIndex(Operand operand, int indirectionIndex) {
      operand = RawIndirectOperand.super.getOperand() and
      indirectionIndex = RawIndirectOperand.super.getIndirectionIndex()
    }
  }

  private class IndirectOperandFromIRRepr extends IndirectOperand {
    Operand operand;
    int indirectionIndex;

    IndirectOperandFromIRRepr() {
      exists(Operand repr, int indirectionIndexRepr |
        Ssa::hasIRRepresentationOfIndirectOperand(operand, indirectionIndex, repr,
          indirectionIndexRepr) and
        nodeHasOperand(this, repr, indirectionIndexRepr)
      )
    }

    override predicate hasOperandAndIndirectionIndex(Operand op, int index) {
      op = operand and index = indirectionIndex
    }
  }
}

import IndirectOperands

private module IndirectInstructions {
  /**
   * INTERNAL: Do not use.
   *
   * A node that represents the indirect value of an instruction in the IR
   * after `index` number of loads.
   *
   * Note: Unlike `RawIndirectInstruction`, a value of type `IndirectInstruction` may
   * be an `InstructionNode`.
   */
  abstract class IndirectInstruction extends Node {
    /** Gets the underlying operand and the underlying indirection index. */
    abstract predicate hasInstructionAndIndirectionIndex(Instruction instr, int index);
  }

  private class IndirectInstructionFromRaw extends IndirectInstruction instanceof RawIndirectInstruction
  {
    override predicate hasInstructionAndIndirectionIndex(Instruction instr, int index) {
      instr = RawIndirectInstruction.super.getInstruction() and
      index = RawIndirectInstruction.super.getIndirectionIndex()
    }
  }

  private class IndirectInstructionFromIRRepr extends IndirectInstruction {
    Instruction instr;
    int indirectionIndex;

    IndirectInstructionFromIRRepr() {
      exists(Instruction repr, int indirectionIndexRepr |
        Ssa::hasIRRepresentationOfIndirectInstruction(instr, indirectionIndex, repr,
          indirectionIndexRepr) and
        nodeHasInstruction(this, repr, indirectionIndexRepr)
      )
    }

    override predicate hasInstructionAndIndirectionIndex(Instruction i, int index) {
      i = instr and index = indirectionIndex
    }
  }
}

import IndirectInstructions

/** Gets the callable in which this node occurs. */
DataFlowCallable nodeGetEnclosingCallable(Node n) {
  result.getUnderlyingCallable() = n.getEnclosingCallable()
}

/** Holds if `p` is a `ParameterNode` of `c` with position `pos`. */
predicate isParameterNode(ParameterNode p, DataFlowCallable c, ParameterPosition pos) {
  p.isParameterOf(c, pos)
}

/** Holds if `arg` is an `ArgumentNode` of `c` with position `pos`. */
predicate isArgumentNode(ArgumentNode arg, DataFlowCall c, ArgumentPosition pos) {
  arg.argumentOf(c, pos)
}

/**
 * A data flow node that occurs as the argument of a call and is passed as-is
 * to the callable. Instance arguments (`this` pointer) and read side effects
 * on parameters are also included.
 */
abstract class ArgumentNode extends Node {
  /**
   * Holds if this argument occurs at the given position in the given call.
   * The instance argument is considered to have index `-1`.
   */
  abstract predicate argumentOf(DataFlowCall call, ArgumentPosition pos);

  /** Gets the call in which this node is an argument. */
  DataFlowCall getCall() { this.argumentOf(result, _) }
}

/**
 * A data flow node that occurs as the argument to a call, or an
 * implicit `this` pointer argument.
 */
private class PrimaryArgumentNode extends ArgumentNode, OperandNode {
  override ArgumentOperand op;

  PrimaryArgumentNode() { exists(CallInstruction call | op = call.getAnArgumentOperand()) }

  override predicate argumentOf(DataFlowCall call, ArgumentPosition pos) {
    op = call.getArgumentOperand(pos.(DirectPosition).getIndex())
  }
}

private class SideEffectArgumentNode extends ArgumentNode, SideEffectOperandNode {
  override predicate argumentOf(DataFlowCall dfCall, ArgumentPosition pos) {
    exists(int indirectionIndex |
      pos = TIndirectionPosition(argumentIndex, pragma[only_bind_into](indirectionIndex)) and
      this.getCallInstruction() = dfCall.asCallInstruction() and
      super.hasAddressOperandAndIndirectionIndex(_, pragma[only_bind_into](indirectionIndex))
    )
  }
}

/**
 * An argument node that is part of a summary. These only occur when the
 * summary contains a synthesized call.
 */
class SummaryArgumentNode extends ArgumentNode, FlowSummaryNode {
  private SummaryCall call_;
  private ArgumentPosition pos_;

  SummaryArgumentNode() {
    FlowSummaryImpl::Private::summaryArgumentNode(call_.getReceiver(), this.getSummaryNode(), pos_)
  }

  override predicate argumentOf(DataFlowCall call, ArgumentPosition pos) {
    call = call_ and
    pos = pos_
  }
}

/** A parameter position represented by an integer. */
class ParameterPosition = Position;

/** An argument position represented by an integer. */
class ArgumentPosition = Position;

abstract class Position extends TPosition {
  abstract string toString();
}

class DirectPosition extends Position, TDirectPosition {
  int index;

  DirectPosition() { this = TDirectPosition(index) }

  override string toString() {
    index = -1 and
    result = "this"
    or
    index != -1 and
    result = index.toString()
  }

  int getIndex() { result = index }
}

class IndirectionPosition extends Position, TIndirectionPosition {
  int argumentIndex;
  int indirectionIndex;

  IndirectionPosition() { this = TIndirectionPosition(argumentIndex, indirectionIndex) }

  override string toString() {
    if argumentIndex = -1
    then if indirectionIndex > 0 then result = "this indirection" else result = "this"
    else
      if indirectionIndex > 0
      then result = argumentIndex.toString() + " indirection"
      else result = argumentIndex.toString()
  }

  int getArgumentIndex() { result = argumentIndex }

  int getIndirectionIndex() { result = indirectionIndex }
}

newtype TPosition =
  TDirectPosition(int argumentIndex) { exists(any(CallInstruction c).getArgument(argumentIndex)) } or
  TIndirectionPosition(int argumentIndex, int indirectionIndex) {
    Ssa::hasIndirectOperand(any(CallInstruction call).getArgumentOperand(argumentIndex),
      indirectionIndex)
  }

private newtype TReturnKind =
  TNormalReturnKind(int indirectionIndex) {
    // derive a possible return indirection from SSA
    // (this is a more durable approach if SSA infers additional indirections for any reason)
    Ssa::hasIndirectOperand(any(ReturnValueInstruction ret).getReturnAddressOperand(),
      indirectionIndex + 1) // We subtract one because the return loads the value.
    or
    // derive a possible return kind from the AST
    // (this approach includes functions declared that have no body; they may still have flow summaries)
    indirectionIndex =
      [0 .. max(Cpp::Function f |
          not exists(f.getBlock())
        |
          Ssa::getMaxIndirectionsForType(f.getUnspecifiedType()) - 1 // -1 because a returned value is a prvalue not a glvalue
        )]
  } or
  TIndirectReturnKind(int argumentIndex, int indirectionIndex) {
    // derive a possible return argument from SSA
    exists(Ssa::FinalParameterUse use |
      use.getIndirectionIndex() = indirectionIndex and
      use.getArgumentIndex() = argumentIndex
    )
    or
    // derive a possible return argument from the AST
    indirectionIndex =
      [0 .. max(Cpp::Function f |
          not exists(f.getBlock())
        |
          Ssa::getMaxIndirectionsForType(f.getParameter(argumentIndex).getUnspecifiedType()) - 1 // -1 because an argument is a prvalue not a glvalue
        )]
  }

/**
 * A return kind. A return kind describes how a value can be returned
 * from a callable. For C++, this is simply a function return.
 */
class ReturnKind extends TReturnKind {
  /**
   * Gets the indirection index of this return kind.
   */
  abstract int getIndirectionIndex();

  /** Gets a textual representation of this return kind. */
  abstract string toString();
}

/**
 * A value returned from a callable using a `return` statement, that is, a "normal" return.
 */
class NormalReturnKind extends ReturnKind, TNormalReturnKind {
  int indirectionIndex;

  NormalReturnKind() { this = TNormalReturnKind(indirectionIndex) }

  override int getIndirectionIndex() { result = indirectionIndex }

  override string toString() { result = "indirect return" }
}

/**
 * A value returned from a callable through a parameter.
 */
private class IndirectReturnKind extends ReturnKind, TIndirectReturnKind {
  int argumentIndex;
  int indirectionIndex;

  IndirectReturnKind() { this = TIndirectReturnKind(argumentIndex, indirectionIndex) }

  override int getIndirectionIndex() { result = indirectionIndex }

  override string toString() { result = "indirect outparam[" + argumentIndex.toString() + "]" }
}

/** A data flow node that occurs as the result of a `ReturnStmt`. */
abstract class ReturnNode extends Node {
  /** Gets the kind of this returned value. */
  abstract ReturnKind getKind();
}

pragma[nomagic]
private predicate finalParameterNodeHasArgumentAndIndex(
  FinalParameterNode node, int argumentIndex, int indirectionIndex
) {
  node.getArgumentIndex() = argumentIndex and
  node.getIndirectionIndex() = indirectionIndex
}

class ReturnIndirectionNode extends IndirectReturnNode, ReturnNode {
  override ReturnKind getKind() {
    exists(Operand op, int indirectionIndex |
      hasOperandAndIndex(this, pragma[only_bind_into](op), pragma[only_bind_into](indirectionIndex))
    |
      exists(ReturnValueInstruction return |
        op = return.getReturnAddressOperand() and
        result = TNormalReturnKind(indirectionIndex - 1)
      )
    )
    or
    exists(int argumentIndex, int indirectionIndex |
      finalParameterNodeHasArgumentAndIndex(this, argumentIndex, indirectionIndex) and
      result = TIndirectReturnKind(argumentIndex, indirectionIndex)
    )
  }
}

/**
 * A return node that is part of a summary.
 */
private class SummaryReturnNode extends ReturnNode, FlowSummaryNode {
  private ReturnKind rk;

  SummaryReturnNode() { FlowSummaryImpl::Private::summaryReturnNode(this.getSummaryNode(), rk) }

  override ReturnKind getKind() { result = rk }
}

private Operand fullyConvertedCallStepImpl(Operand op) {
  not exists(getANonConversionUse(op)) and
  exists(Instruction instr |
    conversionFlow(op, instr, _, _) and
    result = getAUse(instr)
  )
}

private Operand fullyConvertedCallStep(Operand op) {
  result = unique( | | fullyConvertedCallStepImpl(op))
}

/**
 * Gets the instruction that uses this operand, if the instruction is not
 * ignored for dataflow purposes.
 */
private Instruction getUse(Operand op) {
  result = op.getUse() and
  not Ssa::ignoreInstruction(result)
}

/** Gets a use of the instruction `instr` that is not ignored for dataflow purposes. */
Operand getAUse(Instruction instr) {
  result = instr.getAUse() and
  not Ssa::ignoreOperand(result)
}

/**
 * Gets a use of `operand` that is:
 * - not ignored for dataflow purposes, and
 * - not a conversion-like instruction.
 */
private Instruction getANonConversionUse(Operand operand) {
  result = getUse(operand) and
  not conversionFlow(_, result, _, _)
}

/**
 * Gets an operand that represents the use of the value of `call` following
 * a sequence of conversion-like instructions.
 *
 * Note that `operand` is not functionally determined by `call` since there
 * can be multiple sequences of disjoint conversions following a call. For example,
 * consider an example like:
 * ```cpp
 * long f();
 * int y;
 * long x = (long)(y = (int)f());
 * ```
 * in this case, there'll be a long-to-int conversion on `f()` before the value is assigned to `y`,
 * and there will be an int-to-long conversion on `(int)f()` before the value is assigned to `x`.
 */
private predicate operandForFullyConvertedCallImpl(Operand operand, CallInstruction call) {
  exists(getANonConversionUse(operand)) and
  (
    operand = getAUse(call)
    or
    operand = fullyConvertedCallStep*(getAUse(call))
  )
}

/**
 * Gets the operand that represents the use of the value of `call` following
 * a sequence of conversion-like instructions, if a unique operand exists.
 */
predicate operandForFullyConvertedCall(Operand operand, CallInstruction call) {
  operand = unique(Operand cand | operandForFullyConvertedCallImpl(cand, call))
}

private predicate instructionForFullyConvertedCallWithConversions(
  Instruction instr, CallInstruction call
) {
  instr =
    getUse(unique(Operand operand |
        operand = fullyConvertedCallStep*(getAUse(call)) and
        not exists(fullyConvertedCallStep(operand))
      ))
}

/**
 * Gets the instruction that represents the first use of the value of `call` following
 * a sequence of conversion-like instructions.
 *
 * This predicate only holds if there is no suitable operand (i.e., no operand of a non-
 * conversion instruction) to use to represent the value of `call` after conversions.
 */
predicate instructionForFullyConvertedCall(Instruction instr, CallInstruction call) {
  // Only pick an instruction for the call if we cannot pick a unique operand.
  not operandForFullyConvertedCall(_, call) and
  (
    // If there is no use of the call then we pick the call instruction
    not instructionForFullyConvertedCallWithConversions(_, call) and
    instr = call
    or
    // Otherwise, flow to the first instruction that defines multiple operands.
    instructionForFullyConvertedCallWithConversions(instr, call)
  )
}

/** Holds if `node` represents the output node for `call`. */
predicate simpleOutNode(Node node, CallInstruction call) {
  operandForFullyConvertedCall(node.asOperand(), call)
  or
  instructionForFullyConvertedCall(node.asInstruction(), call)
}

/**
 * A data flow node that represents the output of a call (for example, a
 * return value) at the call site.
 */
class OutNode extends Node {
  OutNode() {
    // Return values not hidden behind indirections
    simpleOutNode(this, _)
    or
    // Return values hidden behind indirections
    this instanceof IndirectReturnOutNode
    or
    // Modified arguments hidden behind indirections
    this instanceof IndirectArgumentOutNode
    or
    // Summary node
    FlowSummaryImpl::Private::summaryOutNode(_, this.(FlowSummaryNode).getSummaryNode(), _)
  }

  /** Gets the underlying call. */
  abstract DataFlowCall getCall();

  /** Gets the kind of this out node. */
  abstract ReturnKind getReturnKind();
}

private class DirectCallOutNode extends OutNode {
  CallInstruction call;

  DirectCallOutNode() { simpleOutNode(this, call) }

  override DataFlowCall getCall() { result.asCallInstruction() = call }

  override ReturnKind getReturnKind() { result = TNormalReturnKind(0) }
}

private class IndirectCallOutNode extends OutNode, IndirectReturnOutNode {
  override DataFlowCall getCall() { result.asCallInstruction() = this.getCallInstruction() }

  override ReturnKind getReturnKind() { result = TNormalReturnKind(this.getIndirectionIndex()) }
}

private class SideEffectOutNode extends OutNode, IndirectArgumentOutNode {
  override DataFlowCall getCall() { result.asCallInstruction() = this.getCallInstruction() }

  override ReturnKind getReturnKind() {
    result = TIndirectReturnKind(this.getArgumentIndex(), this.getIndirectionIndex())
  }
}

/**
 * An output node that is part of a summary. An output node is needed when the
 * model contains a synthesized call (`SummaryCall`) and the return value of
 * that call is needed by the summary (for example when the model has flow from
 * `Argument[0].ReturnValue`).
 */
private class SummaryOutNode extends OutNode, FlowSummaryNode {
  private SummaryCall call;
  private ReturnKind kind_;

  SummaryOutNode() {
    FlowSummaryImpl::Private::summaryOutNode(call.getReceiver(), this.getSummaryNode(), kind_)
  }

  override DataFlowCall getCall() { result = call }

  override ReturnKind getReturnKind() { result = kind_ }
}

/**
 * Gets a node that can read the value returned from `call` with return kind
 * `kind`.
 */
OutNode getAnOutNode(DataFlowCall call, ReturnKind kind) {
  result.getCall() = call and
  result.getReturnKind() = kind
}

/** A variable that behaves like a global variable. */
class GlobalLikeVariable extends Variable {
  GlobalLikeVariable() {
    this instanceof Cpp::GlobalOrNamespaceVariable or
    this instanceof Cpp::StaticLocalVariable
  }
}

/**
 * Returns the smallest indirection for the type `t`.
 *
 * For most types this is `1`, but for `ArrayType`s (which are allocated on
 * the stack) this is `0`
 */
int getMinIndirectionsForType(Type t) {
  if t.getUnspecifiedType() instanceof Cpp::ArrayType then result = 0 else result = 1
}

private int getMinIndirectionForGlobalUse(Ssa::GlobalUse use) {
  result = getMinIndirectionsForType(use.getUnspecifiedType())
}

private int getMinIndirectionForGlobalDef(Ssa::GlobalDef def) {
  result = getMinIndirectionsForType(def.getUnspecifiedType())
}

/**
 * Holds if data can flow from `node1` to `node2` in a way that loses the
 * calling context. For example, this would happen with flow through a
 * global or static variable.
 */
predicate jumpStep(Node n1, Node n2) {
  exists(GlobalLikeVariable v |
    exists(Ssa::GlobalUse globalUse |
      v = globalUse.getVariable() and
      n1.(FinalGlobalValue).getGlobalUse() = globalUse
    |
      globalUse.getIndirection() = getMinIndirectionForGlobalUse(globalUse) and
      v = n2.asVariable()
      or
      v = n2.asIndirectVariable(globalUse.getIndirection())
    )
    or
    exists(Ssa::GlobalDef globalDef |
      v = globalDef.getVariable() and
      n2.(InitialGlobalValue).getGlobalDef() = globalDef
    |
      globalDef.getIndirection() = getMinIndirectionForGlobalDef(globalDef) and
      v = n1.asVariable()
      or
      v = n1.asIndirectVariable(globalDef.getIndirection())
    )
  )
  or
  // models-as-data summarized flow
  FlowSummaryImpl::Private::Steps::summaryJumpStep(n1.(FlowSummaryNode).getSummaryNode(),
    n2.(FlowSummaryNode).getSummaryNode())
}

/**
 * Holds if data can flow from `node1` to `node2` via an assignment to `f`.
 * Thus, `node2` references an object with a field `f` that contains the
 * value of `node1`.
 *
 * The boolean `certain` is true if the destination address does not involve
 * any pointer arithmetic, and false otherwise. This has to do with whether a
 * store step can be used to clear a field (see `clearsContent`).
 */
predicate storeStepImpl(Node node1, Content c, Node node2, boolean certain) {
  exists(
    PostFieldUpdateNode postFieldUpdate, int indirectionIndex1, int numberOfLoads,
    StoreInstruction store
  |
    postFieldUpdate = node2 and
    nodeHasInstruction(node1, store, pragma[only_bind_into](indirectionIndex1)) and
    postFieldUpdate.getIndirectionIndex() = 1 and
    numberOfLoadsFromOperand(postFieldUpdate.getFieldAddress(),
      store.getDestinationAddressOperand(), numberOfLoads, certain)
  |
    exists(FieldContent fc | fc = c |
      fc.getField() = postFieldUpdate.getUpdatedField() and
      fc.getIndirectionIndex() = 1 + indirectionIndex1 + numberOfLoads
    )
    or
    exists(UnionContent uc | uc = c |
      uc.getAField() = postFieldUpdate.getUpdatedField() and
      uc.getIndirectionIndex() = 1 + indirectionIndex1 + numberOfLoads
    )
  )
  or
  // models-as-data summarized flow
  FlowSummaryImpl::Private::Steps::summaryStoreStep(node1.(FlowSummaryNode).getSummaryNode(), c,
    node2.(FlowSummaryNode).getSummaryNode()) and
  certain = true
}

/**
 * Holds if data can flow from `node1` to `node2` via an assignment to `f`.
 * Thus, `node2` references an object with a field `f` that contains the
 * value of `node1`.
 */
predicate storeStep(Node node1, ContentSet c, Node node2) { storeStepImpl(node1, c, node2, _) }

/**
 * Holds if `operandFrom` flows to `operandTo` using a sequence of conversion-like
 * operations and exactly `n` `LoadInstruction` operations.
 */
private predicate numberOfLoadsFromOperandRec(
  Operand operandFrom, Operand operandTo, int ind, boolean certain
) {
  exists(Instruction load | Ssa::isDereference(load, operandFrom, _) |
    operandTo = operandFrom and ind = 0 and certain = true
    or
    numberOfLoadsFromOperand(load.getAUse(), operandTo, ind - 1, certain)
  )
  or
  exists(Operand op, Instruction instr, boolean isPointerArith, boolean certain0 |
    instr = op.getDef() and
    conversionFlow(operandFrom, instr, isPointerArith, _) and
    numberOfLoadsFromOperand(op, operandTo, ind, certain0)
  |
    if isPointerArith = true then certain = false else certain = certain0
  )
}

/**
 * Holds if `operandFrom` flows to `operandTo` using a sequence of conversion-like
 * operations and exactly `n` `LoadInstruction` operations.
 */
private predicate numberOfLoadsFromOperand(
  Operand operandFrom, Operand operandTo, int n, boolean certain
) {
  numberOfLoadsFromOperandRec(operandFrom, operandTo, n, certain)
  or
  not Ssa::isDereference(_, operandFrom, _) and
  not conversionFlow(operandFrom, _, _, _) and
  operandFrom = operandTo and
  n = 0 and
  certain = true
}

// Needed to join on both an operand and an index at the same time.
pragma[noinline]
predicate nodeHasOperand(Node node, Operand operand, int indirectionIndex) {
  node.asOperand() = operand and indirectionIndex = 0
  or
  hasOperandAndIndex(node, operand, indirectionIndex)
}

// Needed to join on both an instruction and an index at the same time.
pragma[noinline]
predicate nodeHasInstruction(Node node, Instruction instr, int indirectionIndex) {
  node.asInstruction() = instr and indirectionIndex = 0
  or
  hasInstructionAndIndex(node, instr, indirectionIndex)
}

/**
 * Holds if data can flow from `node1` to `node2` via a read of `f`.
 * Thus, `node1` references an object with a field `f` whose value ends up in
 * `node2`.
 */
predicate readStep(Node node1, ContentSet c, Node node2) {
  exists(FieldAddress fa1, Operand operand, int numberOfLoads, int indirectionIndex2 |
    nodeHasOperand(node2, operand, indirectionIndex2) and
    // The `1` here matches the `node2.getIndirectionIndex() = 1` conjunct
    // in `storeStep`.
    nodeHasOperand(node1, fa1.getObjectAddressOperand(), 1) and
    numberOfLoadsFromOperand(fa1, operand, numberOfLoads, _)
  |
    exists(FieldContent fc | fc = c |
      fc.getField() = fa1.getField() and
      fc.getIndirectionIndex() = indirectionIndex2 + numberOfLoads
    )
    or
    exists(UnionContent uc | uc = c |
      uc.getAField() = fa1.getField() and
      uc.getIndirectionIndex() = indirectionIndex2 + numberOfLoads
    )
  )
  or
  // models-as-data summarized flow
  FlowSummaryImpl::Private::Steps::summaryReadStep(node1.(FlowSummaryNode).getSummaryNode(), c,
    node2.(FlowSummaryNode).getSummaryNode())
}

/**
 * Holds if values stored inside content `c` are cleared at node `n`.
 */
predicate clearsContent(Node n, ContentSet c) {
  n =
    any(PostUpdateNode pun, Content d | d.impliesClearOf(c) and storeStepImpl(_, d, pun, true) | pun)
        .getPreUpdateNode() and
  (
    // The crement operations and pointer addition and subtraction self-assign. We do not
    // want to clear the contents if it is indirectly pointed at by any of these operations,
    // as part of the contents might still be accessible afterwards. If there is no such
    // indirection clearing the contents is safe.
    not exists(Operand op, Cpp::Operation p |
      n.(IndirectOperand).hasOperandAndIndirectionIndex(op, _) and
      (
        p instanceof Cpp::AssignPointerAddExpr or
        p instanceof Cpp::AssignPointerSubExpr or
        p instanceof Cpp::CrementOperation
      )
    |
      p.getAnOperand() = op.getUse().getAst()
    )
    or
    forex(PostUpdateNode pun, Content d |
      pragma[only_bind_into](d).impliesClearOf(pragma[only_bind_into](c)) and
      storeStepImpl(_, d, pun, true) and
      pun.getPreUpdateNode() = n
    |
      c.(Content).getIndirectionIndex() = d.getIndirectionIndex()
    )
  )
}

/**
 * Holds if the value that is being tracked is expected to be stored inside content `c`
 * at node `n`.
 */
predicate expectsContent(Node n, ContentSet c) { none() }

predicate typeStrongerThan(DataFlowType t1, DataFlowType t2) { none() }

predicate localMustFlowStep(Node node1, Node node2) { none() }

/** Gets the type of `n` used for type pruning. */
DataFlowType getNodeType(Node n) {
  suppressUnusedNode(n) and
  result instanceof VoidType // stub implementation
}

/** Gets a string representation of a type returned by `getNodeType`. */
string ppReprType(DataFlowType t) { none() } // stub implementation

/**
 * Holds if `t1` and `t2` are compatible, that is, whether data can flow from
 * a node of type `t1` to a node of type `t2`.
 */
pragma[inline]
predicate compatibleTypes(DataFlowType t1, DataFlowType t2) {
  any() // stub implementation
}

private predicate suppressUnusedNode(Node n) { any() }

//////////////////////////////////////////////////////////////////////////////
// Java QL library compatibility wrappers
//////////////////////////////////////////////////////////////////////////////
/** A node that performs a type cast. */
class CastNode extends Node {
  CastNode() { none() } // stub implementation
}

cached
private newtype TDataFlowCallable =
  TSourceCallable(Cpp::Declaration decl) {
    not decl instanceof FlowSummaryImpl::Public::SummarizedCallable
  } or
  TSummarizedCallable(FlowSummaryImpl::Public::SummarizedCallable c)

/**
 * A callable, which may be:
 *  - a function (that may contain code)
 *  - a summarized function (that may contain only `FlowSummaryNode`s)
 *  - a variable (this is used as context for global initialization, and also
 *    for the mid-point in interprocedural data flow between a write and read
 *    of a global variable in different functions).
 * When flow crosses from one _enclosing callable_ to another, the
 * interprocedural data-flow library discards call contexts and inserts a node
 * in the big-step relation used for human-readable path explanations.
 */
class DataFlowCallable extends TDataFlowCallable {
  /** Gets the location of this callable. */
  Location getLocation() { none() }

  /** Gets a textual representation of this callable. */
  string toString() { none() }

  /**
   * Gets the `Declaration` corresponding to this callable if it exists in the database.
   * For summarized callables (which may not exist in the database), use `asSummarizedCallable`.
   */
  Cpp::Declaration asSourceCallable() { this = TSourceCallable(result) }

  /**
   * Gets the underlying summarized callable, if
   * this callable is generated from a models-as-data
   * model.
   */
  FlowSummaryImpl::Public::SummarizedCallable asSummarizedCallable() {
    this = TSummarizedCallable(result)
  }

  /**
   * Gets the underlying `Declaration` of this `DataFlowCallable`. This
   * predicate returns a result for both source and summarized callables.
   */
  Cpp::Declaration getUnderlyingCallable() {
    result = this.asSummarizedCallable() or // SummarizedCallable = Function (in CPP)
    result = this.asSourceCallable()
  }
}

/**
 * A source callable, conceptually, a function in the source code for the
 * purpose of computing data flow. In practice this excludes functions that
 * are summarized using models-as-data (as we don't want to create
 * unmodeled flows or duplicate paths), and includes variables (for reasons
 * explained in `DataFlowCallable`).
 */
class SourceCallable extends DataFlowCallable, TSourceCallable {
  Cpp::Declaration decl;

  SourceCallable() { this = TSourceCallable(decl) }

  override string toString() { result = decl.toString() }

  override Location getLocation() { result = decl.getLocation() }
}

/**
 * A summarized callable, that is, a function synthesized from one or more
 * models-as-data models as a place to contain the corresponding
 * `FlowSummaryNode`s.
 */
class SummarizedCallable extends DataFlowCallable, TSummarizedCallable {
  FlowSummaryImpl::Public::SummarizedCallable sc;

  SummarizedCallable() { this = TSummarizedCallable(sc) }

  override string toString() { result = sc.toString() }

  override Location getLocation() { result = sc.getLocation() }
}

class DataFlowExpr = Expr;

class DataFlowType = Type;

<<<<<<< HEAD
/** A function call relevant for data flow. */
class DataFlowCall extends CallInstruction {
  DataFlowCallable getEnclosingCallable() { result = this.getEnclosingFunction() }

  // #43: Stub Implementation
  /** Gets an argument to this call as a Node. */
  ArgumentNode getAnArgumentNode(){ none() } // TODO: JB1 return an argument as a DataFlow ArgumentNode

  /** Gets the target of the call, as a DataFlowCallable. */
  DataFlowCallable getARuntimeTarget(){ none() } // TODO getCallTarget() returns `Instruction`
=======
cached
private newtype TDataFlowCall =
  TNormalCall(CallInstruction call) or
  TSummaryCall(
    FlowSummaryImpl::Public::SummarizedCallable c, FlowSummaryImpl::Private::SummaryNode receiver
  ) {
    FlowSummaryImpl::Private::summaryCallbackRange(c, receiver)
  }

/**
 * A function call relevant for data flow. This includes calls from source
 * code and calls inside library callables with a flow summary.
 */
class DataFlowCall extends TDataFlowCall {
  /**
   * Gets the underlying data flow call instruction, if any.
   */
  CallInstruction asCallInstruction() { none() }

  /**
   * Gets the operand the specifies the target function of the call.
   */
  CallTargetOperand getCallTargetOperand() { none() }

  /**
   * Gets the `Function` that the call targets, if this is statically known.
   */
  DataFlowCallable getStaticCallTarget() { none() }

  /**
   * Gets the `index`'th argument operand. The qualifier is considered to have index `-1`.
   */
  ArgumentOperand getArgumentOperand(int index) { none() }

  /**
   * Gets the argument at the specified index, or `this` if `index` is `-1`.
   */
  pragma[noinline]
  final Instruction getArgument(int index) { result = this.getArgumentOperand(index).getDef() }

  /**
   * Gets the number of arguments of the call, including the `this` pointer, if any.
   */
  final int getNumberOfArguments() { result = count(this.getArgumentOperand(_)) }

  /**
   * Gets the enclosing callable, if any.
   */
  DataFlowCallable getEnclosingCallable() { none() }

  /**
   * Gets a textual representation of this call.
   */
  string toString() { none() }

  /**
   * Gets the location of this call.
   */
  Location getLocation() { none() }
}

/**
 * A function call relevant for data flow, that exists in source code.
 */
private class NormalCall extends DataFlowCall, TNormalCall {
  private CallInstruction call;

  NormalCall() { this = TNormalCall(call) }

  override CallInstruction asCallInstruction() { result = call }

  override CallTargetOperand getCallTargetOperand() { result = call.getCallTargetOperand() }

  override DataFlowCallable getStaticCallTarget() {
    result.getUnderlyingCallable() = call.getStaticCallTarget()
  }

  override ArgumentOperand getArgumentOperand(int index) { result = call.getArgumentOperand(index) }

  override DataFlowCallable getEnclosingCallable() {
    result.getUnderlyingCallable() = call.getEnclosingFunction()
  }

  override string toString() { result = call.toString() }

  override Location getLocation() { result = call.getLocation() }
}

/**
 * A synthesized call inside a callable with a flow summary.
 *
 * For example, consider the function:
 * ```
 * int myFunction(int (*funPtr)());
 * ```
 * with an accompanying models-as-data flow summary involving `funPtr` (for
 * example from `Argument[0].ReturnValue` to `ReturnValue`). A `SummaryCall`
 * will be synthesized representing a call to `funPtr` inside `myFunction`,
 * so that flow can be connected as described in the model.
 */
class SummaryCall extends DataFlowCall, TSummaryCall {
  private FlowSummaryImpl::Public::SummarizedCallable c;
  private FlowSummaryImpl::Private::SummaryNode receiver;

  SummaryCall() { this = TSummaryCall(c, receiver) }

  /**
   * Gets the data flow node that holds the address of the function this call
   * targets.
   */
  FlowSummaryImpl::Private::SummaryNode getReceiver() { result = receiver }

  // no implementation for `getCallTargetOperand()`, `getStaticCallTarget()`
  // or `getArgumentOperand(int index)`. This is because the flow summary
  // library is responsible for finding the call target, and there are no
  // IR nodes available for the call target operand or argument operands.
  override DataFlowCallable getEnclosingCallable() { result = TSummarizedCallable(c) }

  override string toString() { result = "[summary] call to " + receiver + " in " + c }

  override UnknownLocation getLocation() { any() }
>>>>>>> 8e251ee5
}

module IsUnreachableInCall {
  private import semmle.code.cpp.ir.ValueNumbering
  private import semmle.code.cpp.controlflow.IRGuards as G

  private class ConstantIntegralTypeArgumentNode extends PrimaryArgumentNode {
    int value;

    ConstantIntegralTypeArgumentNode() {
      value = op.getDef().(IntegerConstantInstruction).getValue().toInt()
    }

    int getValue() { result = value }
  }

  pragma[nomagic]
  private predicate ensuresEq(Operand left, Operand right, int k, IRBlock block, boolean areEqual) {
    any(G::IRGuardCondition guard).ensuresEq(left, right, k, block, areEqual)
  }

  pragma[nomagic]
  private predicate ensuresLt(Operand left, Operand right, int k, IRBlock block, boolean areEqual) {
    any(G::IRGuardCondition guard).ensuresLt(left, right, k, block, areEqual)
  }

  predicate isUnreachableInCall(Node n, DataFlowCall call) {
    exists(
      InstructionDirectParameterNode paramNode, ConstantIntegralTypeArgumentNode arg,
      IntegerConstantInstruction constant, int k, Operand left, Operand right, IRBlock block
    |
      // arg flows into `paramNode`
      DataFlowImplCommon::viableParamArg(call, paramNode, arg) and
      left = constant.getAUse() and
      right = valueNumber(paramNode.getInstruction()).getAUse() and
      block = n.getBasicBlock()
    |
      // and there's a guard condition which ensures that the result of `left == right + k` is `areEqual`
      exists(boolean areEqual |
        ensuresEq(pragma[only_bind_into](left), pragma[only_bind_into](right),
          pragma[only_bind_into](k), pragma[only_bind_into](block), areEqual)
      |
        // this block ensures that left = right + k, but it holds that `left != right + k`
        areEqual = true and
        constant.getValue().toInt() != arg.getValue() + k
        or
        // this block ensures that or `left != right + k`, but it holds that `left = right + k`
        areEqual = false and
        constant.getValue().toInt() = arg.getValue() + k
      )
      or
      // or there's a guard condition which ensures that the result of `left < right + k` is `isLessThan`
      exists(boolean isLessThan |
        ensuresLt(pragma[only_bind_into](left), pragma[only_bind_into](right),
          pragma[only_bind_into](k), pragma[only_bind_into](block), isLessThan)
      |
        isLessThan = true and
        // this block ensures that `left < right + k`, but it holds that `left >= right + k`
        constant.getValue().toInt() >= arg.getValue() + k
        or
        // this block ensures that `left >= right + k`, but it holds that `left < right + k`
        isLessThan = false and
        constant.getValue().toInt() < arg.getValue() + k
      )
    )
  }
}

import IsUnreachableInCall

/**
 * Holds if access paths with `c` at their head always should be tracked at high
 * precision. This disables adaptive access path precision for such access paths.
 */
predicate forceHighPrecision(Content c) { none() }

/** Holds if `n` should be hidden from path explanations. */
predicate nodeIsHidden(Node n) {
  n instanceof OperandNode and
  not n instanceof ArgumentNode and
  not n.asOperand() instanceof StoreValueOperand
  or
  n instanceof FinalGlobalValue
  or
  n instanceof InitialGlobalValue
}

predicate neverSkipInPathGraph(Node n) {
  // Always show the right-hand side of assignments in the path graph
  exists(n.asDefinition())
  or
  exists(n.asIndirectDefinition())
}

class LambdaCallKind = Unit;

/** Holds if `creation` is an expression that creates a lambda of kind `kind` for `c`. */
predicate lambdaCreation(Node creation, LambdaCallKind kind, DataFlowCallable c) {
  creation.asInstruction().(FunctionAddressInstruction).getFunctionSymbol() = c.asSourceCallable() and
  exists(kind)
}

/** Holds if `call` is a lambda call of kind `kind` where `receiver` is the lambda expression. */
predicate lambdaCall(DataFlowCall call, LambdaCallKind kind, Node receiver) {
  call.(SummaryCall).getReceiver() = receiver.(FlowSummaryNode).getSummaryNode() and
  exists(kind)
}

/** Extra data-flow steps needed for lambda flow analysis. */
predicate additionalLambdaFlowStep(Node nodeFrom, Node nodeTo, boolean preservesValue) { none() }

predicate knownSourceModel(Node source, string model) { none() }

predicate knownSinkModel(Node sink, string model) { none() }

/**
 * Holds if flow is allowed to pass from parameter `p` and back to itself as a
 * side-effect, resulting in a summary from `p` to itself.
 *
 * One example would be to allow flow like `p.foo = p.bar;`, which is disallowed
 * by default as a heuristic.
 */
predicate allowParameterReturnInSelf(ParameterNode p) {
  p instanceof IndirectParameterNode
  or
  // models-as-data summarized flow
  exists(DataFlowCallable c, ParameterPosition pos |
    p.isParameterOf(c, pos) and
    FlowSummaryImpl::Private::summaryAllowParameterReturnInSelf(c.asSummarizedCallable(), pos)
  )
}

private predicate fieldHasApproxName(Field f, string s) {
  s = f.getName().charAt(0) and
  // Reads and writes of union fields are tracked using `UnionContent`.
  not f.getDeclaringType() instanceof Cpp::Union
}

private predicate unionHasApproxName(Cpp::Union u, string s) { s = u.getName().charAt(0) }

cached
private newtype TContentApprox =
  TFieldApproxContent(string s) { fieldHasApproxName(_, s) } or
  TUnionApproxContent(string s) { unionHasApproxName(_, s) }

/** An approximated `Content`. */
class ContentApprox extends TContentApprox {
  string toString() { none() } // overridden in subclasses
}

private class FieldApproxContent extends ContentApprox, TFieldApproxContent {
  string s;

  FieldApproxContent() { this = TFieldApproxContent(s) }

  Field getAField() { fieldHasApproxName(result, s) }

  string getPrefix() { result = s }

  final override string toString() { result = s }
}

private class UnionApproxContent extends ContentApprox, TUnionApproxContent {
  string s;

  UnionApproxContent() { this = TUnionApproxContent(s) }

  Cpp::Union getAUnion() { unionHasApproxName(result, s) }

  string getPrefix() { result = s }

  final override string toString() { result = s }
}

/** Gets an approximated value for content `c`. */
pragma[inline]
ContentApprox getContentApprox(Content c) {
  exists(string prefix, Field f |
    prefix = result.(FieldApproxContent).getPrefix() and
    f = c.(FieldContent).getField() and
    fieldHasApproxName(f, prefix)
  )
  or
  exists(string prefix, Cpp::Union u |
    prefix = result.(UnionApproxContent).getPrefix() and
    u = c.(UnionContent).getUnion() and
    unionHasApproxName(u, prefix)
  )
}

/**
 * A local flow relation that includes both local steps, read steps and
 * argument-to-return flow through summarized functions.
 */
private predicate localFlowStepWithSummaries(Node node1, Node node2) {
  localFlowStep(node1, node2)
  or
  readStep(node1, _, node2)
  or
  DataFlowImplCommon::argumentValueFlowsThrough(node1, _, node2, _)
}

/** Holds if `node` flows to a node that is used in a `SwitchInstruction`. */
private predicate localStepsToSwitch(Node node) {
  node.asOperand() = any(SwitchInstruction switch).getExpressionOperand()
  or
  exists(Node succ |
    localStepsToSwitch(succ) and
    localFlowStepWithSummaries(node, succ)
  )
}

/**
 * Holds if `node` is part of a path from a `ParameterNode` to an operand
 * of a `SwitchInstruction`.
 */
private predicate localStepsFromParameterToSwitch(Node node) {
  localStepsToSwitch(node) and
  (
    node instanceof ParameterNode
    or
    exists(Node prev |
      localStepsFromParameterToSwitch(prev) and
      localFlowStepWithSummaries(prev, node)
    )
  )
}

/**
 * The local flow relation `localFlowStepWithSummaries` pruned to only
 * include steps that are part of a path from a `ParameterNode` to an
 * operand of a `SwitchInstruction`.
 */
private predicate getAdditionalFlowIntoCallNodeTermStep(Node node1, Node node2) {
  localStepsFromParameterToSwitch(node1) and
  localStepsFromParameterToSwitch(node2) and
  localFlowStepWithSummaries(node1, node2)
}

/** Gets the `IRVariable` associated with the parameter node `p`. */
pragma[nomagic]
private IRVariable getIRVariableForParameterNode(ParameterNode p) {
  result = p.(InstructionDirectParameterNode).getIRVariable()
  or
  result.getAst() = p.(IndirectParameterNode).getParameter()
}

/** Holds if `v` is the source variable corresponding to the parameter represented by `p`. */
pragma[nomagic]
private predicate parameterNodeHasSourceVariable(ParameterNode p, Ssa::SourceVariable v) {
  v.getIRVariable() = getIRVariableForParameterNode(p) and
  exists(Position pos | p.isParameterOf(_, pos) |
    pos instanceof DirectPosition and
    v.getIndirection() = 1
    or
    pos.(IndirectionPosition).getIndirectionIndex() + 1 = v.getIndirection()
  )
}

private EdgeKind caseOrDefaultEdge() {
  result instanceof CaseEdge or
  result instanceof DefaultEdge
}

/**
 * Gets the number of switch branches that that read from (or write to) the parameter `p`.
 */
private int countNumberOfBranchesUsingParameter(SwitchInstruction switch, ParameterNode p) {
  exists(Ssa::SourceVariable sv |
    parameterNodeHasSourceVariable(p, sv) and
    // Count the number of cases that use the parameter. We do this by finding the phi node
    // that merges the uses/defs of the parameter. There might be multiple such phi nodes, so
    // we pick the one with the highest edge count.
    result =
      max(SsaPhiNode phi |
        switch.getSuccessor(caseOrDefaultEdge()).getBlock().dominanceFrontier() =
          phi.getBasicBlock() and
        phi.getSourceVariable() = sv
      |
        strictcount(phi.getAnInput())
      )
  )
}

pragma[nomagic]
private predicate isInputOutput(
  DF::DataFlowFunction target, Node node1, Node node2, IO::FunctionInput input,
  IO::FunctionOutput output
) {
  exists(CallInstruction call |
    node1 = callInput(call, input) and
    node2 = callOutput(call, output) and
    call.getStaticCallTarget() = target and
    target.hasDataFlow(input, output)
  )
}

/**
 * Holds if the data-flow step from `node1` to `node2` can be used to
 * determine where side-effects may return from a callable.
 * For C/C++, this means that the step from `node1` to `node2` not only
 * preserves the value, but also preserves the identity of the value.
 * For example, the assignment to `x` that reads the value of `*p` in
 * ```cpp
 * int* p = ...
 * int x = *p;
 * ```
 * does not preserve the identity of `*p`.
 *
 * Similarly, a function that copies the contents of a string into a new location
 * does not also preserve the identity. For example, `strdup(p)` does not
 * preserve the identity of `*p` (since it allocates new storage and copies
 * the string into the new storage).
 */
bindingset[node1, node2]
pragma[inline_late]
predicate validParameterAliasStep(Node node1, Node node2) {
  // When flow-through summaries are computed we track which parameters flow to out-going parameters.
  // In an example such as:
  // ```
  // modify(int* px) { *px = source(); }
  // void modify_copy(int* p) {
  //   int x = *p;
  //   modify(&x);
  // }
  // ```
  // since dataflow tracks each indirection as a separate SSA variable dataflow
  // sees the above roughly as
  // ```
  // modify(int* px, int deref_px) { deref_px = source(); }
  // void modify_copy(int* p, int deref_p) {
  //   int x = deref_p;
  //   modify(&x, x);
  // }
  // ```
  // and when dataflow computes flow from a parameter to a post-update node to
  // conclude which parameters are "updated" by the call to `modify_copy` it
  // finds flow from `x [post update]` to `deref_p [post update]`.
  // To prevent this we exclude steps that don't preserve identity. We do this
  // by excluding flow from the right-hand side of `StoreInstruction`s to the
  // `StoreInstruction`. This is sufficient because, for flow-through summaries,
  // we're only interested in indirect parameters such as `deref_p` in the
  // exampe above (i.e., the parameters with a non-zero indirection index), and
  // if that ever flows to the right-hand side of a `StoreInstruction` then
  // there must have been a dereference to reduce its indirection index down to
  // 0.
  not exists(Operand operand |
    node1.asOperand() = operand and
    node2.asInstruction().(StoreInstruction).getSourceValueOperand() = operand
  ) and
  (
    // Either this is not a modeled flow.
    not isInputOutput(_, node1, node2, _, _)
    or
    exists(DF::DataFlowFunction target, IO::FunctionInput input, IO::FunctionOutput output |
      // Or it is a modeled flow and there's `*input` to `*output` flow
      isInputOutput(target, node1, node2, input.getIndirectionInput(), output.getIndirectionOutput()) and
      // and in that case there should also be `input` to `output` flow
      target.hasDataFlow(input, output)
    )
  )
}

private predicate isTopLevel(Cpp::Stmt s) { any(Function f).getBlock().getAStmt() = s }

private Cpp::Stmt getAChainedBranch(Cpp::IfStmt s) {
  result = s.getThen()
  or
  exists(Cpp::Stmt elseBranch | s.getElse() = elseBranch |
    result = getAChainedBranch(elseBranch)
    or
    result = elseBranch and not elseBranch instanceof Cpp::IfStmt
  )
}

private Instruction getAnInstruction(Node n) {
  result = n.asInstruction()
  or
  not n instanceof InstructionNode and
  result = n.asOperand().getUse()
  or
  result = n.(SsaPhiNode).getPhiNode().getBasicBlock().getFirstInstruction()
  or
  n.(IndirectInstruction).hasInstructionAndIndirectionIndex(result, _)
  or
  not n instanceof IndirectInstruction and
  exists(Operand operand |
    n.(IndirectOperand).hasOperandAndIndirectionIndex(operand, _) and
    result = operand.getUse()
  )
  or
  result = getAnInstruction(n.(PostUpdateNode).getPreUpdateNode())
}

private newtype TDataFlowSecondLevelScope =
  TTopLevelIfBranch(Cpp::Stmt s) {
    exists(Cpp::IfStmt ifstmt | s = getAChainedBranch(ifstmt) and isTopLevel(ifstmt))
  } or
  TTopLevelSwitchCase(Cpp::SwitchCase s) {
    exists(Cpp::SwitchStmt switchstmt | s = switchstmt.getASwitchCase() and isTopLevel(switchstmt))
  }

/**
 * A second-level control-flow scope in a `switch` or a chained `if` statement.
 *
 * This is a `switch` case or a branch of a chained `if` statement, given that
 * the `switch` or `if` statement is top level, that is, it is not nested inside
 * other CFG constructs.
 */
class DataFlowSecondLevelScope extends TDataFlowSecondLevelScope {
  /** Gets a textual representation of this element. */
  string toString() {
    exists(Cpp::Stmt s | this = TTopLevelIfBranch(s) | result = s.toString())
    or
    exists(Cpp::SwitchCase s | this = TTopLevelSwitchCase(s) | result = s.toString())
  }

  /** Gets the primary location of this element. */
  Cpp::Location getLocation() {
    exists(Cpp::Stmt s | this = TTopLevelIfBranch(s) | result = s.getLocation())
    or
    exists(Cpp::SwitchCase s | this = TTopLevelSwitchCase(s) | result = s.getLocation())
  }

  /**
   * Gets a statement directly contained in this scope. For an `if` branch, this
   * is the branch itself, and for a `switch case`, this is one the statements
   * of that case branch.
   */
  private Cpp::Stmt getAStmt() {
    exists(Cpp::Stmt s | this = TTopLevelIfBranch(s) | result = s)
    or
    exists(Cpp::SwitchCase s | this = TTopLevelSwitchCase(s) | result = s.getAStmt())
  }

  /** Gets a data-flow node nested within this scope. */
  Node getANode() {
    getAnInstruction(result).getAst().(Cpp::ControlFlowNode).getEnclosingStmt().getParentStmt*() =
      this.getAStmt()
  }
}

/** Gets the second-level scope containing the node `n`, if any. */
DataFlowSecondLevelScope getSecondLevelScope(Node n) { result.getANode() = n }<|MERGE_RESOLUTION|>--- conflicted
+++ resolved
@@ -1100,18 +1100,6 @@
 
 class DataFlowType = Type;
 
-<<<<<<< HEAD
-/** A function call relevant for data flow. */
-class DataFlowCall extends CallInstruction {
-  DataFlowCallable getEnclosingCallable() { result = this.getEnclosingFunction() }
-
-  // #43: Stub Implementation
-  /** Gets an argument to this call as a Node. */
-  ArgumentNode getAnArgumentNode(){ none() } // TODO: JB1 return an argument as a DataFlow ArgumentNode
-
-  /** Gets the target of the call, as a DataFlowCallable. */
-  DataFlowCallable getARuntimeTarget(){ none() } // TODO getCallTarget() returns `Instruction`
-=======
 cached
 private newtype TDataFlowCall =
   TNormalCall(CallInstruction call) or
@@ -1171,6 +1159,14 @@
    * Gets the location of this call.
    */
   Location getLocation() { none() }
+
+  // #43: Stub Implementation
+  /** Gets an argument to this call as a Node. */
+  ArgumentNode getAnArgumentNode(){ none() } // TODO: JB1 return an argument as a DataFlow ArgumentNode
+
+  // #43: Stub Implementation
+  /** Gets the target of the call, as a DataFlowCallable. */
+  DataFlowCallable getARuntimeTarget(){ none() } // TODO getCallTarget() returns `Instruction`
 }
 
 /**
@@ -1233,7 +1229,6 @@
   override string toString() { result = "[summary] call to " + receiver + " in " + c }
 
   override UnknownLocation getLocation() { any() }
->>>>>>> 8e251ee5
 }
 
 module IsUnreachableInCall {
