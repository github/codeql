--- conflicted
+++ resolved
@@ -1175,40 +1175,6 @@
  */
 Node uninitializedNode(LocalVariable v) { none() }
 
-<<<<<<< HEAD
-/**
- * Holds if data flows from `nodeFrom` to `nodeTo` in exactly one local
- * (intra-procedural) step.
- */
-predicate localFlowStep = simpleLocalFlowStep/2;
-
-private predicate indirectionOperandFlow(RawIndirectOperand nodeFrom, Node nodeTo) {
-  // Reduce the indirection count by 1 if we're passing through a `LoadInstruction`.
-  exists(int ind, Instruction load, Operand address |
-    Ssa::isDereference(load, address) and
-    hasOperandAndIndex(nodeFrom, address, ind) and
-    nodeHasInstruction(nodeTo, load, ind - 1)
-  )
-  or
-  // If an operand flows to an instruction, then the indirection of
-  // the operand also flows to the indirction of the instruction.
-  exists(Operand operand, Instruction instr, int indirectionIndex |
-    simpleInstructionLocalFlowStep(operand, instr) and
-    hasOperandAndIndex(nodeFrom, operand, pragma[only_bind_into](indirectionIndex)) and
-    hasInstructionAndIndex(nodeTo, instr, pragma[only_bind_into](indirectionIndex))
-  )
-  or
-  // If there's indirect flow to an operand, then there's also indirect
-  // flow to the operand after applying some pointer arithmetic.
-  exists(PointerArithmeticInstruction pointerArith, int indirectionIndex |
-    hasOperandAndIndex(nodeFrom, pointerArith.getAnOperand(),
-      pragma[only_bind_into](indirectionIndex)) and
-    hasInstructionAndIndex(nodeTo, pointerArith, pragma[only_bind_into](indirectionIndex))
-  )
-}
-
-=======
->>>>>>> b2091e86
 pragma[noinline]
 predicate hasOperandAndIndex(IndirectOperand indirectOperand, Operand operand, int indirectionIndex) {
   indirectOperand.getOperand() = operand and
@@ -1223,18 +1189,6 @@
   indirectInstr.getIndirectionIndex() = indirectionIndex
 }
 
-<<<<<<< HEAD
-private predicate indirectionInstructionFlow(RawIndirectInstruction nodeFrom, IndirectOperand nodeTo) {
-  // If there's flow from an instruction to an operand, then there's also flow from the
-  // indirect instruction to the indirect operand.
-  exists(Operand operand, Instruction instr, int indirectionIndex |
-    simpleOperandLocalFlowStep(pragma[only_bind_into](instr), pragma[only_bind_into](operand))
-  |
-    hasOperandAndIndex(nodeTo, operand, pragma[only_bind_into](indirectionIndex)) and
-    hasInstructionAndIndex(nodeFrom, instr, pragma[only_bind_into](indirectionIndex))
-  )
-}
-=======
 cached
 private module Cached {
   /**
@@ -1243,12 +1197,12 @@
    */
   cached
   predicate localFlowStep(Node nodeFrom, Node nodeTo) { simpleLocalFlowStep(nodeFrom, nodeTo) }
->>>>>>> b2091e86
 
   private predicate indirectionOperandFlow(RawIndirectOperand nodeFrom, Node nodeTo) {
     // Reduce the indirection count by 1 if we're passing through a `LoadInstruction`.
-    exists(int ind, LoadInstruction load |
-      hasOperandAndIndex(nodeFrom, load.getSourceAddressOperand(), ind) and
+    exists(int ind, Instruction load, Operand address |
+      Ssa::isDereference(load, address) and
+      hasOperandAndIndex(nodeFrom, address, ind) and
       nodeHasInstruction(nodeTo, load, ind - 1)
     )
     or
@@ -1256,15 +1210,16 @@
     // the operand also flows to the indirction of the instruction.
     exists(Operand operand, Instruction instr, int indirectionIndex |
       simpleInstructionLocalFlowStep(operand, instr) and
-      hasOperandAndIndex(nodeFrom, operand, indirectionIndex) and
-      hasInstructionAndIndex(nodeTo, instr, indirectionIndex)
+      hasOperandAndIndex(nodeFrom, operand, pragma[only_bind_into](indirectionIndex)) and
+      hasInstructionAndIndex(nodeTo, instr, pragma[only_bind_into](indirectionIndex))
     )
     or
     // If there's indirect flow to an operand, then there's also indirect
     // flow to the operand after applying some pointer arithmetic.
     exists(PointerArithmeticInstruction pointerArith, int indirectionIndex |
-      hasOperandAndIndex(nodeFrom, pointerArith.getAnOperand(), indirectionIndex) and
-      hasInstructionAndIndex(nodeTo, pointerArith, indirectionIndex)
+      hasOperandAndIndex(nodeFrom, pointerArith.getAnOperand(),
+        pragma[only_bind_into](indirectionIndex)) and
+      hasInstructionAndIndex(nodeTo, pointerArith, pragma[only_bind_into](indirectionIndex))
     )
   }
 
@@ -1276,8 +1231,8 @@
     exists(Operand operand, Instruction instr, int indirectionIndex |
       simpleOperandLocalFlowStep(pragma[only_bind_into](instr), pragma[only_bind_into](operand))
     |
-      hasOperandAndIndex(nodeTo, operand, indirectionIndex) and
-      hasInstructionAndIndex(nodeFrom, instr, indirectionIndex)
+      hasOperandAndIndex(nodeTo, operand, pragma[only_bind_into](indirectionIndex)) and
+      hasInstructionAndIndex(nodeFrom, instr, pragma[only_bind_into](indirectionIndex))
     )
   }
 
