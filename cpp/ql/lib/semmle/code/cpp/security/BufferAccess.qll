import cpp

/**
 * Returns the size of the pointed-to type, counting void types as size 1.
 */
int getPointedSize(Type t) {
  result = t.getUnspecifiedType().(PointerType).getBaseType().getSize().maximum(1)
}

/**
 * An operation that reads data from or writes data to a buffer.
 *
 * See the BufferWrite class for an explanation of how BufferAccess and
 * BufferWrite differ.
 */
abstract class BufferAccess extends Expr {
  BufferAccess() {
    not this.isUnevaluated() and
    //A buffer access must be reachable (not in dead code)
    reachable(this)
  }

  abstract string getName();

  /**
   * Gets the expression that denotes the buffer, along with a textual label
   * for it and an access type.
   *
   * accessType:
   * - 1 = buffer range [0, getSize) is accessed entirely.
   * - 2 = buffer range [0, getSize) may be accessed partially or entirely.
   * - 3 = buffer is accessed at offset getSize - 1.
   * - 4 = buffer is accessed with null terminator read protections
   *       (does not read past null terminator, regardless of access size)
   */
  abstract Expr getBuffer(string bufferDesc, int accessType);

  /**
   * Gets the expression that represents the size of the buffer access. The
   * actual size is typically the value of this expression multiplied by the
   * result of `getSizeMult()`, in bytes.
   */
  Expr getSizeExpr() { none() }

  /**
   * Gets a constant multiplier for the buffer access size given by
   * `getSizeExpr`, in bytes.
   */
  int getSizeMult() { none() }

  /**
   * Gets the buffer access size in bytes.
   */
  int getSize() { result = this.getSizeExpr().getValue().toInt() * this.getSizeMult() }
}

/**
 * Calls to memcpy and similar functions.
 *  memcpy(dest, src, num)
 *  wmemcpy(dest, src, num)
 *  memmove(dest, src, num)
 *  wmemmove(dest, src, num)
 *  mempcpy(dest, src, num)
 *  wmempcpy(dest, src, num)
 *  RtlCopyMemoryNonTemporal(dest, src, num)
 */
class MemcpyBA extends BufferAccess {
  MemcpyBA() {
    this.(FunctionCall).getTarget().getName() =
      [
        "memcpy", "wmemcpy", "memmove", "wmemmove", "mempcpy", "wmempcpy",
        "RtlCopyMemoryNonTemporal"
      ]
  }

  override string getName() { result = this.(FunctionCall).getTarget().getName() }

  override Expr getBuffer(string bufferDesc, int accessType) {
    result = this.(FunctionCall).getArgument(0) and
    bufferDesc = "destination buffer" and
    accessType = 1
    or
    result = this.(FunctionCall).getArgument(1) and
    bufferDesc = "source buffer" and
    accessType = 1
  }

  override Expr getSizeExpr() { result = this.(FunctionCall).getArgument(2) }

  override int getSizeMult() {
    result = getPointedSize(this.(FunctionCall).getTarget().getParameter(0).getType())
  }
}

/**
 * Calls to bcopy.
 *  bcopy(src, dest, num)
 */
class BCopyBA extends BufferAccess {
  BCopyBA() { this.(FunctionCall).getTarget().getName() = "bcopy" }

  override string getName() { result = this.(FunctionCall).getTarget().getName() }

  override Expr getBuffer(string bufferDesc, int accessType) {
    result = this.(FunctionCall).getArgument(0) and
    bufferDesc = "source buffer" and
    accessType = 1
    or
    result = this.(FunctionCall).getArgument(1) and
    bufferDesc = "destination buffer" and
    accessType = 1
  }

  override Expr getSizeExpr() { result = this.(FunctionCall).getArgument(2) }

  override int getSizeMult() {
    result = getPointedSize(this.(FunctionCall).getTarget().getParameter(0).getType())
  }
}

/**
 * Calls to strncpy.
 *  strncpy(dest, src, num)
 */
class StrncpyBA extends BufferAccess {
  StrncpyBA() { this.(FunctionCall).getTarget().getName() = "strncpy" }

  override string getName() { result = this.(FunctionCall).getTarget().getName() }

  override Expr getBuffer(string bufferDesc, int accessType) {
    result = this.(FunctionCall).getArgument(0) and
    bufferDesc = "destination buffer" and
    accessType = 2
<<<<<<< HEAD
    // Ignore this case as reading past the source null terminator is not the behavior of strncpy
    // or
    // result = this.(FunctionCall).getArgument(1) and
    // bufferDesc = "source buffer" and
    // accessType = 2
=======
    or
    result = this.(FunctionCall).getArgument(1) and
    bufferDesc = "source buffer" and
    accessType = 4
>>>>>>> e99d7db4
  }

  override Expr getSizeExpr() { result = this.(FunctionCall).getArgument(2) }

  override int getSizeMult() {
    result = getPointedSize(this.(FunctionCall).getTarget().getParameter(0).getType())
  }
}

/**
 * Calls to memccpy.
 *  memccpy(dest, src, c, n)
 */
class MemccpyBA extends BufferAccess {
  MemccpyBA() { this.(FunctionCall).getTarget().getName() = "memccpy" }

  override string getName() { result = this.(FunctionCall).getTarget().getName() }

  override Expr getBuffer(string bufferDesc, int accessType) {
    result = this.(FunctionCall).getArgument(0) and
    bufferDesc = "destination buffer" and
    accessType = 2
    or
    result = this.(FunctionCall).getArgument(1) and
    bufferDesc = "source buffer" and
    accessType = 2
  }

  override Expr getSizeExpr() { result = this.(FunctionCall).getArgument(3) }

  override int getSizeMult() {
    result = getPointedSize(this.(FunctionCall).getTarget().getParameter(0).getType())
  }
}

/**
 * Calls to memcmp and similar functions.
 *  memcmp(buffer1, buffer2, num)
 *  wmemcmp(buffer1, buffer2, num)
 *  _memicmp(buffer1, buffer2, count)
 *  _memicmp_l(buffer1, buffer2, count, locale)
 */
class MemcmpBA extends BufferAccess {
  MemcmpBA() {
    this.(FunctionCall).getTarget().getName() = ["memcmp", "wmemcmp", "_memicmp", "_memicmp_l"]
  }

  override string getName() { result = this.(FunctionCall).getTarget().getName() }

  override Expr getBuffer(string bufferDesc, int accessType) {
    result = this.(FunctionCall).getArgument(0) and
    bufferDesc = "first buffer" and
    accessType = 2
    or
    result = this.(FunctionCall).getArgument(1) and
    bufferDesc = "second buffer" and
    accessType = 2
  }

  override Expr getSizeExpr() { result = this.(FunctionCall).getArgument(2) }

  override int getSizeMult() {
    result = getPointedSize(this.(FunctionCall).getTarget().getParameter(0).getType())
  }
}

/**
 * Calls to swab and similar functions.
 *  swab(src, dest, num)
 *  _swab(src, dest, num)
 */
class SwabBA extends BufferAccess {
  SwabBA() { this.(FunctionCall).getTarget().getName() = ["swab", "_swab"] }

  override string getName() { result = this.(FunctionCall).getTarget().getName() }

  override Expr getBuffer(string bufferDesc, int accessType) {
    result = this.(FunctionCall).getArgument(0) and
    bufferDesc = "source buffer" and
    accessType = 1
    or
    result = this.(FunctionCall).getArgument(1) and
    bufferDesc = "destination buffer" and
    accessType = 1
  }

  override Expr getSizeExpr() { result = this.(FunctionCall).getArgument(2) }

  override int getSizeMult() {
    result = getPointedSize(this.(FunctionCall).getTarget().getParameter(0).getType())
  }
}

/**
 * Calls to memset and similar functions.
 *  memset(dest, value, num)
 *  wmemset(dest, value, num)
 */
class MemsetBA extends BufferAccess {
  MemsetBA() { this.(FunctionCall).getTarget().getName() = ["memset", "wmemset"] }

  override string getName() { result = this.(FunctionCall).getTarget().getName() }

  override Expr getBuffer(string bufferDesc, int accessType) {
    result = this.(FunctionCall).getArgument(0) and
    bufferDesc = "destination buffer" and
    accessType = 1
  }

  override Expr getSizeExpr() { result = this.(FunctionCall).getArgument(2) }

  override int getSizeMult() {
    result = getPointedSize(this.(FunctionCall).getTarget().getParameter(0).getType())
  }
}

/**
 * Calls to `RtlSecureZeroMemory`.
 *  RtlSecureZeroMemory(ptr, cnt)
 */
class ZeroMemoryBA extends BufferAccess {
  ZeroMemoryBA() { this.(FunctionCall).getTarget().getName() = "RtlSecureZeroMemory" }

  override string getName() { result = this.(FunctionCall).getTarget().getName() }

  override Expr getBuffer(string bufferDesc, int accessType) {
    result = this.(FunctionCall).getArgument(0) and
    bufferDesc = "destination buffer" and
    accessType = 1
  }

  override Expr getSizeExpr() { result = this.(FunctionCall).getArgument(1) }

  override int getSizeMult() { result = 1 }
}

/**
 * Calls to memchr and similar functions.
 *  memchr(buffer, value, num)
 *  wmemchr(buffer, value, num)
 */
class MemchrBA extends BufferAccess {
  MemchrBA() { this.(FunctionCall).getTarget().getName() = ["memchr", "wmemchr"] }

  override string getName() { result = this.(FunctionCall).getTarget().getName() }

  override Expr getBuffer(string bufferDesc, int accessType) {
    result = this.(FunctionCall).getArgument(0) and
    bufferDesc = "source buffer" and
    accessType = 2
  }

  override Expr getSizeExpr() { result = this.(FunctionCall).getArgument(2) }

  override int getSizeMult() {
    result = getPointedSize(this.(FunctionCall).getTarget().getParameter(0).getType())
  }
}

/**
 * Calls to fread.
 *  fread(buffer, size, number, file)
 */
class FreadBA extends BufferAccess {
  FreadBA() { this.(FunctionCall).getTarget().getName() = "fread" }

  override string getName() { result = this.(FunctionCall).getTarget().getName() }

  override Expr getBuffer(string bufferDesc, int accessType) {
    result = this.(FunctionCall).getArgument(0) and
    bufferDesc = "destination buffer" and
    accessType = 2
  }

  override Expr getSizeExpr() { result = this.(FunctionCall).getArgument(1) }

  override int getSizeMult() { result = this.(FunctionCall).getArgument(2).getValue().toInt() }
}

/**
 * A array access on a buffer:
 *  buffer[ix]
 * but not:
 *  &buffer[ix]
 */
class ArrayExprBA extends BufferAccess, ArrayExpr {
  ArrayExprBA() {
    not exists(AddressOfExpr aoe | aoe.getAChild() = this) and
    // exclude accesses in macro implementation of `strcmp`,
    // which are carefully controlled but can look dangerous.
    not exists(Macro m |
      m.getName() = "strcmp" and
      m.getAnInvocation().getAnExpandedElement() = this
    )
  }

  override string getName() { result = "array indexing" }

  override Expr getBuffer(string bufferDesc, int accessType) {
    result = this.(ArrayExpr).getArrayBase() and
    bufferDesc = "array" and
    accessType = 3
  }

  override Expr getSizeExpr() { result = this.(ArrayExpr).getArrayOffset() }

  override int getSize() {
    // byte size of the buffer that would be required to support this
    // access
    result = (1 + this.getSizeExpr().getValue().toInt()) * this.getSizeMult()
  }

  override int getSizeMult() { result = this.(ArrayExpr).getType().getSize() }
}<|MERGE_RESOLUTION|>--- conflicted
+++ resolved
@@ -131,18 +131,10 @@
     result = this.(FunctionCall).getArgument(0) and
     bufferDesc = "destination buffer" and
     accessType = 2
-<<<<<<< HEAD
-    // Ignore this case as reading past the source null terminator is not the behavior of strncpy
-    // or
-    // result = this.(FunctionCall).getArgument(1) and
-    // bufferDesc = "source buffer" and
-    // accessType = 2
-=======
     or
     result = this.(FunctionCall).getArgument(1) and
     bufferDesc = "source buffer" and
     accessType = 4
->>>>>>> e99d7db4
   }
 
   override Expr getSizeExpr() { result = this.(FunctionCall).getArgument(2) }
