--- conflicted
+++ resolved
@@ -594,8 +594,6 @@
 | test.cpp:261:14:261:15 | xs | test.cpp:262:26:262:28 | end |
 | test.cpp:261:14:261:15 | xs | test.cpp:262:26:262:28 | end |
 | test.cpp:261:14:261:15 | xs | test.cpp:262:31:262:31 | x |
-| test.cpp:261:14:261:15 | xs | test.cpp:262:31:262:31 | x |
-| test.cpp:261:14:261:15 | xs | test.cpp:262:31:262:33 | ... ++ |
 | test.cpp:261:14:261:15 | xs | test.cpp:264:14:264:14 | x |
 | test.cpp:261:14:261:15 | xs | test.cpp:264:14:264:14 | x |
 | test.cpp:261:14:261:21 | ... + ... | test.cpp:261:14:261:21 | ... + ... |
@@ -612,13 +610,8 @@
 | test.cpp:262:26:262:28 | end | test.cpp:262:26:262:28 | end |
 | test.cpp:262:26:262:28 | end | test.cpp:264:13:264:14 | Load: * ... |
 | test.cpp:262:26:262:28 | end | test.cpp:264:13:264:14 | Load: * ... |
-| test.cpp:262:31:262:31 | x | test.cpp:262:31:262:33 | ... ++ |
 | test.cpp:262:31:262:31 | x | test.cpp:264:13:264:14 | Load: * ... |
-| test.cpp:262:31:262:31 | x | test.cpp:264:13:264:14 | Load: * ... |
-| test.cpp:262:31:262:33 | ... ++ | test.cpp:264:13:264:14 | Load: * ... |
 | test.cpp:264:14:264:14 | x | test.cpp:262:31:262:31 | x |
-| test.cpp:264:14:264:14 | x | test.cpp:262:31:262:31 | x |
-| test.cpp:264:14:264:14 | x | test.cpp:262:31:262:33 | ... ++ |
 | test.cpp:264:14:264:14 | x | test.cpp:264:13:264:14 | Load: * ... |
 | test.cpp:264:14:264:14 | x | test.cpp:264:13:264:14 | Load: * ... |
 | test.cpp:270:13:270:24 | new[] | test.cpp:271:14:271:15 | xs |
@@ -630,8 +623,6 @@
 | test.cpp:271:14:271:15 | xs | test.cpp:272:26:272:28 | end |
 | test.cpp:271:14:271:15 | xs | test.cpp:272:26:272:28 | end |
 | test.cpp:271:14:271:15 | xs | test.cpp:272:31:272:31 | x |
-| test.cpp:271:14:271:15 | xs | test.cpp:272:31:272:31 | x |
-| test.cpp:271:14:271:15 | xs | test.cpp:272:31:272:33 | ... ++ |
 | test.cpp:271:14:271:15 | xs | test.cpp:274:5:274:6 | * ... |
 | test.cpp:271:14:271:15 | xs | test.cpp:274:6:274:6 | x |
 | test.cpp:271:14:271:15 | xs | test.cpp:274:6:274:6 | x |
@@ -649,14 +640,9 @@
 | test.cpp:272:26:272:28 | end | test.cpp:272:26:272:28 | end |
 | test.cpp:272:26:272:28 | end | test.cpp:274:5:274:10 | Store: ... = ... |
 | test.cpp:272:26:272:28 | end | test.cpp:274:5:274:10 | Store: ... = ... |
-| test.cpp:272:31:272:31 | x | test.cpp:272:31:272:33 | ... ++ |
 | test.cpp:272:31:272:31 | x | test.cpp:274:5:274:10 | Store: ... = ... |
-| test.cpp:272:31:272:31 | x | test.cpp:274:5:274:10 | Store: ... = ... |
-| test.cpp:272:31:272:33 | ... ++ | test.cpp:274:5:274:10 | Store: ... = ... |
 | test.cpp:274:5:274:6 | * ... | test.cpp:274:5:274:10 | Store: ... = ... |
 | test.cpp:274:6:274:6 | x | test.cpp:272:31:272:31 | x |
-| test.cpp:274:6:274:6 | x | test.cpp:272:31:272:31 | x |
-| test.cpp:274:6:274:6 | x | test.cpp:272:31:272:33 | ... ++ |
 | test.cpp:274:6:274:6 | x | test.cpp:274:5:274:6 | * ... |
 | test.cpp:274:6:274:6 | x | test.cpp:274:5:274:10 | Store: ... = ... |
 | test.cpp:274:6:274:6 | x | test.cpp:274:5:274:10 | Store: ... = ... |
@@ -680,13 +666,6 @@
 | test.cpp:342:8:342:17 | * ... | test.cpp:333:5:333:21 | Store: ... = ... |
 | test.cpp:342:8:342:17 | * ... | test.cpp:341:5:341:21 | Store: ... = ... |
 | test.cpp:347:14:347:27 | new[] | test.cpp:348:15:348:16 | xs |
-<<<<<<< HEAD
-=======
-| test.cpp:348:15:348:16 | xs | test.cpp:350:16:350:19 | ... ++ |
-| test.cpp:348:15:348:16 | xs | test.cpp:350:16:350:19 | ... ++ |
-| test.cpp:350:16:350:19 | ... ++ | test.cpp:350:15:350:19 | Load: * ... |
-| test.cpp:350:16:350:19 | ... ++ | test.cpp:350:16:350:19 | ... ++ |
-| test.cpp:350:16:350:19 | ... ++ | test.cpp:350:16:350:19 | ... ++ |
 | test.cpp:355:14:355:27 | new[] | test.cpp:356:15:356:16 | xs |
 | test.cpp:356:15:356:16 | xs | test.cpp:356:15:356:23 | ... + ... |
 | test.cpp:356:15:356:16 | xs | test.cpp:356:15:356:23 | ... + ... |
@@ -1054,10 +1033,6 @@
 | test.cpp:342:8:342:17 | * ... | semmle.label | * ... |
 | test.cpp:347:14:347:27 | new[] | semmle.label | new[] |
 | test.cpp:348:15:348:16 | xs | semmle.label | xs |
-| test.cpp:350:15:350:19 | Load: * ... | semmle.label | Load: * ... |
-| test.cpp:350:16:350:19 | ... ++ | semmle.label | ... ++ |
-| test.cpp:350:16:350:19 | ... ++ | semmle.label | ... ++ |
-| test.cpp:350:16:350:19 | ... ++ | semmle.label | ... ++ |
 | test.cpp:355:14:355:27 | new[] | semmle.label | new[] |
 | test.cpp:356:15:356:16 | xs | semmle.label | xs |
 | test.cpp:356:15:356:23 | ... + ... | semmle.label | ... + ... |
@@ -1082,7 +1057,6 @@
 | test.cpp:371:7:371:7 | p | semmle.label | p |
 | test.cpp:372:15:372:16 | Load: * ... | semmle.label | Load: * ... |
 | test.cpp:372:16:372:16 | p | semmle.label | p |
->>>>>>> 67cd6b7f
 subpaths
 #select
 | test.cpp:6:14:6:15 | Load: * ... | test.cpp:4:15:4:20 | call to malloc | test.cpp:6:14:6:15 | Load: * ... | This read might be out of bounds, as the pointer might be equal to $@ + $@. | test.cpp:4:15:4:20 | call to malloc | call to malloc | test.cpp:5:19:5:22 | size | size |
@@ -1106,12 +1080,7 @@
 | test.cpp:274:5:274:10 | Store: ... = ... | test.cpp:270:13:270:24 | new[] | test.cpp:274:5:274:10 | Store: ... = ... | This write might be out of bounds, as the pointer might be equal to $@ + $@. | test.cpp:270:13:270:24 | new[] | new[] | test.cpp:271:19:271:21 | len | len |
 | test.cpp:308:5:308:29 | Store: ... = ... | test.cpp:304:15:304:26 | new[] | test.cpp:308:5:308:29 | Store: ... = ... | This write might be out of bounds, as the pointer might be equal to $@ + $@. | test.cpp:304:15:304:26 | new[] | new[] | test.cpp:308:8:308:10 | ... + ... | ... + ... |
 | test.cpp:333:5:333:21 | Store: ... = ... | test.cpp:325:14:325:27 | new[] | test.cpp:333:5:333:21 | Store: ... = ... | This write might be out of bounds, as the pointer might be equal to $@ + $@. | test.cpp:325:14:325:27 | new[] | new[] | test.cpp:326:20:326:23 | size | size |
-<<<<<<< HEAD
 | test.cpp:341:5:341:21 | Store: ... = ... | test.cpp:325:14:325:27 | new[] | test.cpp:341:5:341:21 | Store: ... = ... | This write might be out of bounds, as the pointer might be equal to $@ + $@. | test.cpp:325:14:325:27 | new[] | new[] | test.cpp:326:20:326:23 | size | size |
-=======
-| test.cpp:341:5:341:21 | Store: ... = ... | test.cpp:325:14:325:27 | new[] | test.cpp:341:5:341:21 | Store: ... = ... | This write might be out of bounds, as the pointer might be equal to $@ + $@. | test.cpp:325:14:325:27 | new[] | new[] | test.cpp:326:20:326:23 | size | size |
-| test.cpp:350:15:350:19 | Load: * ... | test.cpp:347:14:347:27 | new[] | test.cpp:350:15:350:19 | Load: * ... | This read might be out of bounds, as the pointer might be equal to $@ + $@. | test.cpp:347:14:347:27 | new[] | new[] | test.cpp:348:20:348:23 | size | size |
 | test.cpp:358:14:358:26 | Load: * ... | test.cpp:355:14:355:27 | new[] | test.cpp:358:14:358:26 | Load: * ... | This read might be out of bounds, as the pointer might be equal to $@ + $@ + 1. | test.cpp:355:14:355:27 | new[] | new[] | test.cpp:356:20:356:23 | size | size |
 | test.cpp:359:14:359:32 | Load: * ... | test.cpp:355:14:355:27 | new[] | test.cpp:359:14:359:32 | Load: * ... | This read might be out of bounds, as the pointer might be equal to $@ + $@ + 2. | test.cpp:355:14:355:27 | new[] | new[] | test.cpp:356:20:356:23 | size | size |
-| test.cpp:372:15:372:16 | Load: * ... | test.cpp:363:14:363:27 | new[] | test.cpp:372:15:372:16 | Load: * ... | This read might be out of bounds, as the pointer might be equal to $@ + $@. | test.cpp:363:14:363:27 | new[] | new[] | test.cpp:365:19:365:22 | size | size |
->>>>>>> 67cd6b7f
+| test.cpp:372:15:372:16 | Load: * ... | test.cpp:363:14:363:27 | new[] | test.cpp:372:15:372:16 | Load: * ... | This read might be out of bounds, as the pointer might be equal to $@ + $@. | test.cpp:363:14:363:27 | new[] | new[] | test.cpp:365:19:365:22 | size | size |