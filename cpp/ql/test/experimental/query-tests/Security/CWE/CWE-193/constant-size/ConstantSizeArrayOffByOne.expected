--- conflicted
+++ resolved
@@ -35,29 +35,26 @@
 | test.cpp:136:9:136:16 | ... += ... | test.cpp:138:13:138:15 | arr |
 | test.cpp:143:18:143:21 | asdf | test.cpp:134:25:134:27 | arr |
 | test.cpp:143:18:143:21 | asdf | test.cpp:143:18:143:21 | asdf |
-<<<<<<< HEAD
 | test.cpp:146:26:146:26 | p indirection | test.cpp:148:6:148:9 | * ... |
 | test.cpp:156:12:156:14 | buf | test.cpp:156:12:156:18 | ... + ... |
 | test.cpp:156:12:156:18 | ... + ... | test.cpp:158:17:158:18 | & ... indirection |
 | test.cpp:158:17:158:18 | & ... indirection | test.cpp:146:26:146:26 | p indirection |
-=======
-| test.cpp:148:23:148:28 | buffer | test.cpp:150:5:150:11 | access to array |
-| test.cpp:148:23:148:28 | buffer | test.cpp:151:5:151:11 | access to array |
-| test.cpp:159:25:159:29 | array | test.cpp:161:5:161:10 | access to array |
-| test.cpp:159:25:159:29 | array | test.cpp:162:5:162:10 | access to array |
-| test.cpp:175:30:175:30 | p | test.cpp:191:27:191:30 | access to array |
-| test.cpp:175:30:175:30 | p | test.cpp:191:27:191:30 | access to array |
-| test.cpp:204:14:204:20 | buffer3 | test.cpp:175:30:175:30 | p |
-| test.cpp:204:14:204:20 | buffer3 | test.cpp:204:14:204:20 | buffer3 |
-| test.cpp:207:35:207:35 | p | test.cpp:208:14:208:14 | p |
-| test.cpp:208:14:208:14 | p | test.cpp:175:30:175:30 | p |
-| test.cpp:213:19:213:25 | buffer1 | test.cpp:207:35:207:35 | p |
-| test.cpp:213:19:213:25 | buffer1 | test.cpp:213:19:213:25 | buffer1 |
-| test.cpp:216:19:216:25 | buffer2 | test.cpp:207:35:207:35 | p |
-| test.cpp:216:19:216:25 | buffer2 | test.cpp:216:19:216:25 | buffer2 |
-| test.cpp:219:19:219:25 | buffer3 | test.cpp:207:35:207:35 | p |
-| test.cpp:219:19:219:25 | buffer3 | test.cpp:219:19:219:25 | buffer3 |
->>>>>>> f714de00
+| test.cpp:218:23:218:28 | buffer | test.cpp:220:5:220:11 | access to array |
+| test.cpp:218:23:218:28 | buffer | test.cpp:221:5:221:11 | access to array |
+| test.cpp:229:25:229:29 | array | test.cpp:231:5:231:10 | access to array |
+| test.cpp:229:25:229:29 | array | test.cpp:232:5:232:10 | access to array |
+| test.cpp:245:30:245:30 | p | test.cpp:261:27:261:30 | access to array |
+| test.cpp:245:30:245:30 | p | test.cpp:261:27:261:30 | access to array |
+| test.cpp:274:14:274:20 | buffer3 | test.cpp:245:30:245:30 | p |
+| test.cpp:274:14:274:20 | buffer3 | test.cpp:274:14:274:20 | buffer3 |
+| test.cpp:277:35:277:35 | p | test.cpp:278:14:278:14 | p |
+| test.cpp:278:14:278:14 | p | test.cpp:245:30:245:30 | p |
+| test.cpp:283:19:283:25 | buffer1 | test.cpp:277:35:277:35 | p |
+| test.cpp:283:19:283:25 | buffer1 | test.cpp:283:19:283:25 | buffer1 |
+| test.cpp:286:19:286:25 | buffer2 | test.cpp:277:35:277:35 | p |
+| test.cpp:286:19:286:25 | buffer2 | test.cpp:286:19:286:25 | buffer2 |
+| test.cpp:289:19:289:25 | buffer3 | test.cpp:277:35:277:35 | p |
+| test.cpp:289:19:289:25 | buffer3 | test.cpp:289:19:289:25 | buffer3 |
 nodes
 | test.cpp:34:5:34:24 | access to array | semmle.label | access to array |
 | test.cpp:34:10:34:12 | buf | semmle.label | buf |
@@ -110,33 +107,30 @@
 | test.cpp:138:13:138:15 | arr | semmle.label | arr |
 | test.cpp:143:18:143:21 | asdf | semmle.label | asdf |
 | test.cpp:143:18:143:21 | asdf | semmle.label | asdf |
-<<<<<<< HEAD
 | test.cpp:146:26:146:26 | p indirection | semmle.label | p indirection |
 | test.cpp:148:6:148:9 | * ... | semmle.label | * ... |
 | test.cpp:156:12:156:14 | buf | semmle.label | buf |
 | test.cpp:156:12:156:18 | ... + ... | semmle.label | ... + ... |
 | test.cpp:158:17:158:18 | & ... indirection | semmle.label | & ... indirection |
-=======
-| test.cpp:148:23:148:28 | buffer | semmle.label | buffer |
-| test.cpp:150:5:150:11 | access to array | semmle.label | access to array |
-| test.cpp:151:5:151:11 | access to array | semmle.label | access to array |
-| test.cpp:159:25:159:29 | array | semmle.label | array |
-| test.cpp:161:5:161:10 | access to array | semmle.label | access to array |
-| test.cpp:162:5:162:10 | access to array | semmle.label | access to array |
-| test.cpp:175:30:175:30 | p | semmle.label | p |
-| test.cpp:175:30:175:30 | p | semmle.label | p |
-| test.cpp:191:27:191:30 | access to array | semmle.label | access to array |
-| test.cpp:204:14:204:20 | buffer3 | semmle.label | buffer3 |
-| test.cpp:204:14:204:20 | buffer3 | semmle.label | buffer3 |
-| test.cpp:207:35:207:35 | p | semmle.label | p |
-| test.cpp:208:14:208:14 | p | semmle.label | p |
-| test.cpp:213:19:213:25 | buffer1 | semmle.label | buffer1 |
-| test.cpp:213:19:213:25 | buffer1 | semmle.label | buffer1 |
-| test.cpp:216:19:216:25 | buffer2 | semmle.label | buffer2 |
-| test.cpp:216:19:216:25 | buffer2 | semmle.label | buffer2 |
-| test.cpp:219:19:219:25 | buffer3 | semmle.label | buffer3 |
-| test.cpp:219:19:219:25 | buffer3 | semmle.label | buffer3 |
->>>>>>> f714de00
+| test.cpp:218:23:218:28 | buffer | semmle.label | buffer |
+| test.cpp:220:5:220:11 | access to array | semmle.label | access to array |
+| test.cpp:221:5:221:11 | access to array | semmle.label | access to array |
+| test.cpp:229:25:229:29 | array | semmle.label | array |
+| test.cpp:231:5:231:10 | access to array | semmle.label | access to array |
+| test.cpp:232:5:232:10 | access to array | semmle.label | access to array |
+| test.cpp:245:30:245:30 | p | semmle.label | p |
+| test.cpp:245:30:245:30 | p | semmle.label | p |
+| test.cpp:261:27:261:30 | access to array | semmle.label | access to array |
+| test.cpp:274:14:274:20 | buffer3 | semmle.label | buffer3 |
+| test.cpp:274:14:274:20 | buffer3 | semmle.label | buffer3 |
+| test.cpp:277:35:277:35 | p | semmle.label | p |
+| test.cpp:278:14:278:14 | p | semmle.label | p |
+| test.cpp:283:19:283:25 | buffer1 | semmle.label | buffer1 |
+| test.cpp:283:19:283:25 | buffer1 | semmle.label | buffer1 |
+| test.cpp:286:19:286:25 | buffer2 | semmle.label | buffer2 |
+| test.cpp:286:19:286:25 | buffer2 | semmle.label | buffer2 |
+| test.cpp:289:19:289:25 | buffer3 | semmle.label | buffer3 |
+| test.cpp:289:19:289:25 | buffer3 | semmle.label | buffer3 |
 subpaths
 #select
 | test.cpp:35:5:35:22 | PointerAdd: access to array | test.cpp:35:10:35:12 | buf | test.cpp:35:5:35:22 | access to array | This pointer arithmetic may have an off-by-1 error allowing it to overrun $@ at this $@. | test.cpp:15:9:15:11 | buf | buf | test.cpp:35:5:35:26 | Store: ... = ... | write |
@@ -151,10 +145,7 @@
 | test.cpp:88:5:88:27 | PointerAdd: access to array | test.cpp:85:34:85:36 | buf | test.cpp:88:5:88:27 | access to array | This pointer arithmetic may have an off-by-1 error allowing it to overrun $@ at this $@. | test.cpp:15:9:15:11 | buf | buf | test.cpp:88:5:88:31 | Store: ... = ... | write |
 | test.cpp:128:9:128:14 | PointerAdd: access to array | test.cpp:128:9:128:11 | arr | test.cpp:128:9:128:14 | access to array | This pointer arithmetic may have an off-by-1 error allowing it to overrun $@ at this $@. | test.cpp:125:11:125:13 | arr | arr | test.cpp:128:9:128:18 | Store: ... = ... | write |
 | test.cpp:136:9:136:16 | PointerAdd: ... += ... | test.cpp:143:18:143:21 | asdf | test.cpp:138:13:138:15 | arr | This pointer arithmetic may have an off-by-2 error allowing it to overrun $@ at this $@. | test.cpp:142:10:142:13 | asdf | asdf | test.cpp:138:12:138:15 | Load: * ... | read |
-<<<<<<< HEAD
 | test.cpp:156:12:156:18 | PointerAdd: ... + ... | test.cpp:156:12:156:14 | buf | test.cpp:148:6:148:9 | * ... | This pointer arithmetic may have an off-by-1 error allowing it to overrun $@ at this $@. | test.cpp:154:7:154:9 | buf | buf | test.cpp:147:3:147:13 | Store: ... = ... | write |
-=======
-| test.cpp:151:5:151:11 | PointerAdd: access to array | test.cpp:148:23:148:28 | buffer | test.cpp:151:5:151:11 | access to array | This pointer arithmetic may have an off-by-1 error allowing it to overrun $@ at this $@. | test.cpp:147:19:147:24 | buffer | buffer | test.cpp:151:5:151:15 | Store: ... = ... | write |
-| test.cpp:162:5:162:10 | PointerAdd: access to array | test.cpp:159:25:159:29 | array | test.cpp:162:5:162:10 | access to array | This pointer arithmetic may have an off-by-1 error allowing it to overrun $@ at this $@. | test.cpp:158:10:158:14 | array | array | test.cpp:162:5:162:19 | Store: ... = ... | write |
-| test.cpp:191:27:191:30 | PointerAdd: access to array | test.cpp:216:19:216:25 | buffer2 | test.cpp:191:27:191:30 | access to array | This pointer arithmetic may have an off-by-1 error allowing it to overrun $@ at this $@. | test.cpp:215:19:215:25 | buffer2 | buffer2 | test.cpp:191:27:191:30 | Load: access to array | read |
->>>>>>> f714de00
+| test.cpp:221:5:221:11 | PointerAdd: access to array | test.cpp:218:23:218:28 | buffer | test.cpp:221:5:221:11 | access to array | This pointer arithmetic may have an off-by-1 error allowing it to overrun $@ at this $@. | test.cpp:217:19:217:24 | buffer | buffer | test.cpp:221:5:221:15 | Store: ... = ... | write |
+| test.cpp:232:5:232:10 | PointerAdd: access to array | test.cpp:229:25:229:29 | array | test.cpp:232:5:232:10 | access to array | This pointer arithmetic may have an off-by-1 error allowing it to overrun $@ at this $@. | test.cpp:228:10:228:14 | array | array | test.cpp:232:5:232:19 | Store: ... = ... | write |
+| test.cpp:261:27:261:30 | PointerAdd: access to array | test.cpp:286:19:286:25 | buffer2 | test.cpp:261:27:261:30 | access to array | This pointer arithmetic may have an off-by-1 error allowing it to overrun $@ at this $@. | test.cpp:285:19:285:25 | buffer2 | buffer2 | test.cpp:261:27:261:30 | Load: access to array | read |