void Constants() {
    char c_i = 1;
    char c_c = 'A';

    signed char sc_i = -1;
    signed char sc_c = 'A';

    unsigned char uc_i = 5;
    unsigned char uc_c = 'A';

    short s = 5;
    unsigned short us = 5;

    int i = 5;
    unsigned int ui = 5;

    long l = 5;
    unsigned long ul = 5;

    long long ll_i = 5;
    long long ll_ll = 5LL;
    unsigned long long ull_i = 5;
    unsigned long long ull_ull = 5ULL;

    bool b_t = true;
    bool b_f = false;

    wchar_t wc_i = 5;
    wchar_t wc_c = L'A';

    char16_t c16 = u'A';
    char32_t c32 = U'A';

    float f_i = 1;
    float f_f = 1.0f;
    float f_d = 1.0;

    double d_i = 1;
    double d_f = 1.0f;
    double d_d = 1.0;
}

void Foo() {
    int x = 5 + 12;
    short y = 7;
    y = x + y;
    x = x * y;
}

void IntegerOps(int x, int y) {
    int z;

    z = x + y;
    z = x - y;
    z = x * y;
    z = x / y;
    z = x % y;

    z = x & y;
    z = x | y;
    z = x ^ y;

    z = x << y;
    z = x >> y;

    z = x;

    z += x;
    z -= x;
    z *= x;
    z /= x;
    z %= x;
    
    z &= x;
    z |= x;
    z ^= x;

    z <<= x;
    z >>= x;

    z = +x;
    z = -x;
    z = ~x;
    z = !x;
}

void IntegerCompare(int x, int y) {
    bool b;

    b = x == y;
    b = x != y;
    b = x < y;
    b = x > y;
    b = x <= y;
    b = x >= y;
}

void IntegerCrement(int x) {
    int y;

    y = ++x;
    y = --x;
    y = x++;
    y = x--;
}

void IntegerCrement_LValue(int x) {
    int* p;

    p = &(++x);
    p = &(--x);
}

void FloatOps(double x, double y) {
    double z;

    z = x + y;
    z = x - y;
    z = x * y;
    z = x / y;

    z = x;

    z += x;
    z -= x;
    z *= x;
    z /= x;

    z = +x;
    z = -x;
}

void FloatCompare(double x, double y) {
    bool b;

    b = x == y;
    b = x != y;
    b = x < y;
    b = x > y;
    b = x <= y;
    b = x >= y;
}

void FloatCrement(float x) {
    float y;

    y = ++x;
    y = --x;
    y = x++;
    y = x--;
}

void PointerOps(int* p, int i) {
    int* q;
    bool b;

    q = p + i;
    q = i + p;
    q = p - i;
    i = p - q;

    q = p;

    q += i;
    q -= i;

    b = p;
    b = !p;
}

void ArrayAccess(int* p, int i) {
    int x;

    x = p[i];
    x = i[p];

    p[i] = x;
    i[p] = x;

    int a[10];
    x = a[i];
    x = i[a];
    a[i] = x;
    i[a] = x;
}

void StringLiteral(int i) {
    char c = "Foo"[i];
    wchar_t* pwc = L"Bar";
    wchar_t wc = pwc[i];
}

void PointerCompare(int* p, int* q) {
    bool b;

    b = p == q;
    b = p != q;
    b = p < q;
    b = p > q;
    b = p <= q;
    b = p >= q;
}

void PointerCrement(int* p) {
    int* q;

    q = ++p;
    q = --p;
    q = p++;
    q = p--;
}

void CompoundAssignment() {
    // No conversion necessary
    int x = 5;
    x += 7;

    // Left side is converted to 'int'
    short y = 5;
    y += x;

    // Technically the left side is promoted to int, but we don't model that
    y <<= 1;

    // Left side is converted to 'float'
    long z = 7;
    z += 2.0f;
}

void UninitializedVariables() {
    int x;
    int y = x;
}

int Parameters(int x, int y) {
    return x % y;
}

void IfStatements(bool b, int x, int y) {
    if (b) {
    }

    if (b) {
        x = y;
    }

    if (x < 7)
        x = 2;
    else
        x = 7;
}

void WhileStatements(int n) {
    while (n > 0) {
        n -= 1;
    }
}

void DoStatements(int n) {
    do {
        n -= 1;
    } while (n > 0);
}

void For_Empty() {
    int j;
    for (;;) {
        ;
    }
}

void For_Init() {
    for (int i = 0;;) {
        ;
    }
}

void For_Condition() {
    int i = 0;
    for (; i < 10;) {
        ;
    }
}

void For_Update() {
    int i = 0;
    for (;; i += 1) {
        ;
    }
}

void For_InitCondition() {
    for (int i = 0; i < 10;) {
        ;
    }
}

void For_InitUpdate() {
    for (int i = 0;; i += 1) {
        ;
    }
}

void For_ConditionUpdate() {
    int i = 0;
    for (; i < 10; i += 1) {
        ;
    }
}

void For_InitConditionUpdate() {
    for (int i = 0; i < 10; i += 1) {
        ;
    }
}

void For_Break() {
    for (int i = 0; i < 10; i += 1) {
        if (i == 5) {
            break;
        }
    }
}

void For_Continue_Update() {
    for (int i = 0; i < 10; i += 1) {
        if (i == 5) {
            continue;
        }
    }
}

void For_Continue_NoUpdate() {
    for (int i = 0; i < 10;) {
        if (i == 5) {
            continue;
        }
    }
}

int Dereference(int* p) {
    *p = 1;
    return *p;
}

int g;

int* AddressOf() {
    return &g;
}

void Break(int n) {
    while (n > 0) {
        if (n == 1)
            break;
        n -= 1;
    }
}

void Continue(int n) {
    do {
        if (n == 1) {
            continue;
        }
        n -= 1;
    } while (n > 0);
}

void VoidFunc();
int Add(int x, int y);

void Call() {
    VoidFunc();
}

int CallAdd(int x, int y) {
    return Add(x, y);
}

int Comma(int x, int y) {
    return VoidFunc(), CallAdd(x, y);
}

void Switch(int x) {
    int y;
    switch (x) {
        y = 1234;

        case -1:
            y = -1;
            break;

        case 1:
        case 2:
            y = 1;
            break;
        
        case 3:
            y = 3;
        case 4:
            y = 4;
            break;

        default:
            y = 0;
            break;

        y = 5678;
    }
}

struct Point {
    int x;
    int y;
};

struct Rect {
    Point topLeft;
    Point bottomRight;
};

Point ReturnStruct(Point pt) {
    return pt;
}

void FieldAccess() {
    Point pt;
    pt.x = 5;
    pt.y = pt.x;
    int* p = &pt.y;
}

void LogicalOr(bool a, bool b) {
    int x;
    if (a || b) {
        x = 7;
    }

    if (a || b) {
        x = 1;
    }
    else {
        x = 5;
    }
}

void LogicalAnd(bool a, bool b) {
    int x;
    if (a && b) {
        x = 7;
    }

    if (a && b) {
        x = 1;
    }
    else {
        x = 5;
    }
}

void LogicalNot(bool a, bool b) {
    int x;
    if (!a) {
        x = 1;
    }

    if (!(a && b)) {
        x = 2;
    }
    else {
        x = 3;
    }
}

void ConditionValues(bool a, bool b) {
    bool x;
    x = a && b;
    x = a || b;
    x = !(a || b);
}

void Conditional(bool a, int x, int y) {
    int z = a ? x : y;
}

void Conditional_LValue(bool a) {
    int x;
    int y;
    (a ? x : y) = 5;
}

void Conditional_Void(bool a) {
    a ? VoidFunc() : VoidFunc();
}

void Nullptr() {
    int* p = nullptr;
    int* q = 0;
    p = nullptr;
    q = 0;
}

void InitList(int x, float f) {
    Point pt1 = { x, f };
    Point pt2 = { x };
    Point pt3 = {};

    int x1 = { 1 };
    int x2 = {};
}

void NestedInitList(int x, float f) {
    Rect r1 = {};
    Rect r2 = { { x, f } };
    Rect r3 = { { x, f }, { x, f } };
    Rect r4 = { { x }, { x } };
}

void ArrayInit(int x, float f) {
    int a1[3] = {};
    int a2[3] = { x, f, 0 };
    int a3[3] = { x };
}

union U {
    double d;
    int i;
};

void UnionInit(int x, float f) {
    U u1 = { f };
//    U u2 = {};  Waiting for fix
}

void EarlyReturn(int x, int y) {
    if (x < y) {
        return;
    }

    y = x;
}

int EarlyReturnValue(int x, int y) {
    if (x < y) {
        return x;
    }

    return x + y;
}

int CallViaFuncPtr(int (*pfn)(int)) {
    return pfn(5);
}

typedef enum {
    E_0,
    E_1
} E;

int EnumSwitch(E e) {
    switch (e) {
        case E_0:
            return 0;
        case E_1:
            return 1;
        default:
            return -1;
    }
}

void InitArray() {
    char a_pad[32] = ""; 
    char a_nopad[4] = "foo";
    char a_infer[] = "blah";
    char b[2];
    char c[2] = {};
    char d[2] = { 0 };
    char e[2] = { 0, 1 };
    char f[3] = { 0 };
}

void VarArgFunction(const char* s, ...);

void VarArgs() {
    VarArgFunction("%d %s", 1, "string");
}

int FuncPtrTarget(int);

void SetFuncPtr() {
    int (*pfn)(int) = FuncPtrTarget;
    pfn = &FuncPtrTarget;
    pfn = *FuncPtrTarget;
    pfn = ***&FuncPtrTarget;
}

struct String {
    String();
    String(const String&);
    String(String&&);
    String(const char*);
    ~String();

    String& operator=(const String&);
    String& operator=(String&&);

    const char* c_str() const;
    char pop_back();
private:
    const char* p;
};

String ReturnObject();

void DeclareObject() {
    String s1;
    String s2("hello");
    String s3 = ReturnObject();
    String s4 = String("test");
}

void CallMethods(String& r, String* p, String s) {
    r.c_str();
    p->c_str();
    s.c_str();
}

class C {
public:
    static int StaticMemberFunction(int x) {
        return x;
    }

    int InstanceMemberFunction(int x) {
        return x;
    }

    virtual int VirtualMemberFunction(int x) {
        return x;
    }

    void FieldAccess() {
        this->m_a = 0;
        (*this).m_a = 1;
        m_a = 2;
        int x;
        x = this->m_a;
        x = (*this).m_a;
        x = m_a;
    }

    void MethodCalls() {
        this->InstanceMemberFunction(0);
        (*this).InstanceMemberFunction(1);
        InstanceMemberFunction(2);
    }
    
    C() :
        m_a(1),
        m_c(3),
        m_e{},
        m_f("test")
    {
    }

private:
    int m_a;
    String m_b;
    char m_c;
    float m_d;
    void* m_e;
    String m_f;
};

int DerefReference(int& r) {
    return r;
}

int& TakeReference() {
    return g;
}

String& ReturnReference();

void InitReference(int x) {
    int& r = x;
    int& r2 = r;
    const String& r3 = ReturnReference();
}

void ArrayReferences() {
  int a[10];
  int (&ra)[10] = a;
  int x = ra[5];
}

void FunctionReferences() {
  int(&rfn)(int) = FuncPtrTarget;
  int(*pfn)(int) = rfn;
  rfn(5);
}

template<typename T>
T min(T x, T y) {
  return (x < y) ? x : y;
}

int CallMin(int x, int y) {
  return min(x, y);
}

template<typename T>
struct Outer {
  template<typename U, typename V>
  static T Func(U x, V y) {
    return T();
  }
};

double CallNestedTemplateFunc() {
  return Outer<long>::Func<void*, char>(nullptr, 'o');
}

void TryCatch(bool b) {
  try {
    int x = 5;
    if (b) {
      throw "string literal";
    }
    else if (x < 2) {
      x = b ? 7 : throw String("String object");
    }
    x = 7;
  }
  catch (const char* s) {
    throw String(s);
  }
  catch (const String& e) {
  }
  catch (...) {
    throw;
  }
}

struct Base {
  String base_s;

  Base() {
  }
  ~Base() {
  }
};

struct Middle : Base {
  String middle_s;

  Middle() {
  }
  ~Middle() {
  }
};

struct Derived : Middle {
  String derived_s;

  Derived() {
  }
  ~Derived() {
  }
};

struct MiddleVB1 : virtual Base {
  String middlevb1_s;

  MiddleVB1() {
  }
  ~MiddleVB1() {
  }
};

struct MiddleVB2 : virtual Base {
  String middlevb2_s;

  MiddleVB2() {
  }
  ~MiddleVB2() {
  }
};

struct DerivedVB : MiddleVB1, MiddleVB2 {
  String derivedvb_s;

  DerivedVB() {
  }
  ~DerivedVB() {
  }
};

void HierarchyConversions() {
  Base b;
  Middle m;
  Derived d;

  Base* pb = &b;
  Middle* pm = &m;
  Derived* pd = &d;

  b = m;
  b = (Base)m;
  b = static_cast<Base>(m);
  pb = pm;
  pb = (Base*)pm;
  pb = static_cast<Base*>(pm);
  pb = reinterpret_cast<Base*>(pm);

  m = (Middle&)b;
  m = static_cast<Middle&>(b);
  pm = (Middle*)pb;
  pm = static_cast<Middle*>(pb);
  pm = reinterpret_cast<Middle*>(pb);

  b = d;
  b = (Base)d;
  b = static_cast<Base>(d);
  pb = pd;
  pb = (Base*)pd;
  pb = static_cast<Base*>(pd);
  pb = reinterpret_cast<Base*>(pd);

  d = (Derived&)b;
  d = static_cast<Derived&>(b);
  pd = (Derived*)pb;
  pd = static_cast<Derived*>(pb);
  pd = reinterpret_cast<Derived*>(pb);

  MiddleVB1* pmv = nullptr;
  DerivedVB* pdv = nullptr;
  pb = pmv;
  pb = pdv;
}

struct PolymorphicBase {
  virtual ~PolymorphicBase();
};

struct PolymorphicDerived : PolymorphicBase {
};

void DynamicCast() {
  PolymorphicBase b;
  PolymorphicDerived d;

  PolymorphicBase* pb = &b;
  PolymorphicDerived* pd = &d;

  // These two casts are represented as BaseClassCasts because they can be resolved at compile time.
  pb = dynamic_cast<PolymorphicBase*>(pd);
  PolymorphicBase& rb = dynamic_cast<PolymorphicBase&>(d);

  pd = dynamic_cast<PolymorphicDerived*>(pb);
  PolymorphicDerived& rd = dynamic_cast<PolymorphicDerived&>(b);

  void* pv = dynamic_cast<void*>(pb);
  const void* pcv = dynamic_cast<const void*>(pd);
}

String::String() :
  String("") {  // Delegating constructor call
}

void ArrayConversions() {
  char a[5];
  const char* p = a;
  p = "test";
  p = &a[0];
  p = &"test"[0];
  char (&ra)[5] = a;
  const char (&rs)[5] = "test";
  const char (*pa)[5] = &a;
  pa = &"test";
}

void FuncPtrConversions(int(*pfn)(int), void* p) {
  p = (void*)pfn;
  pfn = (int(*)(int))p;
}

void VAListUsage(int x, __builtin_va_list args) {
  __builtin_va_list args2;
  __builtin_va_copy(args2, args);
  double d = __builtin_va_arg(args, double);
  float f = __builtin_va_arg(args, int);
  __builtin_va_end(args2);
}

void VarArgUsage(int x, ...) {
  __builtin_va_list args;

  __builtin_va_start(args, x);
  __builtin_va_list args2;
  __builtin_va_copy(args2, args);
  double d = __builtin_va_arg(args, double);
  float f = __builtin_va_arg(args, int);
  __builtin_va_end(args);
  VAListUsage(x, args2);
  __builtin_va_end(args2);
}

void CastToVoid(int x) {
  (void)x;
}

void ConstantConditions(int x) {
  bool a = true && true;
  int b = (true) ? x : x;
}

typedef unsigned long size_t;

namespace std {
  enum class align_val_t : size_t {};
}

void* operator new(size_t, float);
void* operator new[](size_t, float);
void* operator new(size_t, std::align_val_t, float);
void* operator new[](size_t, std::align_val_t, float);
void operator delete(void*, float);
void operator delete[](void*, float);
void operator delete(void*, std::align_val_t, float);
void operator delete[](void*, std::align_val_t, float);

struct SizedDealloc {
  char a[32];
  void* operator new(size_t);
  void* operator new[](size_t);
  void operator delete(void*, size_t);
  void operator delete[](void*, size_t);
};

struct alignas(128) Overaligned {
  char a[256];
};

struct DefaultCtorWithDefaultParam {
  DefaultCtorWithDefaultParam(double d = 1.0);
};

void OperatorNew() {
  new int;  // No constructor
  new(1.0f) int;  // Placement new, no constructor
  new int();  // Zero-init
  new String();  // Constructor
  new(1.0f) String("hello");  // Placement new, constructor with args
  new Overaligned;  // Aligned new
  new(1.0f) Overaligned();  // Placement aligned new with zero-init
}

void OperatorNewArray(int n) {
  new int[10];  // Constant size
  new int[n];  // No constructor
  new(1.0f) int[n];  // Placement new, no constructor
  new String[n];  // Constructor
  new Overaligned[n];  // Aligned new
  new(1.0f) Overaligned[10];  // Aligned placement new
  new DefaultCtorWithDefaultParam[n];
  new int[n] { 0, 1, 2 };
}

int designatedInit() {
  int a1[1000] = { [2] = 10002, [900] = 10900 };
  return a1[900];
}

void IfStmtWithDeclaration(int x, int y) {
  if (bool b = x < y) {
    x = 5;
  }
  else if (int z = x + y) {
    y = 7;
  }
  else if (int* p = &x) {
    *p = 2;
  }
}

void WhileStmtWithDeclaration(int x, int y) {
  while (bool b = x < y) {
  }
  while (int z = x + y) {
  }
  while (int* p = &x) {
  }
}

int PointerDecay(int a[], int fn(float)) {
  return a[0] + fn(1.0);
}

int StmtExpr(int b, int y, int z) {
  int x = ({
    int w;
    if (b) {
      w = y;
    } else {
      w = z;
    }
    w;
  });

  return ({x;});
}

// TODO: `delete` gets translated to NoOp
void OperatorDelete() {
  delete static_cast<int*>(nullptr);  // No destructor
  delete static_cast<String*>(nullptr);  // Non-virtual destructor, with size.
  delete static_cast<SizedDealloc*>(nullptr);  // No destructor, with size.
  delete static_cast<Overaligned*>(nullptr);  // No destructor, with size and alignment.
  delete static_cast<PolymorphicBase*>(nullptr);  // Virtual destructor
}

// TODO: `delete[]` gets translated to NoOp
void OperatorDeleteArray() {
  delete[] static_cast<int*>(nullptr);  // No destructor
  delete[] static_cast<String*>(nullptr);  // Non-virtual destructor, with size.
  delete[] static_cast<SizedDealloc*>(nullptr);  // No destructor, with size.
  delete[] static_cast<Overaligned*>(nullptr);  // No destructor, with size and alignment.
  delete[] static_cast<PolymorphicBase*>(nullptr);  // Virtual destructor
}

struct EmptyStruct {};

void EmptyStructInit() {
  EmptyStruct s = {};
}

auto lam = []() {};

void Lambda(int x, const String& s) {
  auto lambda_empty = [](float f) { return 'A'; };
  lambda_empty(0);
  auto lambda_ref = [&](float f) { return s.c_str()[x]; };
  lambda_ref(1);
  auto lambda_val = [=](float f) { return s.c_str()[x]; };
  lambda_val(2);
  auto lambda_ref_explicit = [&s](float f) { return s.c_str()[0]; };
  lambda_ref_explicit(3);
  auto lambda_val_explicit = [s](float f) { return s.c_str()[0]; };
  lambda_val_explicit(4);
  auto lambda_mixed_explicit = [&s, x](float f) { return s.c_str()[x]; };
  lambda_mixed_explicit(5);
  int r = x - 1;
  auto lambda_inits = [&s, x, i = x + 1, &j = r](float f) { return s.c_str()[x + i - j]; };
  lambda_inits(6);
}

template<typename T>
struct vector {
    struct iterator {
        T* p;
        iterator& operator++();
        T& operator*() const;

        bool operator!=(iterator right) const;
    };
<<<<<<< HEAD
    vector(T); ~vector();
=======

    vector(T);
    ~vector();
>>>>>>> 7217dfa9
    iterator begin() const;
    iterator end() const;
};

template<typename T>
bool operator==(typename vector<T>::iterator left, typename vector<T>::iterator right);
template<typename T>
bool operator!=(typename vector<T>::iterator left, typename vector<T>::iterator right);

void RangeBasedFor(const vector<int>& v) {
    for (int e : v) {
        if (e > 0) {
            continue;
        }
    }

    for (const int& e : v) {
        if (e < 5) {
            break;
        }
    }
}

#if 0  // Explicit capture of `this` requires possible extractor fixes.

struct LambdaContainer {
  int x;

  void LambdaMember(const String& s) {
    auto lambda_implicit_this = [=](float f) { return s.c_str()[x]; };
    lambda_implicit_this(1);
    auto lambda_explicit_this_byref = [this, &s](float f) { return s.c_str()[x]; };
    lambda_explicit_this_byref(2);
    auto lambda_explicit_this_bycopy = [*this, &s](float f) { return s.c_str()[x]; };
    lambda_explicit_this_bycopy(3);
  }
};

#endif

int AsmStmt(int x) {
  __asm__("");
  return x;
}

static void AsmStmtWithOutputs(unsigned int& a, unsigned int b, unsigned int& c, unsigned int d)
{
  __asm__ __volatile__
    (
  "cpuid\n\t"
    : "+a" (a), "+b" (b) : "c" (c), "d" (d)
    );
}

void ExternDeclarations()
{
    extern int g;
    int x;
    int y, f(float);
    int z(float), w(float), h;
    typedef double d;
}

#define EXTERNS_IN_MACRO \
    extern int g; \
    for (int i = 0; i < 10; ++i) { \
        extern int g; \
    }

void ExternDeclarationsInMacro()
{
    EXTERNS_IN_MACRO;
}

void TryCatchNoCatchAny(bool b) {
  try {
    int x = 5;
    if (b) {
      throw "string literal";
    }
    else if (x < 2) {
      x = b ? 7 : throw String("String object");
    }
    x = 7;
  }
  catch (const char* s) {
    throw String(s);
  }
  catch (const String& e) {
  }
}

#define vector(elcount, type)  __attribute__((vector_size((elcount)*sizeof(type)))) type

void VectorTypes(int i) {
  vector(4, int) vi4 = { 0, 1, 2, 3 };
  int x = vi4[i];
  vi4[i] = x;
  vector(4, int) vi4_shuffle = __builtin_shufflevector(vi4, vi4, 3+0, 2, 1, 0);
  vi4 = vi4 + vi4_shuffle;
}

void *memcpy(void *dst, void *src, int size);

int ModeledCallTarget(int x) {
  int y;
  memcpy(&y, &x, sizeof(int));
  return y;
}

String ReturnObjectImpl() {
  return String("foo");
}

void switch1Case(int x) {
    int y = 0;
    switch(x) {
        case 1:
        y = 2;
    }
    int z = y;
}

void switch2Case_fallthrough(int x) {
    int y = 0;
    switch(x) {
        case 1:
        y = 2;
        case 2:
        y = 3;
    }
    int z = y;
}

void switch2Case(int x) {
    int y = 0;
    switch(x) {
        case 1:
        y = 2;
        break;
        case 2:
        y = 3;
    }
    int z = y;
}

void switch2Case_default(int x) {
    int y = 0;
    switch(x) {
        case 1:
            y = 2;
            break;

        case 2:
            y = 3;
            break;

        default:
            y = 4;
    }
    int z = y;
}

int staticLocalInit(int x) {
    static int a = 0;  // Constant initialization
    static int b = sizeof(x);  // Constant initialization
    static int c = x;  // Dynamic initialization
    static int d;  // Zero initialization

    return a + b + c + d;
}

void staticLocalWithConstructor(const char* dynamic) {
    static String a;
    static String b("static");
    static String c(dynamic);
}

// --- strings ---

char *strcpy(char *destination, const char *source);
char *strcat(char *destination, const char *source);

void test_strings(char *s1, char *s2) {
    char buffer[1024] = {0};

    strcpy(buffer, s1);
    strcat(buffer, s2);
}

struct A {
    int member;

    static void static_member(A* a, int x) {
        a->member = x;
    }

    static void static_member_without_def();
};

A* getAnInstanceOfA();

void test_static_member_functions(int int_arg, A* a_arg) {
    C c;
    c.StaticMemberFunction(10);
    C::StaticMemberFunction(10);

    A a;
    a.static_member(&a, int_arg);
    A::static_member(&a, int_arg);

    (&a)->static_member(a_arg, int_arg + 2);
    (*a_arg).static_member(&a, 99);
    a_arg->static_member(a_arg, -1);

    a.static_member_without_def();
    A::static_member_without_def();

    getAnInstanceOfA()->static_member_without_def();
}

int missingReturnValue(bool b, int x) {
    if (b) {
        return x;
    }
}

void returnVoid(int x, int y) {
    return IntegerOps(x, y);
}

void gccBinaryConditional(bool b, int x, long y) {
    int z = x;
    z = b ?: x;
    z = b ?: y;
    z = x ?: x;
    z = x ?: y;
    z = y ?: x;
    z = y ?: y;

    z = (x && b || y) ?: x;
}

bool predicateA();
bool predicateB();

int shortCircuitConditional(int x, int y) {
    return predicateA() && predicateB() ? x : y;
}

void *operator new(size_t, void *) noexcept;

void f(int* p)
{
  new (p) int;
}

template<typename T>
T defaultConstruct() {
    return T();
}

class constructor_only {
public:
    int x;

public:
    constructor_only(int x);
};

class copy_constructor {
public:
    int y;

public:
    copy_constructor();
    copy_constructor(const copy_constructor&);

    void method();
};

class destructor_only {
public:
    ~destructor_only();

    void method();
};

template<typename T>
void acceptRef(const T& v);

template<typename T>
void acceptValue(T v);

template<typename T>
T returnValue();

void temporary_string() {
    String s = returnValue<String>();  // No temporary
    const String& rs = returnValue<String>();  // Binding a reference variable to a temporary

    acceptRef(s);  // No temporary
    acceptRef<String>("foo");  // Binding a const reference to a temporary
    acceptValue(s);
    acceptValue<String>("foo");
    String().c_str();
    returnValue<String>().c_str();  // Member access on a temporary

    defaultConstruct<String>();
}

void temporary_destructor_only() {
    destructor_only d = returnValue<destructor_only>();
    const destructor_only& rd = returnValue<destructor_only>();
    destructor_only d2;
    acceptRef(d);
    acceptValue(d);
    destructor_only().method();
    returnValue<destructor_only>().method();

    defaultConstruct<destructor_only>();
}

void temporary_copy_constructor() {
    copy_constructor d = returnValue<copy_constructor>();
    const copy_constructor& rd = returnValue<copy_constructor>();
    copy_constructor d2;
    acceptRef(d);
    acceptValue(d);
    copy_constructor().method();
    returnValue<copy_constructor>().method();
    defaultConstruct<copy_constructor>();

    int y = returnValue<copy_constructor>().y;
}

void temporary_point() {
    Point p = returnValue<Point>();  // No temporary
    const Point& rp = returnValue<Point>();  // Binding a reference variable to a temporary

    acceptRef(p);  // No temporary
    acceptValue(p);
    Point().x;
    int y = returnValue<Point>().y;

    defaultConstruct<Point>();
}

struct UnusualFields {
    int& r;
    float a[10];
};

void temporary_unusual_fields() {
    const int& rx = returnValue<UnusualFields>().r;
    int x = returnValue<UnusualFields>().r;

    const float& rf = returnValue<UnusualFields>().a[3];
    float f = returnValue<UnusualFields>().a[5];
}

struct POD_Base {
    int x;

    float f() const;
};

struct POD_Middle : POD_Base {
    int y;
};

struct POD_Derived : POD_Middle {
    int z;
};

void temporary_hierarchy() {
    POD_Base b = returnValue<POD_Middle>();
    b = (returnValue<POD_Derived>());  // Multiple conversions plus parens
    int x = returnValue<POD_Derived>().x;
    float f = (returnValue<POD_Derived>()).f();
}

struct Inheritance_Test_B {
  ~Inheritance_Test_B() {}
};

struct Inheritance_Test_A : public Inheritance_Test_B {
  int x;
  int y;
  Inheritance_Test_A() : x(42) {
    y = 3;
  }
};

void array_structured_binding() {
    int xs[2] = {1, 2};
    // structured binding use
    {
        auto& [x0, x1] = xs;
        x1 = 3;
        int &rx1 = x1;
        int x = x1;
    }
    // explicit reference version
    {
        auto& unnamed_local_variable = xs;
        auto& x0 = unnamed_local_variable[0];
        auto& x1 = unnamed_local_variable[1];
        x1 = 3;
        int &rx1 = x1;
        int x = x1;
    }
}

struct StructuredBindingDataMemberMemberStruct {
    int x = 5;
};

struct StructuredBindingDataMemberStruct {
    typedef int ArrayType[2];
    typedef int &RefType;
    int i = 1;
    double d = 2.0;
    unsigned int b : 3;
    int& r = i;
    int* p = &i;
    ArrayType xs = {1, 2};
    RefType r_alt = i;
    StructuredBindingDataMemberMemberStruct m;
};

void data_member_structured_binding() {
    StructuredBindingDataMemberStruct s;
    // structured binding use
    {
        auto [i, d, b, r, p, xs, r_alt, m] = s;
        d = 4.0;
        double& rd = d;
        int v = i;
        r = 5;
        *p = 6;
        int& rr = r;
        int* pr = &r;
        int w = r;
    }
    // explicit reference version
    {
        auto unnamed_local_variable = s;
        auto& i = unnamed_local_variable.i;
        auto& d = unnamed_local_variable.d;
        // no equivalent for b
        auto& r = unnamed_local_variable.r;
        auto& p = unnamed_local_variable.p;
        d = 4.0;
        double& rd = d;
        int v = i;
        r = 5;
        *p = 6;
        int& rr = r;
        int* pr = &r;
        int w = r;
    }
}

namespace std {
    template<typename T>
    struct tuple_size;
    template<int, typename T>
    struct tuple_element;
}

struct StructuredBindingTupleRefGet {
    int i = 1;
    double d = 2.2;
    int& r = i;

    template<int i>
    typename std::tuple_element<i, StructuredBindingTupleRefGet>::type& get();
};

template<>
struct std::tuple_size<StructuredBindingTupleRefGet> {
    static const unsigned int value = 3;
};

template<>
struct std::tuple_element<0, StructuredBindingTupleRefGet> {
    using type = int;
};
template<>
struct std::tuple_element<1, StructuredBindingTupleRefGet> {
    using type = double;
};
template<>
struct std::tuple_element<2, StructuredBindingTupleRefGet> {
    using type = int&;
};

template<>
std::tuple_element<0, StructuredBindingTupleRefGet>::type& StructuredBindingTupleRefGet::get<0>() {
    return i;
}
template<>
std::tuple_element<1, StructuredBindingTupleRefGet>::type& StructuredBindingTupleRefGet::get<1>() {
    return d;
}
template<>
std::tuple_element<2, StructuredBindingTupleRefGet>::type& StructuredBindingTupleRefGet::get<2>() {
    return r;
}

void tuple_structured_binding_ref_get() {
    StructuredBindingTupleRefGet t;
    // structured binding use
    {
        auto [i, d, r] = t;
        d = 4.0;
        double& rd = d;
        int v = i;
        r = 5;
        int& rr = r;
        int w = r;
    }
    // explicit reference version
    {
        auto unnamed_local_variable = t;
        auto& i = unnamed_local_variable.get<0>();
        auto& d = unnamed_local_variable.get<1>();
        auto& r = unnamed_local_variable.get<2>();
        d = 4.0;
        double& rd = d;
        int v = i;
        r = 5;
        int& rr = r;
        int w = r;
    }
}

struct StructuredBindingTupleNoRefGet {
    int i = 1;
    int& r = i;

    template<int i>
    typename std::tuple_element<i, StructuredBindingTupleNoRefGet>::type get();
};

template<>
struct std::tuple_size<StructuredBindingTupleNoRefGet> {
    static const unsigned int value = 3;
};

template<>
struct std::tuple_element<0, StructuredBindingTupleNoRefGet> {
    using type = int;
};
template<>
struct std::tuple_element<1, StructuredBindingTupleNoRefGet> {
    using type = int&;
};
template<>
struct std::tuple_element<2, StructuredBindingTupleNoRefGet> {
    using type = int&&;
};

template<>
std::tuple_element<0, StructuredBindingTupleNoRefGet>::type StructuredBindingTupleNoRefGet::get<0>() {
    return i;
}
template<>
std::tuple_element<1, StructuredBindingTupleNoRefGet>::type StructuredBindingTupleNoRefGet::get<1>() {
    return r;
}
template<>
std::tuple_element<2, StructuredBindingTupleNoRefGet>::type StructuredBindingTupleNoRefGet::get<2>() {
    return 5;
}

void tuple_structured_binding_no_ref_get() {
    StructuredBindingTupleNoRefGet t;
    //structured binding use
    {
        auto&& [i, r, rv] = t;
        i = 4;
        int& ri = i;
        int v = i;
        r = 5;
        int& rr = r;
        int w = r;
    }
    // explicit reference version
    {
        auto&& unnamed_local_variable = t;
        auto&& i = unnamed_local_variable.get<0>();
        auto& r = unnamed_local_variable.get<1>();
        auto&& rv = unnamed_local_variable.get<2>();
        i = 4;
        int& ri = i;
        int v = i;
        r = 5;
        int& rr = r;
        int w = r;
    }
}

void array_structured_binding_non_ref_init() {
    int xs[2] = {1, 2};
    auto [x0, x1] = xs;
}

class CapturedLambdaMyObj
{
public:
    CapturedLambdaMyObj() {}
};

void captured_lambda(int x, int &y, int &&z)
{
    const auto &obj1 = CapturedLambdaMyObj();
    auto obj2 = CapturedLambdaMyObj();

    auto lambda_outer = [obj1, obj2, x, y, z](){
        auto lambda_inner = [obj1, obj2, x, y, z](){;};
    };
}

int goto_on_same_line() {
  int x = 42;
  goto next; next:
  return x;
}

class TrivialLambdaClass {
public:
    void m() const {
        auto l_m_outer = [*this] {
            m();

            auto l_m_inner = [*this] {
                m();
            };
        };
    };
};

void captured_lambda2(TrivialLambdaClass p1, TrivialLambdaClass &p2, TrivialLambdaClass &&p3) {
    const TrivialLambdaClass l1;
    const TrivialLambdaClass &l2 = TrivialLambdaClass();

    auto l_outer1 = [p1, p2, p3, l1, l2] {
        auto l_inner1 = [p1] {};
    };
}

class CopyConstructorWithImplicitArgumentClass {
    int x;
public:
    CopyConstructorWithImplicitArgumentClass() {}
    CopyConstructorWithImplicitArgumentClass(const CopyConstructorWithImplicitArgumentClass &c) {
        x = c.x;
    }
};

class CopyConstructorWithBitwiseCopyClass {
    int y;
public:
    CopyConstructorWithBitwiseCopyClass() {}
};

class CopyConstructorTestNonVirtualClass :
        public CopyConstructorWithImplicitArgumentClass,
        public CopyConstructorWithBitwiseCopyClass {
public:
    CopyConstructorTestNonVirtualClass() {}
};

class CopyConstructorTestVirtualClass :
        public virtual CopyConstructorWithImplicitArgumentClass,
        public virtual CopyConstructorWithBitwiseCopyClass {
public:
    CopyConstructorTestVirtualClass() {}
};

int implicit_copy_constructor_test(
        const CopyConstructorTestNonVirtualClass &x,
        const CopyConstructorTestVirtualClass &y) {
    CopyConstructorTestNonVirtualClass cx = x;
    CopyConstructorTestVirtualClass cy = y;
}

void if_initialization(int x) {
    if (int y = x; x + 1) {
        x = x + y;
    }

    int w;
    if (w = x; x + 1) {
        x = x + w;
    }

    if (w = x; int w2 = w) {
        x = x + w;
    }

    if (int v = x; int v2 = v) {
        x = x + v;
    }

    int z = x;
    if (z) {
        x = x + z;
    }

    if (int z2 = z) {
        x += z2;
    }
}

void switch_initialization(int x) {
    switch (int y = x; x + 1) {
    default:
        x = x + y;
    }

    int w;
    switch (w = x; x + 1) {
    default:
        x = x + w;
    }

    switch (w = x; int w2 = w) {
    default:
        x = x + w;
    }

    switch (int v = x; int v2 = v) {
    default:
        x = x + v;
    }

    int z = x;
    switch (z) {
    default:
        x = x + z;
    }

    switch (int z2 = z) {
    default:
        x += z2;
    }
}

int global_1;

int global_2 = 1;

const int global_3 = 2;

constructor_only global_4(1);

constructor_only global_5 = constructor_only(2);

char *global_string = "global string";

int global_6 = global_2;

namespace block_assignment {
    class A {
        enum {} e[1];
        virtual void f();
    };
    
    struct B : A {
        B(A *);
    };

    void foo() {
        B v(0);
        v = 0;
    }
}

void magicvars() {
    const char *pf = __PRETTY_FUNCTION__;
    const char *strfunc = __func__;
}

namespace missing_declaration_entries {
    struct S {};

    template<typename A, typename B> struct pair{};

    template<typename T> struct Bar1 {
        typedef S* pointer;

        void* missing_type_decl_entry(pointer p) {
            typedef pair<pointer, bool> _Res;
            return p;
        }
    };

    void test1() {
        Bar1<int> b;
        b.missing_type_decl_entry(nullptr);
    }

    template<typename T> struct Bar2 {

        int two_missing_variable_declaration_entries() {
            int x[10], y[10];
            *x = 10;
            *y = 10;
            return *x + *y;
        }
    };

    void test2() {
        Bar2<int> b;
        b.two_missing_variable_declaration_entries();
    }
}

template<typename T> T global_template = 42;

int test_global_template_int() {
    int local_int = global_template<int>;
    char local_char = global_template<char>;
    return local_int + (int)local_char;
}

[[noreturn]] void noreturnFunc();

int noreturnTest(int x) {
    if (x < 10) {
        return x;
    } else {
        noreturnFunc();
    }
}

int noreturnTest2(int x) {
    if (x < 10) {
        noreturnFunc();
    }
    return x;
}

int static_function(int x) {
    return x;
}

void test_static_functions_with_assignments() {
    C c;
    int x;
    x = c.StaticMemberFunction(10);
    int y;
    y = C::StaticMemberFunction(10);
    int z;
    z = static_function(10);
}

void test_double_assign() {
  int i, j;
  i = j = 40;
}

void test_assign_with_assign_operation() {
  int i, j = 0;
  i = (j += 40);
}

class D {
    static D x;

public:
    static D& ReferenceStaticMemberFunction() {
        return x;
    }
    static D ObjectStaticMemberFunction() {
        return x;
    }
};

void test_static_member_functions_with_reference_return() {
    D d;

    d.ReferenceStaticMemberFunction();
    D::ReferenceStaticMemberFunction();
    d.ObjectStaticMemberFunction();
    D::ObjectStaticMemberFunction();

    D x;
    x = d.ReferenceStaticMemberFunction();
    D y;
    y = D::ReferenceStaticMemberFunction();
    D j;
    j = d.ObjectStaticMemberFunction();
    D k;
    k = D::ObjectStaticMemberFunction();
}

void test_volatile() {
    volatile int x;
    x;
}

struct ValCat {
  static ValCat& lvalue();
  static ValCat&& xvalue();
  static ValCat prvalue();
};

void value_category_test() {
    ValCat c;

    c.lvalue() = {};
    c.xvalue() = {};
    c.prvalue() = {};
    ValCat::lvalue() = {};
    ValCat::xvalue() = {};
    ValCat::prvalue() = {};
}

void SetStaticFuncPtr() {
    C c;
    int (*pfn)(int) = C::StaticMemberFunction;
    pfn = c.StaticMemberFunction;
}

void TernaryTestInt(bool a, int x, int y, int z) {
    z = a ? x : y;
    z = a ? x : 5;
    z = a ? 3 : 5;
    (a ? x : y) = 7;
}

struct TernaryPodObj {
};

void TernaryTestPodObj(bool a, TernaryPodObj x, TernaryPodObj y, TernaryPodObj z) {
    z = a ? x : y;
    z = a ? x : TernaryPodObj();
    z = a ? TernaryPodObj() : TernaryPodObj();
    (z = a ? x : y) = TernaryPodObj();
}

struct TernaryNonPodObj {
    virtual ~TernaryNonPodObj() {}
};

void TernaryTestNonPodObj(bool a, TernaryNonPodObj x, TernaryNonPodObj y, TernaryNonPodObj z) {
    z = a ? x : y;
    z = a ? x : TernaryNonPodObj();
    z = a ? TernaryNonPodObj() : TernaryNonPodObj();
    (z = a ? x : y) = TernaryNonPodObj();
}

void CommaTestHelper(unsigned int);

unsigned int CommaTest(unsigned int x) {
  unsigned int y;
  y = x < 100 ?
    (CommaTestHelper(x), x) :
    (CommaTestHelper(x), 10);
}

void NewDeleteMem() {
  int* x = new int;  // No constructor
  *x = 6;
  delete x;
}

class Base2 {
public:
    void operator delete(void* p) {
    }
    virtual ~Base2() {};
};

class Derived2 : public Base2 {
    int i;
public:
    ~Derived2() {};

    void operator delete(void* p) {
    }
};

// Delete is kind-of virtual in these cases
int virtual_delete()
{
    Base2* b1 = new Base2{};
    delete b1;

    Base2* b2 = new Derived2{};
    delete b2;

    Derived2* d = new Derived2{};
    delete d;
}

void test_constant_folding_use(int);

void test_constant_folding() {
  const int x = 116;
  test_constant_folding_use(x);
}

void exit(int code);

int NonExit() {
    int x = Add(3,4);
    if (x == 7)
        exit(3);
    VoidFunc();
    return x;
}

void CallsNonExit() {
    VoidFunc();
    exit(3);
}

int TransNonExit() {
    int x = Add(3,4);
    if (x == 7)
        CallsNonExit();
    VoidFunc();
    return x;
}

void newArrayCorrectType(size_t n) {
  new int[n];  // No constructor
  new(1.0f) int[n];  // Placement new, no constructor
  new String[n];  // Constructor
  new Overaligned[n];  // Aligned new
  new DefaultCtorWithDefaultParam[n];
  new int[n] { 0, 1, 2 };
}

double strtod (const char* str, char** endptr);

char* test_strtod(char *s) {
  char *end;
  double d = strtod(s, &end);
  return end;
}

struct HasOperatorBool {
    operator bool();
};

void call_as_child_of_ConditionDeclExpr() {
  if(HasOperatorBool b = HasOperatorBool()) {}
}

<<<<<<< HEAD
void TryCatchDestructors(bool b) {
  try {
    String s;
    if (b) {
      throw "string literal";
    }
    String s2;
  }
  catch (const char* s) {
    throw String(s);
  }
  catch (const String& e) {
  }
  catch (...) {
    throw;
  }
}

void IfDestructors(bool b) {
    String s1;
    if(b) {
        String s2;
    } else {
        String s3;
    }
    String s4;
}

void ForDestructors() {
    char c = 'a';
    for(String s("hello"); c != 0; c = s.pop_back()) {
        String s2;
    }

    for(String s : vector<String>(String("hello"))) {
        String s2;
    }
    
    for(String s("hello"), s2("world"); c != 0; c = s.pop_back()) {
        c = 0;
    }
}

void IfDestructors2(bool b) {
    if(String s = String("hello"); b) {
        int x = 0;
    } else {
        int y = 0;
    }
}

class Bool {
    public:
    Bool(bool b_);
    operator bool();
    ~Bool();
};

void IfDestructors3(bool b) {
    if(Bool B = Bool(b)) {
        String s1;
    } else {
        String s2;
    }
}


class Bool2 {
    public:
    Bool2(bool b_);
    operator bool();
    ~Bool2();
};

void WhileLoopDestructors(bool b) {
    {
        String s;
        while(b) {
            b = false;
        }
    }

    {
        while (Bool B = Bool(b)) {
            b = false;
        }
    }
}
// semmle-extractor-options: -std=c++17 --clang
=======
class ClassWithDestructor {
    char *x;
public:
    ClassWithDestructor() { x = new char; }
    ~ClassWithDestructor() { delete x; }

    void set_x(char y) { *x = y; }
};

constexpr bool initialization_with_destructor_bool = true;

void initialization_with_destructor(bool b, char c) {
    if (ClassWithDestructor x; b)
        x.set_x('a');

    if constexpr (ClassWithDestructor x; initialization_with_destructor_bool)
        x.set_x('a');

    switch(ClassWithDestructor x; c) {
        case 'a':
          x.set_x('a');
          break;
        default:
          x.set_x('b');
          break;
    }

    ClassWithDestructor x;
    for(vector<ClassWithDestructor> ys(x); ClassWithDestructor y : ys)
      y.set_x('a');
}

// semmle-extractor-options: -std=c++20 --clang
>>>>>>> 7217dfa9
<|MERGE_RESOLUTION|>--- conflicted
+++ resolved
@@ -1064,13 +1064,9 @@
 
         bool operator!=(iterator right) const;
     };
-<<<<<<< HEAD
-    vector(T); ~vector();
-=======
 
     vector(T);
     ~vector();
->>>>>>> 7217dfa9
     iterator begin() const;
     iterator end() const;
 };
@@ -2126,97 +2122,6 @@
   if(HasOperatorBool b = HasOperatorBool()) {}
 }
 
-<<<<<<< HEAD
-void TryCatchDestructors(bool b) {
-  try {
-    String s;
-    if (b) {
-      throw "string literal";
-    }
-    String s2;
-  }
-  catch (const char* s) {
-    throw String(s);
-  }
-  catch (const String& e) {
-  }
-  catch (...) {
-    throw;
-  }
-}
-
-void IfDestructors(bool b) {
-    String s1;
-    if(b) {
-        String s2;
-    } else {
-        String s3;
-    }
-    String s4;
-}
-
-void ForDestructors() {
-    char c = 'a';
-    for(String s("hello"); c != 0; c = s.pop_back()) {
-        String s2;
-    }
-
-    for(String s : vector<String>(String("hello"))) {
-        String s2;
-    }
-    
-    for(String s("hello"), s2("world"); c != 0; c = s.pop_back()) {
-        c = 0;
-    }
-}
-
-void IfDestructors2(bool b) {
-    if(String s = String("hello"); b) {
-        int x = 0;
-    } else {
-        int y = 0;
-    }
-}
-
-class Bool {
-    public:
-    Bool(bool b_);
-    operator bool();
-    ~Bool();
-};
-
-void IfDestructors3(bool b) {
-    if(Bool B = Bool(b)) {
-        String s1;
-    } else {
-        String s2;
-    }
-}
-
-
-class Bool2 {
-    public:
-    Bool2(bool b_);
-    operator bool();
-    ~Bool2();
-};
-
-void WhileLoopDestructors(bool b) {
-    {
-        String s;
-        while(b) {
-            b = false;
-        }
-    }
-
-    {
-        while (Bool B = Bool(b)) {
-            b = false;
-        }
-    }
-}
-// semmle-extractor-options: -std=c++17 --clang
-=======
 class ClassWithDestructor {
     char *x;
 public:
@@ -2249,5 +2154,85 @@
       y.set_x('a');
 }
 
-// semmle-extractor-options: -std=c++20 --clang
->>>>>>> 7217dfa9
+void TryCatchDestructors(bool b) {
+  try {
+    String s;
+    if (b) {
+      throw "string literal";
+    }
+    String s2;
+  }
+  catch (const char* s) {
+    throw String(s);
+  }
+  catch (const String& e) {
+  }
+  catch (...) {
+    throw;
+  }
+}
+
+void IfDestructors(bool b) {
+    String s1;
+    if(b) {
+        String s2;
+    } else {
+        String s3;
+    }
+    String s4;
+}
+
+void ForDestructors() {
+    char c = 'a';
+    for(String s("hello"); c != 0; c = s.pop_back()) {
+        String s2;
+    }
+
+    for(String s : vector<String>(String("hello"))) {
+        String s2;
+    }
+    
+    for(String s("hello"), s2("world"); c != 0; c = s.pop_back()) {
+        c = 0;
+    }
+}
+
+void IfDestructors2(bool b) {
+    if(String s = String("hello"); b) {
+        int x = 0;
+    } else {
+        int y = 0;
+    }
+}
+
+class Bool {
+    public:
+    Bool(bool b_);
+    operator bool();
+    ~Bool();
+};
+
+void IfDestructors3(bool b) {
+    if(Bool B = Bool(b)) {
+        String s1;
+    } else {
+        String s2;
+    }
+}
+
+void WhileLoopDestructors(bool b) {
+    {
+        String s;
+        while(b) {
+            b = false;
+        }
+    }
+
+    {
+        while (Bool B = Bool(b)) {
+            b = false;
+        }
+    }
+}
+
+// semmle-extractor-options: -std=c++20 --clang