--- conflicted
+++ resolved
@@ -6504,7 +6504,6 @@
 # 1251|     v1251_17(void)             = AliasedUse                   : ~mu1251_4
 # 1251|     v1251_18(void)             = ExitFunction                 : 
 
-<<<<<<< HEAD
 # 1258| int missingReturnValue(bool, int)
 # 1258|   Block 0
 # 1258|     v1258_1(void)        = EnterFunction          : 
@@ -6539,134 +6538,133 @@
 # 1260|     r1260_3(int)        = Load                     : &:r1260_2, ~mu1258_4
 # 1260|     mu1260_4(int)       = Store                    : &:r1260_1, r1260_3
 #-----|   Goto -> Block 1
-=======
-# 1261| void A::static_member(A*, int)
-# 1261|   Block 0
-# 1261|     v1261_1(void)       = EnterFunction            : 
-# 1261|     mu1261_2(unknown)   = AliasedDefinition        : 
-# 1261|     mu1261_3(unknown)   = InitializeNonLocal       : 
-# 1261|     mu1261_4(unknown)   = UnmodeledDefinition      : 
-# 1261|     r1261_5(glval<A *>) = VariableAddress[a]       : 
-# 1261|     mu1261_6(A *)       = InitializeParameter[a]   : &:r1261_5
-# 1261|     r1261_7(A *)        = Load                     : &:r1261_5, ~mu1261_6
-# 1261|     mu1261_8(unknown)   = InitializeIndirection[a] : &:r1261_7
-# 1261|     r1261_9(glval<int>) = VariableAddress[x]       : 
-# 1261|     mu1261_10(int)      = InitializeParameter[x]   : &:r1261_9
-# 1262|     r1262_1(glval<int>) = VariableAddress[x]       : 
-# 1262|     r1262_2(int)        = Load                     : &:r1262_1, ~mu1261_4
-# 1262|     r1262_3(glval<A *>) = VariableAddress[a]       : 
-# 1262|     r1262_4(A *)        = Load                     : &:r1262_3, ~mu1261_4
-# 1262|     r1262_5(glval<int>) = FieldAddress[member]     : r1262_4
-# 1262|     mu1262_6(int)       = Store                    : &:r1262_5, r1262_2
-# 1263|     v1263_1(void)       = NoOp                     : 
-# 1261|     v1261_11(void)      = ReturnIndirection        : &:r1261_7, ~mu1261_4
-# 1261|     v1261_12(void)      = ReturnVoid               : 
-# 1261|     v1261_13(void)      = UnmodeledUse             : mu*
-# 1261|     v1261_14(void)      = AliasedUse               : ~mu1261_4
-# 1261|     v1261_15(void)      = ExitFunction             : 
-
-# 1270| void test_static_member_functions(int, A*)
-# 1270|   Block 0
-# 1270|     v1270_1(void)           = EnterFunction                              : 
-# 1270|     mu1270_2(unknown)       = AliasedDefinition                          : 
-# 1270|     mu1270_3(unknown)       = InitializeNonLocal                         : 
-# 1270|     mu1270_4(unknown)       = UnmodeledDefinition                        : 
-# 1270|     r1270_5(glval<int>)     = VariableAddress[int_arg]                   : 
-# 1270|     mu1270_6(int)           = InitializeParameter[int_arg]               : &:r1270_5
-# 1270|     r1270_7(glval<A *>)     = VariableAddress[a_arg]                     : 
-# 1270|     mu1270_8(A *)           = InitializeParameter[a_arg]                 : &:r1270_7
-# 1270|     r1270_9(A *)            = Load                                       : &:r1270_7, ~mu1270_8
-# 1270|     mu1270_10(unknown)      = InitializeIndirection[a_arg]               : &:r1270_9
-# 1271|     r1271_1(glval<C>)       = VariableAddress[c]                         : 
-# 1271|     mu1271_2(C)             = Uninitialized[c]                           : &:r1271_1
-# 1271|     r1271_3(glval<unknown>) = FunctionAddress[C]                         : 
-# 1271|     v1271_4(void)           = Call                                       : func:r1271_3, this:r1271_1
-# 1271|     mu1271_5(unknown)       = ^CallSideEffect                            : ~mu1270_4
-# 1271|     mu1271_6(C)             = ^IndirectMayWriteSideEffect[-1]            : &:r1271_1
-# 1272|     r1272_1(glval<C>)       = VariableAddress[c]                         : 
-# 1272|     r1272_2(glval<unknown>) = FunctionAddress[StaticMemberFunction]      : 
-# 1272|     r1272_3(int)            = Constant[10]                               : 
-# 1272|     r1272_4(int)            = Call                                       : func:r1272_2, 0:r1272_3
-# 1272|     mu1272_5(unknown)       = ^CallSideEffect                            : ~mu1270_4
-# 1273|     r1273_1(glval<unknown>) = FunctionAddress[StaticMemberFunction]      : 
-# 1273|     r1273_2(int)            = Constant[10]                               : 
-# 1273|     r1273_3(int)            = Call                                       : func:r1273_1, 0:r1273_2
-# 1273|     mu1273_4(unknown)       = ^CallSideEffect                            : ~mu1270_4
-# 1275|     r1275_1(glval<A>)       = VariableAddress[a]                         : 
-# 1275|     mu1275_2(A)             = Uninitialized[a]                           : &:r1275_1
-# 1276|     r1276_1(glval<A>)       = VariableAddress[a]                         : 
-# 1276|     r1276_2(glval<unknown>) = FunctionAddress[static_member]             : 
-# 1276|     r1276_3(glval<A>)       = VariableAddress[a]                         : 
-# 1276|     r1276_4(A *)            = CopyValue                                  : r1276_3
+
+# 1267| void A::static_member(A*, int)
+# 1267|   Block 0
+# 1267|     v1267_1(void)       = EnterFunction            : 
+# 1267|     mu1267_2(unknown)   = AliasedDefinition        : 
+# 1267|     mu1267_3(unknown)   = InitializeNonLocal       : 
+# 1267|     mu1267_4(unknown)   = UnmodeledDefinition      : 
+# 1267|     r1267_5(glval<A *>) = VariableAddress[a]       : 
+# 1267|     mu1267_6(A *)       = InitializeParameter[a]   : &:r1267_5
+# 1267|     r1267_7(A *)        = Load                     : &:r1267_5, ~mu1267_6
+# 1267|     mu1267_8(unknown)   = InitializeIndirection[a] : &:r1267_7
+# 1267|     r1267_9(glval<int>) = VariableAddress[x]       : 
+# 1267|     mu1267_10(int)      = InitializeParameter[x]   : &:r1267_9
+# 1268|     r1268_1(glval<int>) = VariableAddress[x]       : 
+# 1268|     r1268_2(int)        = Load                     : &:r1268_1, ~mu1267_4
+# 1268|     r1268_3(glval<A *>) = VariableAddress[a]       : 
+# 1268|     r1268_4(A *)        = Load                     : &:r1268_3, ~mu1267_4
+# 1268|     r1268_5(glval<int>) = FieldAddress[member]     : r1268_4
+# 1268|     mu1268_6(int)       = Store                    : &:r1268_5, r1268_2
+# 1269|     v1269_1(void)       = NoOp                     : 
+# 1267|     v1267_11(void)      = ReturnIndirection        : &:r1267_7, ~mu1267_4
+# 1267|     v1267_12(void)      = ReturnVoid               : 
+# 1267|     v1267_13(void)      = UnmodeledUse             : mu*
+# 1267|     v1267_14(void)      = AliasedUse               : ~mu1267_4
+# 1267|     v1267_15(void)      = ExitFunction             : 
+
+# 1276| void test_static_member_functions(int, A*)
+# 1276|   Block 0
+# 1276|     v1276_1(void)           = EnterFunction                              : 
+# 1276|     mu1276_2(unknown)       = AliasedDefinition                          : 
+# 1276|     mu1276_3(unknown)       = InitializeNonLocal                         : 
+# 1276|     mu1276_4(unknown)       = UnmodeledDefinition                        : 
 # 1276|     r1276_5(glval<int>)     = VariableAddress[int_arg]                   : 
-# 1276|     r1276_6(int)            = Load                                       : &:r1276_5, ~mu1270_4
-# 1276|     v1276_7(void)           = Call                                       : func:r1276_2, 0:r1276_4, 1:r1276_6
-# 1276|     mu1276_8(unknown)       = ^CallSideEffect                            : ~mu1270_4
-# 1276|     v1276_9(void)           = ^BufferReadSideEffect[0]                   : &:r1276_4, ~mu1270_4
-# 1276|     mu1276_10(unknown)      = ^BufferMayWriteSideEffect[0]               : &:r1276_4
-# 1277|     r1277_1(glval<unknown>) = FunctionAddress[static_member]             : 
-# 1277|     r1277_2(glval<A>)       = VariableAddress[a]                         : 
-# 1277|     r1277_3(A *)            = CopyValue                                  : r1277_2
-# 1277|     r1277_4(glval<int>)     = VariableAddress[int_arg]                   : 
-# 1277|     r1277_5(int)            = Load                                       : &:r1277_4, ~mu1270_4
-# 1277|     v1277_6(void)           = Call                                       : func:r1277_1, 0:r1277_3, 1:r1277_5
-# 1277|     mu1277_7(unknown)       = ^CallSideEffect                            : ~mu1270_4
-# 1277|     v1277_8(void)           = ^BufferReadSideEffect[0]                   : &:r1277_3, ~mu1270_4
-# 1277|     mu1277_9(unknown)       = ^BufferMayWriteSideEffect[0]               : &:r1277_3
-# 1279|     r1279_1(glval<A>)       = VariableAddress[a]                         : 
-# 1279|     r1279_2(A *)            = CopyValue                                  : r1279_1
-# 1279|     r1279_3(glval<unknown>) = FunctionAddress[static_member]             : 
-# 1279|     r1279_4(glval<A *>)     = VariableAddress[a_arg]                     : 
-# 1279|     r1279_5(A *)            = Load                                       : &:r1279_4, ~mu1270_4
-# 1279|     r1279_6(glval<int>)     = VariableAddress[int_arg]                   : 
-# 1279|     r1279_7(int)            = Load                                       : &:r1279_6, ~mu1270_4
-# 1279|     r1279_8(int)            = Constant[2]                                : 
-# 1279|     r1279_9(int)            = Add                                        : r1279_7, r1279_8
-# 1279|     v1279_10(void)          = Call                                       : func:r1279_3, 0:r1279_5, 1:r1279_9
-# 1279|     mu1279_11(unknown)      = ^CallSideEffect                            : ~mu1270_4
-# 1279|     v1279_12(void)          = ^BufferReadSideEffect[0]                   : &:r1279_5, ~mu1270_4
-# 1279|     mu1279_13(unknown)      = ^BufferMayWriteSideEffect[0]               : &:r1279_5
-# 1280|     r1280_1(glval<A *>)     = VariableAddress[a_arg]                     : 
-# 1280|     r1280_2(A *)            = Load                                       : &:r1280_1, ~mu1270_4
-# 1280|     r1280_3(glval<A>)       = CopyValue                                  : r1280_2
-# 1280|     r1280_4(glval<unknown>) = FunctionAddress[static_member]             : 
-# 1280|     r1280_5(glval<A>)       = VariableAddress[a]                         : 
-# 1280|     r1280_6(A *)            = CopyValue                                  : r1280_5
-# 1280|     r1280_7(int)            = Constant[99]                               : 
-# 1280|     v1280_8(void)           = Call                                       : func:r1280_4, 0:r1280_6, 1:r1280_7
-# 1280|     mu1280_9(unknown)       = ^CallSideEffect                            : ~mu1270_4
-# 1280|     v1280_10(void)          = ^BufferReadSideEffect[0]                   : &:r1280_6, ~mu1270_4
-# 1280|     mu1280_11(unknown)      = ^BufferMayWriteSideEffect[0]               : &:r1280_6
-# 1281|     r1281_1(glval<A *>)     = VariableAddress[a_arg]                     : 
-# 1281|     r1281_2(A *)            = Load                                       : &:r1281_1, ~mu1270_4
-# 1281|     r1281_3(glval<unknown>) = FunctionAddress[static_member]             : 
-# 1281|     r1281_4(glval<A *>)     = VariableAddress[a_arg]                     : 
-# 1281|     r1281_5(A *)            = Load                                       : &:r1281_4, ~mu1270_4
-# 1281|     r1281_6(int)            = Constant[-1]                               : 
-# 1281|     v1281_7(void)           = Call                                       : func:r1281_3, 0:r1281_5, 1:r1281_6
-# 1281|     mu1281_8(unknown)       = ^CallSideEffect                            : ~mu1270_4
-# 1281|     v1281_9(void)           = ^BufferReadSideEffect[0]                   : &:r1281_5, ~mu1270_4
-# 1281|     mu1281_10(unknown)      = ^BufferMayWriteSideEffect[0]               : &:r1281_5
-# 1283|     r1283_1(glval<A>)       = VariableAddress[a]                         : 
-# 1283|     r1283_2(glval<unknown>) = FunctionAddress[static_member_without_def] : 
-# 1283|     v1283_3(void)           = Call                                       : func:r1283_2
-# 1283|     mu1283_4(unknown)       = ^CallSideEffect                            : ~mu1270_4
-# 1284|     r1284_1(glval<unknown>) = FunctionAddress[static_member_without_def] : 
-# 1284|     v1284_2(void)           = Call                                       : func:r1284_1
-# 1284|     mu1284_3(unknown)       = ^CallSideEffect                            : ~mu1270_4
-# 1286|     r1286_1(glval<unknown>) = FunctionAddress[getAnInstanceOfA]          : 
-# 1286|     r1286_2(A *)            = Call                                       : func:r1286_1
-# 1286|     mu1286_3(unknown)       = ^CallSideEffect                            : ~mu1270_4
-# 1286|     r1286_4(glval<unknown>) = FunctionAddress[static_member_without_def] : 
-# 1286|     v1286_5(void)           = Call                                       : func:r1286_4
-# 1286|     mu1286_6(unknown)       = ^CallSideEffect                            : ~mu1270_4
-# 1287|     v1287_1(void)           = NoOp                                       : 
-# 1270|     v1270_11(void)          = ReturnIndirection                          : &:r1270_9, ~mu1270_4
-# 1270|     v1270_12(void)          = ReturnVoid                                 : 
-# 1270|     v1270_13(void)          = UnmodeledUse                               : mu*
-# 1270|     v1270_14(void)          = AliasedUse                                 : ~mu1270_4
-# 1270|     v1270_15(void)          = ExitFunction                               : 
->>>>>>> 7c5c9ea8
+# 1276|     mu1276_6(int)           = InitializeParameter[int_arg]               : &:r1276_5
+# 1276|     r1276_7(glval<A *>)     = VariableAddress[a_arg]                     : 
+# 1276|     mu1276_8(A *)           = InitializeParameter[a_arg]                 : &:r1276_7
+# 1276|     r1276_9(A *)            = Load                                       : &:r1276_7, ~mu1276_8
+# 1276|     mu1276_10(unknown)      = InitializeIndirection[a_arg]               : &:r1276_9
+# 1277|     r1277_1(glval<C>)       = VariableAddress[c]                         : 
+# 1277|     mu1277_2(C)             = Uninitialized[c]                           : &:r1277_1
+# 1277|     r1277_3(glval<unknown>) = FunctionAddress[C]                         : 
+# 1277|     v1277_4(void)           = Call                                       : func:r1277_3, this:r1277_1
+# 1277|     mu1277_5(unknown)       = ^CallSideEffect                            : ~mu1276_4
+# 1277|     mu1277_6(C)             = ^IndirectMayWriteSideEffect[-1]            : &:r1277_1
+# 1278|     r1278_1(glval<C>)       = VariableAddress[c]                         : 
+# 1278|     r1278_2(glval<unknown>) = FunctionAddress[StaticMemberFunction]      : 
+# 1278|     r1278_3(int)            = Constant[10]                               : 
+# 1278|     r1278_4(int)            = Call                                       : func:r1278_2, 0:r1278_3
+# 1278|     mu1278_5(unknown)       = ^CallSideEffect                            : ~mu1276_4
+# 1279|     r1279_1(glval<unknown>) = FunctionAddress[StaticMemberFunction]      : 
+# 1279|     r1279_2(int)            = Constant[10]                               : 
+# 1279|     r1279_3(int)            = Call                                       : func:r1279_1, 0:r1279_2
+# 1279|     mu1279_4(unknown)       = ^CallSideEffect                            : ~mu1276_4
+# 1281|     r1281_1(glval<A>)       = VariableAddress[a]                         : 
+# 1281|     mu1281_2(A)             = Uninitialized[a]                           : &:r1281_1
+# 1282|     r1282_1(glval<A>)       = VariableAddress[a]                         : 
+# 1282|     r1282_2(glval<unknown>) = FunctionAddress[static_member]             : 
+# 1282|     r1282_3(glval<A>)       = VariableAddress[a]                         : 
+# 1282|     r1282_4(A *)            = CopyValue                                  : r1282_3
+# 1282|     r1282_5(glval<int>)     = VariableAddress[int_arg]                   : 
+# 1282|     r1282_6(int)            = Load                                       : &:r1282_5, ~mu1276_4
+# 1282|     v1282_7(void)           = Call                                       : func:r1282_2, 0:r1282_4, 1:r1282_6
+# 1282|     mu1282_8(unknown)       = ^CallSideEffect                            : ~mu1276_4
+# 1282|     v1282_9(void)           = ^BufferReadSideEffect[0]                   : &:r1282_4, ~mu1276_4
+# 1282|     mu1282_10(unknown)      = ^BufferMayWriteSideEffect[0]               : &:r1282_4
+# 1283|     r1283_1(glval<unknown>) = FunctionAddress[static_member]             : 
+# 1283|     r1283_2(glval<A>)       = VariableAddress[a]                         : 
+# 1283|     r1283_3(A *)            = CopyValue                                  : r1283_2
+# 1283|     r1283_4(glval<int>)     = VariableAddress[int_arg]                   : 
+# 1283|     r1283_5(int)            = Load                                       : &:r1283_4, ~mu1276_4
+# 1283|     v1283_6(void)           = Call                                       : func:r1283_1, 0:r1283_3, 1:r1283_5
+# 1283|     mu1283_7(unknown)       = ^CallSideEffect                            : ~mu1276_4
+# 1283|     v1283_8(void)           = ^BufferReadSideEffect[0]                   : &:r1283_3, ~mu1276_4
+# 1283|     mu1283_9(unknown)       = ^BufferMayWriteSideEffect[0]               : &:r1283_3
+# 1285|     r1285_1(glval<A>)       = VariableAddress[a]                         : 
+# 1285|     r1285_2(A *)            = CopyValue                                  : r1285_1
+# 1285|     r1285_3(glval<unknown>) = FunctionAddress[static_member]             : 
+# 1285|     r1285_4(glval<A *>)     = VariableAddress[a_arg]                     : 
+# 1285|     r1285_5(A *)            = Load                                       : &:r1285_4, ~mu1276_4
+# 1285|     r1285_6(glval<int>)     = VariableAddress[int_arg]                   : 
+# 1285|     r1285_7(int)            = Load                                       : &:r1285_6, ~mu1276_4
+# 1285|     r1285_8(int)            = Constant[2]                                : 
+# 1285|     r1285_9(int)            = Add                                        : r1285_7, r1285_8
+# 1285|     v1285_10(void)          = Call                                       : func:r1285_3, 0:r1285_5, 1:r1285_9
+# 1285|     mu1285_11(unknown)      = ^CallSideEffect                            : ~mu1276_4
+# 1285|     v1285_12(void)          = ^BufferReadSideEffect[0]                   : &:r1285_5, ~mu1276_4
+# 1285|     mu1285_13(unknown)      = ^BufferMayWriteSideEffect[0]               : &:r1285_5
+# 1286|     r1286_1(glval<A *>)     = VariableAddress[a_arg]                     : 
+# 1286|     r1286_2(A *)            = Load                                       : &:r1286_1, ~mu1276_4
+# 1286|     r1286_3(glval<A>)       = CopyValue                                  : r1286_2
+# 1286|     r1286_4(glval<unknown>) = FunctionAddress[static_member]             : 
+# 1286|     r1286_5(glval<A>)       = VariableAddress[a]                         : 
+# 1286|     r1286_6(A *)            = CopyValue                                  : r1286_5
+# 1286|     r1286_7(int)            = Constant[99]                               : 
+# 1286|     v1286_8(void)           = Call                                       : func:r1286_4, 0:r1286_6, 1:r1286_7
+# 1286|     mu1286_9(unknown)       = ^CallSideEffect                            : ~mu1276_4
+# 1286|     v1286_10(void)          = ^BufferReadSideEffect[0]                   : &:r1286_6, ~mu1276_4
+# 1286|     mu1286_11(unknown)      = ^BufferMayWriteSideEffect[0]               : &:r1286_6
+# 1287|     r1287_1(glval<A *>)     = VariableAddress[a_arg]                     : 
+# 1287|     r1287_2(A *)            = Load                                       : &:r1287_1, ~mu1276_4
+# 1287|     r1287_3(glval<unknown>) = FunctionAddress[static_member]             : 
+# 1287|     r1287_4(glval<A *>)     = VariableAddress[a_arg]                     : 
+# 1287|     r1287_5(A *)            = Load                                       : &:r1287_4, ~mu1276_4
+# 1287|     r1287_6(int)            = Constant[-1]                               : 
+# 1287|     v1287_7(void)           = Call                                       : func:r1287_3, 0:r1287_5, 1:r1287_6
+# 1287|     mu1287_8(unknown)       = ^CallSideEffect                            : ~mu1276_4
+# 1287|     v1287_9(void)           = ^BufferReadSideEffect[0]                   : &:r1287_5, ~mu1276_4
+# 1287|     mu1287_10(unknown)      = ^BufferMayWriteSideEffect[0]               : &:r1287_5
+# 1289|     r1289_1(glval<A>)       = VariableAddress[a]                         : 
+# 1289|     r1289_2(glval<unknown>) = FunctionAddress[static_member_without_def] : 
+# 1289|     v1289_3(void)           = Call                                       : func:r1289_2
+# 1289|     mu1289_4(unknown)       = ^CallSideEffect                            : ~mu1276_4
+# 1290|     r1290_1(glval<unknown>) = FunctionAddress[static_member_without_def] : 
+# 1290|     v1290_2(void)           = Call                                       : func:r1290_1
+# 1290|     mu1290_3(unknown)       = ^CallSideEffect                            : ~mu1276_4
+# 1292|     r1292_1(glval<unknown>) = FunctionAddress[getAnInstanceOfA]          : 
+# 1292|     r1292_2(A *)            = Call                                       : func:r1292_1
+# 1292|     mu1292_3(unknown)       = ^CallSideEffect                            : ~mu1276_4
+# 1292|     r1292_4(glval<unknown>) = FunctionAddress[static_member_without_def] : 
+# 1292|     v1292_5(void)           = Call                                       : func:r1292_4
+# 1292|     mu1292_6(unknown)       = ^CallSideEffect                            : ~mu1276_4
+# 1293|     v1293_1(void)           = NoOp                                       : 
+# 1276|     v1276_11(void)          = ReturnIndirection                          : &:r1276_9, ~mu1276_4
+# 1276|     v1276_12(void)          = ReturnVoid                                 : 
+# 1276|     v1276_13(void)          = UnmodeledUse                               : mu*
+# 1276|     v1276_14(void)          = AliasedUse                                 : ~mu1276_4
+# 1276|     v1276_15(void)          = ExitFunction                               : 
 
 perf-regression.cpp:
 #    6| void Big::Big()
