#-----| [CopyAssignmentOperator] __va_list_tag& __va_list_tag::operator=(__va_list_tag const&)
#-----|   params: 
#-----|     0: [Parameter] p#0
#-----|         Type = [LValueReferenceType] const __va_list_tag &
#-----| [MoveAssignmentOperator] __va_list_tag& __va_list_tag::operator=(__va_list_tag&&)
#-----|   params: 
#-----|     0: [Parameter] p#0
#-----|         Type = [RValueReferenceType] __va_list_tag &&
#-----| [Operator,TopLevelFunction] void operator delete(void*)
#-----|   params: 
#-----|     0: [Parameter] p#0
#-----|         Type = [VoidPointerType] void *
#-----| [Operator,TopLevelFunction] void operator delete(void*, unsigned long)
#-----|   params: 
#-----|     0: [Parameter] p#0
#-----|         Type = [VoidPointerType] void *
#-----|     1: [Parameter] p#1
#-----|         Type = [LongType] unsigned long
#-----| [Operator,TopLevelFunction] void operator delete(void*, unsigned long, std::align_val_t)
#-----|   params: 
#-----|     0: [Parameter] p#0
#-----|         Type = [VoidPointerType] void *
#-----|     1: [Parameter] p#1
#-----|         Type = [LongType] unsigned long
#-----|     2: [Parameter] p#2
#-----|         Type = [ScopedEnum] align_val_t
#-----| [Operator,TopLevelFunction] void operator delete[](void*, unsigned long)
#-----|   params: 
#-----|     0: [Parameter] p#0
#-----|         Type = [VoidPointerType] void *
#-----|     1: [Parameter] p#1
#-----|         Type = [LongType] unsigned long
#-----| [Operator,TopLevelFunction] void operator delete[](void*, unsigned long, std::align_val_t)
#-----|   params: 
#-----|     0: [Parameter] p#0
#-----|         Type = [VoidPointerType] void *
#-----|     1: [Parameter] p#1
#-----|         Type = [LongType] unsigned long
#-----|     2: [Parameter] p#2
#-----|         Type = [ScopedEnum] align_val_t
#-----| [Operator,TopLevelFunction] void* operator new(unsigned long)
#-----|   params: 
#-----|     0: [Parameter] p#0
#-----|         Type = [LongType] unsigned long
#-----| [Operator,TopLevelFunction] void* operator new(unsigned long, std::align_val_t)
#-----|   params: 
#-----|     0: [Parameter] p#0
#-----|         Type = [LongType] unsigned long
#-----|     1: [Parameter] p#1
#-----|         Type = [ScopedEnum] align_val_t
#-----| [Operator,TopLevelFunction] void* operator new[](unsigned long)
#-----|   params: 
#-----|     0: [Parameter] p#0
#-----|         Type = [LongType] unsigned long
#-----| [Operator,TopLevelFunction] void* operator new[](unsigned long, std::align_val_t)
#-----|   params: 
#-----|     0: [Parameter] p#0
#-----|         Type = [LongType] unsigned long
#-----|     1: [Parameter] p#1
#-----|         Type = [ScopedEnum] align_val_t
bad_asts.cpp:
#    5| [CopyAssignmentOperator] Bad::S& Bad::S::operator=(Bad::S const&)
#    5|   params: 
#-----|     0: [Parameter] p#0
#-----|         Type = [LValueReferenceType] const S &
#    5| [MoveAssignmentOperator] Bad::S& Bad::S::operator=(Bad::S&&)
#    5|   params: 
#-----|     0: [Parameter] p#0
#-----|         Type = [RValueReferenceType] S &&
#    9| [FunctionTemplateInstantiation,MemberFunction] int Bad::S::MemberFunction<int 6>(int)
#    9|   params: 
#    9|     0: [Parameter] y
#    9|         Type = [IntType] int
#    9|   body: [Block] { ... }
#   10|     0: [ReturnStmt] return ...
#   10|       0: [AddExpr] ... + ...
#   10|           Type = [IntType] int
#   10|           ValueCategory = prvalue
#   10|         0: [AddExpr] ... + ...
#   10|             Type = [IntType] int
#   10|             ValueCategory = prvalue
#   10|           0: [Literal] 6
#   10|               Type = [IntType] int
#   10|               Value = [Literal] 6
#   10|               ValueCategory = prvalue
#   10|           1: [PointerFieldAccess] x
#   10|               Type = [IntType] int
#   10|               ValueCategory = prvalue(load)
#-----|             -1: [ThisExpr] this
#-----|                 Type = [PointerType] S *
#-----|                 ValueCategory = prvalue(load)
#   10|         1: [VariableAccess] y
#   10|             Type = [IntType] int
#   10|             ValueCategory = prvalue(load)
#    9| [MemberFunction,TemplateFunction] int Bad::S::MemberFunction<int t>(int)
#    9|   params: 
#    9|     0: [Parameter] y
#    9|         Type = [IntType] int
#    9|   body: [Block] { ... }
#   10|     0: [ReturnStmt] return ...
#   10|       0: [AddExpr] ... + ...
#   10|           Type = [IntType] int
#   10|           ValueCategory = prvalue
#   10|         0: [AddExpr] ... + ...
#   10|             Type = [IntType] int
#   10|             ValueCategory = prvalue
#   10|           0: [Literal] t
#   10|               Type = [IntType] int
#   10|               Value = [Literal] t
#   10|               ValueCategory = prvalue
#   10|           1: [PointerFieldAccess] x
#   10|               Type = [IntType] int
#   10|               ValueCategory = prvalue(load)
#-----|             -1: [ThisExpr] this
#-----|                 Type = [PointerType] S *
#-----|                 ValueCategory = prvalue(load)
#   10|         1: [VariableAccess] y
#   10|             Type = [IntType] int
#   10|             ValueCategory = prvalue(load)
#   14| [TopLevelFunction] void Bad::CallBadMemberFunction()
#   14|   params: 
#   14|   body: [Block] { ... }
#   15|     0: [DeclStmt] declaration
#   15|       0: [VariableDeclarationEntry] definition of s
#   15|           Type = [Struct] S
#   15|         init: [Initializer] initializer for s
#   15|           expr: [ClassAggregateLiteral] {...}
#   15|               Type = [Struct] S
#   15|               ValueCategory = prvalue
#   16|     1: [ExprStmt] ExprStmt
#   16|       0: [FunctionCall] call to MemberFunction
#   16|           Type = [IntType] int
#   16|           ValueCategory = prvalue
#   16|         -1: [VariableAccess] s
#   16|             Type = [Struct] S
#   16|             ValueCategory = lvalue
#   16|         0: [Literal] 1
#   16|             Type = [IntType] int
#   16|             Value = [Literal] 1
#   16|             ValueCategory = prvalue
#   17|     2: [ReturnStmt] return ...
#   19| [CopyAssignmentOperator] Bad::Point& Bad::Point::operator=(Bad::Point const&)
#   19|   params: 
#-----|     0: [Parameter] p#0
#-----|         Type = [LValueReferenceType] const Point &
#   19| [MoveAssignmentOperator] Bad::Point& Bad::Point::operator=(Bad::Point&&)
#   19|   params: 
#-----|     0: [Parameter] p#0
#-----|         Type = [RValueReferenceType] Point &&
#   19| [CopyConstructor] void Bad::Point::Point(Bad::Point const&)
#   19|   params: 
#-----|     0: [Parameter] p#0
#-----|         Type = [LValueReferenceType] const Point &
#   19|   initializations: 
#   19|     0: [ConstructorFieldInit] constructor init of field x
#   19|         Type = [IntType] int
#   19|         ValueCategory = prvalue
#   19|       0: [Literal] Unknown literal
#   19|           Type = [IntType] int
#   19|           ValueCategory = prvalue
#   19|     1: [ConstructorFieldInit] constructor init of field y
#   19|         Type = [IntType] int
#   19|         ValueCategory = prvalue
#   19|       0: [Literal] Unknown literal
#   19|           Type = [IntType] int
#   19|           ValueCategory = prvalue
#   19|   body: [Block] { ... }
#   19|     0: [ReturnStmt] return ...
#   19| [MoveConstructor] void Bad::Point::Point(Bad::Point&&)
#   19|   params: 
#-----|     0: [Parameter] p#0
#-----|         Type = [RValueReferenceType] Point &&
#   22| [Constructor] void Bad::Point::Point()
#   22|   params: 
#   22|   initializations: 
#   22|   body: [Block] { ... }
#   23|     0: [ReturnStmt] return ...
#   26| [TopLevelFunction] void Bad::CallCopyConstructor(Bad::Point const&)
#   26|   params: 
#   26|     0: [Parameter] a
#   26|         Type = [LValueReferenceType] const Point &
#   26|   body: [Block] { ... }
#   27|     0: [DeclStmt] declaration
#   27|       0: [VariableDeclarationEntry] definition of b
#   27|           Type = [Struct] Point
#   27|         init: [Initializer] initializer for b
#   27|           expr: [CStyleCast] (Point)...
#   27|               Conversion = [GlvalueConversion] glvalue conversion
#   27|               Type = [Struct] Point
#   27|               ValueCategory = prvalue(load)
#   27|             expr: [ReferenceDereferenceExpr] (reference dereference)
#   27|                 Type = [SpecifiedType] const Point
#   27|                 ValueCategory = lvalue
#   27|               expr: [VariableAccess] a
#   27|                   Type = [LValueReferenceType] const Point &
#   27|                   ValueCategory = prvalue(load)
#   28|     1: [ReturnStmt] return ...
#   30| [TopLevelFunction] void Bad::errorExpr()
#   30|   params: 
#   30|   body: [Block] { ... }
#   31|     0: [DeclStmt] declaration
#   31|       0: [VariableDeclarationEntry] definition of intref
#   31|           Type = [LValueReferenceType] int &
#   31|         init: [Initializer] initializer for intref
#   31|           expr: [ErrorExpr] <error expr>
#   31|               Type = [ErroneousType] error
#   31|               ValueCategory = prvalue
#   32|     1: [DeclStmt] declaration
#   32|       0: [VariableDeclarationEntry] definition of x
#   32|           Type = [IntType] int
#   32|         init: [Initializer] initializer for x
#   32|           expr: [ErrorExpr] <error expr>
#   32|               Type = [ErroneousType] error
#   32|               ValueCategory = prvalue
#   33|     2: [ExprStmt] ExprStmt
#   33|       0: [AssignExpr] ... = ...
#   33|           Type = [IntType] int
#   33|           ValueCategory = lvalue
#   33|         0: [VariableAccess] x
#   33|             Type = [IntType] int
#   33|             ValueCategory = lvalue
#-----|         1: [ErrorExpr] <error expr>
#-----|             Type = [ErroneousType] error
#-----|             ValueCategory = prvalue(load)
#   34|     3: [ReturnStmt] return ...
clang.cpp:
#    5| [TopLevelFunction] int* globalIntAddress()
#    5|   params: 
#    5|   body: [Block] { ... }
#    6|     0: [ReturnStmt] return ...
#    6|       0: [BuiltInOperationBuiltInAddressOf] __builtin_addressof ...
#    6|           Type = [IntPointerType] int *
#    6|           ValueCategory = prvalue
#    6|         0: [VariableAccess] globalInt
#    6|             Type = [IntType] int
#    6|             ValueCategory = lvalue
ir.cpp:
#    1| [TopLevelFunction] void Constants()
#    1|   params: 
#    1|   body: [Block] { ... }
#    2|     0: [DeclStmt] declaration
#    2|       0: [VariableDeclarationEntry] definition of c_i
#    2|           Type = [PlainCharType] char
#    2|         init: [Initializer] initializer for c_i
#    2|           expr: [CStyleCast] (char)...
#    2|               Conversion = [IntegralConversion] integral conversion
#    2|               Type = [PlainCharType] char
#    2|               Value = [CStyleCast] 1
#    2|               ValueCategory = prvalue
#    2|             expr: [Literal] 1
#    2|                 Type = [IntType] int
#    2|                 Value = [Literal] 1
#    2|                 ValueCategory = prvalue
#    3|     1: [DeclStmt] declaration
#    3|       0: [VariableDeclarationEntry] definition of c_c
#    3|           Type = [PlainCharType] char
#    3|         init: [Initializer] initializer for c_c
#    3|           expr: [CharLiteral] 65
#    3|               Type = [PlainCharType] char
#    3|               Value = [CharLiteral] 65
#    3|               ValueCategory = prvalue
#    5|     2: [DeclStmt] declaration
#    5|       0: [VariableDeclarationEntry] definition of sc_i
#    5|           Type = [SignedCharType] signed char
#    5|         init: [Initializer] initializer for sc_i
#    5|           expr: [CStyleCast] (signed char)...
#    5|               Conversion = [IntegralConversion] integral conversion
#    5|               Type = [SignedCharType] signed char
#    5|               Value = [CStyleCast] -1
#    5|               ValueCategory = prvalue
#    5|             expr: [UnaryMinusExpr] - ...
#    5|                 Type = [IntType] int
#    5|                 Value = [UnaryMinusExpr] -1
#    5|                 ValueCategory = prvalue
#    5|               0: [Literal] 1
#    5|                   Type = [IntType] int
#    5|                   Value = [Literal] 1
#    5|                   ValueCategory = prvalue
#    6|     3: [DeclStmt] declaration
#    6|       0: [VariableDeclarationEntry] definition of sc_c
#    6|           Type = [SignedCharType] signed char
#    6|         init: [Initializer] initializer for sc_c
#    6|           expr: [CStyleCast] (signed char)...
#    6|               Conversion = [IntegralConversion] integral conversion
#    6|               Type = [SignedCharType] signed char
#    6|               Value = [CStyleCast] 65
#    6|               ValueCategory = prvalue
#    6|             expr: [CharLiteral] 65
#    6|                 Type = [PlainCharType] char
#    6|                 Value = [CharLiteral] 65
#    6|                 ValueCategory = prvalue
#    8|     4: [DeclStmt] declaration
#    8|       0: [VariableDeclarationEntry] definition of uc_i
#    8|           Type = [UnsignedCharType] unsigned char
#    8|         init: [Initializer] initializer for uc_i
#    8|           expr: [CStyleCast] (unsigned char)...
#    8|               Conversion = [IntegralConversion] integral conversion
#    8|               Type = [UnsignedCharType] unsigned char
#    8|               Value = [CStyleCast] 5
#    8|               ValueCategory = prvalue
#    8|             expr: [Literal] 5
#    8|                 Type = [IntType] int
#    8|                 Value = [Literal] 5
#    8|                 ValueCategory = prvalue
#    9|     5: [DeclStmt] declaration
#    9|       0: [VariableDeclarationEntry] definition of uc_c
#    9|           Type = [UnsignedCharType] unsigned char
#    9|         init: [Initializer] initializer for uc_c
#    9|           expr: [CStyleCast] (unsigned char)...
#    9|               Conversion = [IntegralConversion] integral conversion
#    9|               Type = [UnsignedCharType] unsigned char
#    9|               Value = [CStyleCast] 65
#    9|               ValueCategory = prvalue
#    9|             expr: [CharLiteral] 65
#    9|                 Type = [PlainCharType] char
#    9|                 Value = [CharLiteral] 65
#    9|                 ValueCategory = prvalue
#   11|     6: [DeclStmt] declaration
#   11|       0: [VariableDeclarationEntry] definition of s
#   11|           Type = [ShortType] short
#   11|         init: [Initializer] initializer for s
#   11|           expr: [CStyleCast] (short)...
#   11|               Conversion = [IntegralConversion] integral conversion
#   11|               Type = [ShortType] short
#   11|               Value = [CStyleCast] 5
#   11|               ValueCategory = prvalue
#   11|             expr: [Literal] 5
#   11|                 Type = [IntType] int
#   11|                 Value = [Literal] 5
#   11|                 ValueCategory = prvalue
#   12|     7: [DeclStmt] declaration
#   12|       0: [VariableDeclarationEntry] definition of us
#   12|           Type = [ShortType] unsigned short
#   12|         init: [Initializer] initializer for us
#   12|           expr: [CStyleCast] (unsigned short)...
#   12|               Conversion = [IntegralConversion] integral conversion
#   12|               Type = [ShortType] unsigned short
#   12|               Value = [CStyleCast] 5
#   12|               ValueCategory = prvalue
#   12|             expr: [Literal] 5
#   12|                 Type = [IntType] int
#   12|                 Value = [Literal] 5
#   12|                 ValueCategory = prvalue
#   14|     8: [DeclStmt] declaration
#   14|       0: [VariableDeclarationEntry] definition of i
#   14|           Type = [IntType] int
#   14|         init: [Initializer] initializer for i
#   14|           expr: [Literal] 5
#   14|               Type = [IntType] int
#   14|               Value = [Literal] 5
#   14|               ValueCategory = prvalue
#   15|     9: [DeclStmt] declaration
#   15|       0: [VariableDeclarationEntry] definition of ui
#   15|           Type = [IntType] unsigned int
#   15|         init: [Initializer] initializer for ui
#   15|           expr: [CStyleCast] (unsigned int)...
#   15|               Conversion = [IntegralConversion] integral conversion
#   15|               Type = [IntType] unsigned int
#   15|               Value = [CStyleCast] 5
#   15|               ValueCategory = prvalue
#   15|             expr: [Literal] 5
#   15|                 Type = [IntType] int
#   15|                 Value = [Literal] 5
#   15|                 ValueCategory = prvalue
#   17|     10: [DeclStmt] declaration
#   17|       0: [VariableDeclarationEntry] definition of l
#   17|           Type = [LongType] long
#   17|         init: [Initializer] initializer for l
#   17|           expr: [CStyleCast] (long)...
#   17|               Conversion = [IntegralConversion] integral conversion
#   17|               Type = [LongType] long
#   17|               Value = [CStyleCast] 5
#   17|               ValueCategory = prvalue
#   17|             expr: [Literal] 5
#   17|                 Type = [IntType] int
#   17|                 Value = [Literal] 5
#   17|                 ValueCategory = prvalue
#   18|     11: [DeclStmt] declaration
#   18|       0: [VariableDeclarationEntry] definition of ul
#   18|           Type = [LongType] unsigned long
#   18|         init: [Initializer] initializer for ul
#   18|           expr: [CStyleCast] (unsigned long)...
#   18|               Conversion = [IntegralConversion] integral conversion
#   18|               Type = [LongType] unsigned long
#   18|               Value = [CStyleCast] 5
#   18|               ValueCategory = prvalue
#   18|             expr: [Literal] 5
#   18|                 Type = [IntType] int
#   18|                 Value = [Literal] 5
#   18|                 ValueCategory = prvalue
#   20|     12: [DeclStmt] declaration
#   20|       0: [VariableDeclarationEntry] definition of ll_i
#   20|           Type = [LongLongType] long long
#   20|         init: [Initializer] initializer for ll_i
#   20|           expr: [CStyleCast] (long long)...
#   20|               Conversion = [IntegralConversion] integral conversion
#   20|               Type = [LongLongType] long long
#   20|               Value = [CStyleCast] 5
#   20|               ValueCategory = prvalue
#   20|             expr: [Literal] 5
#   20|                 Type = [IntType] int
#   20|                 Value = [Literal] 5
#   20|                 ValueCategory = prvalue
#   21|     13: [DeclStmt] declaration
#   21|       0: [VariableDeclarationEntry] definition of ll_ll
#   21|           Type = [LongLongType] long long
#   21|         init: [Initializer] initializer for ll_ll
#   21|           expr: [Literal] 5
#   21|               Type = [LongLongType] long long
#   21|               Value = [Literal] 5
#   21|               ValueCategory = prvalue
#   22|     14: [DeclStmt] declaration
#   22|       0: [VariableDeclarationEntry] definition of ull_i
#   22|           Type = [LongLongType] unsigned long long
#   22|         init: [Initializer] initializer for ull_i
#   22|           expr: [CStyleCast] (unsigned long long)...
#   22|               Conversion = [IntegralConversion] integral conversion
#   22|               Type = [LongLongType] unsigned long long
#   22|               Value = [CStyleCast] 5
#   22|               ValueCategory = prvalue
#   22|             expr: [Literal] 5
#   22|                 Type = [IntType] int
#   22|                 Value = [Literal] 5
#   22|                 ValueCategory = prvalue
#   23|     15: [DeclStmt] declaration
#   23|       0: [VariableDeclarationEntry] definition of ull_ull
#   23|           Type = [LongLongType] unsigned long long
#   23|         init: [Initializer] initializer for ull_ull
#   23|           expr: [Literal] 5
#   23|               Type = [LongLongType] unsigned long long
#   23|               Value = [Literal] 5
#   23|               ValueCategory = prvalue
#   25|     16: [DeclStmt] declaration
#   25|       0: [VariableDeclarationEntry] definition of b_t
#   25|           Type = [BoolType] bool
#   25|         init: [Initializer] initializer for b_t
#   25|           expr: [Literal] 1
#   25|               Type = [BoolType] bool
#   25|               Value = [Literal] 1
#   25|               ValueCategory = prvalue
#   26|     17: [DeclStmt] declaration
#   26|       0: [VariableDeclarationEntry] definition of b_f
#   26|           Type = [BoolType] bool
#   26|         init: [Initializer] initializer for b_f
#   26|           expr: [Literal] 0
#   26|               Type = [BoolType] bool
#   26|               Value = [Literal] 0
#   26|               ValueCategory = prvalue
#   28|     18: [DeclStmt] declaration
#   28|       0: [VariableDeclarationEntry] definition of wc_i
#   28|           Type = [Wchar_t,WideCharType] wchar_t
#   28|         init: [Initializer] initializer for wc_i
#   28|           expr: [CStyleCast] (wchar_t)...
#   28|               Conversion = [IntegralConversion] integral conversion
#   28|               Type = [Wchar_t,WideCharType] wchar_t
#   28|               Value = [CStyleCast] 5
#   28|               ValueCategory = prvalue
#   28|             expr: [Literal] 5
#   28|                 Type = [IntType] int
#   28|                 Value = [Literal] 5
#   28|                 ValueCategory = prvalue
#   29|     19: [DeclStmt] declaration
#   29|       0: [VariableDeclarationEntry] definition of wc_c
#   29|           Type = [Wchar_t,WideCharType] wchar_t
#   29|         init: [Initializer] initializer for wc_c
#   29|           expr: [CharLiteral] 65
#   29|               Type = [Wchar_t,WideCharType] wchar_t
#   29|               Value = [CharLiteral] 65
#   29|               ValueCategory = prvalue
#   31|     20: [DeclStmt] declaration
#   31|       0: [VariableDeclarationEntry] definition of c16
#   31|           Type = [Char16Type] char16_t
#   31|         init: [Initializer] initializer for c16
#   31|           expr: [Literal] 65
#   31|               Type = [Char16Type] char16_t
#   31|               Value = [Literal] 65
#   31|               ValueCategory = prvalue
#   32|     21: [DeclStmt] declaration
#   32|       0: [VariableDeclarationEntry] definition of c32
#   32|           Type = [Char32Type] char32_t
#   32|         init: [Initializer] initializer for c32
#   32|           expr: [Literal] 65
#   32|               Type = [Char32Type] char32_t
#   32|               Value = [Literal] 65
#   32|               ValueCategory = prvalue
#   34|     22: [DeclStmt] declaration
#   34|       0: [VariableDeclarationEntry] definition of f_i
#   34|           Type = [FloatType] float
#   34|         init: [Initializer] initializer for f_i
#   34|           expr: [CStyleCast] (float)...
#   34|               Conversion = [IntegralToFloatingPointConversion] integral to floating point conversion
#   34|               Type = [FloatType] float
#   34|               Value = [CStyleCast] 1.0
#   34|               ValueCategory = prvalue
#   34|             expr: [Literal] 1
#   34|                 Type = [IntType] int
#   34|                 Value = [Literal] 1
#   34|                 ValueCategory = prvalue
#   35|     23: [DeclStmt] declaration
#   35|       0: [VariableDeclarationEntry] definition of f_f
#   35|           Type = [FloatType] float
#   35|         init: [Initializer] initializer for f_f
#   35|           expr: [Literal] 1.0
#   35|               Type = [FloatType] float
#   35|               Value = [Literal] 1.0
#   35|               ValueCategory = prvalue
#   36|     24: [DeclStmt] declaration
#   36|       0: [VariableDeclarationEntry] definition of f_d
#   36|           Type = [FloatType] float
#   36|         init: [Initializer] initializer for f_d
#   36|           expr: [CStyleCast] (float)...
#   36|               Conversion = [FloatingPointConversion] floating point conversion
#   36|               Type = [FloatType] float
#   36|               Value = [CStyleCast] 1.0
#   36|               ValueCategory = prvalue
#   36|             expr: [Literal] 1.0
#   36|                 Type = [DoubleType] double
#   36|                 Value = [Literal] 1.0
#   36|                 ValueCategory = prvalue
#   38|     25: [DeclStmt] declaration
#   38|       0: [VariableDeclarationEntry] definition of d_i
#   38|           Type = [DoubleType] double
#   38|         init: [Initializer] initializer for d_i
#   38|           expr: [CStyleCast] (double)...
#   38|               Conversion = [IntegralToFloatingPointConversion] integral to floating point conversion
#   38|               Type = [DoubleType] double
#   38|               Value = [CStyleCast] 1.0
#   38|               ValueCategory = prvalue
#   38|             expr: [Literal] 1
#   38|                 Type = [IntType] int
#   38|                 Value = [Literal] 1
#   38|                 ValueCategory = prvalue
#   39|     26: [DeclStmt] declaration
#   39|       0: [VariableDeclarationEntry] definition of d_f
#   39|           Type = [DoubleType] double
#   39|         init: [Initializer] initializer for d_f
#   39|           expr: [CStyleCast] (double)...
#   39|               Conversion = [FloatingPointConversion] floating point conversion
#   39|               Type = [DoubleType] double
#   39|               Value = [CStyleCast] 1.0
#   39|               ValueCategory = prvalue
#   39|             expr: [Literal] 1.0
#   39|                 Type = [FloatType] float
#   39|                 Value = [Literal] 1.0
#   39|                 ValueCategory = prvalue
#   40|     27: [DeclStmt] declaration
#   40|       0: [VariableDeclarationEntry] definition of d_d
#   40|           Type = [DoubleType] double
#   40|         init: [Initializer] initializer for d_d
#   40|           expr: [Literal] 1.0
#   40|               Type = [DoubleType] double
#   40|               Value = [Literal] 1.0
#   40|               ValueCategory = prvalue
#   41|     28: [ReturnStmt] return ...
#   43| [TopLevelFunction] void Foo()
#   43|   params: 
#   43|   body: [Block] { ... }
#   44|     0: [DeclStmt] declaration
#   44|       0: [VariableDeclarationEntry] definition of x
#   44|           Type = [IntType] int
#   44|         init: [Initializer] initializer for x
#   44|           expr: [AddExpr] ... + ...
#   44|               Type = [IntType] int
#   44|               Value = [AddExpr] 17
#   44|               ValueCategory = prvalue
#   44|             0: [Literal] 5
#   44|                 Type = [IntType] int
#   44|                 Value = [Literal] 5
#   44|                 ValueCategory = prvalue
#   44|             1: [Literal] 12
#   44|                 Type = [IntType] int
#   44|                 Value = [Literal] 12
#   44|                 ValueCategory = prvalue
#   45|     1: [DeclStmt] declaration
#   45|       0: [VariableDeclarationEntry] definition of y
#   45|           Type = [ShortType] short
#   45|         init: [Initializer] initializer for y
#   45|           expr: [CStyleCast] (short)...
#   45|               Conversion = [IntegralConversion] integral conversion
#   45|               Type = [ShortType] short
#   45|               Value = [CStyleCast] 7
#   45|               ValueCategory = prvalue
#   45|             expr: [Literal] 7
#   45|                 Type = [IntType] int
#   45|                 Value = [Literal] 7
#   45|                 ValueCategory = prvalue
#   46|     2: [ExprStmt] ExprStmt
#   46|       0: [AssignExpr] ... = ...
#   46|           Type = [ShortType] short
#   46|           ValueCategory = lvalue
#   46|         0: [VariableAccess] y
#   46|             Type = [ShortType] short
#   46|             ValueCategory = lvalue
#   46|         1: [CStyleCast] (short)...
#   46|             Conversion = [IntegralConversion] integral conversion
#   46|             Type = [ShortType] short
#   46|             ValueCategory = prvalue
#   46|           expr: [AddExpr] ... + ...
#   46|               Type = [IntType] int
#   46|               ValueCategory = prvalue
#   46|             0: [VariableAccess] x
#   46|                 Type = [IntType] int
#   46|                 ValueCategory = prvalue(load)
#   46|             1: [CStyleCast] (int)...
#   46|                 Conversion = [IntegralConversion] integral conversion
#   46|                 Type = [IntType] int
#   46|                 ValueCategory = prvalue
#   46|               expr: [VariableAccess] y
#   46|                   Type = [ShortType] short
#   46|                   ValueCategory = prvalue(load)
#   47|     3: [ExprStmt] ExprStmt
#   47|       0: [AssignExpr] ... = ...
#   47|           Type = [IntType] int
#   47|           ValueCategory = lvalue
#   47|         0: [VariableAccess] x
#   47|             Type = [IntType] int
#   47|             ValueCategory = lvalue
#   47|         1: [MulExpr] ... * ...
#   47|             Type = [IntType] int
#   47|             ValueCategory = prvalue
#   47|           0: [VariableAccess] x
#   47|               Type = [IntType] int
#   47|               ValueCategory = prvalue(load)
#   47|           1: [CStyleCast] (int)...
#   47|               Conversion = [IntegralConversion] integral conversion
#   47|               Type = [IntType] int
#   47|               ValueCategory = prvalue
#   47|             expr: [VariableAccess] y
#   47|                 Type = [ShortType] short
#   47|                 ValueCategory = prvalue(load)
#   48|     4: [ReturnStmt] return ...
#   50| [TopLevelFunction] void IntegerOps(int, int)
#   50|   params: 
#   50|     0: [Parameter] x
#   50|         Type = [IntType] int
#   50|     1: [Parameter] y
#   50|         Type = [IntType] int
#   50|   body: [Block] { ... }
#   51|     0: [DeclStmt] declaration
#   51|       0: [VariableDeclarationEntry] definition of z
#   51|           Type = [IntType] int
#   53|     1: [ExprStmt] ExprStmt
#   53|       0: [AssignExpr] ... = ...
#   53|           Type = [IntType] int
#   53|           ValueCategory = lvalue
#   53|         0: [VariableAccess] z
#   53|             Type = [IntType] int
#   53|             ValueCategory = lvalue
#   53|         1: [AddExpr] ... + ...
#   53|             Type = [IntType] int
#   53|             ValueCategory = prvalue
#   53|           0: [VariableAccess] x
#   53|               Type = [IntType] int
#   53|               ValueCategory = prvalue(load)
#   53|           1: [VariableAccess] y
#   53|               Type = [IntType] int
#   53|               ValueCategory = prvalue(load)
#   54|     2: [ExprStmt] ExprStmt
#   54|       0: [AssignExpr] ... = ...
#   54|           Type = [IntType] int
#   54|           ValueCategory = lvalue
#   54|         0: [VariableAccess] z
#   54|             Type = [IntType] int
#   54|             ValueCategory = lvalue
#   54|         1: [SubExpr] ... - ...
#   54|             Type = [IntType] int
#   54|             ValueCategory = prvalue
#   54|           0: [VariableAccess] x
#   54|               Type = [IntType] int
#   54|               ValueCategory = prvalue(load)
#   54|           1: [VariableAccess] y
#   54|               Type = [IntType] int
#   54|               ValueCategory = prvalue(load)
#   55|     3: [ExprStmt] ExprStmt
#   55|       0: [AssignExpr] ... = ...
#   55|           Type = [IntType] int
#   55|           ValueCategory = lvalue
#   55|         0: [VariableAccess] z
#   55|             Type = [IntType] int
#   55|             ValueCategory = lvalue
#   55|         1: [MulExpr] ... * ...
#   55|             Type = [IntType] int
#   55|             ValueCategory = prvalue
#   55|           0: [VariableAccess] x
#   55|               Type = [IntType] int
#   55|               ValueCategory = prvalue(load)
#   55|           1: [VariableAccess] y
#   55|               Type = [IntType] int
#   55|               ValueCategory = prvalue(load)
#   56|     4: [ExprStmt] ExprStmt
#   56|       0: [AssignExpr] ... = ...
#   56|           Type = [IntType] int
#   56|           ValueCategory = lvalue
#   56|         0: [VariableAccess] z
#   56|             Type = [IntType] int
#   56|             ValueCategory = lvalue
#   56|         1: [DivExpr] ... / ...
#   56|             Type = [IntType] int
#   56|             ValueCategory = prvalue
#   56|           0: [VariableAccess] x
#   56|               Type = [IntType] int
#   56|               ValueCategory = prvalue(load)
#   56|           1: [VariableAccess] y
#   56|               Type = [IntType] int
#   56|               ValueCategory = prvalue(load)
#   57|     5: [ExprStmt] ExprStmt
#   57|       0: [AssignExpr] ... = ...
#   57|           Type = [IntType] int
#   57|           ValueCategory = lvalue
#   57|         0: [VariableAccess] z
#   57|             Type = [IntType] int
#   57|             ValueCategory = lvalue
#   57|         1: [RemExpr] ... % ...
#   57|             Type = [IntType] int
#   57|             ValueCategory = prvalue
#   57|           0: [VariableAccess] x
#   57|               Type = [IntType] int
#   57|               ValueCategory = prvalue(load)
#   57|           1: [VariableAccess] y
#   57|               Type = [IntType] int
#   57|               ValueCategory = prvalue(load)
#   59|     6: [ExprStmt] ExprStmt
#   59|       0: [AssignExpr] ... = ...
#   59|           Type = [IntType] int
#   59|           ValueCategory = lvalue
#   59|         0: [VariableAccess] z
#   59|             Type = [IntType] int
#   59|             ValueCategory = lvalue
#   59|         1: [BitwiseAndExpr] ... & ...
#   59|             Type = [IntType] int
#   59|             ValueCategory = prvalue
#   59|           0: [VariableAccess] x
#   59|               Type = [IntType] int
#   59|               ValueCategory = prvalue(load)
#   59|           1: [VariableAccess] y
#   59|               Type = [IntType] int
#   59|               ValueCategory = prvalue(load)
#   60|     7: [ExprStmt] ExprStmt
#   60|       0: [AssignExpr] ... = ...
#   60|           Type = [IntType] int
#   60|           ValueCategory = lvalue
#   60|         0: [VariableAccess] z
#   60|             Type = [IntType] int
#   60|             ValueCategory = lvalue
#   60|         1: [BitwiseOrExpr] ... | ...
#   60|             Type = [IntType] int
#   60|             ValueCategory = prvalue
#   60|           0: [VariableAccess] x
#   60|               Type = [IntType] int
#   60|               ValueCategory = prvalue(load)
#   60|           1: [VariableAccess] y
#   60|               Type = [IntType] int
#   60|               ValueCategory = prvalue(load)
#   61|     8: [ExprStmt] ExprStmt
#   61|       0: [AssignExpr] ... = ...
#   61|           Type = [IntType] int
#   61|           ValueCategory = lvalue
#   61|         0: [VariableAccess] z
#   61|             Type = [IntType] int
#   61|             ValueCategory = lvalue
#   61|         1: [BitwiseXorExpr] ... ^ ...
#   61|             Type = [IntType] int
#   61|             ValueCategory = prvalue
#   61|           0: [VariableAccess] x
#   61|               Type = [IntType] int
#   61|               ValueCategory = prvalue(load)
#   61|           1: [VariableAccess] y
#   61|               Type = [IntType] int
#   61|               ValueCategory = prvalue(load)
#   63|     9: [ExprStmt] ExprStmt
#   63|       0: [AssignExpr] ... = ...
#   63|           Type = [IntType] int
#   63|           ValueCategory = lvalue
#   63|         0: [VariableAccess] z
#   63|             Type = [IntType] int
#   63|             ValueCategory = lvalue
#   63|         1: [LShiftExpr] ... << ...
#   63|             Type = [IntType] int
#   63|             ValueCategory = prvalue
#   63|           0: [VariableAccess] x
#   63|               Type = [IntType] int
#   63|               ValueCategory = prvalue(load)
#   63|           1: [VariableAccess] y
#   63|               Type = [IntType] int
#   63|               ValueCategory = prvalue(load)
#   64|     10: [ExprStmt] ExprStmt
#   64|       0: [AssignExpr] ... = ...
#   64|           Type = [IntType] int
#   64|           ValueCategory = lvalue
#   64|         0: [VariableAccess] z
#   64|             Type = [IntType] int
#   64|             ValueCategory = lvalue
#   64|         1: [RShiftExpr] ... >> ...
#   64|             Type = [IntType] int
#   64|             ValueCategory = prvalue
#   64|           0: [VariableAccess] x
#   64|               Type = [IntType] int
#   64|               ValueCategory = prvalue(load)
#   64|           1: [VariableAccess] y
#   64|               Type = [IntType] int
#   64|               ValueCategory = prvalue(load)
#   66|     11: [ExprStmt] ExprStmt
#   66|       0: [AssignExpr] ... = ...
#   66|           Type = [IntType] int
#   66|           ValueCategory = lvalue
#   66|         0: [VariableAccess] z
#   66|             Type = [IntType] int
#   66|             ValueCategory = lvalue
#   66|         1: [VariableAccess] x
#   66|             Type = [IntType] int
#   66|             ValueCategory = prvalue(load)
#   68|     12: [ExprStmt] ExprStmt
#   68|       0: [AssignAddExpr] ... += ...
#   68|           Type = [IntType] int
#   68|           ValueCategory = lvalue
#   68|         0: [VariableAccess] z
#   68|             Type = [IntType] int
#   68|             ValueCategory = lvalue
#   68|         1: [VariableAccess] x
#   68|             Type = [IntType] int
#   68|             ValueCategory = prvalue(load)
#   69|     13: [ExprStmt] ExprStmt
#   69|       0: [AssignSubExpr] ... -= ...
#   69|           Type = [IntType] int
#   69|           ValueCategory = lvalue
#   69|         0: [VariableAccess] z
#   69|             Type = [IntType] int
#   69|             ValueCategory = lvalue
#   69|         1: [VariableAccess] x
#   69|             Type = [IntType] int
#   69|             ValueCategory = prvalue(load)
#   70|     14: [ExprStmt] ExprStmt
#   70|       0: [AssignMulExpr] ... *= ...
#   70|           Type = [IntType] int
#   70|           ValueCategory = lvalue
#   70|         0: [VariableAccess] z
#   70|             Type = [IntType] int
#   70|             ValueCategory = lvalue
#   70|         1: [VariableAccess] x
#   70|             Type = [IntType] int
#   70|             ValueCategory = prvalue(load)
#   71|     15: [ExprStmt] ExprStmt
#   71|       0: [AssignDivExpr] ... /= ...
#   71|           Type = [IntType] int
#   71|           ValueCategory = lvalue
#   71|         0: [VariableAccess] z
#   71|             Type = [IntType] int
#   71|             ValueCategory = lvalue
#   71|         1: [VariableAccess] x
#   71|             Type = [IntType] int
#   71|             ValueCategory = prvalue(load)
#   72|     16: [ExprStmt] ExprStmt
#   72|       0: [AssignRemExpr] ... %= ...
#   72|           Type = [IntType] int
#   72|           ValueCategory = lvalue
#   72|         0: [VariableAccess] z
#   72|             Type = [IntType] int
#   72|             ValueCategory = lvalue
#   72|         1: [VariableAccess] x
#   72|             Type = [IntType] int
#   72|             ValueCategory = prvalue(load)
#   74|     17: [ExprStmt] ExprStmt
#   74|       0: [AssignAndExpr] ... &= ...
#   74|           Type = [IntType] int
#   74|           ValueCategory = lvalue
#   74|         0: [VariableAccess] z
#   74|             Type = [IntType] int
#   74|             ValueCategory = lvalue
#   74|         1: [VariableAccess] x
#   74|             Type = [IntType] int
#   74|             ValueCategory = prvalue(load)
#   75|     18: [ExprStmt] ExprStmt
#   75|       0: [AssignOrExpr] ... |= ...
#   75|           Type = [IntType] int
#   75|           ValueCategory = lvalue
#   75|         0: [VariableAccess] z
#   75|             Type = [IntType] int
#   75|             ValueCategory = lvalue
#   75|         1: [VariableAccess] x
#   75|             Type = [IntType] int
#   75|             ValueCategory = prvalue(load)
#   76|     19: [ExprStmt] ExprStmt
#   76|       0: [AssignXorExpr] ... ^= ...
#   76|           Type = [IntType] int
#   76|           ValueCategory = lvalue
#   76|         0: [VariableAccess] z
#   76|             Type = [IntType] int
#   76|             ValueCategory = lvalue
#   76|         1: [VariableAccess] x
#   76|             Type = [IntType] int
#   76|             ValueCategory = prvalue(load)
#   78|     20: [ExprStmt] ExprStmt
#   78|       0: [AssignLShiftExpr] ... <<= ...
#   78|           Type = [IntType] int
#   78|           ValueCategory = lvalue
#   78|         0: [VariableAccess] z
#   78|             Type = [IntType] int
#   78|             ValueCategory = lvalue
#   78|         1: [VariableAccess] x
#   78|             Type = [IntType] int
#   78|             ValueCategory = prvalue(load)
#   79|     21: [ExprStmt] ExprStmt
#   79|       0: [AssignRShiftExpr] ... >>= ...
#   79|           Type = [IntType] int
#   79|           ValueCategory = lvalue
#   79|         0: [VariableAccess] z
#   79|             Type = [IntType] int
#   79|             ValueCategory = lvalue
#   79|         1: [VariableAccess] x
#   79|             Type = [IntType] int
#   79|             ValueCategory = prvalue(load)
#   81|     22: [ExprStmt] ExprStmt
#   81|       0: [AssignExpr] ... = ...
#   81|           Type = [IntType] int
#   81|           ValueCategory = lvalue
#   81|         0: [VariableAccess] z
#   81|             Type = [IntType] int
#   81|             ValueCategory = lvalue
#   81|         1: [UnaryPlusExpr] + ...
#   81|             Type = [IntType] int
#   81|             ValueCategory = prvalue
#   81|           0: [VariableAccess] x
#   81|               Type = [IntType] int
#   81|               ValueCategory = prvalue(load)
#   82|     23: [ExprStmt] ExprStmt
#   82|       0: [AssignExpr] ... = ...
#   82|           Type = [IntType] int
#   82|           ValueCategory = lvalue
#   82|         0: [VariableAccess] z
#   82|             Type = [IntType] int
#   82|             ValueCategory = lvalue
#   82|         1: [UnaryMinusExpr] - ...
#   82|             Type = [IntType] int
#   82|             ValueCategory = prvalue
#   82|           0: [VariableAccess] x
#   82|               Type = [IntType] int
#   82|               ValueCategory = prvalue(load)
#   83|     24: [ExprStmt] ExprStmt
#   83|       0: [AssignExpr] ... = ...
#   83|           Type = [IntType] int
#   83|           ValueCategory = lvalue
#   83|         0: [VariableAccess] z
#   83|             Type = [IntType] int
#   83|             ValueCategory = lvalue
#   83|         1: [ComplementExpr] ~ ...
#   83|             Type = [IntType] int
#   83|             ValueCategory = prvalue
#   83|           0: [VariableAccess] x
#   83|               Type = [IntType] int
#   83|               ValueCategory = prvalue(load)
#   84|     25: [ExprStmt] ExprStmt
#   84|       0: [AssignExpr] ... = ...
#   84|           Type = [IntType] int
#   84|           ValueCategory = lvalue
#   84|         0: [VariableAccess] z
#   84|             Type = [IntType] int
#   84|             ValueCategory = lvalue
#   84|         1: [CStyleCast] (int)...
#   84|             Conversion = [IntegralConversion] integral conversion
#   84|             Type = [IntType] int
#   84|             ValueCategory = prvalue
#   84|           expr: [NotExpr] ! ...
#   84|               Type = [BoolType] bool
#   84|               ValueCategory = prvalue
#   84|             0: [CStyleCast] (bool)...
#   84|                 Conversion = [BoolConversion] conversion to bool
#   84|                 Type = [BoolType] bool
#   84|                 ValueCategory = prvalue
#   84|               expr: [VariableAccess] x
#   84|                   Type = [IntType] int
#   84|                   ValueCategory = prvalue(load)
#   85|     26: [ReturnStmt] return ...
#   87| [TopLevelFunction] void IntegerCompare(int, int)
#   87|   params: 
#   87|     0: [Parameter] x
#   87|         Type = [IntType] int
#   87|     1: [Parameter] y
#   87|         Type = [IntType] int
#   87|   body: [Block] { ... }
#   88|     0: [DeclStmt] declaration
#   88|       0: [VariableDeclarationEntry] definition of b
#   88|           Type = [BoolType] bool
#   90|     1: [ExprStmt] ExprStmt
#   90|       0: [AssignExpr] ... = ...
#   90|           Type = [BoolType] bool
#   90|           ValueCategory = lvalue
#   90|         0: [VariableAccess] b
#   90|             Type = [BoolType] bool
#   90|             ValueCategory = lvalue
#   90|         1: [EQExpr] ... == ...
#   90|             Type = [BoolType] bool
#   90|             ValueCategory = prvalue
#   90|           0: [VariableAccess] x
#   90|               Type = [IntType] int
#   90|               ValueCategory = prvalue(load)
#   90|           1: [VariableAccess] y
#   90|               Type = [IntType] int
#   90|               ValueCategory = prvalue(load)
#   91|     2: [ExprStmt] ExprStmt
#   91|       0: [AssignExpr] ... = ...
#   91|           Type = [BoolType] bool
#   91|           ValueCategory = lvalue
#   91|         0: [VariableAccess] b
#   91|             Type = [BoolType] bool
#   91|             ValueCategory = lvalue
#   91|         1: [NEExpr] ... != ...
#   91|             Type = [BoolType] bool
#   91|             ValueCategory = prvalue
#   91|           0: [VariableAccess] x
#   91|               Type = [IntType] int
#   91|               ValueCategory = prvalue(load)
#   91|           1: [VariableAccess] y
#   91|               Type = [IntType] int
#   91|               ValueCategory = prvalue(load)
#   92|     3: [ExprStmt] ExprStmt
#   92|       0: [AssignExpr] ... = ...
#   92|           Type = [BoolType] bool
#   92|           ValueCategory = lvalue
#   92|         0: [VariableAccess] b
#   92|             Type = [BoolType] bool
#   92|             ValueCategory = lvalue
#   92|         1: [LTExpr] ... < ...
#   92|             Type = [BoolType] bool
#   92|             ValueCategory = prvalue
#   92|           0: [VariableAccess] x
#   92|               Type = [IntType] int
#   92|               ValueCategory = prvalue(load)
#   92|           1: [VariableAccess] y
#   92|               Type = [IntType] int
#   92|               ValueCategory = prvalue(load)
#   93|     4: [ExprStmt] ExprStmt
#   93|       0: [AssignExpr] ... = ...
#   93|           Type = [BoolType] bool
#   93|           ValueCategory = lvalue
#   93|         0: [VariableAccess] b
#   93|             Type = [BoolType] bool
#   93|             ValueCategory = lvalue
#   93|         1: [GTExpr] ... > ...
#   93|             Type = [BoolType] bool
#   93|             ValueCategory = prvalue
#   93|           0: [VariableAccess] x
#   93|               Type = [IntType] int
#   93|               ValueCategory = prvalue(load)
#   93|           1: [VariableAccess] y
#   93|               Type = [IntType] int
#   93|               ValueCategory = prvalue(load)
#   94|     5: [ExprStmt] ExprStmt
#   94|       0: [AssignExpr] ... = ...
#   94|           Type = [BoolType] bool
#   94|           ValueCategory = lvalue
#   94|         0: [VariableAccess] b
#   94|             Type = [BoolType] bool
#   94|             ValueCategory = lvalue
#   94|         1: [LEExpr] ... <= ...
#   94|             Type = [BoolType] bool
#   94|             ValueCategory = prvalue
#   94|           0: [VariableAccess] x
#   94|               Type = [IntType] int
#   94|               ValueCategory = prvalue(load)
#   94|           1: [VariableAccess] y
#   94|               Type = [IntType] int
#   94|               ValueCategory = prvalue(load)
#   95|     6: [ExprStmt] ExprStmt
#   95|       0: [AssignExpr] ... = ...
#   95|           Type = [BoolType] bool
#   95|           ValueCategory = lvalue
#   95|         0: [VariableAccess] b
#   95|             Type = [BoolType] bool
#   95|             ValueCategory = lvalue
#   95|         1: [GEExpr] ... >= ...
#   95|             Type = [BoolType] bool
#   95|             ValueCategory = prvalue
#   95|           0: [VariableAccess] x
#   95|               Type = [IntType] int
#   95|               ValueCategory = prvalue(load)
#   95|           1: [VariableAccess] y
#   95|               Type = [IntType] int
#   95|               ValueCategory = prvalue(load)
#   96|     7: [ReturnStmt] return ...
#   98| [TopLevelFunction] void IntegerCrement(int)
#   98|   params: 
#   98|     0: [Parameter] x
#   98|         Type = [IntType] int
#   98|   body: [Block] { ... }
#   99|     0: [DeclStmt] declaration
#   99|       0: [VariableDeclarationEntry] definition of y
#   99|           Type = [IntType] int
#  101|     1: [ExprStmt] ExprStmt
#  101|       0: [AssignExpr] ... = ...
#  101|           Type = [IntType] int
#  101|           ValueCategory = lvalue
#  101|         0: [VariableAccess] y
#  101|             Type = [IntType] int
#  101|             ValueCategory = lvalue
#  101|         1: [PrefixIncrExpr] ++ ...
#  101|             Type = [IntType] int
#  101|             ValueCategory = prvalue
#  101|           0: [VariableAccess] x
#  101|               Type = [IntType] int
#  101|               ValueCategory = lvalue
#  102|     2: [ExprStmt] ExprStmt
#  102|       0: [AssignExpr] ... = ...
#  102|           Type = [IntType] int
#  102|           ValueCategory = lvalue
#  102|         0: [VariableAccess] y
#  102|             Type = [IntType] int
#  102|             ValueCategory = lvalue
#  102|         1: [PrefixDecrExpr] -- ...
#  102|             Type = [IntType] int
#  102|             ValueCategory = prvalue
#  102|           0: [VariableAccess] x
#  102|               Type = [IntType] int
#  102|               ValueCategory = lvalue
#  103|     3: [ExprStmt] ExprStmt
#  103|       0: [AssignExpr] ... = ...
#  103|           Type = [IntType] int
#  103|           ValueCategory = lvalue
#  103|         0: [VariableAccess] y
#  103|             Type = [IntType] int
#  103|             ValueCategory = lvalue
#  103|         1: [PostfixIncrExpr] ... ++
#  103|             Type = [IntType] int
#  103|             ValueCategory = prvalue
#  103|           0: [VariableAccess] x
#  103|               Type = [IntType] int
#  103|               ValueCategory = lvalue
#  104|     4: [ExprStmt] ExprStmt
#  104|       0: [AssignExpr] ... = ...
#  104|           Type = [IntType] int
#  104|           ValueCategory = lvalue
#  104|         0: [VariableAccess] y
#  104|             Type = [IntType] int
#  104|             ValueCategory = lvalue
#  104|         1: [PostfixDecrExpr] ... --
#  104|             Type = [IntType] int
#  104|             ValueCategory = prvalue
#  104|           0: [VariableAccess] x
#  104|               Type = [IntType] int
#  104|               ValueCategory = lvalue
#  105|     5: [ReturnStmt] return ...
#  107| [TopLevelFunction] void IntegerCrement_LValue(int)
#  107|   params: 
#  107|     0: [Parameter] x
#  107|         Type = [IntType] int
#  107|   body: [Block] { ... }
#  108|     0: [DeclStmt] declaration
#  108|       0: [VariableDeclarationEntry] definition of p
#  108|           Type = [IntPointerType] int *
#  110|     1: [ExprStmt] ExprStmt
#  110|       0: [AssignExpr] ... = ...
#  110|           Type = [IntPointerType] int *
#  110|           ValueCategory = lvalue
#  110|         0: [VariableAccess] p
#  110|             Type = [IntPointerType] int *
#  110|             ValueCategory = lvalue
#  110|         1: [AddressOfExpr] & ...
#  110|             Type = [IntPointerType] int *
#  110|             ValueCategory = prvalue
#  110|           0: [ParenthesisExpr] (...)
#  110|               Type = [IntType] int
#  110|               ValueCategory = lvalue
#  110|             expr: [PrefixIncrExpr] ++ ...
#  110|                 Type = [IntType] int
#  110|                 ValueCategory = lvalue
#  110|               0: [VariableAccess] x
#  110|                   Type = [IntType] int
#  110|                   ValueCategory = lvalue
#  111|     2: [ExprStmt] ExprStmt
#  111|       0: [AssignExpr] ... = ...
#  111|           Type = [IntPointerType] int *
#  111|           ValueCategory = lvalue
#  111|         0: [VariableAccess] p
#  111|             Type = [IntPointerType] int *
#  111|             ValueCategory = lvalue
#  111|         1: [AddressOfExpr] & ...
#  111|             Type = [IntPointerType] int *
#  111|             ValueCategory = prvalue
#  111|           0: [ParenthesisExpr] (...)
#  111|               Type = [IntType] int
#  111|               ValueCategory = lvalue
#  111|             expr: [PrefixDecrExpr] -- ...
#  111|                 Type = [IntType] int
#  111|                 ValueCategory = lvalue
#  111|               0: [VariableAccess] x
#  111|                   Type = [IntType] int
#  111|                   ValueCategory = lvalue
#  112|     3: [ReturnStmt] return ...
#  114| [TopLevelFunction] void FloatOps(double, double)
#  114|   params: 
#  114|     0: [Parameter] x
#  114|         Type = [DoubleType] double
#  114|     1: [Parameter] y
#  114|         Type = [DoubleType] double
#  114|   body: [Block] { ... }
#  115|     0: [DeclStmt] declaration
#  115|       0: [VariableDeclarationEntry] definition of z
#  115|           Type = [DoubleType] double
#  117|     1: [ExprStmt] ExprStmt
#  117|       0: [AssignExpr] ... = ...
#  117|           Type = [DoubleType] double
#  117|           ValueCategory = lvalue
#  117|         0: [VariableAccess] z
#  117|             Type = [DoubleType] double
#  117|             ValueCategory = lvalue
#  117|         1: [AddExpr] ... + ...
#  117|             Type = [DoubleType] double
#  117|             ValueCategory = prvalue
#  117|           0: [VariableAccess] x
#  117|               Type = [DoubleType] double
#  117|               ValueCategory = prvalue(load)
#  117|           1: [VariableAccess] y
#  117|               Type = [DoubleType] double
#  117|               ValueCategory = prvalue(load)
#  118|     2: [ExprStmt] ExprStmt
#  118|       0: [AssignExpr] ... = ...
#  118|           Type = [DoubleType] double
#  118|           ValueCategory = lvalue
#  118|         0: [VariableAccess] z
#  118|             Type = [DoubleType] double
#  118|             ValueCategory = lvalue
#  118|         1: [SubExpr] ... - ...
#  118|             Type = [DoubleType] double
#  118|             ValueCategory = prvalue
#  118|           0: [VariableAccess] x
#  118|               Type = [DoubleType] double
#  118|               ValueCategory = prvalue(load)
#  118|           1: [VariableAccess] y
#  118|               Type = [DoubleType] double
#  118|               ValueCategory = prvalue(load)
#  119|     3: [ExprStmt] ExprStmt
#  119|       0: [AssignExpr] ... = ...
#  119|           Type = [DoubleType] double
#  119|           ValueCategory = lvalue
#  119|         0: [VariableAccess] z
#  119|             Type = [DoubleType] double
#  119|             ValueCategory = lvalue
#  119|         1: [MulExpr] ... * ...
#  119|             Type = [DoubleType] double
#  119|             ValueCategory = prvalue
#  119|           0: [VariableAccess] x
#  119|               Type = [DoubleType] double
#  119|               ValueCategory = prvalue(load)
#  119|           1: [VariableAccess] y
#  119|               Type = [DoubleType] double
#  119|               ValueCategory = prvalue(load)
#  120|     4: [ExprStmt] ExprStmt
#  120|       0: [AssignExpr] ... = ...
#  120|           Type = [DoubleType] double
#  120|           ValueCategory = lvalue
#  120|         0: [VariableAccess] z
#  120|             Type = [DoubleType] double
#  120|             ValueCategory = lvalue
#  120|         1: [DivExpr] ... / ...
#  120|             Type = [DoubleType] double
#  120|             ValueCategory = prvalue
#  120|           0: [VariableAccess] x
#  120|               Type = [DoubleType] double
#  120|               ValueCategory = prvalue(load)
#  120|           1: [VariableAccess] y
#  120|               Type = [DoubleType] double
#  120|               ValueCategory = prvalue(load)
#  122|     5: [ExprStmt] ExprStmt
#  122|       0: [AssignExpr] ... = ...
#  122|           Type = [DoubleType] double
#  122|           ValueCategory = lvalue
#  122|         0: [VariableAccess] z
#  122|             Type = [DoubleType] double
#  122|             ValueCategory = lvalue
#  122|         1: [VariableAccess] x
#  122|             Type = [DoubleType] double
#  122|             ValueCategory = prvalue(load)
#  124|     6: [ExprStmt] ExprStmt
#  124|       0: [AssignAddExpr] ... += ...
#  124|           Type = [DoubleType] double
#  124|           ValueCategory = lvalue
#  124|         0: [VariableAccess] z
#  124|             Type = [DoubleType] double
#  124|             ValueCategory = lvalue
#  124|         1: [VariableAccess] x
#  124|             Type = [DoubleType] double
#  124|             ValueCategory = prvalue(load)
#  125|     7: [ExprStmt] ExprStmt
#  125|       0: [AssignSubExpr] ... -= ...
#  125|           Type = [DoubleType] double
#  125|           ValueCategory = lvalue
#  125|         0: [VariableAccess] z
#  125|             Type = [DoubleType] double
#  125|             ValueCategory = lvalue
#  125|         1: [VariableAccess] x
#  125|             Type = [DoubleType] double
#  125|             ValueCategory = prvalue(load)
#  126|     8: [ExprStmt] ExprStmt
#  126|       0: [AssignMulExpr] ... *= ...
#  126|           Type = [DoubleType] double
#  126|           ValueCategory = lvalue
#  126|         0: [VariableAccess] z
#  126|             Type = [DoubleType] double
#  126|             ValueCategory = lvalue
#  126|         1: [VariableAccess] x
#  126|             Type = [DoubleType] double
#  126|             ValueCategory = prvalue(load)
#  127|     9: [ExprStmt] ExprStmt
#  127|       0: [AssignDivExpr] ... /= ...
#  127|           Type = [DoubleType] double
#  127|           ValueCategory = lvalue
#  127|         0: [VariableAccess] z
#  127|             Type = [DoubleType] double
#  127|             ValueCategory = lvalue
#  127|         1: [VariableAccess] x
#  127|             Type = [DoubleType] double
#  127|             ValueCategory = prvalue(load)
#  129|     10: [ExprStmt] ExprStmt
#  129|       0: [AssignExpr] ... = ...
#  129|           Type = [DoubleType] double
#  129|           ValueCategory = lvalue
#  129|         0: [VariableAccess] z
#  129|             Type = [DoubleType] double
#  129|             ValueCategory = lvalue
#  129|         1: [UnaryPlusExpr] + ...
#  129|             Type = [DoubleType] double
#  129|             ValueCategory = prvalue
#  129|           0: [VariableAccess] x
#  129|               Type = [DoubleType] double
#  129|               ValueCategory = prvalue(load)
#  130|     11: [ExprStmt] ExprStmt
#  130|       0: [AssignExpr] ... = ...
#  130|           Type = [DoubleType] double
#  130|           ValueCategory = lvalue
#  130|         0: [VariableAccess] z
#  130|             Type = [DoubleType] double
#  130|             ValueCategory = lvalue
#  130|         1: [UnaryMinusExpr] - ...
#  130|             Type = [DoubleType] double
#  130|             ValueCategory = prvalue
#  130|           0: [VariableAccess] x
#  130|               Type = [DoubleType] double
#  130|               ValueCategory = prvalue(load)
#  131|     12: [ReturnStmt] return ...
#  133| [TopLevelFunction] void FloatCompare(double, double)
#  133|   params: 
#  133|     0: [Parameter] x
#  133|         Type = [DoubleType] double
#  133|     1: [Parameter] y
#  133|         Type = [DoubleType] double
#  133|   body: [Block] { ... }
#  134|     0: [DeclStmt] declaration
#  134|       0: [VariableDeclarationEntry] definition of b
#  134|           Type = [BoolType] bool
#  136|     1: [ExprStmt] ExprStmt
#  136|       0: [AssignExpr] ... = ...
#  136|           Type = [BoolType] bool
#  136|           ValueCategory = lvalue
#  136|         0: [VariableAccess] b
#  136|             Type = [BoolType] bool
#  136|             ValueCategory = lvalue
#  136|         1: [EQExpr] ... == ...
#  136|             Type = [BoolType] bool
#  136|             ValueCategory = prvalue
#  136|           0: [VariableAccess] x
#  136|               Type = [DoubleType] double
#  136|               ValueCategory = prvalue(load)
#  136|           1: [VariableAccess] y
#  136|               Type = [DoubleType] double
#  136|               ValueCategory = prvalue(load)
#  137|     2: [ExprStmt] ExprStmt
#  137|       0: [AssignExpr] ... = ...
#  137|           Type = [BoolType] bool
#  137|           ValueCategory = lvalue
#  137|         0: [VariableAccess] b
#  137|             Type = [BoolType] bool
#  137|             ValueCategory = lvalue
#  137|         1: [NEExpr] ... != ...
#  137|             Type = [BoolType] bool
#  137|             ValueCategory = prvalue
#  137|           0: [VariableAccess] x
#  137|               Type = [DoubleType] double
#  137|               ValueCategory = prvalue(load)
#  137|           1: [VariableAccess] y
#  137|               Type = [DoubleType] double
#  137|               ValueCategory = prvalue(load)
#  138|     3: [ExprStmt] ExprStmt
#  138|       0: [AssignExpr] ... = ...
#  138|           Type = [BoolType] bool
#  138|           ValueCategory = lvalue
#  138|         0: [VariableAccess] b
#  138|             Type = [BoolType] bool
#  138|             ValueCategory = lvalue
#  138|         1: [LTExpr] ... < ...
#  138|             Type = [BoolType] bool
#  138|             ValueCategory = prvalue
#  138|           0: [VariableAccess] x
#  138|               Type = [DoubleType] double
#  138|               ValueCategory = prvalue(load)
#  138|           1: [VariableAccess] y
#  138|               Type = [DoubleType] double
#  138|               ValueCategory = prvalue(load)
#  139|     4: [ExprStmt] ExprStmt
#  139|       0: [AssignExpr] ... = ...
#  139|           Type = [BoolType] bool
#  139|           ValueCategory = lvalue
#  139|         0: [VariableAccess] b
#  139|             Type = [BoolType] bool
#  139|             ValueCategory = lvalue
#  139|         1: [GTExpr] ... > ...
#  139|             Type = [BoolType] bool
#  139|             ValueCategory = prvalue
#  139|           0: [VariableAccess] x
#  139|               Type = [DoubleType] double
#  139|               ValueCategory = prvalue(load)
#  139|           1: [VariableAccess] y
#  139|               Type = [DoubleType] double
#  139|               ValueCategory = prvalue(load)
#  140|     5: [ExprStmt] ExprStmt
#  140|       0: [AssignExpr] ... = ...
#  140|           Type = [BoolType] bool
#  140|           ValueCategory = lvalue
#  140|         0: [VariableAccess] b
#  140|             Type = [BoolType] bool
#  140|             ValueCategory = lvalue
#  140|         1: [LEExpr] ... <= ...
#  140|             Type = [BoolType] bool
#  140|             ValueCategory = prvalue
#  140|           0: [VariableAccess] x
#  140|               Type = [DoubleType] double
#  140|               ValueCategory = prvalue(load)
#  140|           1: [VariableAccess] y
#  140|               Type = [DoubleType] double
#  140|               ValueCategory = prvalue(load)
#  141|     6: [ExprStmt] ExprStmt
#  141|       0: [AssignExpr] ... = ...
#  141|           Type = [BoolType] bool
#  141|           ValueCategory = lvalue
#  141|         0: [VariableAccess] b
#  141|             Type = [BoolType] bool
#  141|             ValueCategory = lvalue
#  141|         1: [GEExpr] ... >= ...
#  141|             Type = [BoolType] bool
#  141|             ValueCategory = prvalue
#  141|           0: [VariableAccess] x
#  141|               Type = [DoubleType] double
#  141|               ValueCategory = prvalue(load)
#  141|           1: [VariableAccess] y
#  141|               Type = [DoubleType] double
#  141|               ValueCategory = prvalue(load)
#  142|     7: [ReturnStmt] return ...
#  144| [TopLevelFunction] void FloatCrement(float)
#  144|   params: 
#  144|     0: [Parameter] x
#  144|         Type = [FloatType] float
#  144|   body: [Block] { ... }
#  145|     0: [DeclStmt] declaration
#  145|       0: [VariableDeclarationEntry] definition of y
#  145|           Type = [FloatType] float
#  147|     1: [ExprStmt] ExprStmt
#  147|       0: [AssignExpr] ... = ...
#  147|           Type = [FloatType] float
#  147|           ValueCategory = lvalue
#  147|         0: [VariableAccess] y
#  147|             Type = [FloatType] float
#  147|             ValueCategory = lvalue
#  147|         1: [PrefixIncrExpr] ++ ...
#  147|             Type = [FloatType] float
#  147|             ValueCategory = prvalue
#  147|           0: [VariableAccess] x
#  147|               Type = [FloatType] float
#  147|               ValueCategory = lvalue
#  148|     2: [ExprStmt] ExprStmt
#  148|       0: [AssignExpr] ... = ...
#  148|           Type = [FloatType] float
#  148|           ValueCategory = lvalue
#  148|         0: [VariableAccess] y
#  148|             Type = [FloatType] float
#  148|             ValueCategory = lvalue
#  148|         1: [PrefixDecrExpr] -- ...
#  148|             Type = [FloatType] float
#  148|             ValueCategory = prvalue
#  148|           0: [VariableAccess] x
#  148|               Type = [FloatType] float
#  148|               ValueCategory = lvalue
#  149|     3: [ExprStmt] ExprStmt
#  149|       0: [AssignExpr] ... = ...
#  149|           Type = [FloatType] float
#  149|           ValueCategory = lvalue
#  149|         0: [VariableAccess] y
#  149|             Type = [FloatType] float
#  149|             ValueCategory = lvalue
#  149|         1: [PostfixIncrExpr] ... ++
#  149|             Type = [FloatType] float
#  149|             ValueCategory = prvalue
#  149|           0: [VariableAccess] x
#  149|               Type = [FloatType] float
#  149|               ValueCategory = lvalue
#  150|     4: [ExprStmt] ExprStmt
#  150|       0: [AssignExpr] ... = ...
#  150|           Type = [FloatType] float
#  150|           ValueCategory = lvalue
#  150|         0: [VariableAccess] y
#  150|             Type = [FloatType] float
#  150|             ValueCategory = lvalue
#  150|         1: [PostfixDecrExpr] ... --
#  150|             Type = [FloatType] float
#  150|             ValueCategory = prvalue
#  150|           0: [VariableAccess] x
#  150|               Type = [FloatType] float
#  150|               ValueCategory = lvalue
#  151|     5: [ReturnStmt] return ...
#  153| [TopLevelFunction] void PointerOps(int*, int)
#  153|   params: 
#  153|     0: [Parameter] p
#  153|         Type = [IntPointerType] int *
#  153|     1: [Parameter] i
#  153|         Type = [IntType] int
#  153|   body: [Block] { ... }
#  154|     0: [DeclStmt] declaration
#  154|       0: [VariableDeclarationEntry] definition of q
#  154|           Type = [IntPointerType] int *
#  155|     1: [DeclStmt] declaration
#  155|       0: [VariableDeclarationEntry] definition of b
#  155|           Type = [BoolType] bool
#  157|     2: [ExprStmt] ExprStmt
#  157|       0: [AssignExpr] ... = ...
#  157|           Type = [IntPointerType] int *
#  157|           ValueCategory = lvalue
#  157|         0: [VariableAccess] q
#  157|             Type = [IntPointerType] int *
#  157|             ValueCategory = lvalue
#  157|         1: [PointerAddExpr] ... + ...
#  157|             Type = [IntPointerType] int *
#  157|             ValueCategory = prvalue
#  157|           0: [VariableAccess] p
#  157|               Type = [IntPointerType] int *
#  157|               ValueCategory = prvalue(load)
#  157|           1: [VariableAccess] i
#  157|               Type = [IntType] int
#  157|               ValueCategory = prvalue(load)
#  158|     3: [ExprStmt] ExprStmt
#  158|       0: [AssignExpr] ... = ...
#  158|           Type = [IntPointerType] int *
#  158|           ValueCategory = lvalue
#  158|         0: [VariableAccess] q
#  158|             Type = [IntPointerType] int *
#  158|             ValueCategory = lvalue
#  158|         1: [PointerAddExpr] ... + ...
#  158|             Type = [IntPointerType] int *
#  158|             ValueCategory = prvalue
#  158|           0: [VariableAccess] i
#  158|               Type = [IntType] int
#  158|               ValueCategory = prvalue(load)
#  158|           1: [VariableAccess] p
#  158|               Type = [IntPointerType] int *
#  158|               ValueCategory = prvalue(load)
#  159|     4: [ExprStmt] ExprStmt
#  159|       0: [AssignExpr] ... = ...
#  159|           Type = [IntPointerType] int *
#  159|           ValueCategory = lvalue
#  159|         0: [VariableAccess] q
#  159|             Type = [IntPointerType] int *
#  159|             ValueCategory = lvalue
#  159|         1: [PointerSubExpr] ... - ...
#  159|             Type = [IntPointerType] int *
#  159|             ValueCategory = prvalue
#  159|           0: [VariableAccess] p
#  159|               Type = [IntPointerType] int *
#  159|               ValueCategory = prvalue(load)
#  159|           1: [VariableAccess] i
#  159|               Type = [IntType] int
#  159|               ValueCategory = prvalue(load)
#  160|     5: [ExprStmt] ExprStmt
#  160|       0: [AssignExpr] ... = ...
#  160|           Type = [IntType] int
#  160|           ValueCategory = lvalue
#  160|         0: [VariableAccess] i
#  160|             Type = [IntType] int
#  160|             ValueCategory = lvalue
#  160|         1: [CStyleCast] (int)...
#  160|             Conversion = [IntegralConversion] integral conversion
#  160|             Type = [IntType] int
#  160|             ValueCategory = prvalue
#  160|           expr: [PointerDiffExpr] ... - ...
#  160|               Type = [LongType] long
#  160|               ValueCategory = prvalue
#  160|             0: [VariableAccess] p
#  160|                 Type = [IntPointerType] int *
#  160|                 ValueCategory = prvalue(load)
#  160|             1: [VariableAccess] q
#  160|                 Type = [IntPointerType] int *
#  160|                 ValueCategory = prvalue(load)
#  162|     6: [ExprStmt] ExprStmt
#  162|       0: [AssignExpr] ... = ...
#  162|           Type = [IntPointerType] int *
#  162|           ValueCategory = lvalue
#  162|         0: [VariableAccess] q
#  162|             Type = [IntPointerType] int *
#  162|             ValueCategory = lvalue
#  162|         1: [VariableAccess] p
#  162|             Type = [IntPointerType] int *
#  162|             ValueCategory = prvalue(load)
#  164|     7: [ExprStmt] ExprStmt
#  164|       0: [AssignPointerAddExpr] ... += ...
#  164|           Type = [IntPointerType] int *
#  164|           ValueCategory = lvalue
#  164|         0: [VariableAccess] q
#  164|             Type = [IntPointerType] int *
#  164|             ValueCategory = lvalue
#  164|         1: [VariableAccess] i
#  164|             Type = [IntType] int
#  164|             ValueCategory = prvalue(load)
#  165|     8: [ExprStmt] ExprStmt
#  165|       0: [AssignPointerSubExpr] ... -= ...
#  165|           Type = [IntPointerType] int *
#  165|           ValueCategory = lvalue
#  165|         0: [VariableAccess] q
#  165|             Type = [IntPointerType] int *
#  165|             ValueCategory = lvalue
#  165|         1: [VariableAccess] i
#  165|             Type = [IntType] int
#  165|             ValueCategory = prvalue(load)
#  167|     9: [ExprStmt] ExprStmt
#  167|       0: [AssignExpr] ... = ...
#  167|           Type = [BoolType] bool
#  167|           ValueCategory = lvalue
#  167|         0: [VariableAccess] b
#  167|             Type = [BoolType] bool
#  167|             ValueCategory = lvalue
#  167|         1: [CStyleCast] (bool)...
#  167|             Conversion = [BoolConversion] conversion to bool
#  167|             Type = [BoolType] bool
#  167|             ValueCategory = prvalue
#  167|           expr: [VariableAccess] p
#  167|               Type = [IntPointerType] int *
#  167|               ValueCategory = prvalue(load)
#  168|     10: [ExprStmt] ExprStmt
#  168|       0: [AssignExpr] ... = ...
#  168|           Type = [BoolType] bool
#  168|           ValueCategory = lvalue
#  168|         0: [VariableAccess] b
#  168|             Type = [BoolType] bool
#  168|             ValueCategory = lvalue
#  168|         1: [NotExpr] ! ...
#  168|             Type = [BoolType] bool
#  168|             ValueCategory = prvalue
#  168|           0: [CStyleCast] (bool)...
#  168|               Conversion = [BoolConversion] conversion to bool
#  168|               Type = [BoolType] bool
#  168|               ValueCategory = prvalue
#  168|             expr: [VariableAccess] p
#  168|                 Type = [IntPointerType] int *
#  168|                 ValueCategory = prvalue(load)
#  169|     11: [ReturnStmt] return ...
#  171| [TopLevelFunction] void ArrayAccess(int*, int)
#  171|   params: 
#  171|     0: [Parameter] p
#  171|         Type = [IntPointerType] int *
#  171|     1: [Parameter] i
#  171|         Type = [IntType] int
#  171|   body: [Block] { ... }
#  172|     0: [DeclStmt] declaration
#  172|       0: [VariableDeclarationEntry] definition of x
#  172|           Type = [IntType] int
#  174|     1: [ExprStmt] ExprStmt
#  174|       0: [AssignExpr] ... = ...
#  174|           Type = [IntType] int
#  174|           ValueCategory = lvalue
#  174|         0: [VariableAccess] x
#  174|             Type = [IntType] int
#  174|             ValueCategory = lvalue
#  174|         1: [ArrayExpr] access to array
#  174|             Type = [IntType] int
#  174|             ValueCategory = prvalue(load)
#  174|           0: [VariableAccess] p
#  174|               Type = [IntPointerType] int *
#  174|               ValueCategory = prvalue(load)
#  174|           1: [VariableAccess] i
#  174|               Type = [IntType] int
#  174|               ValueCategory = prvalue(load)
#  175|     2: [ExprStmt] ExprStmt
#  175|       0: [AssignExpr] ... = ...
#  175|           Type = [IntType] int
#  175|           ValueCategory = lvalue
#  175|         0: [VariableAccess] x
#  175|             Type = [IntType] int
#  175|             ValueCategory = lvalue
#  175|         1: [ArrayExpr] access to array
#  175|             Type = [IntType] int
#  175|             ValueCategory = prvalue(load)
#  175|           0: [VariableAccess] p
#  175|               Type = [IntPointerType] int *
#  175|               ValueCategory = prvalue(load)
#  175|           1: [VariableAccess] i
#  175|               Type = [IntType] int
#  175|               ValueCategory = prvalue(load)
#  177|     3: [ExprStmt] ExprStmt
#  177|       0: [AssignExpr] ... = ...
#  177|           Type = [IntType] int
#  177|           ValueCategory = lvalue
#  177|         0: [ArrayExpr] access to array
#  177|             Type = [IntType] int
#  177|             ValueCategory = lvalue
#  177|           0: [VariableAccess] p
#  177|               Type = [IntPointerType] int *
#  177|               ValueCategory = prvalue(load)
#  177|           1: [VariableAccess] i
#  177|               Type = [IntType] int
#  177|               ValueCategory = prvalue(load)
#  177|         1: [VariableAccess] x
#  177|             Type = [IntType] int
#  177|             ValueCategory = prvalue(load)
#  178|     4: [ExprStmt] ExprStmt
#  178|       0: [AssignExpr] ... = ...
#  178|           Type = [IntType] int
#  178|           ValueCategory = lvalue
#  178|         0: [ArrayExpr] access to array
#  178|             Type = [IntType] int
#  178|             ValueCategory = lvalue
#  178|           0: [VariableAccess] p
#  178|               Type = [IntPointerType] int *
#  178|               ValueCategory = prvalue(load)
#  178|           1: [VariableAccess] i
#  178|               Type = [IntType] int
#  178|               ValueCategory = prvalue(load)
#  178|         1: [VariableAccess] x
#  178|             Type = [IntType] int
#  178|             ValueCategory = prvalue(load)
#  180|     5: [DeclStmt] declaration
#  180|       0: [VariableDeclarationEntry] definition of a
#  180|           Type = [ArrayType] int[10]
#  181|     6: [ExprStmt] ExprStmt
#  181|       0: [AssignExpr] ... = ...
#  181|           Type = [IntType] int
#  181|           ValueCategory = lvalue
#  181|         0: [VariableAccess] x
#  181|             Type = [IntType] int
#  181|             ValueCategory = lvalue
#  181|         1: [ArrayExpr] access to array
#  181|             Type = [IntType] int
#  181|             ValueCategory = prvalue(load)
#  181|           0: [ArrayToPointerConversion] array to pointer conversion
#  181|               Type = [IntPointerType] int *
#  181|               ValueCategory = prvalue
#  181|             expr: [VariableAccess] a
#  181|                 Type = [ArrayType] int[10]
#  181|                 ValueCategory = lvalue
#  181|           1: [VariableAccess] i
#  181|               Type = [IntType] int
#  181|               ValueCategory = prvalue(load)
#  182|     7: [ExprStmt] ExprStmt
#  182|       0: [AssignExpr] ... = ...
#  182|           Type = [IntType] int
#  182|           ValueCategory = lvalue
#  182|         0: [VariableAccess] x
#  182|             Type = [IntType] int
#  182|             ValueCategory = lvalue
#  182|         1: [ArrayExpr] access to array
#  182|             Type = [IntType] int
#  182|             ValueCategory = prvalue(load)
#  182|           0: [ArrayToPointerConversion] array to pointer conversion
#  182|               Type = [IntPointerType] int *
#  182|               ValueCategory = prvalue
#  182|             expr: [VariableAccess] a
#  182|                 Type = [ArrayType] int[10]
#  182|                 ValueCategory = lvalue
#  182|           1: [VariableAccess] i
#  182|               Type = [IntType] int
#  182|               ValueCategory = prvalue(load)
#  183|     8: [ExprStmt] ExprStmt
#  183|       0: [AssignExpr] ... = ...
#  183|           Type = [IntType] int
#  183|           ValueCategory = lvalue
#  183|         0: [ArrayExpr] access to array
#  183|             Type = [IntType] int
#  183|             ValueCategory = lvalue
#  183|           0: [ArrayToPointerConversion] array to pointer conversion
#  183|               Type = [IntPointerType] int *
#  183|               ValueCategory = prvalue
#  183|             expr: [VariableAccess] a
#  183|                 Type = [ArrayType] int[10]
#  183|                 ValueCategory = lvalue
#  183|           1: [VariableAccess] i
#  183|               Type = [IntType] int
#  183|               ValueCategory = prvalue(load)
#  183|         1: [VariableAccess] x
#  183|             Type = [IntType] int
#  183|             ValueCategory = prvalue(load)
#  184|     9: [ExprStmt] ExprStmt
#  184|       0: [AssignExpr] ... = ...
#  184|           Type = [IntType] int
#  184|           ValueCategory = lvalue
#  184|         0: [ArrayExpr] access to array
#  184|             Type = [IntType] int
#  184|             ValueCategory = lvalue
#  184|           0: [ArrayToPointerConversion] array to pointer conversion
#  184|               Type = [IntPointerType] int *
#  184|               ValueCategory = prvalue
#  184|             expr: [VariableAccess] a
#  184|                 Type = [ArrayType] int[10]
#  184|                 ValueCategory = lvalue
#  184|           1: [VariableAccess] i
#  184|               Type = [IntType] int
#  184|               ValueCategory = prvalue(load)
#  184|         1: [VariableAccess] x
#  184|             Type = [IntType] int
#  184|             ValueCategory = prvalue(load)
#  185|     10: [ReturnStmt] return ...
#  187| [TopLevelFunction] void StringLiteral(int)
#  187|   params: 
#  187|     0: [Parameter] i
#  187|         Type = [IntType] int
#  187|   body: [Block] { ... }
#  188|     0: [DeclStmt] declaration
#  188|       0: [VariableDeclarationEntry] definition of c
#  188|           Type = [PlainCharType] char
#  188|         init: [Initializer] initializer for c
#  188|           expr: [ArrayExpr] access to array
#  188|               Type = [PlainCharType] char
#  188|               ValueCategory = prvalue(load)
#  188|             0: [ArrayToPointerConversion] array to pointer conversion
#  188|                 Type = [PointerType] const char *
#  188|                 ValueCategory = prvalue
#  188|               expr: Foo
#  188|                   Type = [ArrayType] const char[4]
#  188|                   Value = [StringLiteral] "Foo"
#  188|                   ValueCategory = lvalue
#  188|             1: [VariableAccess] i
#  188|                 Type = [IntType] int
#  188|                 ValueCategory = prvalue(load)
#  189|     1: [DeclStmt] declaration
#  189|       0: [VariableDeclarationEntry] definition of pwc
#  189|           Type = [PointerType] wchar_t *
#  189|         init: [Initializer] initializer for pwc
#  189|           expr: [CStyleCast] (wchar_t *)...
#  189|               Conversion = [PointerConversion] pointer conversion
#  189|               Type = [PointerType] wchar_t *
#  189|               ValueCategory = prvalue
#  189|             expr: [ArrayToPointerConversion] array to pointer conversion
#  189|                 Type = [PointerType] const wchar_t *
#  189|                 ValueCategory = prvalue
#  189|               expr: Bar
#  189|                   Type = [ArrayType] const wchar_t[4]
#  189|                   Value = [StringLiteral] "Bar"
#  189|                   ValueCategory = lvalue
#  190|     2: [DeclStmt] declaration
#  190|       0: [VariableDeclarationEntry] definition of wc
#  190|           Type = [Wchar_t,WideCharType] wchar_t
#  190|         init: [Initializer] initializer for wc
#  190|           expr: [ArrayExpr] access to array
#  190|               Type = [Wchar_t,WideCharType] wchar_t
#  190|               ValueCategory = prvalue(load)
#  190|             0: [VariableAccess] pwc
#  190|                 Type = [PointerType] wchar_t *
#  190|                 ValueCategory = prvalue(load)
#  190|             1: [VariableAccess] i
#  190|                 Type = [IntType] int
#  190|                 ValueCategory = prvalue(load)
#  191|     3: [ReturnStmt] return ...
#  193| [TopLevelFunction] void PointerCompare(int*, int*)
#  193|   params: 
#  193|     0: [Parameter] p
#  193|         Type = [IntPointerType] int *
#  193|     1: [Parameter] q
#  193|         Type = [IntPointerType] int *
#  193|   body: [Block] { ... }
#  194|     0: [DeclStmt] declaration
#  194|       0: [VariableDeclarationEntry] definition of b
#  194|           Type = [BoolType] bool
#  196|     1: [ExprStmt] ExprStmt
#  196|       0: [AssignExpr] ... = ...
#  196|           Type = [BoolType] bool
#  196|           ValueCategory = lvalue
#  196|         0: [VariableAccess] b
#  196|             Type = [BoolType] bool
#  196|             ValueCategory = lvalue
#  196|         1: [EQExpr] ... == ...
#  196|             Type = [BoolType] bool
#  196|             ValueCategory = prvalue
#  196|           0: [VariableAccess] p
#  196|               Type = [IntPointerType] int *
#  196|               ValueCategory = prvalue(load)
#  196|           1: [VariableAccess] q
#  196|               Type = [IntPointerType] int *
#  196|               ValueCategory = prvalue(load)
#  197|     2: [ExprStmt] ExprStmt
#  197|       0: [AssignExpr] ... = ...
#  197|           Type = [BoolType] bool
#  197|           ValueCategory = lvalue
#  197|         0: [VariableAccess] b
#  197|             Type = [BoolType] bool
#  197|             ValueCategory = lvalue
#  197|         1: [NEExpr] ... != ...
#  197|             Type = [BoolType] bool
#  197|             ValueCategory = prvalue
#  197|           0: [VariableAccess] p
#  197|               Type = [IntPointerType] int *
#  197|               ValueCategory = prvalue(load)
#  197|           1: [VariableAccess] q
#  197|               Type = [IntPointerType] int *
#  197|               ValueCategory = prvalue(load)
#  198|     3: [ExprStmt] ExprStmt
#  198|       0: [AssignExpr] ... = ...
#  198|           Type = [BoolType] bool
#  198|           ValueCategory = lvalue
#  198|         0: [VariableAccess] b
#  198|             Type = [BoolType] bool
#  198|             ValueCategory = lvalue
#  198|         1: [LTExpr] ... < ...
#  198|             Type = [BoolType] bool
#  198|             ValueCategory = prvalue
#  198|           0: [VariableAccess] p
#  198|               Type = [IntPointerType] int *
#  198|               ValueCategory = prvalue(load)
#  198|           1: [VariableAccess] q
#  198|               Type = [IntPointerType] int *
#  198|               ValueCategory = prvalue(load)
#  199|     4: [ExprStmt] ExprStmt
#  199|       0: [AssignExpr] ... = ...
#  199|           Type = [BoolType] bool
#  199|           ValueCategory = lvalue
#  199|         0: [VariableAccess] b
#  199|             Type = [BoolType] bool
#  199|             ValueCategory = lvalue
#  199|         1: [GTExpr] ... > ...
#  199|             Type = [BoolType] bool
#  199|             ValueCategory = prvalue
#  199|           0: [VariableAccess] p
#  199|               Type = [IntPointerType] int *
#  199|               ValueCategory = prvalue(load)
#  199|           1: [VariableAccess] q
#  199|               Type = [IntPointerType] int *
#  199|               ValueCategory = prvalue(load)
#  200|     5: [ExprStmt] ExprStmt
#  200|       0: [AssignExpr] ... = ...
#  200|           Type = [BoolType] bool
#  200|           ValueCategory = lvalue
#  200|         0: [VariableAccess] b
#  200|             Type = [BoolType] bool
#  200|             ValueCategory = lvalue
#  200|         1: [LEExpr] ... <= ...
#  200|             Type = [BoolType] bool
#  200|             ValueCategory = prvalue
#  200|           0: [VariableAccess] p
#  200|               Type = [IntPointerType] int *
#  200|               ValueCategory = prvalue(load)
#  200|           1: [VariableAccess] q
#  200|               Type = [IntPointerType] int *
#  200|               ValueCategory = prvalue(load)
#  201|     6: [ExprStmt] ExprStmt
#  201|       0: [AssignExpr] ... = ...
#  201|           Type = [BoolType] bool
#  201|           ValueCategory = lvalue
#  201|         0: [VariableAccess] b
#  201|             Type = [BoolType] bool
#  201|             ValueCategory = lvalue
#  201|         1: [GEExpr] ... >= ...
#  201|             Type = [BoolType] bool
#  201|             ValueCategory = prvalue
#  201|           0: [VariableAccess] p
#  201|               Type = [IntPointerType] int *
#  201|               ValueCategory = prvalue(load)
#  201|           1: [VariableAccess] q
#  201|               Type = [IntPointerType] int *
#  201|               ValueCategory = prvalue(load)
#  202|     7: [ReturnStmt] return ...
#  204| [TopLevelFunction] void PointerCrement(int*)
#  204|   params: 
#  204|     0: [Parameter] p
#  204|         Type = [IntPointerType] int *
#  204|   body: [Block] { ... }
#  205|     0: [DeclStmt] declaration
#  205|       0: [VariableDeclarationEntry] definition of q
#  205|           Type = [IntPointerType] int *
#  207|     1: [ExprStmt] ExprStmt
#  207|       0: [AssignExpr] ... = ...
#  207|           Type = [IntPointerType] int *
#  207|           ValueCategory = lvalue
#  207|         0: [VariableAccess] q
#  207|             Type = [IntPointerType] int *
#  207|             ValueCategory = lvalue
#  207|         1: [PrefixIncrExpr] ++ ...
#  207|             Type = [IntPointerType] int *
#  207|             ValueCategory = prvalue
#  207|           0: [VariableAccess] p
#  207|               Type = [IntPointerType] int *
#  207|               ValueCategory = lvalue
#  208|     2: [ExprStmt] ExprStmt
#  208|       0: [AssignExpr] ... = ...
#  208|           Type = [IntPointerType] int *
#  208|           ValueCategory = lvalue
#  208|         0: [VariableAccess] q
#  208|             Type = [IntPointerType] int *
#  208|             ValueCategory = lvalue
#  208|         1: [PrefixDecrExpr] -- ...
#  208|             Type = [IntPointerType] int *
#  208|             ValueCategory = prvalue
#  208|           0: [VariableAccess] p
#  208|               Type = [IntPointerType] int *
#  208|               ValueCategory = lvalue
#  209|     3: [ExprStmt] ExprStmt
#  209|       0: [AssignExpr] ... = ...
#  209|           Type = [IntPointerType] int *
#  209|           ValueCategory = lvalue
#  209|         0: [VariableAccess] q
#  209|             Type = [IntPointerType] int *
#  209|             ValueCategory = lvalue
#  209|         1: [PostfixIncrExpr] ... ++
#  209|             Type = [IntPointerType] int *
#  209|             ValueCategory = prvalue
#  209|           0: [VariableAccess] p
#  209|               Type = [IntPointerType] int *
#  209|               ValueCategory = lvalue
#  210|     4: [ExprStmt] ExprStmt
#  210|       0: [AssignExpr] ... = ...
#  210|           Type = [IntPointerType] int *
#  210|           ValueCategory = lvalue
#  210|         0: [VariableAccess] q
#  210|             Type = [IntPointerType] int *
#  210|             ValueCategory = lvalue
#  210|         1: [PostfixDecrExpr] ... --
#  210|             Type = [IntPointerType] int *
#  210|             ValueCategory = prvalue
#  210|           0: [VariableAccess] p
#  210|               Type = [IntPointerType] int *
#  210|               ValueCategory = lvalue
#  211|     5: [ReturnStmt] return ...
#  213| [TopLevelFunction] void CompoundAssignment()
#  213|   params: 
#  213|   body: [Block] { ... }
#  215|     0: [DeclStmt] declaration
#  215|       0: [VariableDeclarationEntry] definition of x
#  215|           Type = [IntType] int
#  215|         init: [Initializer] initializer for x
#  215|           expr: [Literal] 5
#  215|               Type = [IntType] int
#  215|               Value = [Literal] 5
#  215|               ValueCategory = prvalue
#  216|     1: [ExprStmt] ExprStmt
#  216|       0: [AssignAddExpr] ... += ...
#  216|           Type = [IntType] int
#  216|           ValueCategory = lvalue
#  216|         0: [VariableAccess] x
#  216|             Type = [IntType] int
#  216|             ValueCategory = lvalue
#  216|         1: [Literal] 7
#  216|             Type = [IntType] int
#  216|             Value = [Literal] 7
#  216|             ValueCategory = prvalue
#  219|     2: [DeclStmt] declaration
#  219|       0: [VariableDeclarationEntry] definition of y
#  219|           Type = [ShortType] short
#  219|         init: [Initializer] initializer for y
#  219|           expr: [CStyleCast] (short)...
#  219|               Conversion = [IntegralConversion] integral conversion
#  219|               Type = [ShortType] short
#  219|               Value = [CStyleCast] 5
#  219|               ValueCategory = prvalue
#  219|             expr: [Literal] 5
#  219|                 Type = [IntType] int
#  219|                 Value = [Literal] 5
#  219|                 ValueCategory = prvalue
#  220|     3: [ExprStmt] ExprStmt
#  220|       0: [AssignAddExpr] ... += ...
#  220|           Type = [ShortType] short
#  220|           ValueCategory = lvalue
#  220|         0: [VariableAccess] y
#  220|             Type = [ShortType] short
#  220|             ValueCategory = lvalue
#  220|         1: [VariableAccess] x
#  220|             Type = [IntType] int
#  220|             ValueCategory = prvalue(load)
#  223|     4: [ExprStmt] ExprStmt
#  223|       0: [AssignLShiftExpr] ... <<= ...
#  223|           Type = [ShortType] short
#  223|           ValueCategory = lvalue
#  223|         0: [VariableAccess] y
#  223|             Type = [ShortType] short
#  223|             ValueCategory = lvalue
#  223|         1: [Literal] 1
#  223|             Type = [IntType] int
#  223|             Value = [Literal] 1
#  223|             ValueCategory = prvalue
#  226|     5: [DeclStmt] declaration
#  226|       0: [VariableDeclarationEntry] definition of z
#  226|           Type = [LongType] long
#  226|         init: [Initializer] initializer for z
#  226|           expr: [CStyleCast] (long)...
#  226|               Conversion = [IntegralConversion] integral conversion
#  226|               Type = [LongType] long
#  226|               Value = [CStyleCast] 7
#  226|               ValueCategory = prvalue
#  226|             expr: [Literal] 7
#  226|                 Type = [IntType] int
#  226|                 Value = [Literal] 7
#  226|                 ValueCategory = prvalue
#  227|     6: [ExprStmt] ExprStmt
#  227|       0: [AssignAddExpr] ... += ...
#  227|           Type = [LongType] long
#  227|           ValueCategory = lvalue
#  227|         0: [VariableAccess] z
#  227|             Type = [LongType] long
#  227|             ValueCategory = lvalue
#  227|         1: [Literal] 2.0
#  227|             Type = [FloatType] float
#  227|             Value = [Literal] 2.0
#  227|             ValueCategory = prvalue
#  228|     7: [ReturnStmt] return ...
#  230| [TopLevelFunction] void UninitializedVariables()
#  230|   params: 
#  230|   body: [Block] { ... }
#  231|     0: [DeclStmt] declaration
#  231|       0: [VariableDeclarationEntry] definition of x
#  231|           Type = [IntType] int
#  232|     1: [DeclStmt] declaration
#  232|       0: [VariableDeclarationEntry] definition of y
#  232|           Type = [IntType] int
#  232|         init: [Initializer] initializer for y
#  232|           expr: [VariableAccess] x
#  232|               Type = [IntType] int
#  232|               ValueCategory = prvalue(load)
#  233|     2: [ReturnStmt] return ...
#  235| [TopLevelFunction] int Parameters(int, int)
#  235|   params: 
#  235|     0: [Parameter] x
#  235|         Type = [IntType] int
#  235|     1: [Parameter] y
#  235|         Type = [IntType] int
#  235|   body: [Block] { ... }
#  236|     0: [ReturnStmt] return ...
#  236|       0: [RemExpr] ... % ...
#  236|           Type = [IntType] int
#  236|           ValueCategory = prvalue
#  236|         0: [VariableAccess] x
#  236|             Type = [IntType] int
#  236|             ValueCategory = prvalue(load)
#  236|         1: [VariableAccess] y
#  236|             Type = [IntType] int
#  236|             ValueCategory = prvalue(load)
#  239| [TopLevelFunction] void IfStatements(bool, int, int)
#  239|   params: 
#  239|     0: [Parameter] b
#  239|         Type = [BoolType] bool
#  239|     1: [Parameter] x
#  239|         Type = [IntType] int
#  239|     2: [Parameter] y
#  239|         Type = [IntType] int
#  239|   body: [Block] { ... }
#  240|     0: [IfStmt] if (...) ... 
#  240|       0: [VariableAccess] b
#  240|           Type = [BoolType] bool
#  240|           ValueCategory = prvalue(load)
#  240|       1: [Block] { ... }
#  243|     1: [IfStmt] if (...) ... 
#  243|       0: [VariableAccess] b
#  243|           Type = [BoolType] bool
#  243|           ValueCategory = prvalue(load)
#  243|       1: [Block] { ... }
#  244|         0: [ExprStmt] ExprStmt
#  244|           0: [AssignExpr] ... = ...
#  244|               Type = [IntType] int
#  244|               ValueCategory = lvalue
#  244|             0: [VariableAccess] x
#  244|                 Type = [IntType] int
#  244|                 ValueCategory = lvalue
#  244|             1: [VariableAccess] y
#  244|                 Type = [IntType] int
#  244|                 ValueCategory = prvalue(load)
#  247|     2: [IfStmt] if (...) ... 
#  247|       0: [LTExpr] ... < ...
#  247|           Type = [BoolType] bool
#  247|           ValueCategory = prvalue
#  247|         0: [VariableAccess] x
#  247|             Type = [IntType] int
#  247|             ValueCategory = prvalue(load)
#  247|         1: [Literal] 7
#  247|             Type = [IntType] int
#  247|             Value = [Literal] 7
#  247|             ValueCategory = prvalue
#  248|       1: [ExprStmt] ExprStmt
#  248|         0: [AssignExpr] ... = ...
#  248|             Type = [IntType] int
#  248|             ValueCategory = lvalue
#  248|           0: [VariableAccess] x
#  248|               Type = [IntType] int
#  248|               ValueCategory = lvalue
#  248|           1: [Literal] 2
#  248|               Type = [IntType] int
#  248|               Value = [Literal] 2
#  248|               ValueCategory = prvalue
#  250|       2: [ExprStmt] ExprStmt
#  250|         0: [AssignExpr] ... = ...
#  250|             Type = [IntType] int
#  250|             ValueCategory = lvalue
#  250|           0: [VariableAccess] x
#  250|               Type = [IntType] int
#  250|               ValueCategory = lvalue
#  250|           1: [Literal] 7
#  250|               Type = [IntType] int
#  250|               Value = [Literal] 7
#  250|               ValueCategory = prvalue
#  251|     3: [ReturnStmt] return ...
#  253| [TopLevelFunction] void WhileStatements(int)
#  253|   params: 
#  253|     0: [Parameter] n
#  253|         Type = [IntType] int
#  253|   body: [Block] { ... }
#  254|     0: [WhileStmt] while (...) ...
#  254|       0: [GTExpr] ... > ...
#  254|           Type = [BoolType] bool
#  254|           ValueCategory = prvalue
#  254|         0: [VariableAccess] n
#  254|             Type = [IntType] int
#  254|             ValueCategory = prvalue(load)
#  254|         1: [Literal] 0
#  254|             Type = [IntType] int
#  254|             Value = [Literal] 0
#  254|             ValueCategory = prvalue
#  254|       1: [Block] { ... }
#  255|         0: [ExprStmt] ExprStmt
#  255|           0: [AssignSubExpr] ... -= ...
#  255|               Type = [IntType] int
#  255|               ValueCategory = lvalue
#  255|             0: [VariableAccess] n
#  255|                 Type = [IntType] int
#  255|                 ValueCategory = lvalue
#  255|             1: [Literal] 1
#  255|                 Type = [IntType] int
#  255|                 Value = [Literal] 1
#  255|                 ValueCategory = prvalue
#  257|     1: [ReturnStmt] return ...
#  259| [TopLevelFunction] void DoStatements(int)
#  259|   params: 
#  259|     0: [Parameter] n
#  259|         Type = [IntType] int
#  259|   body: [Block] { ... }
#  260|     0: [DoStmt] do (...) ...
#  262|       0: [GTExpr] ... > ...
#  262|           Type = [BoolType] bool
#  262|           ValueCategory = prvalue
#  262|         0: [VariableAccess] n
#  262|             Type = [IntType] int
#  262|             ValueCategory = prvalue(load)
#  262|         1: [Literal] 0
#  262|             Type = [IntType] int
#  262|             Value = [Literal] 0
#  262|             ValueCategory = prvalue
#  260|       1: [Block] { ... }
#  261|         0: [ExprStmt] ExprStmt
#  261|           0: [AssignSubExpr] ... -= ...
#  261|               Type = [IntType] int
#  261|               ValueCategory = lvalue
#  261|             0: [VariableAccess] n
#  261|                 Type = [IntType] int
#  261|                 ValueCategory = lvalue
#  261|             1: [Literal] 1
#  261|                 Type = [IntType] int
#  261|                 Value = [Literal] 1
#  261|                 ValueCategory = prvalue
#  263|     1: [ReturnStmt] return ...
#  265| [TopLevelFunction] void For_Empty()
#  265|   params: 
#  265|   body: [Block] { ... }
#  266|     0: [DeclStmt] declaration
#  266|       0: [VariableDeclarationEntry] definition of j
#  266|           Type = [IntType] int
#  267|     1: [ForStmt] for(...;...;...) ...
#  267|       3: [Block] { ... }
#  268|         0: [EmptyStmt] ;
#  272| [TopLevelFunction] void For_Init()
#  272|   params: 
#  272|   body: [Block] { ... }
#  273|     0: [ForStmt] for(...;...;...) ...
#  273|       0: [DeclStmt] declaration
#  273|         0: [VariableDeclarationEntry] definition of i
#  273|             Type = [IntType] int
#  273|           init: [Initializer] initializer for i
#  273|             expr: [Literal] 0
#  273|                 Type = [IntType] int
#  273|                 Value = [Literal] 0
#  273|                 ValueCategory = prvalue
#  273|       3: [Block] { ... }
#  274|         0: [EmptyStmt] ;
#  278| [TopLevelFunction] void For_Condition()
#  278|   params: 
#  278|   body: [Block] { ... }
#  279|     0: [DeclStmt] declaration
#  279|       0: [VariableDeclarationEntry] definition of i
#  279|           Type = [IntType] int
#  279|         init: [Initializer] initializer for i
#  279|           expr: [Literal] 0
#  279|               Type = [IntType] int
#  279|               Value = [Literal] 0
#  279|               ValueCategory = prvalue
#  280|     1: [ForStmt] for(...;...;...) ...
#  280|       1: [LTExpr] ... < ...
#  280|           Type = [BoolType] bool
#  280|           ValueCategory = prvalue
#  280|         0: [VariableAccess] i
#  280|             Type = [IntType] int
#  280|             ValueCategory = prvalue(load)
#  280|         1: [Literal] 10
#  280|             Type = [IntType] int
#  280|             Value = [Literal] 10
#  280|             ValueCategory = prvalue
#  280|       3: [Block] { ... }
#  281|         0: [EmptyStmt] ;
#  283|     2: [ReturnStmt] return ...
#  285| [TopLevelFunction] void For_Update()
#  285|   params: 
#  285|   body: [Block] { ... }
#  286|     0: [DeclStmt] declaration
#  286|       0: [VariableDeclarationEntry] definition of i
#  286|           Type = [IntType] int
#  286|         init: [Initializer] initializer for i
#  286|           expr: [Literal] 0
#  286|               Type = [IntType] int
#  286|               Value = [Literal] 0
#  286|               ValueCategory = prvalue
#  287|     1: [ForStmt] for(...;...;...) ...
#  287|       2: [AssignAddExpr] ... += ...
#  287|           Type = [IntType] int
#  287|           ValueCategory = lvalue
#  287|         0: [VariableAccess] i
#  287|             Type = [IntType] int
#  287|             ValueCategory = lvalue
#  287|         1: [Literal] 1
#  287|             Type = [IntType] int
#  287|             Value = [Literal] 1
#  287|             ValueCategory = prvalue
#  287|       3: [Block] { ... }
#  288|         0: [EmptyStmt] ;
#  292| [TopLevelFunction] void For_InitCondition()
#  292|   params: 
#  292|   body: [Block] { ... }
#  293|     0: [ForStmt] for(...;...;...) ...
#  293|       0: [DeclStmt] declaration
#  293|         0: [VariableDeclarationEntry] definition of i
#  293|             Type = [IntType] int
#  293|           init: [Initializer] initializer for i
#  293|             expr: [Literal] 0
#  293|                 Type = [IntType] int
#  293|                 Value = [Literal] 0
#  293|                 ValueCategory = prvalue
#  293|       1: [LTExpr] ... < ...
#  293|           Type = [BoolType] bool
#  293|           ValueCategory = prvalue
#  293|         0: [VariableAccess] i
#  293|             Type = [IntType] int
#  293|             ValueCategory = prvalue(load)
#  293|         1: [Literal] 10
#  293|             Type = [IntType] int
#  293|             Value = [Literal] 10
#  293|             ValueCategory = prvalue
#  293|       3: [Block] { ... }
#  294|         0: [EmptyStmt] ;
#  296|     1: [ReturnStmt] return ...
#  298| [TopLevelFunction] void For_InitUpdate()
#  298|   params: 
#  298|   body: [Block] { ... }
#  299|     0: [ForStmt] for(...;...;...) ...
#  299|       0: [DeclStmt] declaration
#  299|         0: [VariableDeclarationEntry] definition of i
#  299|             Type = [IntType] int
#  299|           init: [Initializer] initializer for i
#  299|             expr: [Literal] 0
#  299|                 Type = [IntType] int
#  299|                 Value = [Literal] 0
#  299|                 ValueCategory = prvalue
#  299|       2: [AssignAddExpr] ... += ...
#  299|           Type = [IntType] int
#  299|           ValueCategory = lvalue
#  299|         0: [VariableAccess] i
#  299|             Type = [IntType] int
#  299|             ValueCategory = lvalue
#  299|         1: [Literal] 1
#  299|             Type = [IntType] int
#  299|             Value = [Literal] 1
#  299|             ValueCategory = prvalue
#  299|       3: [Block] { ... }
#  300|         0: [EmptyStmt] ;
#  304| [TopLevelFunction] void For_ConditionUpdate()
#  304|   params: 
#  304|   body: [Block] { ... }
#  305|     0: [DeclStmt] declaration
#  305|       0: [VariableDeclarationEntry] definition of i
#  305|           Type = [IntType] int
#  305|         init: [Initializer] initializer for i
#  305|           expr: [Literal] 0
#  305|               Type = [IntType] int
#  305|               Value = [Literal] 0
#  305|               ValueCategory = prvalue
#  306|     1: [ForStmt] for(...;...;...) ...
#  306|       1: [LTExpr] ... < ...
#  306|           Type = [BoolType] bool
#  306|           ValueCategory = prvalue
#  306|         0: [VariableAccess] i
#  306|             Type = [IntType] int
#  306|             ValueCategory = prvalue(load)
#  306|         1: [Literal] 10
#  306|             Type = [IntType] int
#  306|             Value = [Literal] 10
#  306|             ValueCategory = prvalue
#  306|       2: [AssignAddExpr] ... += ...
#  306|           Type = [IntType] int
#  306|           ValueCategory = lvalue
#  306|         0: [VariableAccess] i
#  306|             Type = [IntType] int
#  306|             ValueCategory = lvalue
#  306|         1: [Literal] 1
#  306|             Type = [IntType] int
#  306|             Value = [Literal] 1
#  306|             ValueCategory = prvalue
#  306|       3: [Block] { ... }
#  307|         0: [EmptyStmt] ;
#  309|     2: [ReturnStmt] return ...
#  311| [TopLevelFunction] void For_InitConditionUpdate()
#  311|   params: 
#  311|   body: [Block] { ... }
#  312|     0: [ForStmt] for(...;...;...) ...
#  312|       0: [DeclStmt] declaration
#  312|         0: [VariableDeclarationEntry] definition of i
#  312|             Type = [IntType] int
#  312|           init: [Initializer] initializer for i
#  312|             expr: [Literal] 0
#  312|                 Type = [IntType] int
#  312|                 Value = [Literal] 0
#  312|                 ValueCategory = prvalue
#  312|       1: [LTExpr] ... < ...
#  312|           Type = [BoolType] bool
#  312|           ValueCategory = prvalue
#  312|         0: [VariableAccess] i
#  312|             Type = [IntType] int
#  312|             ValueCategory = prvalue(load)
#  312|         1: [Literal] 10
#  312|             Type = [IntType] int
#  312|             Value = [Literal] 10
#  312|             ValueCategory = prvalue
#  312|       2: [AssignAddExpr] ... += ...
#  312|           Type = [IntType] int
#  312|           ValueCategory = lvalue
#  312|         0: [VariableAccess] i
#  312|             Type = [IntType] int
#  312|             ValueCategory = lvalue
#  312|         1: [Literal] 1
#  312|             Type = [IntType] int
#  312|             Value = [Literal] 1
#  312|             ValueCategory = prvalue
#  312|       3: [Block] { ... }
#  313|         0: [EmptyStmt] ;
#  315|     1: [ReturnStmt] return ...
#  317| [TopLevelFunction] void For_Break()
#  317|   params: 
#  317|   body: [Block] { ... }
#  318|     0: [ForStmt] for(...;...;...) ...
#  318|       0: [DeclStmt] declaration
#  318|         0: [VariableDeclarationEntry] definition of i
#  318|             Type = [IntType] int
#  318|           init: [Initializer] initializer for i
#  318|             expr: [Literal] 0
#  318|                 Type = [IntType] int
#  318|                 Value = [Literal] 0
#  318|                 ValueCategory = prvalue
#  318|       1: [LTExpr] ... < ...
#  318|           Type = [BoolType] bool
#  318|           ValueCategory = prvalue
#  318|         0: [VariableAccess] i
#  318|             Type = [IntType] int
#  318|             ValueCategory = prvalue(load)
#  318|         1: [Literal] 10
#  318|             Type = [IntType] int
#  318|             Value = [Literal] 10
#  318|             ValueCategory = prvalue
#  318|       2: [AssignAddExpr] ... += ...
#  318|           Type = [IntType] int
#  318|           ValueCategory = lvalue
#  318|         0: [VariableAccess] i
#  318|             Type = [IntType] int
#  318|             ValueCategory = lvalue
#  318|         1: [Literal] 1
#  318|             Type = [IntType] int
#  318|             Value = [Literal] 1
#  318|             ValueCategory = prvalue
#  318|       3: [Block] { ... }
#  319|         0: [IfStmt] if (...) ... 
#  319|           0: [EQExpr] ... == ...
#  319|               Type = [BoolType] bool
#  319|               ValueCategory = prvalue
#  319|             0: [VariableAccess] i
#  319|                 Type = [IntType] int
#  319|                 ValueCategory = prvalue(load)
#  319|             1: [Literal] 5
#  319|                 Type = [IntType] int
#  319|                 Value = [Literal] 5
#  319|                 ValueCategory = prvalue
#  319|           1: [Block] { ... }
#  320|             0: [BreakStmt] break;
#  322|     1: [LabelStmt] label ...:
#  323|     2: [ReturnStmt] return ...
#  325| [TopLevelFunction] void For_Continue_Update()
#  325|   params: 
#  325|   body: [Block] { ... }
#  326|     0: [ForStmt] for(...;...;...) ...
#  326|       0: [DeclStmt] declaration
#  326|         0: [VariableDeclarationEntry] definition of i
#  326|             Type = [IntType] int
#  326|           init: [Initializer] initializer for i
#  326|             expr: [Literal] 0
#  326|                 Type = [IntType] int
#  326|                 Value = [Literal] 0
#  326|                 ValueCategory = prvalue
#  326|       1: [LTExpr] ... < ...
#  326|           Type = [BoolType] bool
#  326|           ValueCategory = prvalue
#  326|         0: [VariableAccess] i
#  326|             Type = [IntType] int
#  326|             ValueCategory = prvalue(load)
#  326|         1: [Literal] 10
#  326|             Type = [IntType] int
#  326|             Value = [Literal] 10
#  326|             ValueCategory = prvalue
#  326|       2: [AssignAddExpr] ... += ...
#  326|           Type = [IntType] int
#  326|           ValueCategory = lvalue
#  326|         0: [VariableAccess] i
#  326|             Type = [IntType] int
#  326|             ValueCategory = lvalue
#  326|         1: [Literal] 1
#  326|             Type = [IntType] int
#  326|             Value = [Literal] 1
#  326|             ValueCategory = prvalue
#  326|       3: [Block] { ... }
#  327|         0: [IfStmt] if (...) ... 
#  327|           0: [EQExpr] ... == ...
#  327|               Type = [BoolType] bool
#  327|               ValueCategory = prvalue
#  327|             0: [VariableAccess] i
#  327|                 Type = [IntType] int
#  327|                 ValueCategory = prvalue(load)
#  327|             1: [Literal] 5
#  327|                 Type = [IntType] int
#  327|                 Value = [Literal] 5
#  327|                 ValueCategory = prvalue
#  327|           1: [Block] { ... }
#  328|             0: [ContinueStmt] continue;
#  326|         1: [LabelStmt] label ...:
#  331|     1: [ReturnStmt] return ...
#  333| [TopLevelFunction] void For_Continue_NoUpdate()
#  333|   params: 
#  333|   body: [Block] { ... }
#  334|     0: [ForStmt] for(...;...;...) ...
#  334|       0: [DeclStmt] declaration
#  334|         0: [VariableDeclarationEntry] definition of i
#  334|             Type = [IntType] int
#  334|           init: [Initializer] initializer for i
#  334|             expr: [Literal] 0
#  334|                 Type = [IntType] int
#  334|                 Value = [Literal] 0
#  334|                 ValueCategory = prvalue
#  334|       1: [LTExpr] ... < ...
#  334|           Type = [BoolType] bool
#  334|           ValueCategory = prvalue
#  334|         0: [VariableAccess] i
#  334|             Type = [IntType] int
#  334|             ValueCategory = prvalue(load)
#  334|         1: [Literal] 10
#  334|             Type = [IntType] int
#  334|             Value = [Literal] 10
#  334|             ValueCategory = prvalue
#  334|       3: [Block] { ... }
#  335|         0: [IfStmt] if (...) ... 
#  335|           0: [EQExpr] ... == ...
#  335|               Type = [BoolType] bool
#  335|               ValueCategory = prvalue
#  335|             0: [VariableAccess] i
#  335|                 Type = [IntType] int
#  335|                 ValueCategory = prvalue(load)
#  335|             1: [Literal] 5
#  335|                 Type = [IntType] int
#  335|                 Value = [Literal] 5
#  335|                 ValueCategory = prvalue
#  335|           1: [Block] { ... }
#  336|             0: [ContinueStmt] continue;
#  334|         1: [LabelStmt] label ...:
#  339|     1: [ReturnStmt] return ...
#  341| [TopLevelFunction] int Dereference(int*)
#  341|   params: 
#  341|     0: [Parameter] p
#  341|         Type = [IntPointerType] int *
#  341|   body: [Block] { ... }
#  342|     0: [ExprStmt] ExprStmt
#  342|       0: [AssignExpr] ... = ...
#  342|           Type = [IntType] int
#  342|           ValueCategory = lvalue
#  342|         0: [PointerDereferenceExpr] * ...
#  342|             Type = [IntType] int
#  342|             ValueCategory = lvalue
#  342|           0: [VariableAccess] p
#  342|               Type = [IntPointerType] int *
#  342|               ValueCategory = prvalue(load)
#  342|         1: [Literal] 1
#  342|             Type = [IntType] int
#  342|             Value = [Literal] 1
#  342|             ValueCategory = prvalue
#  343|     1: [ReturnStmt] return ...
#  343|       0: [PointerDereferenceExpr] * ...
#  343|           Type = [IntType] int
#  343|           ValueCategory = prvalue(load)
#  343|         0: [VariableAccess] p
#  343|             Type = [IntPointerType] int *
#  343|             ValueCategory = prvalue(load)
#  348| [TopLevelFunction] int* AddressOf()
#  348|   params: 
#  348|   body: [Block] { ... }
#  349|     0: [ReturnStmt] return ...
#  349|       0: [AddressOfExpr] & ...
#  349|           Type = [IntPointerType] int *
#  349|           ValueCategory = prvalue
#  349|         0: [VariableAccess] g
#  349|             Type = [IntType] int
#  349|             ValueCategory = lvalue
#  352| [TopLevelFunction] void Break(int)
#  352|   params: 
#  352|     0: [Parameter] n
#  352|         Type = [IntType] int
#  352|   body: [Block] { ... }
#  353|     0: [WhileStmt] while (...) ...
#  353|       0: [GTExpr] ... > ...
#  353|           Type = [BoolType] bool
#  353|           ValueCategory = prvalue
#  353|         0: [VariableAccess] n
#  353|             Type = [IntType] int
#  353|             ValueCategory = prvalue(load)
#  353|         1: [Literal] 0
#  353|             Type = [IntType] int
#  353|             Value = [Literal] 0
#  353|             ValueCategory = prvalue
#  353|       1: [Block] { ... }
#  354|         0: [IfStmt] if (...) ... 
#  354|           0: [EQExpr] ... == ...
#  354|               Type = [BoolType] bool
#  354|               ValueCategory = prvalue
#  354|             0: [VariableAccess] n
#  354|                 Type = [IntType] int
#  354|                 ValueCategory = prvalue(load)
#  354|             1: [Literal] 1
#  354|                 Type = [IntType] int
#  354|                 Value = [Literal] 1
#  354|                 ValueCategory = prvalue
#  355|           1: [BreakStmt] break;
#  356|         1: [ExprStmt] ExprStmt
#  356|           0: [AssignSubExpr] ... -= ...
#  356|               Type = [IntType] int
#  356|               ValueCategory = lvalue
#  356|             0: [VariableAccess] n
#  356|                 Type = [IntType] int
#  356|                 ValueCategory = lvalue
#  356|             1: [Literal] 1
#  356|                 Type = [IntType] int
#  356|                 Value = [Literal] 1
#  356|                 ValueCategory = prvalue
#  357|     1: [LabelStmt] label ...:
#  358|     2: [ReturnStmt] return ...
#  360| [TopLevelFunction] void Continue(int)
#  360|   params: 
#  360|     0: [Parameter] n
#  360|         Type = [IntType] int
#  360|   body: [Block] { ... }
#  361|     0: [DoStmt] do (...) ...
#  366|       0: [GTExpr] ... > ...
#  366|           Type = [BoolType] bool
#  366|           ValueCategory = prvalue
#  366|         0: [VariableAccess] n
#  366|             Type = [IntType] int
#  366|             ValueCategory = prvalue(load)
#  366|         1: [Literal] 0
#  366|             Type = [IntType] int
#  366|             Value = [Literal] 0
#  366|             ValueCategory = prvalue
#  361|       1: [Block] { ... }
#  362|         0: [IfStmt] if (...) ... 
#  362|           0: [EQExpr] ... == ...
#  362|               Type = [BoolType] bool
#  362|               ValueCategory = prvalue
#  362|             0: [VariableAccess] n
#  362|                 Type = [IntType] int
#  362|                 ValueCategory = prvalue(load)
#  362|             1: [Literal] 1
#  362|                 Type = [IntType] int
#  362|                 Value = [Literal] 1
#  362|                 ValueCategory = prvalue
#  362|           1: [Block] { ... }
#  363|             0: [ContinueStmt] continue;
#  365|         1: [ExprStmt] ExprStmt
#  365|           0: [AssignSubExpr] ... -= ...
#  365|               Type = [IntType] int
#  365|               ValueCategory = lvalue
#  365|             0: [VariableAccess] n
#  365|                 Type = [IntType] int
#  365|                 ValueCategory = lvalue
#  365|             1: [Literal] 1
#  365|                 Type = [IntType] int
#  365|                 Value = [Literal] 1
#  365|                 ValueCategory = prvalue
#  361|         2: [LabelStmt] label ...:
#  367|     1: [ReturnStmt] return ...
#  369| [TopLevelFunction] void VoidFunc()
#  369|   params: 
#  370| [TopLevelFunction] int Add(int, int)
#  370|   params: 
#  370|     0: [Parameter] x
#  370|         Type = [IntType] int
#  370|     1: [Parameter] y
#  370|         Type = [IntType] int
#  372| [TopLevelFunction] void Call()
#  372|   params: 
#  372|   body: [Block] { ... }
#  373|     0: [ExprStmt] ExprStmt
#  373|       0: [FunctionCall] call to VoidFunc
#  373|           Type = [VoidType] void
#  373|           ValueCategory = prvalue
#  374|     1: [ReturnStmt] return ...
#  376| [TopLevelFunction] int CallAdd(int, int)
#  376|   params: 
#  376|     0: [Parameter] x
#  376|         Type = [IntType] int
#  376|     1: [Parameter] y
#  376|         Type = [IntType] int
#  376|   body: [Block] { ... }
#  377|     0: [ReturnStmt] return ...
#  377|       0: [FunctionCall] call to Add
#  377|           Type = [IntType] int
#  377|           ValueCategory = prvalue
#  377|         0: [VariableAccess] x
#  377|             Type = [IntType] int
#  377|             ValueCategory = prvalue(load)
#  377|         1: [VariableAccess] y
#  377|             Type = [IntType] int
#  377|             ValueCategory = prvalue(load)
#  380| [TopLevelFunction] int Comma(int, int)
#  380|   params: 
#  380|     0: [Parameter] x
#  380|         Type = [IntType] int
#  380|     1: [Parameter] y
#  380|         Type = [IntType] int
#  380|   body: [Block] { ... }
#  381|     0: [ReturnStmt] return ...
#  381|       0: [CommaExpr] ... , ...
#  381|           Type = [IntType] int
#  381|           ValueCategory = prvalue
#  381|         0: [FunctionCall] call to VoidFunc
#  381|             Type = [VoidType] void
#  381|             ValueCategory = prvalue
#  381|         1: [FunctionCall] call to CallAdd
#  381|             Type = [IntType] int
#  381|             ValueCategory = prvalue
#  381|           0: [VariableAccess] x
#  381|               Type = [IntType] int
#  381|               ValueCategory = prvalue(load)
#  381|           1: [VariableAccess] y
#  381|               Type = [IntType] int
#  381|               ValueCategory = prvalue(load)
#  384| [TopLevelFunction] void Switch(int)
#  384|   params: 
#  384|     0: [Parameter] x
#  384|         Type = [IntType] int
#  384|   body: [Block] { ... }
#  385|     0: [DeclStmt] declaration
#  385|       0: [VariableDeclarationEntry] definition of y
#  385|           Type = [IntType] int
#  386|     1: [SwitchStmt] switch (...) ... 
#  386|       0: [VariableAccess] x
#  386|           Type = [IntType] int
#  386|           ValueCategory = prvalue(load)
#  386|       1: [Block] { ... }
#  387|         0: [ExprStmt] ExprStmt
#  387|           0: [AssignExpr] ... = ...
#  387|               Type = [IntType] int
#  387|               ValueCategory = lvalue
#  387|             0: [VariableAccess] y
#  387|                 Type = [IntType] int
#  387|                 ValueCategory = lvalue
#  387|             1: [Literal] 1234
#  387|                 Type = [IntType] int
#  387|                 Value = [Literal] 1234
#  387|                 ValueCategory = prvalue
#  389|         1: [SwitchCase] case ...:
#  389|           0: [UnaryMinusExpr] - ...
#  389|               Type = [IntType] int
#  389|               Value = [UnaryMinusExpr] -1
#  389|               ValueCategory = prvalue
#  389|             0: [Literal] 1
#  389|                 Type = [IntType] int
#  389|                 Value = [Literal] 1
#  389|                 ValueCategory = prvalue
#  390|         2: [ExprStmt] ExprStmt
#  390|           0: [AssignExpr] ... = ...
#  390|               Type = [IntType] int
#  390|               ValueCategory = lvalue
#  390|             0: [VariableAccess] y
#  390|                 Type = [IntType] int
#  390|                 ValueCategory = lvalue
#  390|             1: [UnaryMinusExpr] - ...
#  390|                 Type = [IntType] int
#  390|                 Value = [UnaryMinusExpr] -1
#  390|                 ValueCategory = prvalue
#  390|               0: [Literal] 1
#  390|                   Type = [IntType] int
#  390|                   Value = [Literal] 1
#  390|                   ValueCategory = prvalue
#  391|         3: [BreakStmt] break;
#  393|         4: [SwitchCase] case ...:
#  393|           0: [Literal] 1
#  393|               Type = [IntType] int
#  393|               Value = [Literal] 1
#  393|               ValueCategory = prvalue
#  394|         5: [SwitchCase] case ...:
#  394|           0: [Literal] 2
#  394|               Type = [IntType] int
#  394|               Value = [Literal] 2
#  394|               ValueCategory = prvalue
#  395|         6: [ExprStmt] ExprStmt
#  395|           0: [AssignExpr] ... = ...
#  395|               Type = [IntType] int
#  395|               ValueCategory = lvalue
#  395|             0: [VariableAccess] y
#  395|                 Type = [IntType] int
#  395|                 ValueCategory = lvalue
#  395|             1: [Literal] 1
#  395|                 Type = [IntType] int
#  395|                 Value = [Literal] 1
#  395|                 ValueCategory = prvalue
#  396|         7: [BreakStmt] break;
#  398|         8: [SwitchCase] case ...:
#  398|           0: [Literal] 3
#  398|               Type = [IntType] int
#  398|               Value = [Literal] 3
#  398|               ValueCategory = prvalue
#  399|         9: [ExprStmt] ExprStmt
#  399|           0: [AssignExpr] ... = ...
#  399|               Type = [IntType] int
#  399|               ValueCategory = lvalue
#  399|             0: [VariableAccess] y
#  399|                 Type = [IntType] int
#  399|                 ValueCategory = lvalue
#  399|             1: [Literal] 3
#  399|                 Type = [IntType] int
#  399|                 Value = [Literal] 3
#  399|                 ValueCategory = prvalue
#  400|         10: [SwitchCase] case ...:
#  400|           0: [Literal] 4
#  400|               Type = [IntType] int
#  400|               Value = [Literal] 4
#  400|               ValueCategory = prvalue
#  401|         11: [ExprStmt] ExprStmt
#  401|           0: [AssignExpr] ... = ...
#  401|               Type = [IntType] int
#  401|               ValueCategory = lvalue
#  401|             0: [VariableAccess] y
#  401|                 Type = [IntType] int
#  401|                 ValueCategory = lvalue
#  401|             1: [Literal] 4
#  401|                 Type = [IntType] int
#  401|                 Value = [Literal] 4
#  401|                 ValueCategory = prvalue
#  402|         12: [BreakStmt] break;
#  404|         13: [SwitchCase] default: 
#  405|         14: [ExprStmt] ExprStmt
#  405|           0: [AssignExpr] ... = ...
#  405|               Type = [IntType] int
#  405|               ValueCategory = lvalue
#  405|             0: [VariableAccess] y
#  405|                 Type = [IntType] int
#  405|                 ValueCategory = lvalue
#  405|             1: [Literal] 0
#  405|                 Type = [IntType] int
#  405|                 Value = [Literal] 0
#  405|                 ValueCategory = prvalue
#  406|         15: [BreakStmt] break;
#  408|         16: [ExprStmt] ExprStmt
#  408|           0: [AssignExpr] ... = ...
#  408|               Type = [IntType] int
#  408|               ValueCategory = lvalue
#  408|             0: [VariableAccess] y
#  408|                 Type = [IntType] int
#  408|                 ValueCategory = lvalue
#  408|             1: [Literal] 5678
#  408|                 Type = [IntType] int
#  408|                 Value = [Literal] 5678
#  408|                 ValueCategory = prvalue
#  409|     2: [LabelStmt] label ...:
#  410|     3: [ReturnStmt] return ...
#  412| [CopyAssignmentOperator] Point& Point::operator=(Point const&)
#  412|   params: 
#-----|     0: [Parameter] p#0
#-----|         Type = [LValueReferenceType] const Point &
#  412| [MoveAssignmentOperator] Point& Point::operator=(Point&&)
#  412|   params: 
#-----|     0: [Parameter] p#0
#-----|         Type = [RValueReferenceType] Point &&
#  417| [CopyAssignmentOperator] Rect& Rect::operator=(Rect const&)
#  417|   params: 
#-----|     0: [Parameter] p#0
#-----|         Type = [LValueReferenceType] const Rect &
#  417| [MoveAssignmentOperator] Rect& Rect::operator=(Rect&&)
#  417|   params: 
#-----|     0: [Parameter] p#0
#-----|         Type = [RValueReferenceType] Rect &&
#  422| [TopLevelFunction] Point ReturnStruct(Point)
#  422|   params: 
#  422|     0: [Parameter] pt
#  422|         Type = [Struct] Point
#  422|   body: [Block] { ... }
#  423|     0: [ReturnStmt] return ...
#  423|       0: [VariableAccess] pt
#  423|           Type = [Struct] Point
#  423|           ValueCategory = prvalue(load)
#  426| [TopLevelFunction] void FieldAccess()
#  426|   params: 
#  426|   body: [Block] { ... }
#  427|     0: [DeclStmt] declaration
#  427|       0: [VariableDeclarationEntry] definition of pt
#  427|           Type = [Struct] Point
#  428|     1: [ExprStmt] ExprStmt
#  428|       0: [AssignExpr] ... = ...
#  428|           Type = [IntType] int
#  428|           ValueCategory = lvalue
#  428|         0: [ValueFieldAccess] x
#  428|             Type = [IntType] int
#  428|             ValueCategory = lvalue
#  428|           -1: [VariableAccess] pt
#  428|               Type = [Struct] Point
#  428|               ValueCategory = lvalue
#  428|         1: [Literal] 5
#  428|             Type = [IntType] int
#  428|             Value = [Literal] 5
#  428|             ValueCategory = prvalue
#  429|     2: [ExprStmt] ExprStmt
#  429|       0: [AssignExpr] ... = ...
#  429|           Type = [IntType] int
#  429|           ValueCategory = lvalue
#  429|         0: [ValueFieldAccess] y
#  429|             Type = [IntType] int
#  429|             ValueCategory = lvalue
#  429|           -1: [VariableAccess] pt
#  429|               Type = [Struct] Point
#  429|               ValueCategory = lvalue
#  429|         1: [ValueFieldAccess] x
#  429|             Type = [IntType] int
#  429|             ValueCategory = prvalue(load)
#  429|           -1: [VariableAccess] pt
#  429|               Type = [Struct] Point
#  429|               ValueCategory = lvalue
#  430|     3: [DeclStmt] declaration
#  430|       0: [VariableDeclarationEntry] definition of p
#  430|           Type = [IntPointerType] int *
#  430|         init: [Initializer] initializer for p
#  430|           expr: [AddressOfExpr] & ...
#  430|               Type = [IntPointerType] int *
#  430|               ValueCategory = prvalue
#  430|             0: [ValueFieldAccess] y
#  430|                 Type = [IntType] int
#  430|                 ValueCategory = lvalue
#  430|               -1: [VariableAccess] pt
#  430|                   Type = [Struct] Point
#  430|                   ValueCategory = lvalue
#  431|     4: [ReturnStmt] return ...
#  433| [TopLevelFunction] void LogicalOr(bool, bool)
#  433|   params: 
#  433|     0: [Parameter] a
#  433|         Type = [BoolType] bool
#  433|     1: [Parameter] b
#  433|         Type = [BoolType] bool
#  433|   body: [Block] { ... }
#  434|     0: [DeclStmt] declaration
#  434|       0: [VariableDeclarationEntry] definition of x
#  434|           Type = [IntType] int
#  435|     1: [IfStmt] if (...) ... 
#  435|       0: [LogicalOrExpr] ... || ...
#  435|           Type = [BoolType] bool
#  435|           ValueCategory = prvalue
#  435|         0: [VariableAccess] a
#  435|             Type = [BoolType] bool
#  435|             ValueCategory = prvalue(load)
#  435|         1: [VariableAccess] b
#  435|             Type = [BoolType] bool
#  435|             ValueCategory = prvalue(load)
#  435|       1: [Block] { ... }
#  436|         0: [ExprStmt] ExprStmt
#  436|           0: [AssignExpr] ... = ...
#  436|               Type = [IntType] int
#  436|               ValueCategory = lvalue
#  436|             0: [VariableAccess] x
#  436|                 Type = [IntType] int
#  436|                 ValueCategory = lvalue
#  436|             1: [Literal] 7
#  436|                 Type = [IntType] int
#  436|                 Value = [Literal] 7
#  436|                 ValueCategory = prvalue
#  439|     2: [IfStmt] if (...) ... 
#  439|       0: [LogicalOrExpr] ... || ...
#  439|           Type = [BoolType] bool
#  439|           ValueCategory = prvalue
#  439|         0: [VariableAccess] a
#  439|             Type = [BoolType] bool
#  439|             ValueCategory = prvalue(load)
#  439|         1: [VariableAccess] b
#  439|             Type = [BoolType] bool
#  439|             ValueCategory = prvalue(load)
#  439|       1: [Block] { ... }
#  440|         0: [ExprStmt] ExprStmt
#  440|           0: [AssignExpr] ... = ...
#  440|               Type = [IntType] int
#  440|               ValueCategory = lvalue
#  440|             0: [VariableAccess] x
#  440|                 Type = [IntType] int
#  440|                 ValueCategory = lvalue
#  440|             1: [Literal] 1
#  440|                 Type = [IntType] int
#  440|                 Value = [Literal] 1
#  440|                 ValueCategory = prvalue
#  442|       2: [Block] { ... }
#  443|         0: [ExprStmt] ExprStmt
#  443|           0: [AssignExpr] ... = ...
#  443|               Type = [IntType] int
#  443|               ValueCategory = lvalue
#  443|             0: [VariableAccess] x
#  443|                 Type = [IntType] int
#  443|                 ValueCategory = lvalue
#  443|             1: [Literal] 5
#  443|                 Type = [IntType] int
#  443|                 Value = [Literal] 5
#  443|                 ValueCategory = prvalue
#  445|     3: [ReturnStmt] return ...
#  447| [TopLevelFunction] void LogicalAnd(bool, bool)
#  447|   params: 
#  447|     0: [Parameter] a
#  447|         Type = [BoolType] bool
#  447|     1: [Parameter] b
#  447|         Type = [BoolType] bool
#  447|   body: [Block] { ... }
#  448|     0: [DeclStmt] declaration
#  448|       0: [VariableDeclarationEntry] definition of x
#  448|           Type = [IntType] int
#  449|     1: [IfStmt] if (...) ... 
#  449|       0: [LogicalAndExpr] ... && ...
#  449|           Type = [BoolType] bool
#  449|           ValueCategory = prvalue
#  449|         0: [VariableAccess] a
#  449|             Type = [BoolType] bool
#  449|             ValueCategory = prvalue(load)
#  449|         1: [VariableAccess] b
#  449|             Type = [BoolType] bool
#  449|             ValueCategory = prvalue(load)
#  449|       1: [Block] { ... }
#  450|         0: [ExprStmt] ExprStmt
#  450|           0: [AssignExpr] ... = ...
#  450|               Type = [IntType] int
#  450|               ValueCategory = lvalue
#  450|             0: [VariableAccess] x
#  450|                 Type = [IntType] int
#  450|                 ValueCategory = lvalue
#  450|             1: [Literal] 7
#  450|                 Type = [IntType] int
#  450|                 Value = [Literal] 7
#  450|                 ValueCategory = prvalue
#  453|     2: [IfStmt] if (...) ... 
#  453|       0: [LogicalAndExpr] ... && ...
#  453|           Type = [BoolType] bool
#  453|           ValueCategory = prvalue
#  453|         0: [VariableAccess] a
#  453|             Type = [BoolType] bool
#  453|             ValueCategory = prvalue(load)
#  453|         1: [VariableAccess] b
#  453|             Type = [BoolType] bool
#  453|             ValueCategory = prvalue(load)
#  453|       1: [Block] { ... }
#  454|         0: [ExprStmt] ExprStmt
#  454|           0: [AssignExpr] ... = ...
#  454|               Type = [IntType] int
#  454|               ValueCategory = lvalue
#  454|             0: [VariableAccess] x
#  454|                 Type = [IntType] int
#  454|                 ValueCategory = lvalue
#  454|             1: [Literal] 1
#  454|                 Type = [IntType] int
#  454|                 Value = [Literal] 1
#  454|                 ValueCategory = prvalue
#  456|       2: [Block] { ... }
#  457|         0: [ExprStmt] ExprStmt
#  457|           0: [AssignExpr] ... = ...
#  457|               Type = [IntType] int
#  457|               ValueCategory = lvalue
#  457|             0: [VariableAccess] x
#  457|                 Type = [IntType] int
#  457|                 ValueCategory = lvalue
#  457|             1: [Literal] 5
#  457|                 Type = [IntType] int
#  457|                 Value = [Literal] 5
#  457|                 ValueCategory = prvalue
#  459|     3: [ReturnStmt] return ...
#  461| [TopLevelFunction] void LogicalNot(bool, bool)
#  461|   params: 
#  461|     0: [Parameter] a
#  461|         Type = [BoolType] bool
#  461|     1: [Parameter] b
#  461|         Type = [BoolType] bool
#  461|   body: [Block] { ... }
#  462|     0: [DeclStmt] declaration
#  462|       0: [VariableDeclarationEntry] definition of x
#  462|           Type = [IntType] int
#  463|     1: [IfStmt] if (...) ... 
#  463|       0: [NotExpr] ! ...
#  463|           Type = [BoolType] bool
#  463|           ValueCategory = prvalue
#  463|         0: [VariableAccess] a
#  463|             Type = [BoolType] bool
#  463|             ValueCategory = prvalue(load)
#  463|       1: [Block] { ... }
#  464|         0: [ExprStmt] ExprStmt
#  464|           0: [AssignExpr] ... = ...
#  464|               Type = [IntType] int
#  464|               ValueCategory = lvalue
#  464|             0: [VariableAccess] x
#  464|                 Type = [IntType] int
#  464|                 ValueCategory = lvalue
#  464|             1: [Literal] 1
#  464|                 Type = [IntType] int
#  464|                 Value = [Literal] 1
#  464|                 ValueCategory = prvalue
#  467|     2: [IfStmt] if (...) ... 
#  467|       0: [NotExpr] ! ...
#  467|           Type = [BoolType] bool
#  467|           ValueCategory = prvalue
#  467|         0: [ParenthesisExpr] (...)
#  467|             Type = [BoolType] bool
#  467|             ValueCategory = prvalue
#  467|           expr: [LogicalAndExpr] ... && ...
#  467|               Type = [BoolType] bool
#  467|               ValueCategory = prvalue
#  467|             0: [VariableAccess] a
#  467|                 Type = [BoolType] bool
#  467|                 ValueCategory = prvalue(load)
#  467|             1: [VariableAccess] b
#  467|                 Type = [BoolType] bool
#  467|                 ValueCategory = prvalue(load)
#  467|       1: [Block] { ... }
#  468|         0: [ExprStmt] ExprStmt
#  468|           0: [AssignExpr] ... = ...
#  468|               Type = [IntType] int
#  468|               ValueCategory = lvalue
#  468|             0: [VariableAccess] x
#  468|                 Type = [IntType] int
#  468|                 ValueCategory = lvalue
#  468|             1: [Literal] 2
#  468|                 Type = [IntType] int
#  468|                 Value = [Literal] 2
#  468|                 ValueCategory = prvalue
#  470|       2: [Block] { ... }
#  471|         0: [ExprStmt] ExprStmt
#  471|           0: [AssignExpr] ... = ...
#  471|               Type = [IntType] int
#  471|               ValueCategory = lvalue
#  471|             0: [VariableAccess] x
#  471|                 Type = [IntType] int
#  471|                 ValueCategory = lvalue
#  471|             1: [Literal] 3
#  471|                 Type = [IntType] int
#  471|                 Value = [Literal] 3
#  471|                 ValueCategory = prvalue
#  473|     3: [ReturnStmt] return ...
#  475| [TopLevelFunction] void ConditionValues(bool, bool)
#  475|   params: 
#  475|     0: [Parameter] a
#  475|         Type = [BoolType] bool
#  475|     1: [Parameter] b
#  475|         Type = [BoolType] bool
#  475|   body: [Block] { ... }
#  476|     0: [DeclStmt] declaration
#  476|       0: [VariableDeclarationEntry] definition of x
#  476|           Type = [BoolType] bool
#  477|     1: [ExprStmt] ExprStmt
#  477|       0: [AssignExpr] ... = ...
#  477|           Type = [BoolType] bool
#  477|           ValueCategory = lvalue
#  477|         0: [VariableAccess] x
#  477|             Type = [BoolType] bool
#  477|             ValueCategory = lvalue
#  477|         1: [LogicalAndExpr] ... && ...
#  477|             Type = [BoolType] bool
#  477|             ValueCategory = prvalue
#  477|           0: [VariableAccess] a
#  477|               Type = [BoolType] bool
#  477|               ValueCategory = prvalue(load)
#  477|           1: [VariableAccess] b
#  477|               Type = [BoolType] bool
#  477|               ValueCategory = prvalue(load)
#  478|     2: [ExprStmt] ExprStmt
#  478|       0: [AssignExpr] ... = ...
#  478|           Type = [BoolType] bool
#  478|           ValueCategory = lvalue
#  478|         0: [VariableAccess] x
#  478|             Type = [BoolType] bool
#  478|             ValueCategory = lvalue
#  478|         1: [LogicalOrExpr] ... || ...
#  478|             Type = [BoolType] bool
#  478|             ValueCategory = prvalue
#  478|           0: [VariableAccess] a
#  478|               Type = [BoolType] bool
#  478|               ValueCategory = prvalue(load)
#  478|           1: [VariableAccess] b
#  478|               Type = [BoolType] bool
#  478|               ValueCategory = prvalue(load)
#  479|     3: [ExprStmt] ExprStmt
#  479|       0: [AssignExpr] ... = ...
#  479|           Type = [BoolType] bool
#  479|           ValueCategory = lvalue
#  479|         0: [VariableAccess] x
#  479|             Type = [BoolType] bool
#  479|             ValueCategory = lvalue
#  479|         1: [NotExpr] ! ...
#  479|             Type = [BoolType] bool
#  479|             ValueCategory = prvalue
#  479|           0: [ParenthesisExpr] (...)
#  479|               Type = [BoolType] bool
#  479|               ValueCategory = prvalue
#  479|             expr: [LogicalOrExpr] ... || ...
#  479|                 Type = [BoolType] bool
#  479|                 ValueCategory = prvalue
#  479|               0: [VariableAccess] a
#  479|                   Type = [BoolType] bool
#  479|                   ValueCategory = prvalue(load)
#  479|               1: [VariableAccess] b
#  479|                   Type = [BoolType] bool
#  479|                   ValueCategory = prvalue(load)
#  480|     4: [ReturnStmt] return ...
#  482| [TopLevelFunction] void Conditional(bool, int, int)
#  482|   params: 
#  482|     0: [Parameter] a
#  482|         Type = [BoolType] bool
#  482|     1: [Parameter] x
#  482|         Type = [IntType] int
#  482|     2: [Parameter] y
#  482|         Type = [IntType] int
#  482|   body: [Block] { ... }
#  483|     0: [DeclStmt] declaration
#  483|       0: [VariableDeclarationEntry] definition of z
#  483|           Type = [IntType] int
#  483|         init: [Initializer] initializer for z
#  483|           expr: [ConditionalExpr] ... ? ... : ...
#  483|               Type = [IntType] int
#  483|               ValueCategory = prvalue
#  483|             0: [VariableAccess] a
#  483|                 Type = [BoolType] bool
#  483|                 ValueCategory = prvalue(load)
#  483|             1: [VariableAccess] x
#  483|                 Type = [IntType] int
#  483|                 ValueCategory = prvalue(load)
#  483|             2: [VariableAccess] y
#  483|                 Type = [IntType] int
#  483|                 ValueCategory = prvalue(load)
#  484|     1: [ReturnStmt] return ...
#  486| [TopLevelFunction] void Conditional_LValue(bool)
#  486|   params: 
#  486|     0: [Parameter] a
#  486|         Type = [BoolType] bool
#  486|   body: [Block] { ... }
#  487|     0: [DeclStmt] declaration
#  487|       0: [VariableDeclarationEntry] definition of x
#  487|           Type = [IntType] int
#  488|     1: [DeclStmt] declaration
#  488|       0: [VariableDeclarationEntry] definition of y
#  488|           Type = [IntType] int
#  489|     2: [ExprStmt] ExprStmt
#  489|       0: [AssignExpr] ... = ...
#  489|           Type = [IntType] int
#  489|           ValueCategory = lvalue
#  489|         0: [ParenthesisExpr] (...)
#  489|             Type = [IntType] int
#  489|             ValueCategory = lvalue
#  489|           expr: [ConditionalExpr] ... ? ... : ...
#  489|               Type = [IntType] int
#  489|               ValueCategory = lvalue
#  489|             0: [VariableAccess] a
#  489|                 Type = [BoolType] bool
#  489|                 ValueCategory = prvalue(load)
#  489|             1: [VariableAccess] x
#  489|                 Type = [IntType] int
#  489|                 ValueCategory = lvalue
#  489|             2: [VariableAccess] y
#  489|                 Type = [IntType] int
#  489|                 ValueCategory = lvalue
#  489|         1: [Literal] 5
#  489|             Type = [IntType] int
#  489|             Value = [Literal] 5
#  489|             ValueCategory = prvalue
#  490|     3: [ReturnStmt] return ...
#  492| [TopLevelFunction] void Conditional_Void(bool)
#  492|   params: 
#  492|     0: [Parameter] a
#  492|         Type = [BoolType] bool
#  492|   body: [Block] { ... }
#  493|     0: [ExprStmt] ExprStmt
#  493|       0: [ConditionalExpr] ... ? ... : ...
#  493|           Type = [VoidType] void
#  493|           ValueCategory = prvalue
#  493|         0: [VariableAccess] a
#  493|             Type = [BoolType] bool
#  493|             ValueCategory = prvalue(load)
#  493|         1: [FunctionCall] call to VoidFunc
#  493|             Type = [VoidType] void
#  493|             ValueCategory = prvalue
#  493|         2: [FunctionCall] call to VoidFunc
#  493|             Type = [VoidType] void
#  493|             ValueCategory = prvalue
#  494|     1: [ReturnStmt] return ...
#  496| [TopLevelFunction] void Nullptr()
#  496|   params: 
#  496|   body: [Block] { ... }
#  497|     0: [DeclStmt] declaration
#  497|       0: [VariableDeclarationEntry] definition of p
#  497|           Type = [IntPointerType] int *
#  497|         init: [Initializer] initializer for p
#  497|           expr: [CStyleCast] (int *)...
#  497|               Conversion = [PointerConversion] pointer conversion
#  497|               Type = [IntPointerType] int *
#  497|               Value = [CStyleCast] 0
#  497|               ValueCategory = prvalue
#  497|             expr: [Literal] 0
#  497|                 Type = [NullPointerType] decltype(nullptr)
#  497|                 Value = [Literal] 0
#  497|                 ValueCategory = prvalue
#  498|     1: [DeclStmt] declaration
#  498|       0: [VariableDeclarationEntry] definition of q
#  498|           Type = [IntPointerType] int *
#  498|         init: [Initializer] initializer for q
#  498|           expr: [CStyleCast] (int *)...
#  498|               Conversion = [IntegralToPointerConversion] integral to pointer conversion
#  498|               Type = [IntPointerType] int *
#  498|               Value = [CStyleCast] 0
#  498|               ValueCategory = prvalue
#  498|             expr: [Literal] 0
#  498|                 Type = [IntType] int
#  498|                 Value = [Literal] 0
#  498|                 ValueCategory = prvalue
#  499|     2: [ExprStmt] ExprStmt
#  499|       0: [AssignExpr] ... = ...
#  499|           Type = [IntPointerType] int *
#  499|           ValueCategory = lvalue
#  499|         0: [VariableAccess] p
#  499|             Type = [IntPointerType] int *
#  499|             ValueCategory = lvalue
#  499|         1: [CStyleCast] (int *)...
#  499|             Conversion = [PointerConversion] pointer conversion
#  499|             Type = [IntPointerType] int *
#  499|             Value = [CStyleCast] 0
#  499|             ValueCategory = prvalue
#  499|           expr: [Literal] 0
#  499|               Type = [NullPointerType] decltype(nullptr)
#  499|               Value = [Literal] 0
#  499|               ValueCategory = prvalue
#  500|     3: [ExprStmt] ExprStmt
#  500|       0: [AssignExpr] ... = ...
#  500|           Type = [IntPointerType] int *
#  500|           ValueCategory = lvalue
#  500|         0: [VariableAccess] q
#  500|             Type = [IntPointerType] int *
#  500|             ValueCategory = lvalue
#  500|         1: [CStyleCast] (int *)...
#  500|             Conversion = [IntegralToPointerConversion] integral to pointer conversion
#  500|             Type = [IntPointerType] int *
#  500|             Value = [CStyleCast] 0
#  500|             ValueCategory = prvalue
#  500|           expr: [Literal] 0
#  500|               Type = [IntType] int
#  500|               Value = [Literal] 0
#  500|               ValueCategory = prvalue
#  501|     4: [ReturnStmt] return ...
#  503| [TopLevelFunction] void InitList(int, float)
#  503|   params: 
#  503|     0: [Parameter] x
#  503|         Type = [IntType] int
#  503|     1: [Parameter] f
#  503|         Type = [FloatType] float
#  503|   body: [Block] { ... }
#  504|     0: [DeclStmt] declaration
#  504|       0: [VariableDeclarationEntry] definition of pt1
#  504|           Type = [Struct] Point
#  504|         init: [Initializer] initializer for pt1
#  504|           expr: [ClassAggregateLiteral] {...}
#  504|               Type = [Struct] Point
#  504|               ValueCategory = prvalue
#  504|             .x: [VariableAccess] x
#  504|                 Type = [IntType] int
#  504|                 ValueCategory = prvalue(load)
#  504|             .y: [CStyleCast] (int)...
#  504|                 Conversion = [FloatingPointToIntegralConversion] floating point to integral conversion
#  504|                 Type = [IntType] int
#  504|                 ValueCategory = prvalue
#  504|               expr: [VariableAccess] f
#  504|                   Type = [FloatType] float
#  504|                   ValueCategory = prvalue(load)
#  505|     1: [DeclStmt] declaration
#  505|       0: [VariableDeclarationEntry] definition of pt2
#  505|           Type = [Struct] Point
#  505|         init: [Initializer] initializer for pt2
#  505|           expr: [ClassAggregateLiteral] {...}
#  505|               Type = [Struct] Point
#  505|               ValueCategory = prvalue
#  505|             .x: [VariableAccess] x
#  505|                 Type = [IntType] int
#  505|                 ValueCategory = prvalue(load)
#  506|     2: [DeclStmt] declaration
#  506|       0: [VariableDeclarationEntry] definition of pt3
#  506|           Type = [Struct] Point
#  506|         init: [Initializer] initializer for pt3
#  506|           expr: [ClassAggregateLiteral] {...}
#  506|               Type = [Struct] Point
#  506|               ValueCategory = prvalue
#  508|     3: [DeclStmt] declaration
#  508|       0: [VariableDeclarationEntry] definition of x1
#  508|           Type = [IntType] int
#  508|         init: [Initializer] initializer for x1
#  508|           expr: [Literal] 1
#  508|               Type = [IntType] int
#  508|               Value = [Literal] 1
#  508|               ValueCategory = prvalue
#  509|     4: [DeclStmt] declaration
#  509|       0: [VariableDeclarationEntry] definition of x2
#  509|           Type = [IntType] int
#  509|         init: [Initializer] initializer for x2
#  509|           expr: [Literal] 0
#  509|               Type = [IntType] int
#  509|               Value = [Literal] 0
#  509|               ValueCategory = prvalue
#  510|     5: [ReturnStmt] return ...
#  512| [TopLevelFunction] void NestedInitList(int, float)
#  512|   params: 
#  512|     0: [Parameter] x
#  512|         Type = [IntType] int
#  512|     1: [Parameter] f
#  512|         Type = [FloatType] float
#  512|   body: [Block] { ... }
#  513|     0: [DeclStmt] declaration
#  513|       0: [VariableDeclarationEntry] definition of r1
#  513|           Type = [Struct] Rect
#  513|         init: [Initializer] initializer for r1
#  513|           expr: [ClassAggregateLiteral] {...}
#  513|               Type = [Struct] Rect
#  513|               ValueCategory = prvalue
#  514|     1: [DeclStmt] declaration
#  514|       0: [VariableDeclarationEntry] definition of r2
#  514|           Type = [Struct] Rect
#  514|         init: [Initializer] initializer for r2
#  514|           expr: [ClassAggregateLiteral] {...}
#  514|               Type = [Struct] Rect
#  514|               ValueCategory = prvalue
#  514|             .topLeft: [ClassAggregateLiteral] {...}
#  514|                 Type = [Struct] Point
#  514|                 ValueCategory = prvalue
#  514|               .x: [VariableAccess] x
#  514|                   Type = [IntType] int
#  514|                   ValueCategory = prvalue(load)
#  514|               .y: [CStyleCast] (int)...
#  514|                   Conversion = [FloatingPointToIntegralConversion] floating point to integral conversion
#  514|                   Type = [IntType] int
#  514|                   ValueCategory = prvalue
#  514|                 expr: [VariableAccess] f
#  514|                     Type = [FloatType] float
#  514|                     ValueCategory = prvalue(load)
#  515|     2: [DeclStmt] declaration
#  515|       0: [VariableDeclarationEntry] definition of r3
#  515|           Type = [Struct] Rect
#  515|         init: [Initializer] initializer for r3
#  515|           expr: [ClassAggregateLiteral] {...}
#  515|               Type = [Struct] Rect
#  515|               ValueCategory = prvalue
#  515|             .topLeft: [ClassAggregateLiteral] {...}
#  515|                 Type = [Struct] Point
#  515|                 ValueCategory = prvalue
#  515|               .x: [VariableAccess] x
#  515|                   Type = [IntType] int
#  515|                   ValueCategory = prvalue(load)
#  515|               .y: [CStyleCast] (int)...
#  515|                   Conversion = [FloatingPointToIntegralConversion] floating point to integral conversion
#  515|                   Type = [IntType] int
#  515|                   ValueCategory = prvalue
#  515|                 expr: [VariableAccess] f
#  515|                     Type = [FloatType] float
#  515|                     ValueCategory = prvalue(load)
#  515|             .bottomRight: [ClassAggregateLiteral] {...}
#  515|                 Type = [Struct] Point
#  515|                 ValueCategory = prvalue
#  515|               .x: [VariableAccess] x
#  515|                   Type = [IntType] int
#  515|                   ValueCategory = prvalue(load)
#  515|               .y: [CStyleCast] (int)...
#  515|                   Conversion = [FloatingPointToIntegralConversion] floating point to integral conversion
#  515|                   Type = [IntType] int
#  515|                   ValueCategory = prvalue
#  515|                 expr: [VariableAccess] f
#  515|                     Type = [FloatType] float
#  515|                     ValueCategory = prvalue(load)
#  516|     3: [DeclStmt] declaration
#  516|       0: [VariableDeclarationEntry] definition of r4
#  516|           Type = [Struct] Rect
#  516|         init: [Initializer] initializer for r4
#  516|           expr: [ClassAggregateLiteral] {...}
#  516|               Type = [Struct] Rect
#  516|               ValueCategory = prvalue
#  516|             .topLeft: [ClassAggregateLiteral] {...}
#  516|                 Type = [Struct] Point
#  516|                 ValueCategory = prvalue
#  516|               .x: [VariableAccess] x
#  516|                   Type = [IntType] int
#  516|                   ValueCategory = prvalue(load)
#  516|             .bottomRight: [ClassAggregateLiteral] {...}
#  516|                 Type = [Struct] Point
#  516|                 ValueCategory = prvalue
#  516|               .x: [VariableAccess] x
#  516|                   Type = [IntType] int
#  516|                   ValueCategory = prvalue(load)
#  517|     4: [ReturnStmt] return ...
#  519| [TopLevelFunction] void ArrayInit(int, float)
#  519|   params: 
#  519|     0: [Parameter] x
#  519|         Type = [IntType] int
#  519|     1: [Parameter] f
#  519|         Type = [FloatType] float
#  519|   body: [Block] { ... }
#  520|     0: [DeclStmt] declaration
#  520|       0: [VariableDeclarationEntry] definition of a1
#  520|           Type = [ArrayType] int[3]
#  520|         init: [Initializer] initializer for a1
#  520|           expr: [ArrayAggregateLiteral] {...}
#  520|               Type = [ArrayType] int[3]
#  520|               ValueCategory = prvalue
#  521|     1: [DeclStmt] declaration
#  521|       0: [VariableDeclarationEntry] definition of a2
#  521|           Type = [ArrayType] int[3]
#  521|         init: [Initializer] initializer for a2
#  521|           expr: [ArrayAggregateLiteral] {...}
#  521|               Type = [ArrayType] int[3]
#  521|               ValueCategory = prvalue
#  521|             [0]: [VariableAccess] x
#  521|                 Type = [IntType] int
#  521|                 ValueCategory = prvalue(load)
#  521|             [1]: [CStyleCast] (int)...
#  521|                 Conversion = [FloatingPointToIntegralConversion] floating point to integral conversion
#  521|                 Type = [IntType] int
#  521|                 ValueCategory = prvalue
#  521|               expr: [VariableAccess] f
#  521|                   Type = [FloatType] float
#  521|                   ValueCategory = prvalue(load)
#  521|             [2]: [Literal] 0
#  521|                 Type = [IntType] int
#  521|                 Value = [Literal] 0
#  521|                 ValueCategory = prvalue
#  522|     2: [DeclStmt] declaration
#  522|       0: [VariableDeclarationEntry] definition of a3
#  522|           Type = [ArrayType] int[3]
#  522|         init: [Initializer] initializer for a3
#  522|           expr: [ArrayAggregateLiteral] {...}
#  522|               Type = [ArrayType] int[3]
#  522|               ValueCategory = prvalue
#  522|             [0]: [VariableAccess] x
#  522|                 Type = [IntType] int
#  522|                 ValueCategory = prvalue(load)
#  523|     3: [ReturnStmt] return ...
#  525| [CopyAssignmentOperator] U& U::operator=(U const&)
#  525|   params: 
#-----|     0: [Parameter] p#0
#-----|         Type = [LValueReferenceType] const U &
#  525| [MoveAssignmentOperator] U& U::operator=(U&&)
#  525|   params: 
#-----|     0: [Parameter] p#0
#-----|         Type = [RValueReferenceType] U &&
#  530| [TopLevelFunction] void UnionInit(int, float)
#  530|   params: 
#  530|     0: [Parameter] x
#  530|         Type = [IntType] int
#  530|     1: [Parameter] f
#  530|         Type = [FloatType] float
#  530|   body: [Block] { ... }
#  531|     0: [DeclStmt] declaration
#  531|       0: [VariableDeclarationEntry] definition of u1
#  531|           Type = [Union] U
#  531|         init: [Initializer] initializer for u1
#  531|           expr: [ClassAggregateLiteral] {...}
#  531|               Type = [Union] U
#  531|               ValueCategory = prvalue
#  531|             .d: [CStyleCast] (double)...
#  531|                 Conversion = [FloatingPointConversion] floating point conversion
#  531|                 Type = [DoubleType] double
#  531|                 ValueCategory = prvalue
#  531|               expr: [VariableAccess] f
#  531|                   Type = [FloatType] float
#  531|                   ValueCategory = prvalue(load)
#  533|     1: [ReturnStmt] return ...
#  535| [TopLevelFunction] void EarlyReturn(int, int)
#  535|   params: 
#  535|     0: [Parameter] x
#  535|         Type = [IntType] int
#  535|     1: [Parameter] y
#  535|         Type = [IntType] int
#  535|   body: [Block] { ... }
#  536|     0: [IfStmt] if (...) ... 
#  536|       0: [LTExpr] ... < ...
#  536|           Type = [BoolType] bool
#  536|           ValueCategory = prvalue
#  536|         0: [VariableAccess] x
#  536|             Type = [IntType] int
#  536|             ValueCategory = prvalue(load)
#  536|         1: [VariableAccess] y
#  536|             Type = [IntType] int
#  536|             ValueCategory = prvalue(load)
#  536|       1: [Block] { ... }
#  537|         0: [ReturnStmt] return ...
#  540|     1: [ExprStmt] ExprStmt
#  540|       0: [AssignExpr] ... = ...
#  540|           Type = [IntType] int
#  540|           ValueCategory = lvalue
#  540|         0: [VariableAccess] y
#  540|             Type = [IntType] int
#  540|             ValueCategory = lvalue
#  540|         1: [VariableAccess] x
#  540|             Type = [IntType] int
#  540|             ValueCategory = prvalue(load)
#  541|     2: [ReturnStmt] return ...
#  543| [TopLevelFunction] int EarlyReturnValue(int, int)
#  543|   params: 
#  543|     0: [Parameter] x
#  543|         Type = [IntType] int
#  543|     1: [Parameter] y
#  543|         Type = [IntType] int
#  543|   body: [Block] { ... }
#  544|     0: [IfStmt] if (...) ... 
#  544|       0: [LTExpr] ... < ...
#  544|           Type = [BoolType] bool
#  544|           ValueCategory = prvalue
#  544|         0: [VariableAccess] x
#  544|             Type = [IntType] int
#  544|             ValueCategory = prvalue(load)
#  544|         1: [VariableAccess] y
#  544|             Type = [IntType] int
#  544|             ValueCategory = prvalue(load)
#  544|       1: [Block] { ... }
#  545|         0: [ReturnStmt] return ...
#  545|           0: [VariableAccess] x
#  545|               Type = [IntType] int
#  545|               ValueCategory = prvalue(load)
#  548|     1: [ReturnStmt] return ...
#  548|       0: [AddExpr] ... + ...
#  548|           Type = [IntType] int
#  548|           ValueCategory = prvalue
#  548|         0: [VariableAccess] x
#  548|             Type = [IntType] int
#  548|             ValueCategory = prvalue(load)
#  548|         1: [VariableAccess] y
#  548|             Type = [IntType] int
#  548|             ValueCategory = prvalue(load)
#  551| [TopLevelFunction] int CallViaFuncPtr(int(*)(int))
#  551|   params: 
#  551|     0: [Parameter] pfn
#  551|         Type = [FunctionPointerType] ..(*)(..)
#  551|   body: [Block] { ... }
#  552|     0: [ReturnStmt] return ...
#  552|       0: [VariableCall] call to expression
#  552|           Type = [IntType] int
#  552|           ValueCategory = prvalue
#  552|         0: [VariableAccess] pfn
#  552|             Type = [FunctionPointerType] ..(*)(..)
#  552|             ValueCategory = prvalue(load)
#  552|         1: [Literal] 5
#  552|             Type = [IntType] int
#  552|             Value = [Literal] 5
#  552|             ValueCategory = prvalue
#  560| [TopLevelFunction] int EnumSwitch(E)
#  560|   params: 
#  560|     0: [Parameter] e
#  560|         Type = [CTypedefType] E
#  560|   body: [Block] { ... }
#  561|     0: [SwitchStmt] switch (...) ... 
#  561|       0: [CStyleCast] (int)...
#  561|           Conversion = [IntegralConversion] integral conversion
#  561|           Type = [IntType] int
#  561|           ValueCategory = prvalue
#  561|         expr: [VariableAccess] e
#  561|             Type = [CTypedefType] E
#  561|             ValueCategory = prvalue(load)
#  561|       1: [Block] { ... }
#  562|         0: [SwitchCase] case ...:
#  562|           0: [CStyleCast] (int)...
#  562|               Conversion = [IntegralConversion] integral conversion
#  562|               Type = [IntType] int
#  562|               Value = [CStyleCast] 0
#  562|               ValueCategory = prvalue
#  562|             expr: [EnumConstantAccess] E_0
#  562|                 Type = [Enum] E
#  562|                 Value = [EnumConstantAccess] 0
#  562|                 ValueCategory = prvalue
#  563|         1: [ReturnStmt] return ...
#  563|           0: [Literal] 0
#  563|               Type = [IntType] int
#  563|               Value = [Literal] 0
#  563|               ValueCategory = prvalue
#  564|         2: [SwitchCase] case ...:
#  564|           0: [CStyleCast] (int)...
#  564|               Conversion = [IntegralConversion] integral conversion
#  564|               Type = [IntType] int
#  564|               Value = [CStyleCast] 1
#  564|               ValueCategory = prvalue
#  564|             expr: [EnumConstantAccess] E_1
#  564|                 Type = [Enum] E
#  564|                 Value = [EnumConstantAccess] 1
#  564|                 ValueCategory = prvalue
#  565|         3: [ReturnStmt] return ...
#  565|           0: [Literal] 1
#  565|               Type = [IntType] int
#  565|               Value = [Literal] 1
#  565|               ValueCategory = prvalue
#  566|         4: [SwitchCase] default: 
#  567|         5: [ReturnStmt] return ...
#  567|           0: [UnaryMinusExpr] - ...
#  567|               Type = [IntType] int
#  567|               Value = [UnaryMinusExpr] -1
#  567|               ValueCategory = prvalue
#  567|             0: [Literal] 1
#  567|                 Type = [IntType] int
#  567|                 Value = [Literal] 1
#  567|                 ValueCategory = prvalue
#  571| [TopLevelFunction] void InitArray()
#  571|   params: 
#  571|   body: [Block] { ... }
#  572|     0: [DeclStmt] declaration
#  572|       0: [VariableDeclarationEntry] definition of a_pad
#  572|           Type = [ArrayType] char[32]
#  572|         init: [Initializer] initializer for a_pad
#  572|           expr: 
#  572|               Type = [ArrayType] const char[32]
#  572|               Value = [StringLiteral] ""
#  572|               ValueCategory = lvalue
#  573|     1: [DeclStmt] declaration
#  573|       0: [VariableDeclarationEntry] definition of a_nopad
#  573|           Type = [ArrayType] char[4]
#  573|         init: [Initializer] initializer for a_nopad
#  573|           expr: foo
#  573|               Type = [ArrayType] const char[4]
#  573|               Value = [StringLiteral] "foo"
#  573|               ValueCategory = lvalue
#  574|     2: [DeclStmt] declaration
#  574|       0: [VariableDeclarationEntry] definition of a_infer
#  574|           Type = [ArrayType] char[]
#  574|         init: [Initializer] initializer for a_infer
#  574|           expr: blah
#  574|               Type = [ArrayType] const char[5]
#  574|               Value = [StringLiteral] "blah"
#  574|               ValueCategory = lvalue
#  575|     3: [DeclStmt] declaration
#  575|       0: [VariableDeclarationEntry] definition of b
#  575|           Type = [ArrayType] char[2]
#  576|     4: [DeclStmt] declaration
#  576|       0: [VariableDeclarationEntry] definition of c
#  576|           Type = [ArrayType] char[2]
#  576|         init: [Initializer] initializer for c
#  576|           expr: [ArrayAggregateLiteral] {...}
#  576|               Type = [ArrayType] char[2]
#  576|               ValueCategory = prvalue
#  577|     5: [DeclStmt] declaration
#  577|       0: [VariableDeclarationEntry] definition of d
#  577|           Type = [ArrayType] char[2]
#  577|         init: [Initializer] initializer for d
#  577|           expr: [ArrayAggregateLiteral] {...}
#  577|               Type = [ArrayType] char[2]
#  577|               ValueCategory = prvalue
#  577|             [0]: [CStyleCast] (char)...
#  577|                 Conversion = [IntegralConversion] integral conversion
#  577|                 Type = [PlainCharType] char
#  577|                 Value = [CStyleCast] 0
#  577|                 ValueCategory = prvalue
#  577|               expr: [Literal] 0
#  577|                   Type = [IntType] int
#  577|                   Value = [Literal] 0
#  577|                   ValueCategory = prvalue
#  578|     6: [DeclStmt] declaration
#  578|       0: [VariableDeclarationEntry] definition of e
#  578|           Type = [ArrayType] char[2]
#  578|         init: [Initializer] initializer for e
#  578|           expr: [ArrayAggregateLiteral] {...}
#  578|               Type = [ArrayType] char[2]
#  578|               ValueCategory = prvalue
#  578|             [0]: [CStyleCast] (char)...
#  578|                 Conversion = [IntegralConversion] integral conversion
#  578|                 Type = [PlainCharType] char
#  578|                 Value = [CStyleCast] 0
#  578|                 ValueCategory = prvalue
#  578|               expr: [Literal] 0
#  578|                   Type = [IntType] int
#  578|                   Value = [Literal] 0
#  578|                   ValueCategory = prvalue
#  578|             [1]: [CStyleCast] (char)...
#  578|                 Conversion = [IntegralConversion] integral conversion
#  578|                 Type = [PlainCharType] char
#  578|                 Value = [CStyleCast] 1
#  578|                 ValueCategory = prvalue
#  578|               expr: [Literal] 1
#  578|                   Type = [IntType] int
#  578|                   Value = [Literal] 1
#  578|                   ValueCategory = prvalue
#  579|     7: [DeclStmt] declaration
#  579|       0: [VariableDeclarationEntry] definition of f
#  579|           Type = [ArrayType] char[3]
#  579|         init: [Initializer] initializer for f
#  579|           expr: [ArrayAggregateLiteral] {...}
#  579|               Type = [ArrayType] char[3]
#  579|               ValueCategory = prvalue
#  579|             [0]: [CStyleCast] (char)...
#  579|                 Conversion = [IntegralConversion] integral conversion
#  579|                 Type = [PlainCharType] char
#  579|                 Value = [CStyleCast] 0
#  579|                 ValueCategory = prvalue
#  579|               expr: [Literal] 0
#  579|                   Type = [IntType] int
#  579|                   Value = [Literal] 0
#  579|                   ValueCategory = prvalue
#  580|     8: [ReturnStmt] return ...
#  582| [TopLevelFunction] void VarArgFunction(char const*)
#  582|   params: 
#  582|     0: [Parameter] s
#  582|         Type = [PointerType] const char *
#  584| [TopLevelFunction] void VarArgs()
#  584|   params: 
#  584|   body: [Block] { ... }
#  585|     0: [ExprStmt] ExprStmt
#  585|       0: [FunctionCall] call to VarArgFunction
#  585|           Type = [VoidType] void
#  585|           ValueCategory = prvalue
#  585|         0: [ArrayToPointerConversion] array to pointer conversion
#  585|             Type = [PointerType] const char *
#  585|             ValueCategory = prvalue
#  585|           expr: %d %s
#  585|               Type = [ArrayType] const char[6]
#  585|               Value = [StringLiteral] "%d %s"
#  585|               ValueCategory = lvalue
#  585|         1: [Literal] 1
#  585|             Type = [IntType] int
#  585|             Value = [Literal] 1
#  585|             ValueCategory = prvalue
#  585|         2: [ArrayToPointerConversion] array to pointer conversion
#  585|             Type = [PointerType] const char *
#  585|             ValueCategory = prvalue
#  585|           expr: string
#  585|               Type = [ArrayType] const char[7]
#  585|               Value = [StringLiteral] "string"
#  585|               ValueCategory = lvalue
#  586|     1: [ReturnStmt] return ...
#  588| [TopLevelFunction] int FuncPtrTarget(int)
#  588|   params: 
#  588|     0: [Parameter] p#0
#  588|         Type = [IntType] int
#  590| [TopLevelFunction] void SetFuncPtr()
#  590|   params: 
#  590|   body: [Block] { ... }
#  591|     0: [DeclStmt] declaration
#  591|       0: [VariableDeclarationEntry] definition of pfn
#  591|           Type = [FunctionPointerType] ..(*)(..)
#  591|         init: [Initializer] initializer for pfn
#  591|           expr: [FunctionAccess] FuncPtrTarget
#  591|               Type = [FunctionPointerType] ..(*)(..)
#  591|               ValueCategory = prvalue(load)
#  592|     1: [ExprStmt] ExprStmt
#  592|       0: [AssignExpr] ... = ...
#  592|           Type = [FunctionPointerType] ..(*)(..)
#  592|           ValueCategory = lvalue
#  592|         0: [VariableAccess] pfn
#  592|             Type = [FunctionPointerType] ..(*)(..)
#  592|             ValueCategory = lvalue
#  592|         1: [AddressOfExpr] & ...
#  592|             Type = [FunctionPointerType] ..(*)(..)
#  592|             ValueCategory = prvalue
#  592|           0: [FunctionAccess] FuncPtrTarget
#  592|               Type = [RoutineType] ..()(..)
#  592|               ValueCategory = lvalue
#  593|     2: [ExprStmt] ExprStmt
#  593|       0: [AssignExpr] ... = ...
#  593|           Type = [FunctionPointerType] ..(*)(..)
#  593|           ValueCategory = lvalue
#  593|         0: [VariableAccess] pfn
#  593|             Type = [FunctionPointerType] ..(*)(..)
#  593|             ValueCategory = lvalue
#  593|         1: [PointerDereferenceExpr] * ...
#  593|             Type = [FunctionPointerType] ..(*)(..)
#  593|             ValueCategory = prvalue(load)
#  593|           0: [FunctionAccess] FuncPtrTarget
#  593|               Type = [FunctionPointerType] ..(*)(..)
#  593|               ValueCategory = prvalue(load)
#  594|     3: [ExprStmt] ExprStmt
#  594|       0: [AssignExpr] ... = ...
#  594|           Type = [FunctionPointerType] ..(*)(..)
#  594|           ValueCategory = lvalue
#  594|         0: [VariableAccess] pfn
#  594|             Type = [FunctionPointerType] ..(*)(..)
#  594|             ValueCategory = lvalue
#  594|         1: [PointerDereferenceExpr] * ...
#  594|             Type = [FunctionPointerType] ..(*)(..)
#  594|             ValueCategory = prvalue(load)
#  594|           0: [PointerDereferenceExpr] * ...
#  594|               Type = [FunctionPointerType] ..(*)(..)
#  594|               ValueCategory = prvalue(load)
#  594|             0: [PointerDereferenceExpr] * ...
#  594|                 Type = [FunctionPointerType] ..(*)(..)
#  594|                 ValueCategory = prvalue(load)
#  594|               0: [AddressOfExpr] & ...
#  594|                   Type = [FunctionPointerType] ..(*)(..)
#  594|                   ValueCategory = prvalue
#  594|                 0: [FunctionAccess] FuncPtrTarget
#  594|                     Type = [RoutineType] ..()(..)
#  594|                     ValueCategory = lvalue
#  595|     4: [ReturnStmt] return ...
#  599| [CopyConstructor] void String::String(String const&)
#  599|   params: 
#  599|     0: [Parameter] p#0
#  599|         Type = [LValueReferenceType] const String &
#  600| [MoveConstructor] void String::String(String&&)
#  600|   params: 
#  600|     0: [Parameter] p#0
#  600|         Type = [RValueReferenceType] String &&
#  601| [ConversionConstructor] void String::String(char const*)
#  601|   params: 
#  601|     0: [Parameter] p#0
#  601|         Type = [PointerType] const char *
#  602| [Destructor] void String::~String()
#  602|   params: 
#  604| [CopyAssignmentOperator] String& String::operator=(String const&)
#  604|   params: 
#  604|     0: [Parameter] p#0
#  604|         Type = [LValueReferenceType] const String &
#  605| [MoveAssignmentOperator] String& String::operator=(String&&)
#  605|   params: 
#  605|     0: [Parameter] p#0
#  605|         Type = [RValueReferenceType] String &&
#  607| [ConstMemberFunction] char const* String::c_str() const
#  607|   params: 
#  613| [TopLevelFunction] String ReturnObject()
#  613|   params: 
#  615| [TopLevelFunction] void DeclareObject()
#  615|   params: 
#  615|   body: [Block] { ... }
#  616|     0: [DeclStmt] declaration
#  616|       0: [VariableDeclarationEntry] definition of s1
#  616|           Type = [Struct] String
#  616|         init: [Initializer] initializer for s1
#  616|           expr: [ConstructorCall] call to String
#  616|               Type = [VoidType] void
#  616|               ValueCategory = prvalue
#  617|     1: [DeclStmt] declaration
#  617|       0: [VariableDeclarationEntry] definition of s2
#  617|           Type = [Struct] String
#  617|         init: [Initializer] initializer for s2
#  617|           expr: [ConstructorCall] call to String
#  617|               Type = [VoidType] void
#  617|               ValueCategory = prvalue
#  617|             0: [ArrayToPointerConversion] array to pointer conversion
#  617|                 Type = [PointerType] const char *
#  617|                 ValueCategory = prvalue
#  617|               expr: hello
#  617|                   Type = [ArrayType] const char[6]
#  617|                   Value = [StringLiteral] "hello"
#  617|                   ValueCategory = lvalue
#  618|     2: [DeclStmt] declaration
#  618|       0: [VariableDeclarationEntry] definition of s3
#  618|           Type = [Struct] String
#  618|         init: [Initializer] initializer for s3
#  618|           expr: [FunctionCall] call to ReturnObject
#  618|               Type = [Struct] String
#  618|               ValueCategory = prvalue
#  619|     3: [DeclStmt] declaration
#  619|       0: [VariableDeclarationEntry] definition of s4
#  619|           Type = [Struct] String
#  619|         init: [Initializer] initializer for s4
#  619|           expr: [ConstructorCall] call to String
#  619|               Type = [VoidType] void
#  619|               ValueCategory = prvalue
#  619|             0: [ArrayToPointerConversion] array to pointer conversion
#  619|                 Type = [PointerType] const char *
#  619|                 ValueCategory = prvalue
#  619|               expr: test
#  619|                   Type = [ArrayType] const char[5]
#  619|                   Value = [StringLiteral] "test"
#  619|                   ValueCategory = lvalue
#  620|     4: [ReturnStmt] return ...
#  622| [TopLevelFunction] void CallMethods(String&, String*, String)
#  622|   params: 
#  622|     0: [Parameter] r
#  622|         Type = [LValueReferenceType] String &
#  622|     1: [Parameter] p
#  622|         Type = [PointerType] String *
#  622|     2: [Parameter] s
#  622|         Type = [Struct] String
#  622|   body: [Block] { ... }
#  623|     0: [ExprStmt] ExprStmt
#  623|       0: [FunctionCall] call to c_str
#  623|           Type = [PointerType] const char *
#  623|           ValueCategory = prvalue
#  623|         -1: [CStyleCast] (const String)...
#  623|             Conversion = [GlvalueConversion] glvalue conversion
#  623|             Type = [SpecifiedType] const String
#  623|             ValueCategory = lvalue
#  623|           expr: [ReferenceDereferenceExpr] (reference dereference)
#  623|               Type = [Struct] String
#  623|               ValueCategory = lvalue
#  623|             expr: [VariableAccess] r
#  623|                 Type = [LValueReferenceType] String &
#  623|                 ValueCategory = prvalue(load)
#  624|     1: [ExprStmt] ExprStmt
#  624|       0: [FunctionCall] call to c_str
#  624|           Type = [PointerType] const char *
#  624|           ValueCategory = prvalue
#  624|         -1: [CStyleCast] (const String *)...
#  624|             Conversion = [PointerConversion] pointer conversion
#  624|             Type = [PointerType] const String *
#  624|             ValueCategory = prvalue
#  624|           expr: [VariableAccess] p
#  624|               Type = [PointerType] String *
#  624|               ValueCategory = prvalue(load)
#  625|     2: [ExprStmt] ExprStmt
#  625|       0: [FunctionCall] call to c_str
#  625|           Type = [PointerType] const char *
#  625|           ValueCategory = prvalue
#  625|         -1: [CStyleCast] (const String)...
#  625|             Conversion = [GlvalueConversion] glvalue conversion
#  625|             Type = [SpecifiedType] const String
#  625|             ValueCategory = lvalue
#  625|           expr: [VariableAccess] s
#  625|               Type = [Struct] String
#  625|               ValueCategory = lvalue
#  626|     3: [ReturnStmt] return ...
#  628| [CopyAssignmentOperator] C& C::operator=(C const&)
#  628|   params: 
#-----|     0: [Parameter] p#0
#-----|         Type = [LValueReferenceType] const C &
#  628| [MoveAssignmentOperator] C& C::operator=(C&&)
#  628|   params: 
#-----|     0: [Parameter] p#0
#-----|         Type = [RValueReferenceType] C &&
#  628| [CopyConstructor] void C::C(C const&)
#  628|   params: 
#-----|     0: [Parameter] p#0
#-----|         Type = [LValueReferenceType] const C &
#  628| [MoveConstructor] void C::C(C&&)
#  628|   params: 
#-----|     0: [Parameter] p#0
#-----|         Type = [RValueReferenceType] C &&
#  628| [Destructor] void C::~C()
#  628|   params: 
#-----|   body: [Block] { ... }
#-----|     0: [ReturnStmt] return ...
#  628|   destructions: 
#  628|     0: [DestructorFieldDestruction] destructor field destruction of m_f
#  628|         Type = [Struct] String
#  628|         ValueCategory = prvalue
#  628|       0: [DestructorCall] call to ~String
#  628|           Type = [VoidType] void
#  628|           ValueCategory = prvalue
#  628|         -1: [ImplicitThisFieldAccess] m_f
#  628|             Type = [Struct] String
#  628|             ValueCategory = lvalue
#  628|     1: [DestructorFieldDestruction] destructor field destruction of m_b
#  628|         Type = [Struct] String
#  628|         ValueCategory = prvalue
#  628|       0: [DestructorCall] call to ~String
#  628|           Type = [VoidType] void
#  628|           ValueCategory = prvalue
#  628|         -1: [ImplicitThisFieldAccess] m_b
#  628|             Type = [Struct] String
#  628|             ValueCategory = lvalue
#  630| [MemberFunction] int C::StaticMemberFunction(int)
#  630|   params: 
#  630|     0: [Parameter] x
#  630|         Type = [IntType] int
#  630|   body: [Block] { ... }
#  631|     0: [ReturnStmt] return ...
#  631|       0: [VariableAccess] x
#  631|           Type = [IntType] int
#  631|           ValueCategory = prvalue(load)
#  634| [MemberFunction] int C::InstanceMemberFunction(int)
#  634|   params: 
#  634|     0: [Parameter] x
#  634|         Type = [IntType] int
#  634|   body: [Block] { ... }
#  635|     0: [ReturnStmt] return ...
#  635|       0: [VariableAccess] x
#  635|           Type = [IntType] int
#  635|           ValueCategory = prvalue(load)
#  638| [VirtualFunction] int C::VirtualMemberFunction(int)
#  638|   params: 
#  638|     0: [Parameter] x
#  638|         Type = [IntType] int
#  638|   body: [Block] { ... }
#  639|     0: [ReturnStmt] return ...
#  639|       0: [VariableAccess] x
#  639|           Type = [IntType] int
#  639|           ValueCategory = prvalue(load)
#  642| [MemberFunction] void C::FieldAccess()
#  642|   params: 
#  642|   body: [Block] { ... }
#  643|     0: [ExprStmt] ExprStmt
#  643|       0: [AssignExpr] ... = ...
#  643|           Type = [IntType] int
#  643|           ValueCategory = lvalue
#  643|         0: [PointerFieldAccess] m_a
#  643|             Type = [IntType] int
#  643|             ValueCategory = lvalue
#  643|           -1: [ThisExpr] this
#  643|               Type = [PointerType] C *
#  643|               ValueCategory = prvalue(load)
#  643|         1: [Literal] 0
#  643|             Type = [IntType] int
#  643|             Value = [Literal] 0
#  643|             ValueCategory = prvalue
#  644|     1: [ExprStmt] ExprStmt
#  644|       0: [AssignExpr] ... = ...
#  644|           Type = [IntType] int
#  644|           ValueCategory = lvalue
#  644|         0: [ValueFieldAccess] m_a
#  644|             Type = [IntType] int
#  644|             ValueCategory = lvalue
#  644|           -1: [ParenthesisExpr] (...)
#  644|               Type = [Class] C
#  644|               ValueCategory = lvalue
#  644|             expr: [PointerDereferenceExpr] * ...
#  644|                 Type = [Class] C
#  644|                 ValueCategory = lvalue
#  644|               0: [ThisExpr] this
#  644|                   Type = [PointerType] C *
#  644|                   ValueCategory = prvalue(load)
#  644|         1: [Literal] 1
#  644|             Type = [IntType] int
#  644|             Value = [Literal] 1
#  644|             ValueCategory = prvalue
#  645|     2: [ExprStmt] ExprStmt
#  645|       0: [AssignExpr] ... = ...
#  645|           Type = [IntType] int
#  645|           ValueCategory = lvalue
#  645|         0: [PointerFieldAccess] m_a
#  645|             Type = [IntType] int
#  645|             ValueCategory = lvalue
#-----|           -1: [ThisExpr] this
#-----|               Type = [PointerType] C *
#-----|               ValueCategory = prvalue(load)
#  645|         1: [Literal] 2
#  645|             Type = [IntType] int
#  645|             Value = [Literal] 2
#  645|             ValueCategory = prvalue
#  646|     3: [DeclStmt] declaration
#  646|       0: [VariableDeclarationEntry] definition of x
#  646|           Type = [IntType] int
#  647|     4: [ExprStmt] ExprStmt
#  647|       0: [AssignExpr] ... = ...
#  647|           Type = [IntType] int
#  647|           ValueCategory = lvalue
#  647|         0: [VariableAccess] x
#  647|             Type = [IntType] int
#  647|             ValueCategory = lvalue
#  647|         1: [PointerFieldAccess] m_a
#  647|             Type = [IntType] int
#  647|             ValueCategory = prvalue(load)
#  647|           -1: [ThisExpr] this
#  647|               Type = [PointerType] C *
#  647|               ValueCategory = prvalue(load)
#  648|     5: [ExprStmt] ExprStmt
#  648|       0: [AssignExpr] ... = ...
#  648|           Type = [IntType] int
#  648|           ValueCategory = lvalue
#  648|         0: [VariableAccess] x
#  648|             Type = [IntType] int
#  648|             ValueCategory = lvalue
#  648|         1: [ValueFieldAccess] m_a
#  648|             Type = [IntType] int
#  648|             ValueCategory = prvalue(load)
#  648|           -1: [ParenthesisExpr] (...)
#  648|               Type = [Class] C
#  648|               ValueCategory = lvalue
#  648|             expr: [PointerDereferenceExpr] * ...
#  648|                 Type = [Class] C
#  648|                 ValueCategory = lvalue
#  648|               0: [ThisExpr] this
#  648|                   Type = [PointerType] C *
#  648|                   ValueCategory = prvalue(load)
#  649|     6: [ExprStmt] ExprStmt
#  649|       0: [AssignExpr] ... = ...
#  649|           Type = [IntType] int
#  649|           ValueCategory = lvalue
#  649|         0: [VariableAccess] x
#  649|             Type = [IntType] int
#  649|             ValueCategory = lvalue
#  649|         1: [PointerFieldAccess] m_a
#  649|             Type = [IntType] int
#  649|             ValueCategory = prvalue(load)
#-----|           -1: [ThisExpr] this
#-----|               Type = [PointerType] C *
#-----|               ValueCategory = prvalue(load)
#  650|     7: [ReturnStmt] return ...
#  652| [MemberFunction] void C::MethodCalls()
#  652|   params: 
#  652|   body: [Block] { ... }
#  653|     0: [ExprStmt] ExprStmt
#  653|       0: [FunctionCall] call to InstanceMemberFunction
#  653|           Type = [IntType] int
#  653|           ValueCategory = prvalue
#  653|         -1: [ThisExpr] this
#  653|             Type = [PointerType] C *
#  653|             ValueCategory = prvalue(load)
#  653|         0: [Literal] 0
#  653|             Type = [IntType] int
#  653|             Value = [Literal] 0
#  653|             ValueCategory = prvalue
#  654|     1: [ExprStmt] ExprStmt
#  654|       0: [FunctionCall] call to InstanceMemberFunction
#  654|           Type = [IntType] int
#  654|           ValueCategory = prvalue
#  654|         -1: [ParenthesisExpr] (...)
#  654|             Type = [Class] C
#  654|             ValueCategory = lvalue
#  654|           expr: [PointerDereferenceExpr] * ...
#  654|               Type = [Class] C
#  654|               ValueCategory = lvalue
#  654|             0: [ThisExpr] this
#  654|                 Type = [PointerType] C *
#  654|                 ValueCategory = prvalue(load)
#  654|         0: [Literal] 1
#  654|             Type = [IntType] int
#  654|             Value = [Literal] 1
#  654|             ValueCategory = prvalue
#  655|     2: [ExprStmt] ExprStmt
#  655|       0: [FunctionCall] call to InstanceMemberFunction
#  655|           Type = [IntType] int
#  655|           ValueCategory = prvalue
#-----|         -1: [ThisExpr] this
#-----|             Type = [PointerType] C *
#-----|             ValueCategory = prvalue(load)
#  655|         0: [Literal] 2
#  655|             Type = [IntType] int
#  655|             Value = [Literal] 2
#  655|             ValueCategory = prvalue
#  656|     3: [ReturnStmt] return ...
#  658| [Constructor] void C::C()
#  658|   params: 
#  658|   initializations: 
#  659|     0: [ConstructorFieldInit] constructor init of field m_a
#  659|         Type = [IntType] int
#  659|         ValueCategory = prvalue
#  659|       0: [Literal] 1
#  659|           Type = [IntType] int
#  659|           Value = [Literal] 1
#  659|           ValueCategory = prvalue
#  663|     1: [ConstructorFieldInit] constructor init of field m_b
#  663|         Type = [Struct] String
#  663|         ValueCategory = prvalue
#  663|       0: [ConstructorCall] call to String
#  663|           Type = [VoidType] void
#  663|           ValueCategory = prvalue
#  660|     2: [ConstructorFieldInit] constructor init of field m_c
#  660|         Type = [PlainCharType] char
#  660|         ValueCategory = prvalue
#  660|       0: [CStyleCast] (char)...
#  660|           Conversion = [IntegralConversion] integral conversion
#  660|           Type = [PlainCharType] char
#  660|           Value = [CStyleCast] 3
#  660|           ValueCategory = prvalue
#  660|         expr: [Literal] 3
#  660|             Type = [IntType] int
#  660|             Value = [Literal] 3
#  660|             ValueCategory = prvalue
#  661|     3: [ConstructorFieldInit] constructor init of field m_e
#  661|         Type = [VoidPointerType] void *
#  661|         ValueCategory = prvalue
#  661|       0: [Literal] 0
#  661|           Type = [VoidPointerType] void *
#  661|           Value = [Literal] 0
#  661|           ValueCategory = prvalue
#  662|     4: [ConstructorFieldInit] constructor init of field m_f
#  662|         Type = [Struct] String
#  662|         ValueCategory = prvalue
#  662|       0: [ConstructorCall] call to String
#  662|           Type = [VoidType] void
#  662|           ValueCategory = prvalue
#  662|         0: [ArrayToPointerConversion] array to pointer conversion
#  662|             Type = [PointerType] const char *
#  662|             ValueCategory = prvalue
#  662|           expr: test
#  662|               Type = [ArrayType] const char[5]
#  662|               Value = [StringLiteral] "test"
#  662|               ValueCategory = lvalue
#  663|   body: [Block] { ... }
#  664|     0: [ReturnStmt] return ...
#  675| [TopLevelFunction] int DerefReference(int&)
#  675|   params: 
#  675|     0: [Parameter] r
#  675|         Type = [LValueReferenceType] int &
#  675|   body: [Block] { ... }
#  676|     0: [ReturnStmt] return ...
#  676|       0: [ReferenceDereferenceExpr] (reference dereference)
#  676|           Type = [IntType] int
#  676|           ValueCategory = prvalue(load)
#  676|         expr: [VariableAccess] r
#  676|             Type = [LValueReferenceType] int &
#  676|             ValueCategory = prvalue(load)
#  679| [TopLevelFunction] int& TakeReference()
#  679|   params: 
#  679|   body: [Block] { ... }
#  680|     0: [ReturnStmt] return ...
#  680|       0: [ReferenceToExpr] (reference to)
#  680|           Type = [LValueReferenceType] int &
#  680|           ValueCategory = prvalue
#  680|         expr: [VariableAccess] g
#  680|             Type = [IntType] int
#  680|             ValueCategory = lvalue
#  683| [TopLevelFunction] String& ReturnReference()
#  683|   params: 
#  685| [TopLevelFunction] void InitReference(int)
#  685|   params: 
#  685|     0: [Parameter] x
#  685|         Type = [IntType] int
#  685|   body: [Block] { ... }
#  686|     0: [DeclStmt] declaration
#  686|       0: [VariableDeclarationEntry] definition of r
#  686|           Type = [LValueReferenceType] int &
#  686|         init: [Initializer] initializer for r
#  686|           expr: [ReferenceToExpr] (reference to)
#  686|               Type = [LValueReferenceType] int &
#  686|               ValueCategory = prvalue
#  686|             expr: [VariableAccess] x
#  686|                 Type = [IntType] int
#  686|                 ValueCategory = lvalue
#  687|     1: [DeclStmt] declaration
#  687|       0: [VariableDeclarationEntry] definition of r2
#  687|           Type = [LValueReferenceType] int &
#  687|         init: [Initializer] initializer for r2
#  687|           expr: [ReferenceToExpr] (reference to)
#  687|               Type = [LValueReferenceType] int &
#  687|               ValueCategory = prvalue
#  687|             expr: [ReferenceDereferenceExpr] (reference dereference)
#  687|                 Type = [IntType] int
#  687|                 ValueCategory = lvalue
#  687|               expr: [VariableAccess] r
#  687|                   Type = [LValueReferenceType] int &
#  687|                   ValueCategory = prvalue(load)
#  688|     2: [DeclStmt] declaration
#  688|       0: [VariableDeclarationEntry] definition of r3
#  688|           Type = [LValueReferenceType] const String &
#  688|         init: [Initializer] initializer for r3
#  688|           expr: [ReferenceToExpr] (reference to)
#  688|               Type = [LValueReferenceType] const String &
#  688|               ValueCategory = prvalue
#  688|             expr: [CStyleCast] (const String)...
#  688|                 Conversion = [GlvalueConversion] glvalue conversion
#  688|                 Type = [SpecifiedType] const String
#  688|                 ValueCategory = lvalue
#  688|               expr: [ReferenceDereferenceExpr] (reference dereference)
#  688|                   Type = [Struct] String
#  688|                   ValueCategory = lvalue
#  688|                 expr: [FunctionCall] call to ReturnReference
#  688|                     Type = [LValueReferenceType] String &
#  688|                     ValueCategory = prvalue
#  689|     3: [ReturnStmt] return ...
#  691| [TopLevelFunction] void ArrayReferences()
#  691|   params: 
#  691|   body: [Block] { ... }
#  692|     0: [DeclStmt] declaration
#  692|       0: [VariableDeclarationEntry] definition of a
#  692|           Type = [ArrayType] int[10]
#  693|     1: [DeclStmt] declaration
#  693|       0: [VariableDeclarationEntry] definition of ra
#  693|           Type = [LValueReferenceType] int(&)[10]
#  693|         init: [Initializer] initializer for ra
#  693|           expr: [ReferenceToExpr] (reference to)
#  693|               Type = [LValueReferenceType] int(&)[10]
#  693|               ValueCategory = prvalue
#  693|             expr: [VariableAccess] a
#  693|                 Type = [ArrayType] int[10]
#  693|                 ValueCategory = lvalue
#  694|     2: [DeclStmt] declaration
#  694|       0: [VariableDeclarationEntry] definition of x
#  694|           Type = [IntType] int
#  694|         init: [Initializer] initializer for x
#  694|           expr: [ArrayExpr] access to array
#  694|               Type = [IntType] int
#  694|               ValueCategory = prvalue(load)
#  694|             0: [ArrayToPointerConversion] array to pointer conversion
#  694|                 Type = [IntPointerType] int *
#  694|                 ValueCategory = prvalue
#  694|               expr: [ReferenceDereferenceExpr] (reference dereference)
#  694|                   Type = [ArrayType] int[10]
#  694|                   ValueCategory = lvalue
#  694|                 expr: [VariableAccess] ra
#  694|                     Type = [LValueReferenceType] int(&)[10]
#  694|                     ValueCategory = prvalue(load)
#  694|             1: [Literal] 5
#  694|                 Type = [IntType] int
#  694|                 Value = [Literal] 5
#  694|                 ValueCategory = prvalue
#  695|     3: [ReturnStmt] return ...
#  697| [TopLevelFunction] void FunctionReferences()
#  697|   params: 
#  697|   body: [Block] { ... }
#  698|     0: [DeclStmt] declaration
#  698|       0: [VariableDeclarationEntry] definition of rfn
#  698|           Type = [FunctionReferenceType] ..(&)(..)
#  698|         init: [Initializer] initializer for rfn
#  698|           expr: [ReferenceToExpr] (reference to)
#  698|               Type = [FunctionReferenceType] ..(&)(..)
#  698|               ValueCategory = prvalue
#  698|             expr: [FunctionAccess] FuncPtrTarget
#  698|                 Type = [RoutineType] ..()(..)
#  698|                 ValueCategory = lvalue
#  699|     1: [DeclStmt] declaration
#  699|       0: [VariableDeclarationEntry] definition of pfn
#  699|           Type = [FunctionPointerType] ..(*)(..)
#  699|         init: [Initializer] initializer for pfn
#  699|           expr: [ReferenceDereferenceExpr] (reference dereference)
#  699|               Type = [FunctionPointerType] ..(*)(..)
#  699|               ValueCategory = prvalue(load)
#  699|             expr: [VariableAccess] rfn
#  699|                 Type = [FunctionReferenceType] ..(&)(..)
#  699|                 ValueCategory = prvalue(load)
#  700|     2: [ExprStmt] ExprStmt
#  700|       0: [VariableCall] call to expression
#  700|           Type = [IntType] int
#  700|           ValueCategory = prvalue
#  700|         0: [ReferenceDereferenceExpr] (reference dereference)
#  700|             Type = [FunctionPointerType] ..(*)(..)
#  700|             ValueCategory = prvalue(load)
#  700|           expr: [VariableAccess] rfn
#  700|               Type = [FunctionReferenceType] ..(&)(..)
#  700|               ValueCategory = prvalue(load)
#  700|         1: [Literal] 5
#  700|             Type = [IntType] int
#  700|             Value = [Literal] 5
#  700|             ValueCategory = prvalue
#  701|     3: [ReturnStmt] return ...
#  704| [TemplateFunction,TopLevelFunction] T min<T>(T, T)
#  704|   params: 
#  704|     0: [Parameter] x
#  704|         Type = [TemplateParameter] T
#  704|     1: [Parameter] y
#  704|         Type = [TemplateParameter] T
#  704|   body: [Block] { ... }
#  705|     0: [ReturnStmt] return ...
#  705|       0: [ConditionalExpr] ... ? ... : ...
#  705|           Type = [UnknownType] unknown
#  705|           ValueCategory = prvalue
#  705|         0: [CStyleCast] (bool)...
#  705|             Conversion = [BoolConversion] conversion to bool
#  705|             Type = [BoolType] bool
#  705|             ValueCategory = prvalue
#  705|           expr: [ParenthesisExpr] (...)
#  705|               Type = [UnknownType] unknown
#  705|               ValueCategory = prvalue
#  705|             expr: [LTExpr] ... < ...
#  705|                 Type = [UnknownType] unknown
#  705|                 ValueCategory = prvalue
#  705|               0: [VariableAccess] x
#  705|                   Type = [TemplateParameter] T
#  705|                   ValueCategory = lvalue
#  705|               1: [VariableAccess] y
#  705|                   Type = [TemplateParameter] T
#  705|                   ValueCategory = lvalue
#  705|         1: [VariableAccess] x
#  705|             Type = [TemplateParameter] T
#  705|             ValueCategory = lvalue
#  705|         2: [VariableAccess] y
#  705|             Type = [TemplateParameter] T
#  705|             ValueCategory = lvalue
#  704| [FunctionTemplateInstantiation,TopLevelFunction] int min<int>(int, int)
#  704|   params: 
#  704|     0: [Parameter] x
#  704|         Type = [IntType] int
#  704|     1: [Parameter] y
#  704|         Type = [IntType] int
#  704|   body: [Block] { ... }
#  705|     0: [ReturnStmt] return ...
#  705|       0: [ConditionalExpr] ... ? ... : ...
#  705|           Type = [IntType] int
#  705|           ValueCategory = prvalue
#  705|         0: [ParenthesisExpr] (...)
#  705|             Type = [BoolType] bool
#  705|             ValueCategory = prvalue
#  705|           expr: [LTExpr] ... < ...
#  705|               Type = [BoolType] bool
#  705|               ValueCategory = prvalue
#  705|             0: [VariableAccess] x
#  705|                 Type = [IntType] int
#  705|                 ValueCategory = prvalue(load)
#  705|             1: [VariableAccess] y
#  705|                 Type = [IntType] int
#  705|                 ValueCategory = prvalue(load)
#  705|         1: [VariableAccess] x
#  705|             Type = [IntType] int
#  705|             ValueCategory = prvalue(load)
#  705|         2: [VariableAccess] y
#  705|             Type = [IntType] int
#  705|             ValueCategory = prvalue(load)
#  708| [TopLevelFunction] int CallMin(int, int)
#  708|   params: 
#  708|     0: [Parameter] x
#  708|         Type = [IntType] int
#  708|     1: [Parameter] y
#  708|         Type = [IntType] int
#  708|   body: [Block] { ... }
#  709|     0: [ReturnStmt] return ...
#  709|       0: [FunctionCall] call to min
#  709|           Type = [IntType] int
#  709|           ValueCategory = prvalue
#  709|         0: [VariableAccess] x
#  709|             Type = [IntType] int
#  709|             ValueCategory = prvalue(load)
#  709|         1: [VariableAccess] y
#  709|             Type = [IntType] int
#  709|             ValueCategory = prvalue(load)
#  713| [CopyAssignmentOperator] Outer<long>& Outer<long>::operator=(Outer<long> const&)
#  713|   params: 
#-----|     0: [Parameter] p#0
#-----|         Type = [LValueReferenceType] const Outer<long> &
#  713| [MoveAssignmentOperator] Outer<long>& Outer<long>::operator=(Outer<long>&&)
#  713|   params: 
#-----|     0: [Parameter] p#0
#-----|         Type = [RValueReferenceType] Outer<long> &&
#  715| [MemberFunction,TemplateFunction] T Outer<T>::Func<U, V>(U, V)
#  715|   params: 
#  715|     0: [Parameter] x
#  715|         Type = [TemplateParameter] U
#  715|     1: [Parameter] y
#  715|         Type = [TemplateParameter] V
#  715|   body: [Block] { ... }
#  716|     0: [ReturnStmt] return ...
#  716|       0: [Literal] 0
#  716|           Type = [TemplateParameter] T
#  716|           Value = [Literal] 0
#  716|           ValueCategory = prvalue
#  715| [MemberFunction,TemplateFunction] long Outer<long>::Func<U, V>(U, V)
#  715|   params: 
#  715|     0: [Parameter] x
#  715|         Type = [TemplateParameter] U
#  715|     1: [Parameter] y
#  715|         Type = [TemplateParameter] V
#  715| [FunctionTemplateInstantiation,MemberFunction] long Outer<long>::Func<void*, char>(void*, char)
#  715|   params: 
#  715|     0: [Parameter] x
#  715|         Type = [VoidPointerType] void *
#  715|     1: [Parameter] y
#  715|         Type = [PlainCharType] char
#  715|   body: [Block] { ... }
#  716|     0: [ReturnStmt] return ...
#  716|       0: [Literal] 0
#  716|           Type = [LongType] long
#  716|           Value = [Literal] 0
#  716|           ValueCategory = prvalue
#  720| [TopLevelFunction] double CallNestedTemplateFunc()
#  720|   params: 
#  720|   body: [Block] { ... }
#  721|     0: [ReturnStmt] return ...
#  721|       0: [CStyleCast] (double)...
#  721|           Conversion = [IntegralToFloatingPointConversion] integral to floating point conversion
#  721|           Type = [DoubleType] double
#  721|           ValueCategory = prvalue
#  721|         expr: [FunctionCall] call to Func
#  721|             Type = [LongType] long
#  721|             ValueCategory = prvalue
#  721|           0: [CStyleCast] (void *)...
#  721|               Conversion = [PointerConversion] pointer conversion
#  721|               Type = [VoidPointerType] void *
#  721|               Value = [CStyleCast] 0
#  721|               ValueCategory = prvalue
#  721|             expr: [Literal] 0
#  721|                 Type = [NullPointerType] decltype(nullptr)
#  721|                 Value = [Literal] 0
#  721|                 ValueCategory = prvalue
#  721|           1: [CharLiteral] 111
#  721|               Type = [PlainCharType] char
#  721|               Value = [CharLiteral] 111
#  721|               ValueCategory = prvalue
#  724| [TopLevelFunction] void TryCatch(bool)
#  724|   params: 
#  724|     0: [Parameter] b
#  724|         Type = [BoolType] bool
#  724|   body: [Block] { ... }
#  725|     0: [TryStmt] try { ... }
#  725|       0: [Block] { ... }
#  726|         0: [DeclStmt] declaration
#  726|           0: [VariableDeclarationEntry] definition of x
#  726|               Type = [IntType] int
#  726|             init: [Initializer] initializer for x
#  726|               expr: [Literal] 5
#  726|                   Type = [IntType] int
#  726|                   Value = [Literal] 5
#  726|                   ValueCategory = prvalue
#  727|         1: [IfStmt] if (...) ... 
#  727|           0: [VariableAccess] b
#  727|               Type = [BoolType] bool
#  727|               ValueCategory = prvalue(load)
#  727|           1: [Block] { ... }
#  728|             0: [ExprStmt] ExprStmt
#  728|               0: [ThrowExpr] throw ...
#  728|                   Type = [PointerType] const char *
#  728|                   ValueCategory = prvalue
#  728|                 0: [ArrayToPointerConversion] array to pointer conversion
#  728|                     Type = [PointerType] const char *
#  728|                     ValueCategory = prvalue
#  728|                   expr: string literal
#  728|                       Type = [ArrayType] const char[15]
#  728|                       Value = [StringLiteral] "string literal"
#  728|                       ValueCategory = lvalue
#  730|           2: [IfStmt] if (...) ... 
#  730|             0: [LTExpr] ... < ...
#  730|                 Type = [BoolType] bool
#  730|                 ValueCategory = prvalue
#  730|               0: [VariableAccess] x
#  730|                   Type = [IntType] int
#  730|                   ValueCategory = prvalue(load)
#  730|               1: [Literal] 2
#  730|                   Type = [IntType] int
#  730|                   Value = [Literal] 2
#  730|                   ValueCategory = prvalue
#  730|             1: [Block] { ... }
#  731|               0: [ExprStmt] ExprStmt
#  731|                 0: [AssignExpr] ... = ...
#  731|                     Type = [IntType] int
#  731|                     ValueCategory = lvalue
#  731|                   0: [VariableAccess] x
#  731|                       Type = [IntType] int
#  731|                       ValueCategory = lvalue
#  731|                   1: [ConditionalExpr] ... ? ... : ...
#  731|                       Type = [IntType] int
#  731|                       ValueCategory = prvalue
#  731|                     0: [VariableAccess] b
#  731|                         Type = [BoolType] bool
#  731|                         ValueCategory = prvalue(load)
#  731|                     1: [Literal] 7
#  731|                         Type = [IntType] int
#  731|                         Value = [Literal] 7
#  731|                         ValueCategory = prvalue
#  731|                     2: [ThrowExpr] throw ...
#  731|                         Type = [Struct] String
#  731|                         ValueCategory = prvalue
#  731|                       0: [ConstructorCall] call to String
#  731|                           Type = [VoidType] void
#  731|                           ValueCategory = prvalue
#  731|                         0: [ArrayToPointerConversion] array to pointer conversion
#  731|                             Type = [PointerType] const char *
#  731|                             ValueCategory = prvalue
#  731|                           expr: String object
#  731|                               Type = [ArrayType] const char[14]
#  731|                               Value = [StringLiteral] "String object"
#  731|                               ValueCategory = lvalue
#  733|         2: [ExprStmt] ExprStmt
#  733|           0: [AssignExpr] ... = ...
#  733|               Type = [IntType] int
#  733|               ValueCategory = lvalue
#  733|             0: [VariableAccess] x
#  733|                 Type = [IntType] int
#  733|                 ValueCategory = lvalue
#  733|             1: [Literal] 7
#  733|                 Type = [IntType] int
#  733|                 Value = [Literal] 7
#  733|                 ValueCategory = prvalue
#  735|       1: [Handler] <handler>
#  735|         0: [CatchBlock] { ... }
#  736|           0: [ExprStmt] ExprStmt
#  736|             0: [ThrowExpr] throw ...
#  736|                 Type = [Struct] String
#  736|                 ValueCategory = prvalue
#  736|               0: [ConstructorCall] call to String
#  736|                   Type = [VoidType] void
#  736|                   ValueCategory = prvalue
#  736|                 0: [VariableAccess] s
#  736|                     Type = [PointerType] const char *
#  736|                     ValueCategory = prvalue(load)
#  738|       2: [Handler] <handler>
#  738|         0: [CatchBlock] { ... }
#  740|       3: [Handler] <handler>
#  740|         0: [CatchAnyBlock] { ... }
#  741|           0: [ExprStmt] ExprStmt
#  741|             0: [ReThrowExpr] re-throw exception 
#  741|                 Type = [VoidType] void
#  741|                 ValueCategory = prvalue
#  743|     1: [ReturnStmt] return ...
#  745| [CopyAssignmentOperator] Base& Base::operator=(Base const&)
#  745|   params: 
#-----|     0: [Parameter] p#0
#-----|         Type = [LValueReferenceType] const Base &
#-----|   body: [Block] { ... }
#-----|     0: [ExprStmt] ExprStmt
#-----|       0: [ReferenceDereferenceExpr] (reference dereference)
#-----|           Type = [Struct] String
#-----|           ValueCategory = lvalue
#  745|         expr: [FunctionCall] call to operator=
#  745|             Type = [LValueReferenceType] String &
#  745|             ValueCategory = prvalue
#-----|           -1: [AddressOfExpr] & ...
#-----|               Type = [PointerType] String *
#-----|               ValueCategory = prvalue
#-----|             0: [PointerFieldAccess] base_s
#-----|                 Type = [Struct] String
#-----|                 ValueCategory = lvalue
#-----|               -1: [ThisExpr] this
#-----|                   Type = [PointerType] Base *
#-----|                   ValueCategory = prvalue(load)
#-----|           0: [ReferenceToExpr] (reference to)
#-----|               Type = [LValueReferenceType] const String &
#-----|               ValueCategory = prvalue
#-----|             expr: [ReferenceFieldAccess] base_s
#-----|                 Type = [Struct] String
#-----|                 ValueCategory = lvalue
#-----|               -1: [ReferenceDereferenceExpr] (reference dereference)
#-----|                   Type = [SpecifiedType] const Base
#-----|                   ValueCategory = lvalue
#-----|                 expr: [VariableAccess] p#0
#-----|                     Type = [LValueReferenceType] const Base &
#-----|                     ValueCategory = prvalue(load)
#-----|     1: [ReturnStmt] return ...
#-----|       0: [ReferenceToExpr] (reference to)
#-----|           Type = [LValueReferenceType] Base &
#-----|           ValueCategory = prvalue
#-----|         expr: [PointerDereferenceExpr] * ...
#-----|             Type = [Struct,VirtualBaseClass] Base
#-----|             ValueCategory = lvalue
#-----|           0: [ThisExpr] this
#-----|               Type = [PointerType] Base *
#-----|               ValueCategory = prvalue(load)
#  745| [CopyConstructor] void Base::Base(Base const&)
#  745|   params: 
#-----|     0: [Parameter] p#0
#-----|         Type = [LValueReferenceType] const Base &
#  745|   initializations: 
#  745|     0: [ConstructorFieldInit] constructor init of field base_s
#  745|         Type = [Struct] String
#  745|         ValueCategory = prvalue
#  745|       0: [ConstructorCall] call to String
#  745|           Type = [VoidType] void
#  745|           ValueCategory = prvalue
#  745|   body: [Block] { ... }
#  745|     0: [ReturnStmt] return ...
#  748| [Constructor] void Base::Base()
#  748|   params: 
#  748|   initializations: 
#  748|     0: [ConstructorFieldInit] constructor init of field base_s
#  748|         Type = [Struct] String
#  748|         ValueCategory = prvalue
#  748|       0: [ConstructorCall] call to String
#  748|           Type = [VoidType] void
#  748|           ValueCategory = prvalue
#  748|   body: [Block] { ... }
#  749|     0: [ReturnStmt] return ...
#  750| [Destructor] void Base::~Base()
#  750|   params: 
#  750|   body: [Block] { ... }
#  751|     0: [ReturnStmt] return ...
#  750|   destructions: 
#  751|     0: [DestructorFieldDestruction] destructor field destruction of base_s
#  751|         Type = [Struct] String
#  751|         ValueCategory = prvalue
#  751|       0: [DestructorCall] call to ~String
#  751|           Type = [VoidType] void
#  751|           ValueCategory = prvalue
#  751|         -1: [ImplicitThisFieldAccess] base_s
#  751|             Type = [Struct] String
#  751|             ValueCategory = lvalue
#  754| [CopyAssignmentOperator] Middle& Middle::operator=(Middle const&)
#  754|   params: 
#-----|     0: [Parameter] p#0
#-----|         Type = [LValueReferenceType] const Middle &
#-----|   body: [Block] { ... }
#-----|     0: [ExprStmt] ExprStmt
#-----|       0: [ReferenceDereferenceExpr] (reference dereference)
#-----|           Type = [Struct,VirtualBaseClass] Base
#-----|           ValueCategory = lvalue
#  754|         expr: [FunctionCall] call to operator=
#  754|             Type = [LValueReferenceType] Base &
#  754|             ValueCategory = prvalue
#-----|           -1: [CStyleCast] (Base *)...
#-----|               Conversion = [BaseClassConversion] base class conversion
#-----|               Type = [PointerType] Base *
#-----|               ValueCategory = prvalue
#-----|             expr: [ThisExpr] this
#-----|                 Type = [PointerType] Middle *
#-----|                 ValueCategory = prvalue(load)
#-----|           0: [ReferenceToExpr] (reference to)
#-----|               Type = [LValueReferenceType] const Base &
#-----|               ValueCategory = prvalue
#-----|             expr: [PointerDereferenceExpr] * ...
#-----|                 Type = [SpecifiedType] const Base
#-----|                 ValueCategory = lvalue
#-----|               0: [CStyleCast] (const Base *)...
#-----|                   Conversion = [BaseClassConversion] base class conversion
#-----|                   Type = [PointerType] const Base *
#-----|                   ValueCategory = prvalue
#-----|                 expr: [AddressOfExpr] & ...
#-----|                     Type = [PointerType] const Middle *
#-----|                     ValueCategory = prvalue
#-----|                   0: [ReferenceDereferenceExpr] (reference dereference)
#-----|                       Type = [SpecifiedType] const Middle
#-----|                       ValueCategory = lvalue
#-----|                     expr: [VariableAccess] p#0
#-----|                         Type = [LValueReferenceType] const Middle &
#-----|                         ValueCategory = prvalue(load)
#-----|     1: [ExprStmt] ExprStmt
#-----|       0: [ReferenceDereferenceExpr] (reference dereference)
#-----|           Type = [Struct] String
#-----|           ValueCategory = lvalue
#  754|         expr: [FunctionCall] call to operator=
#  754|             Type = [LValueReferenceType] String &
#  754|             ValueCategory = prvalue
#-----|           -1: [AddressOfExpr] & ...
#-----|               Type = [PointerType] String *
#-----|               ValueCategory = prvalue
#-----|             0: [PointerFieldAccess] middle_s
#-----|                 Type = [Struct] String
#-----|                 ValueCategory = lvalue
#-----|               -1: [ThisExpr] this
#-----|                   Type = [PointerType] Middle *
#-----|                   ValueCategory = prvalue(load)
#-----|           0: [ReferenceToExpr] (reference to)
#-----|               Type = [LValueReferenceType] const String &
#-----|               ValueCategory = prvalue
#-----|             expr: [ReferenceFieldAccess] middle_s
#-----|                 Type = [Struct] String
#-----|                 ValueCategory = lvalue
#-----|               -1: [ReferenceDereferenceExpr] (reference dereference)
#-----|                   Type = [SpecifiedType] const Middle
#-----|                   ValueCategory = lvalue
#-----|                 expr: [VariableAccess] p#0
#-----|                     Type = [LValueReferenceType] const Middle &
#-----|                     ValueCategory = prvalue(load)
#-----|     2: [ReturnStmt] return ...
#-----|       0: [ReferenceToExpr] (reference to)
#-----|           Type = [LValueReferenceType] Middle &
#-----|           ValueCategory = prvalue
#-----|         expr: [PointerDereferenceExpr] * ...
#-----|             Type = [Struct] Middle
#-----|             ValueCategory = lvalue
#-----|           0: [ThisExpr] this
#-----|               Type = [PointerType] Middle *
#-----|               ValueCategory = prvalue(load)
#  754| [CopyConstructor] void Middle::Middle(Middle const&)
#  754|   params: 
#-----|     0: [Parameter] p#0
#-----|         Type = [LValueReferenceType] const Middle &
#  757| [Constructor] void Middle::Middle()
#  757|   params: 
#  757|   initializations: 
#  757|     0: [ConstructorDirectInit] call to Base
#  757|         Type = [VoidType] void
#  757|         ValueCategory = prvalue
#  757|     1: [ConstructorFieldInit] constructor init of field middle_s
#  757|         Type = [Struct] String
#  757|         ValueCategory = prvalue
#  757|       0: [ConstructorCall] call to String
#  757|           Type = [VoidType] void
#  757|           ValueCategory = prvalue
#  757|   body: [Block] { ... }
#  758|     0: [ReturnStmt] return ...
#  759| [Destructor] void Middle::~Middle()
#  759|   params: 
#  759|   body: [Block] { ... }
#  760|     0: [ReturnStmt] return ...
#  759|   destructions: 
#  760|     0: [DestructorFieldDestruction] destructor field destruction of middle_s
#  760|         Type = [Struct] String
#  760|         ValueCategory = prvalue
#  760|       0: [DestructorCall] call to ~String
#  760|           Type = [VoidType] void
#  760|           ValueCategory = prvalue
#  760|         -1: [ImplicitThisFieldAccess] middle_s
#  760|             Type = [Struct] String
#  760|             ValueCategory = lvalue
#  760|     1: [DestructorDirectDestruction] call to ~Base
#  760|         Type = [VoidType] void
#  760|         ValueCategory = prvalue
#  763| [CopyAssignmentOperator] Derived& Derived::operator=(Derived const&)
#  763|   params: 
#-----|     0: [Parameter] p#0
#-----|         Type = [LValueReferenceType] const Derived &
#-----|   body: [Block] { ... }
#-----|     0: [ExprStmt] ExprStmt
#-----|       0: [ReferenceDereferenceExpr] (reference dereference)
#-----|           Type = [Struct] Middle
#-----|           ValueCategory = lvalue
#  763|         expr: [FunctionCall] call to operator=
#  763|             Type = [LValueReferenceType] Middle &
#  763|             ValueCategory = prvalue
#-----|           -1: [CStyleCast] (Middle *)...
#-----|               Conversion = [BaseClassConversion] base class conversion
#-----|               Type = [PointerType] Middle *
#-----|               ValueCategory = prvalue
#-----|             expr: [ThisExpr] this
#-----|                 Type = [PointerType] Derived *
#-----|                 ValueCategory = prvalue(load)
#-----|           0: [ReferenceToExpr] (reference to)
#-----|               Type = [LValueReferenceType] const Middle &
#-----|               ValueCategory = prvalue
#-----|             expr: [PointerDereferenceExpr] * ...
#-----|                 Type = [SpecifiedType] const Middle
#-----|                 ValueCategory = lvalue
#-----|               0: [CStyleCast] (const Middle *)...
#-----|                   Conversion = [BaseClassConversion] base class conversion
#-----|                   Type = [PointerType] const Middle *
#-----|                   ValueCategory = prvalue
#-----|                 expr: [AddressOfExpr] & ...
#-----|                     Type = [PointerType] const Derived *
#-----|                     ValueCategory = prvalue
#-----|                   0: [ReferenceDereferenceExpr] (reference dereference)
#-----|                       Type = [SpecifiedType] const Derived
#-----|                       ValueCategory = lvalue
#-----|                     expr: [VariableAccess] p#0
#-----|                         Type = [LValueReferenceType] const Derived &
#-----|                         ValueCategory = prvalue(load)
#-----|     1: [ExprStmt] ExprStmt
#-----|       0: [ReferenceDereferenceExpr] (reference dereference)
#-----|           Type = [Struct] String
#-----|           ValueCategory = lvalue
#  763|         expr: [FunctionCall] call to operator=
#  763|             Type = [LValueReferenceType] String &
#  763|             ValueCategory = prvalue
#-----|           -1: [AddressOfExpr] & ...
#-----|               Type = [PointerType] String *
#-----|               ValueCategory = prvalue
#-----|             0: [PointerFieldAccess] derived_s
#-----|                 Type = [Struct] String
#-----|                 ValueCategory = lvalue
#-----|               -1: [ThisExpr] this
#-----|                   Type = [PointerType] Derived *
#-----|                   ValueCategory = prvalue(load)
#-----|           0: [ReferenceToExpr] (reference to)
#-----|               Type = [LValueReferenceType] const String &
#-----|               ValueCategory = prvalue
#-----|             expr: [ReferenceFieldAccess] derived_s
#-----|                 Type = [Struct] String
#-----|                 ValueCategory = lvalue
#-----|               -1: [ReferenceDereferenceExpr] (reference dereference)
#-----|                   Type = [SpecifiedType] const Derived
#-----|                   ValueCategory = lvalue
#-----|                 expr: [VariableAccess] p#0
#-----|                     Type = [LValueReferenceType] const Derived &
#-----|                     ValueCategory = prvalue(load)
#-----|     2: [ReturnStmt] return ...
#-----|       0: [ReferenceToExpr] (reference to)
#-----|           Type = [LValueReferenceType] Derived &
#-----|           ValueCategory = prvalue
#-----|         expr: [PointerDereferenceExpr] * ...
#-----|             Type = [Struct] Derived
#-----|             ValueCategory = lvalue
#-----|           0: [ThisExpr] this
#-----|               Type = [PointerType] Derived *
#-----|               ValueCategory = prvalue(load)
#  763| [CopyConstructor] void Derived::Derived(Derived const&)
#  763|   params: 
#-----|     0: [Parameter] p#0
#-----|         Type = [LValueReferenceType] const Derived &
#  766| [Constructor] void Derived::Derived()
#  766|   params: 
#  766|   initializations: 
#  766|     0: [ConstructorDirectInit] call to Middle
#  766|         Type = [VoidType] void
#  766|         ValueCategory = prvalue
#  766|     1: [ConstructorFieldInit] constructor init of field derived_s
#  766|         Type = [Struct] String
#  766|         ValueCategory = prvalue
#  766|       0: [ConstructorCall] call to String
#  766|           Type = [VoidType] void
#  766|           ValueCategory = prvalue
#  766|   body: [Block] { ... }
#  767|     0: [ReturnStmt] return ...
#  768| [Destructor] void Derived::~Derived()
#  768|   params: 
#  768|   body: [Block] { ... }
#  769|     0: [ReturnStmt] return ...
#  768|   destructions: 
#  769|     0: [DestructorFieldDestruction] destructor field destruction of derived_s
#  769|         Type = [Struct] String
#  769|         ValueCategory = prvalue
#  769|       0: [DestructorCall] call to ~String
#  769|           Type = [VoidType] void
#  769|           ValueCategory = prvalue
#  769|         -1: [ImplicitThisFieldAccess] derived_s
#  769|             Type = [Struct] String
#  769|             ValueCategory = lvalue
#  769|     1: [DestructorDirectDestruction] call to ~Middle
#  769|         Type = [VoidType] void
#  769|         ValueCategory = prvalue
#  772| [CopyAssignmentOperator] MiddleVB1& MiddleVB1::operator=(MiddleVB1 const&)
#  772|   params: 
#-----|     0: [Parameter] p#0
#-----|         Type = [LValueReferenceType] const MiddleVB1 &
#  772| [CopyConstructor] void MiddleVB1::MiddleVB1(MiddleVB1 const&)
#  772|   params: 
#-----|     0: [Parameter] p#0
#-----|         Type = [LValueReferenceType] const MiddleVB1 &
#  775| [Constructor] void MiddleVB1::MiddleVB1()
#  775|   params: 
#  775|   initializations: 
#  775|     0: [ConstructorVirtualInit] call to Base
#  775|         Type = [VoidType] void
#  775|         ValueCategory = prvalue
#  775|     1: [ConstructorFieldInit] constructor init of field middlevb1_s
#  775|         Type = [Struct] String
#  775|         ValueCategory = prvalue
#  775|       0: [ConstructorCall] call to String
#  775|           Type = [VoidType] void
#  775|           ValueCategory = prvalue
#  775|   body: [Block] { ... }
#  776|     0: [ReturnStmt] return ...
#  777| [Destructor] void MiddleVB1::~MiddleVB1()
#  777|   params: 
#  777|   body: [Block] { ... }
#  778|     0: [ReturnStmt] return ...
#  777|   destructions: 
#  778|     0: [DestructorFieldDestruction] destructor field destruction of middlevb1_s
#  778|         Type = [Struct] String
#  778|         ValueCategory = prvalue
#  778|       0: [DestructorCall] call to ~String
#  778|           Type = [VoidType] void
#  778|           ValueCategory = prvalue
#  778|         -1: [ImplicitThisFieldAccess] middlevb1_s
#  778|             Type = [Struct] String
#  778|             ValueCategory = lvalue
#  778|     1: [DestructorVirtualDestruction] call to ~Base
#  778|         Type = [VoidType] void
#  778|         ValueCategory = prvalue
#  781| [CopyAssignmentOperator] MiddleVB2& MiddleVB2::operator=(MiddleVB2 const&)
#  781|   params: 
#-----|     0: [Parameter] p#0
#-----|         Type = [LValueReferenceType] const MiddleVB2 &
#  781| [CopyConstructor] void MiddleVB2::MiddleVB2(MiddleVB2 const&)
#  781|   params: 
#-----|     0: [Parameter] p#0
#-----|         Type = [LValueReferenceType] const MiddleVB2 &
#  784| [Constructor] void MiddleVB2::MiddleVB2()
#  784|   params: 
#  784|   initializations: 
#  784|     0: [ConstructorVirtualInit] call to Base
#  784|         Type = [VoidType] void
#  784|         ValueCategory = prvalue
#  784|     1: [ConstructorFieldInit] constructor init of field middlevb2_s
#  784|         Type = [Struct] String
#  784|         ValueCategory = prvalue
#  784|       0: [ConstructorCall] call to String
#  784|           Type = [VoidType] void
#  784|           ValueCategory = prvalue
#  784|   body: [Block] { ... }
#  785|     0: [ReturnStmt] return ...
#  786| [Destructor] void MiddleVB2::~MiddleVB2()
#  786|   params: 
#  786|   body: [Block] { ... }
#  787|     0: [ReturnStmt] return ...
#  786|   destructions: 
#  787|     0: [DestructorFieldDestruction] destructor field destruction of middlevb2_s
#  787|         Type = [Struct] String
#  787|         ValueCategory = prvalue
#  787|       0: [DestructorCall] call to ~String
#  787|           Type = [VoidType] void
#  787|           ValueCategory = prvalue
#  787|         -1: [ImplicitThisFieldAccess] middlevb2_s
#  787|             Type = [Struct] String
#  787|             ValueCategory = lvalue
#  787|     1: [DestructorVirtualDestruction] call to ~Base
#  787|         Type = [VoidType] void
#  787|         ValueCategory = prvalue
#  790| [CopyAssignmentOperator] DerivedVB& DerivedVB::operator=(DerivedVB const&)
#  790|   params: 
#-----|     0: [Parameter] p#0
#-----|         Type = [LValueReferenceType] const DerivedVB &
#  790| [CopyConstructor] void DerivedVB::DerivedVB(DerivedVB const&)
#  790|   params: 
#-----|     0: [Parameter] p#0
#-----|         Type = [LValueReferenceType] const DerivedVB &
#  793| [Constructor] void DerivedVB::DerivedVB()
#  793|   params: 
#  793|   initializations: 
#  793|     0: [ConstructorVirtualInit] call to Base
#  793|         Type = [VoidType] void
#  793|         ValueCategory = prvalue
#  793|     1: [ConstructorDirectInit] call to MiddleVB1
#  793|         Type = [VoidType] void
#  793|         ValueCategory = prvalue
#  793|     2: [ConstructorDirectInit] call to MiddleVB2
#  793|         Type = [VoidType] void
#  793|         ValueCategory = prvalue
#  793|     3: [ConstructorFieldInit] constructor init of field derivedvb_s
#  793|         Type = [Struct] String
#  793|         ValueCategory = prvalue
#  793|       0: [ConstructorCall] call to String
#  793|           Type = [VoidType] void
#  793|           ValueCategory = prvalue
#  793|   body: [Block] { ... }
#  794|     0: [ReturnStmt] return ...
#  795| [Destructor] void DerivedVB::~DerivedVB()
#  795|   params: 
#  795|   body: [Block] { ... }
#  796|     0: [ReturnStmt] return ...
#  795|   destructions: 
#  796|     0: [DestructorFieldDestruction] destructor field destruction of derivedvb_s
#  796|         Type = [Struct] String
#  796|         ValueCategory = prvalue
#  796|       0: [DestructorCall] call to ~String
#  796|           Type = [VoidType] void
#  796|           ValueCategory = prvalue
#  796|         -1: [ImplicitThisFieldAccess] derivedvb_s
#  796|             Type = [Struct] String
#  796|             ValueCategory = lvalue
#  796|     1: [DestructorDirectDestruction] call to ~MiddleVB2
#  796|         Type = [VoidType] void
#  796|         ValueCategory = prvalue
#  796|     2: [DestructorDirectDestruction] call to ~MiddleVB1
#  796|         Type = [VoidType] void
#  796|         ValueCategory = prvalue
#  796|     3: [DestructorVirtualDestruction] call to ~Base
#  796|         Type = [VoidType] void
#  796|         ValueCategory = prvalue
#  799| [TopLevelFunction] void HierarchyConversions()
#  799|   params: 
#  799|   body: [Block] { ... }
#  800|     0: [DeclStmt] declaration
#  800|       0: [VariableDeclarationEntry] definition of b
#  800|           Type = [Struct,VirtualBaseClass] Base
#  800|         init: [Initializer] initializer for b
#  800|           expr: [ConstructorCall] call to Base
#  800|               Type = [VoidType] void
#  800|               ValueCategory = prvalue
#  801|     1: [DeclStmt] declaration
#  801|       0: [VariableDeclarationEntry] definition of m
#  801|           Type = [Struct] Middle
#  801|         init: [Initializer] initializer for m
#  801|           expr: [ConstructorCall] call to Middle
#  801|               Type = [VoidType] void
#  801|               ValueCategory = prvalue
#  802|     2: [DeclStmt] declaration
#  802|       0: [VariableDeclarationEntry] definition of d
#  802|           Type = [Struct] Derived
#  802|         init: [Initializer] initializer for d
#  802|           expr: [ConstructorCall] call to Derived
#  802|               Type = [VoidType] void
#  802|               ValueCategory = prvalue
#  804|     3: [DeclStmt] declaration
#  804|       0: [VariableDeclarationEntry] definition of pb
#  804|           Type = [PointerType] Base *
#  804|         init: [Initializer] initializer for pb
#  804|           expr: [AddressOfExpr] & ...
#  804|               Type = [PointerType] Base *
#  804|               ValueCategory = prvalue
#  804|             0: [VariableAccess] b
#  804|                 Type = [Struct,VirtualBaseClass] Base
#  804|                 ValueCategory = lvalue
#  805|     4: [DeclStmt] declaration
#  805|       0: [VariableDeclarationEntry] definition of pm
#  805|           Type = [PointerType] Middle *
#  805|         init: [Initializer] initializer for pm
#  805|           expr: [AddressOfExpr] & ...
#  805|               Type = [PointerType] Middle *
#  805|               ValueCategory = prvalue
#  805|             0: [VariableAccess] m
#  805|                 Type = [Struct] Middle
#  805|                 ValueCategory = lvalue
#  806|     5: [DeclStmt] declaration
#  806|       0: [VariableDeclarationEntry] definition of pd
#  806|           Type = [PointerType] Derived *
#  806|         init: [Initializer] initializer for pd
#  806|           expr: [AddressOfExpr] & ...
#  806|               Type = [PointerType] Derived *
#  806|               ValueCategory = prvalue
#  806|             0: [VariableAccess] d
#  806|                 Type = [Struct] Derived
#  806|                 ValueCategory = lvalue
#  808|     6: [ExprStmt] ExprStmt
#  808|       0: [ReferenceDereferenceExpr] (reference dereference)
#  808|           Type = [Struct,VirtualBaseClass] Base
#  808|           ValueCategory = lvalue
#  808|         expr: [FunctionCall] call to operator=
#  808|             Type = [LValueReferenceType] Base &
#  808|             ValueCategory = prvalue
#  808|           -1: [VariableAccess] b
#  808|               Type = [Struct,VirtualBaseClass] Base
#  808|               ValueCategory = lvalue
#  808|           0: [ReferenceToExpr] (reference to)
#  808|               Type = [LValueReferenceType] const Base &
#  808|               ValueCategory = prvalue
#  808|             expr: [CStyleCast] (const Base)...
#  808|                 Conversion = [BaseClassConversion] base class conversion
#  808|                 Type = [SpecifiedType] const Base
#  808|                 ValueCategory = lvalue
#  808|               expr: [VariableAccess] m
#  808|                   Type = [Struct] Middle
#  808|                   ValueCategory = lvalue
#  809|     7: [ExprStmt] ExprStmt
#  809|       0: [ReferenceDereferenceExpr] (reference dereference)
#  809|           Type = [Struct,VirtualBaseClass] Base
#  809|           ValueCategory = lvalue
#  809|         expr: [FunctionCall] call to operator=
#  809|             Type = [LValueReferenceType] Base &
#  809|             ValueCategory = prvalue
#  809|           -1: [VariableAccess] b
#  809|               Type = [Struct,VirtualBaseClass] Base
#  809|               ValueCategory = lvalue
#  809|           0: [ReferenceToExpr] (reference to)
#  809|               Type = [LValueReferenceType] const Base &
#  809|               ValueCategory = prvalue
#  809|             expr: [CStyleCast] (const Base)...
#  809|                 Conversion = [GlvalueConversion] glvalue conversion
#  809|                 Type = [SpecifiedType] const Base
#  809|                 ValueCategory = lvalue
#  809|               expr: [ConstructorCall] call to Base
#  809|                   Type = [VoidType] void
#  809|                   ValueCategory = prvalue
#  809|                 0: [ReferenceToExpr] (reference to)
#  809|                     Type = [LValueReferenceType] const Base &
#  809|                     ValueCategory = prvalue
#  809|                   expr: [CStyleCast] (const Base)...
#  809|                       Conversion = [BaseClassConversion] base class conversion
#  809|                       Type = [SpecifiedType] const Base
#  809|                       ValueCategory = lvalue
#  809|                     expr: [VariableAccess] m
#  809|                         Type = [Struct] Middle
#  809|                         ValueCategory = lvalue
#  810|     8: [ExprStmt] ExprStmt
#  810|       0: [ReferenceDereferenceExpr] (reference dereference)
#  810|           Type = [Struct,VirtualBaseClass] Base
#  810|           ValueCategory = lvalue
#  810|         expr: [FunctionCall] call to operator=
#  810|             Type = [LValueReferenceType] Base &
#  810|             ValueCategory = prvalue
#  810|           -1: [VariableAccess] b
#  810|               Type = [Struct,VirtualBaseClass] Base
#  810|               ValueCategory = lvalue
#  810|           0: [ReferenceToExpr] (reference to)
#  810|               Type = [LValueReferenceType] const Base &
#  810|               ValueCategory = prvalue
#  810|             expr: [CStyleCast] (const Base)...
#  810|                 Conversion = [GlvalueConversion] glvalue conversion
#  810|                 Type = [SpecifiedType] const Base
#  810|                 ValueCategory = lvalue
#  810|               expr: [ConstructorCall] call to Base
#  810|                   Type = [VoidType] void
#  810|                   ValueCategory = prvalue
#  810|                 0: [ReferenceToExpr] (reference to)
#  810|                     Type = [LValueReferenceType] const Base &
#  810|                     ValueCategory = prvalue
#  810|                   expr: [CStyleCast] (const Base)...
#  810|                       Conversion = [BaseClassConversion] base class conversion
#  810|                       Type = [SpecifiedType] const Base
#  810|                       ValueCategory = lvalue
#  810|                     expr: [VariableAccess] m
#  810|                         Type = [Struct] Middle
#  810|                         ValueCategory = lvalue
#  811|     9: [ExprStmt] ExprStmt
#  811|       0: [AssignExpr] ... = ...
#  811|           Type = [PointerType] Base *
#  811|           ValueCategory = lvalue
#  811|         0: [VariableAccess] pb
#  811|             Type = [PointerType] Base *
#  811|             ValueCategory = lvalue
#  811|         1: [CStyleCast] (Base *)...
#  811|             Conversion = [BaseClassConversion] base class conversion
#  811|             Type = [PointerType] Base *
#  811|             ValueCategory = prvalue
#  811|           expr: [VariableAccess] pm
#  811|               Type = [PointerType] Middle *
#  811|               ValueCategory = prvalue(load)
#  812|     10: [ExprStmt] ExprStmt
#  812|       0: [AssignExpr] ... = ...
#  812|           Type = [PointerType] Base *
#  812|           ValueCategory = lvalue
#  812|         0: [VariableAccess] pb
#  812|             Type = [PointerType] Base *
#  812|             ValueCategory = lvalue
#  812|         1: [CStyleCast] (Base *)...
#  812|             Conversion = [BaseClassConversion] base class conversion
#  812|             Type = [PointerType] Base *
#  812|             ValueCategory = prvalue
#  812|           expr: [VariableAccess] pm
#  812|               Type = [PointerType] Middle *
#  812|               ValueCategory = prvalue(load)
#  813|     11: [ExprStmt] ExprStmt
#  813|       0: [AssignExpr] ... = ...
#  813|           Type = [PointerType] Base *
#  813|           ValueCategory = lvalue
#  813|         0: [VariableAccess] pb
#  813|             Type = [PointerType] Base *
#  813|             ValueCategory = lvalue
#  813|         1: [StaticCast] static_cast<Base *>...
#  813|             Conversion = [BaseClassConversion] base class conversion
#  813|             Type = [PointerType] Base *
#  813|             ValueCategory = prvalue
#  813|           expr: [VariableAccess] pm
#  813|               Type = [PointerType] Middle *
#  813|               ValueCategory = prvalue(load)
#  814|     12: [ExprStmt] ExprStmt
#  814|       0: [AssignExpr] ... = ...
#  814|           Type = [PointerType] Base *
#  814|           ValueCategory = lvalue
#  814|         0: [VariableAccess] pb
#  814|             Type = [PointerType] Base *
#  814|             ValueCategory = lvalue
#  814|         1: [ReinterpretCast] reinterpret_cast<Base *>...
#  814|             Conversion = [PointerConversion] pointer conversion
#  814|             Type = [PointerType] Base *
#  814|             ValueCategory = prvalue
#  814|           expr: [VariableAccess] pm
#  814|               Type = [PointerType] Middle *
#  814|               ValueCategory = prvalue(load)
#  816|     13: [ExprStmt] ExprStmt
#  816|       0: [ReferenceDereferenceExpr] (reference dereference)
#  816|           Type = [Struct] Middle
#  816|           ValueCategory = lvalue
#  816|         expr: [FunctionCall] call to operator=
#  816|             Type = [LValueReferenceType] Middle &
#  816|             ValueCategory = prvalue
#  816|           -1: [VariableAccess] m
#  816|               Type = [Struct] Middle
#  816|               ValueCategory = lvalue
#  816|           0: [ReferenceToExpr] (reference to)
#  816|               Type = [LValueReferenceType] const Middle &
#  816|               ValueCategory = prvalue
#  816|             expr: [CStyleCast] (const Middle)...
#  816|                 Conversion = [GlvalueConversion] glvalue conversion
#  816|                 Type = [SpecifiedType] const Middle
#  816|                 ValueCategory = lvalue
#  816|               expr: [CStyleCast] (Middle)...
#  816|                   Conversion = [DerivedClassConversion] derived class conversion
#  816|                   Type = [Struct] Middle
#  816|                   ValueCategory = lvalue
#  816|                 expr: [VariableAccess] b
#  816|                     Type = [Struct,VirtualBaseClass] Base
#  816|                     ValueCategory = lvalue
#  817|     14: [ExprStmt] ExprStmt
#  817|       0: [ReferenceDereferenceExpr] (reference dereference)
#  817|           Type = [Struct] Middle
#  817|           ValueCategory = lvalue
#  817|         expr: [FunctionCall] call to operator=
#  817|             Type = [LValueReferenceType] Middle &
#  817|             ValueCategory = prvalue
#  817|           -1: [VariableAccess] m
#  817|               Type = [Struct] Middle
#  817|               ValueCategory = lvalue
#  817|           0: [ReferenceToExpr] (reference to)
#  817|               Type = [LValueReferenceType] const Middle &
#  817|               ValueCategory = prvalue
#  817|             expr: [CStyleCast] (const Middle)...
#  817|                 Conversion = [GlvalueConversion] glvalue conversion
#  817|                 Type = [SpecifiedType] const Middle
#  817|                 ValueCategory = lvalue
#  817|               expr: [StaticCast] static_cast<Middle>...
#  817|                   Conversion = [DerivedClassConversion] derived class conversion
#  817|                   Type = [Struct] Middle
#  817|                   ValueCategory = lvalue
#  817|                 expr: [VariableAccess] b
#  817|                     Type = [Struct,VirtualBaseClass] Base
#  817|                     ValueCategory = lvalue
#  818|     15: [ExprStmt] ExprStmt
#  818|       0: [AssignExpr] ... = ...
#  818|           Type = [PointerType] Middle *
#  818|           ValueCategory = lvalue
#  818|         0: [VariableAccess] pm
#  818|             Type = [PointerType] Middle *
#  818|             ValueCategory = lvalue
#  818|         1: [CStyleCast] (Middle *)...
#  818|             Conversion = [DerivedClassConversion] derived class conversion
#  818|             Type = [PointerType] Middle *
#  818|             ValueCategory = prvalue
#  818|           expr: [VariableAccess] pb
#  818|               Type = [PointerType] Base *
#  818|               ValueCategory = prvalue(load)
#  819|     16: [ExprStmt] ExprStmt
#  819|       0: [AssignExpr] ... = ...
#  819|           Type = [PointerType] Middle *
#  819|           ValueCategory = lvalue
#  819|         0: [VariableAccess] pm
#  819|             Type = [PointerType] Middle *
#  819|             ValueCategory = lvalue
#  819|         1: [StaticCast] static_cast<Middle *>...
#  819|             Conversion = [DerivedClassConversion] derived class conversion
#  819|             Type = [PointerType] Middle *
#  819|             ValueCategory = prvalue
#  819|           expr: [VariableAccess] pb
#  819|               Type = [PointerType] Base *
#  819|               ValueCategory = prvalue(load)
#  820|     17: [ExprStmt] ExprStmt
#  820|       0: [AssignExpr] ... = ...
#  820|           Type = [PointerType] Middle *
#  820|           ValueCategory = lvalue
#  820|         0: [VariableAccess] pm
#  820|             Type = [PointerType] Middle *
#  820|             ValueCategory = lvalue
#  820|         1: [ReinterpretCast] reinterpret_cast<Middle *>...
#  820|             Conversion = [PointerConversion] pointer conversion
#  820|             Type = [PointerType] Middle *
#  820|             ValueCategory = prvalue
#  820|           expr: [VariableAccess] pb
#  820|               Type = [PointerType] Base *
#  820|               ValueCategory = prvalue(load)
#  822|     18: [ExprStmt] ExprStmt
#  822|       0: [ReferenceDereferenceExpr] (reference dereference)
#  822|           Type = [Struct,VirtualBaseClass] Base
#  822|           ValueCategory = lvalue
#  822|         expr: [FunctionCall] call to operator=
#  822|             Type = [LValueReferenceType] Base &
#  822|             ValueCategory = prvalue
#  822|           -1: [VariableAccess] b
#  822|               Type = [Struct,VirtualBaseClass] Base
#  822|               ValueCategory = lvalue
#  822|           0: [ReferenceToExpr] (reference to)
#  822|               Type = [LValueReferenceType] const Base &
#  822|               ValueCategory = prvalue
#  822|             expr: [CStyleCast] (const Base)...
#  822|                 Conversion = [BaseClassConversion] base class conversion
#  822|                 Type = [SpecifiedType] const Base
#  822|                 ValueCategory = lvalue
#  822|               expr: [CStyleCast] (const Middle)...
#  822|                   Conversion = [BaseClassConversion] base class conversion
#  822|                   Type = [SpecifiedType] const Middle
#  822|                   ValueCategory = lvalue
#  822|                 expr: [VariableAccess] d
#  822|                     Type = [Struct] Derived
#  822|                     ValueCategory = lvalue
#  823|     19: [ExprStmt] ExprStmt
#  823|       0: [ReferenceDereferenceExpr] (reference dereference)
#  823|           Type = [Struct,VirtualBaseClass] Base
#  823|           ValueCategory = lvalue
#  823|         expr: [FunctionCall] call to operator=
#  823|             Type = [LValueReferenceType] Base &
#  823|             ValueCategory = prvalue
#  823|           -1: [VariableAccess] b
#  823|               Type = [Struct,VirtualBaseClass] Base
#  823|               ValueCategory = lvalue
#  823|           0: [ReferenceToExpr] (reference to)
#  823|               Type = [LValueReferenceType] const Base &
#  823|               ValueCategory = prvalue
#  823|             expr: [CStyleCast] (const Base)...
#  823|                 Conversion = [GlvalueConversion] glvalue conversion
#  823|                 Type = [SpecifiedType] const Base
#  823|                 ValueCategory = lvalue
#  823|               expr: [ConstructorCall] call to Base
#  823|                   Type = [VoidType] void
#  823|                   ValueCategory = prvalue
#  823|                 0: [ReferenceToExpr] (reference to)
#  823|                     Type = [LValueReferenceType] const Base &
#  823|                     ValueCategory = prvalue
#  823|                   expr: [CStyleCast] (const Base)...
#  823|                       Conversion = [BaseClassConversion] base class conversion
#  823|                       Type = [SpecifiedType] const Base
#  823|                       ValueCategory = lvalue
#  823|                     expr: [CStyleCast] (const Middle)...
#  823|                         Conversion = [BaseClassConversion] base class conversion
#  823|                         Type = [SpecifiedType] const Middle
#  823|                         ValueCategory = lvalue
#  823|                       expr: [VariableAccess] d
#  823|                           Type = [Struct] Derived
#  823|                           ValueCategory = lvalue
#  824|     20: [ExprStmt] ExprStmt
#  824|       0: [ReferenceDereferenceExpr] (reference dereference)
#  824|           Type = [Struct,VirtualBaseClass] Base
#  824|           ValueCategory = lvalue
#  824|         expr: [FunctionCall] call to operator=
#  824|             Type = [LValueReferenceType] Base &
#  824|             ValueCategory = prvalue
#  824|           -1: [VariableAccess] b
#  824|               Type = [Struct,VirtualBaseClass] Base
#  824|               ValueCategory = lvalue
#  824|           0: [ReferenceToExpr] (reference to)
#  824|               Type = [LValueReferenceType] const Base &
#  824|               ValueCategory = prvalue
#  824|             expr: [CStyleCast] (const Base)...
#  824|                 Conversion = [GlvalueConversion] glvalue conversion
#  824|                 Type = [SpecifiedType] const Base
#  824|                 ValueCategory = lvalue
#  824|               expr: [ConstructorCall] call to Base
#  824|                   Type = [VoidType] void
#  824|                   ValueCategory = prvalue
#  824|                 0: [ReferenceToExpr] (reference to)
#  824|                     Type = [LValueReferenceType] const Base &
#  824|                     ValueCategory = prvalue
#  824|                   expr: [CStyleCast] (const Base)...
#  824|                       Conversion = [BaseClassConversion] base class conversion
#  824|                       Type = [SpecifiedType] const Base
#  824|                       ValueCategory = lvalue
#  824|                     expr: [CStyleCast] (const Middle)...
#  824|                         Conversion = [BaseClassConversion] base class conversion
#  824|                         Type = [SpecifiedType] const Middle
#  824|                         ValueCategory = lvalue
#  824|                       expr: [VariableAccess] d
#  824|                           Type = [Struct] Derived
#  824|                           ValueCategory = lvalue
#  825|     21: [ExprStmt] ExprStmt
#  825|       0: [AssignExpr] ... = ...
#  825|           Type = [PointerType] Base *
#  825|           ValueCategory = lvalue
#  825|         0: [VariableAccess] pb
#  825|             Type = [PointerType] Base *
#  825|             ValueCategory = lvalue
#  825|         1: [CStyleCast] (Base *)...
#  825|             Conversion = [BaseClassConversion] base class conversion
#  825|             Type = [PointerType] Base *
#  825|             ValueCategory = prvalue
#  825|           expr: [CStyleCast] (Middle *)...
#  825|               Conversion = [BaseClassConversion] base class conversion
#  825|               Type = [PointerType] Middle *
#  825|               ValueCategory = prvalue
#  825|             expr: [VariableAccess] pd
#  825|                 Type = [PointerType] Derived *
#  825|                 ValueCategory = prvalue(load)
#  826|     22: [ExprStmt] ExprStmt
#  826|       0: [AssignExpr] ... = ...
#  826|           Type = [PointerType] Base *
#  826|           ValueCategory = lvalue
#  826|         0: [VariableAccess] pb
#  826|             Type = [PointerType] Base *
#  826|             ValueCategory = lvalue
#  826|         1: [CStyleCast] (Base *)...
#  826|             Conversion = [BaseClassConversion] base class conversion
#  826|             Type = [PointerType] Base *
#  826|             ValueCategory = prvalue
#  826|           expr: [CStyleCast] (Middle *)...
#  826|               Conversion = [BaseClassConversion] base class conversion
#  826|               Type = [PointerType] Middle *
#  826|               ValueCategory = prvalue
#  826|             expr: [VariableAccess] pd
#  826|                 Type = [PointerType] Derived *
#  826|                 ValueCategory = prvalue(load)
#  827|     23: [ExprStmt] ExprStmt
#  827|       0: [AssignExpr] ... = ...
#  827|           Type = [PointerType] Base *
#  827|           ValueCategory = lvalue
#  827|         0: [VariableAccess] pb
#  827|             Type = [PointerType] Base *
#  827|             ValueCategory = lvalue
#  827|         1: [StaticCast] static_cast<Base *>...
#  827|             Conversion = [BaseClassConversion] base class conversion
#  827|             Type = [PointerType] Base *
#  827|             ValueCategory = prvalue
#  827|           expr: [CStyleCast] (Middle *)...
#  827|               Conversion = [BaseClassConversion] base class conversion
#  827|               Type = [PointerType] Middle *
#  827|               ValueCategory = prvalue
#  827|             expr: [VariableAccess] pd
#  827|                 Type = [PointerType] Derived *
#  827|                 ValueCategory = prvalue(load)
#  828|     24: [ExprStmt] ExprStmt
#  828|       0: [AssignExpr] ... = ...
#  828|           Type = [PointerType] Base *
#  828|           ValueCategory = lvalue
#  828|         0: [VariableAccess] pb
#  828|             Type = [PointerType] Base *
#  828|             ValueCategory = lvalue
#  828|         1: [ReinterpretCast] reinterpret_cast<Base *>...
#  828|             Conversion = [PointerConversion] pointer conversion
#  828|             Type = [PointerType] Base *
#  828|             ValueCategory = prvalue
#  828|           expr: [VariableAccess] pd
#  828|               Type = [PointerType] Derived *
#  828|               ValueCategory = prvalue(load)
#  830|     25: [ExprStmt] ExprStmt
#  830|       0: [ReferenceDereferenceExpr] (reference dereference)
#  830|           Type = [Struct] Derived
#  830|           ValueCategory = lvalue
#  830|         expr: [FunctionCall] call to operator=
#  830|             Type = [LValueReferenceType] Derived &
#  830|             ValueCategory = prvalue
#  830|           -1: [VariableAccess] d
#  830|               Type = [Struct] Derived
#  830|               ValueCategory = lvalue
#  830|           0: [ReferenceToExpr] (reference to)
#  830|               Type = [LValueReferenceType] const Derived &
#  830|               ValueCategory = prvalue
#  830|             expr: [CStyleCast] (const Derived)...
#  830|                 Conversion = [GlvalueConversion] glvalue conversion
#  830|                 Type = [SpecifiedType] const Derived
#  830|                 ValueCategory = lvalue
#  830|               expr: [CStyleCast] (Derived)...
#  830|                   Conversion = [DerivedClassConversion] derived class conversion
#  830|                   Type = [Struct] Derived
#  830|                   ValueCategory = lvalue
#  830|                 expr: [CStyleCast] (Middle)...
#  830|                     Conversion = [DerivedClassConversion] derived class conversion
#  830|                     Type = [Struct] Middle
#  830|                     ValueCategory = lvalue
#  830|                   expr: [VariableAccess] b
#  830|                       Type = [Struct,VirtualBaseClass] Base
#  830|                       ValueCategory = lvalue
#  831|     26: [ExprStmt] ExprStmt
#  831|       0: [ReferenceDereferenceExpr] (reference dereference)
#  831|           Type = [Struct] Derived
#  831|           ValueCategory = lvalue
#  831|         expr: [FunctionCall] call to operator=
#  831|             Type = [LValueReferenceType] Derived &
#  831|             ValueCategory = prvalue
#  831|           -1: [VariableAccess] d
#  831|               Type = [Struct] Derived
#  831|               ValueCategory = lvalue
#  831|           0: [ReferenceToExpr] (reference to)
#  831|               Type = [LValueReferenceType] const Derived &
#  831|               ValueCategory = prvalue
#  831|             expr: [CStyleCast] (const Derived)...
#  831|                 Conversion = [GlvalueConversion] glvalue conversion
#  831|                 Type = [SpecifiedType] const Derived
#  831|                 ValueCategory = lvalue
#  831|               expr: [StaticCast] static_cast<Derived>...
#  831|                   Conversion = [DerivedClassConversion] derived class conversion
#  831|                   Type = [Struct] Derived
#  831|                   ValueCategory = lvalue
#  831|                 expr: [CStyleCast] (Middle)...
#  831|                     Conversion = [DerivedClassConversion] derived class conversion
#  831|                     Type = [Struct] Middle
#  831|                     ValueCategory = lvalue
#  831|                   expr: [VariableAccess] b
#  831|                       Type = [Struct,VirtualBaseClass] Base
#  831|                       ValueCategory = lvalue
#  832|     27: [ExprStmt] ExprStmt
#  832|       0: [AssignExpr] ... = ...
#  832|           Type = [PointerType] Derived *
#  832|           ValueCategory = lvalue
#  832|         0: [VariableAccess] pd
#  832|             Type = [PointerType] Derived *
#  832|             ValueCategory = lvalue
#  832|         1: [CStyleCast] (Derived *)...
#  832|             Conversion = [DerivedClassConversion] derived class conversion
#  832|             Type = [PointerType] Derived *
#  832|             ValueCategory = prvalue
#  832|           expr: [CStyleCast] (Middle *)...
#  832|               Conversion = [DerivedClassConversion] derived class conversion
#  832|               Type = [PointerType] Middle *
#  832|               ValueCategory = prvalue
#  832|             expr: [VariableAccess] pb
#  832|                 Type = [PointerType] Base *
#  832|                 ValueCategory = prvalue(load)
#  833|     28: [ExprStmt] ExprStmt
#  833|       0: [AssignExpr] ... = ...
#  833|           Type = [PointerType] Derived *
#  833|           ValueCategory = lvalue
#  833|         0: [VariableAccess] pd
#  833|             Type = [PointerType] Derived *
#  833|             ValueCategory = lvalue
#  833|         1: [StaticCast] static_cast<Derived *>...
#  833|             Conversion = [DerivedClassConversion] derived class conversion
#  833|             Type = [PointerType] Derived *
#  833|             ValueCategory = prvalue
#  833|           expr: [CStyleCast] (Middle *)...
#  833|               Conversion = [DerivedClassConversion] derived class conversion
#  833|               Type = [PointerType] Middle *
#  833|               ValueCategory = prvalue
#  833|             expr: [VariableAccess] pb
#  833|                 Type = [PointerType] Base *
#  833|                 ValueCategory = prvalue(load)
#  834|     29: [ExprStmt] ExprStmt
#  834|       0: [AssignExpr] ... = ...
#  834|           Type = [PointerType] Derived *
#  834|           ValueCategory = lvalue
#  834|         0: [VariableAccess] pd
#  834|             Type = [PointerType] Derived *
#  834|             ValueCategory = lvalue
#  834|         1: [ReinterpretCast] reinterpret_cast<Derived *>...
#  834|             Conversion = [PointerConversion] pointer conversion
#  834|             Type = [PointerType] Derived *
#  834|             ValueCategory = prvalue
#  834|           expr: [VariableAccess] pb
#  834|               Type = [PointerType] Base *
#  834|               ValueCategory = prvalue(load)
#  836|     30: [DeclStmt] declaration
#  836|       0: [VariableDeclarationEntry] definition of pmv
#  836|           Type = [PointerType] MiddleVB1 *
#  836|         init: [Initializer] initializer for pmv
#  836|           expr: [CStyleCast] (MiddleVB1 *)...
#  836|               Conversion = [PointerConversion] pointer conversion
#  836|               Type = [PointerType] MiddleVB1 *
#  836|               Value = [CStyleCast] 0
#  836|               ValueCategory = prvalue
#  836|             expr: [Literal] 0
#  836|                 Type = [NullPointerType] decltype(nullptr)
#  836|                 Value = [Literal] 0
#  836|                 ValueCategory = prvalue
#  837|     31: [DeclStmt] declaration
#  837|       0: [VariableDeclarationEntry] definition of pdv
#  837|           Type = [PointerType] DerivedVB *
#  837|         init: [Initializer] initializer for pdv
#  837|           expr: [CStyleCast] (DerivedVB *)...
#  837|               Conversion = [PointerConversion] pointer conversion
#  837|               Type = [PointerType] DerivedVB *
#  837|               Value = [CStyleCast] 0
#  837|               ValueCategory = prvalue
#  837|             expr: [Literal] 0
#  837|                 Type = [NullPointerType] decltype(nullptr)
#  837|                 Value = [Literal] 0
#  837|                 ValueCategory = prvalue
#  838|     32: [ExprStmt] ExprStmt
#  838|       0: [AssignExpr] ... = ...
#  838|           Type = [PointerType] Base *
#  838|           ValueCategory = lvalue
#  838|         0: [VariableAccess] pb
#  838|             Type = [PointerType] Base *
#  838|             ValueCategory = lvalue
#  838|         1: [CStyleCast] (Base *)...
#  838|             Conversion = [BaseClassConversion] base class conversion
#  838|             Type = [PointerType] Base *
#  838|             ValueCategory = prvalue
#  838|           expr: [VariableAccess] pmv
#  838|               Type = [PointerType] MiddleVB1 *
#  838|               ValueCategory = prvalue(load)
#  839|     33: [ExprStmt] ExprStmt
#  839|       0: [AssignExpr] ... = ...
#  839|           Type = [PointerType] Base *
#  839|           ValueCategory = lvalue
#  839|         0: [VariableAccess] pb
#  839|             Type = [PointerType] Base *
#  839|             ValueCategory = lvalue
#  839|         1: [CStyleCast] (Base *)...
#  839|             Conversion = [BaseClassConversion] base class conversion
#  839|             Type = [PointerType] Base *
#  839|             ValueCategory = prvalue
#  839|           expr: [VariableAccess] pdv
#  839|               Type = [PointerType] DerivedVB *
#  839|               ValueCategory = prvalue(load)
#  840|     34: [ReturnStmt] return ...
#  842| [CopyAssignmentOperator] PolymorphicBase& PolymorphicBase::operator=(PolymorphicBase const&)
#  842|   params: 
#-----|     0: [Parameter] p#0
#-----|         Type = [LValueReferenceType] const PolymorphicBase &
#  842| [Constructor] void PolymorphicBase::PolymorphicBase()
#  842|   params: 
#  842|   initializations: 
#  842|   body: [Block] { ... }
#  842|     0: [ReturnStmt] return ...
#  842| [CopyConstructor] void PolymorphicBase::PolymorphicBase(PolymorphicBase const&)
#  842|   params: 
#-----|     0: [Parameter] p#0
#-----|         Type = [LValueReferenceType] const PolymorphicBase &
#  843| [Destructor,VirtualFunction] void PolymorphicBase::~PolymorphicBase()
#  843|   params: 
#  846| [CopyAssignmentOperator] PolymorphicDerived& PolymorphicDerived::operator=(PolymorphicDerived const&)
#  846|   params: 
#-----|     0: [Parameter] p#0
#-----|         Type = [LValueReferenceType] const PolymorphicDerived &
#  846| [MoveAssignmentOperator] PolymorphicDerived& PolymorphicDerived::operator=(PolymorphicDerived&&)
#  846|   params: 
#-----|     0: [Parameter] p#0
#-----|         Type = [RValueReferenceType] PolymorphicDerived &&
#  846| [Constructor] void PolymorphicDerived::PolymorphicDerived()
#  846|   params: 
#  846|   initializations: 
#  846|     0: [ConstructorDirectInit] call to PolymorphicBase
#  846|         Type = [VoidType] void
#  846|         ValueCategory = prvalue
#  846|   body: [Block] { ... }
#  846|     0: [ReturnStmt] return ...
#  846| [CopyConstructor] void PolymorphicDerived::PolymorphicDerived(PolymorphicDerived const&)
#  846|   params: 
#-----|     0: [Parameter] p#0
#-----|         Type = [LValueReferenceType] const PolymorphicDerived &
#  846| [MoveConstructor] void PolymorphicDerived::PolymorphicDerived(PolymorphicDerived&&)
#  846|   params: 
#-----|     0: [Parameter] p#0
#-----|         Type = [RValueReferenceType] PolymorphicDerived &&
#  846| [Destructor,VirtualFunction] void PolymorphicDerived::~PolymorphicDerived()
#  846|   params: 
#-----|   body: [Block] { ... }
#-----|     0: [ReturnStmt] return ...
#  846|   destructions: 
#  846|     0: [DestructorDirectDestruction] call to ~PolymorphicBase
#  846|         Type = [VoidType] void
#  846|         ValueCategory = prvalue
#  849| [TopLevelFunction] void DynamicCast()
#  849|   params: 
#  849|   body: [Block] { ... }
#  850|     0: [DeclStmt] declaration
#  850|       0: [VariableDeclarationEntry] definition of b
#  850|           Type = [Struct] PolymorphicBase
#  850|         init: [Initializer] initializer for b
#-----|           expr: [ConstructorCall] call to PolymorphicBase
#-----|               Type = [VoidType] void
#-----|               ValueCategory = prvalue
#  851|     1: [DeclStmt] declaration
#  851|       0: [VariableDeclarationEntry] definition of d
#  851|           Type = [Struct] PolymorphicDerived
#  851|         init: [Initializer] initializer for d
#-----|           expr: [ConstructorCall] call to PolymorphicDerived
#-----|               Type = [VoidType] void
#-----|               ValueCategory = prvalue
#  853|     2: [DeclStmt] declaration
#  853|       0: [VariableDeclarationEntry] definition of pb
#  853|           Type = [PointerType] PolymorphicBase *
#  853|         init: [Initializer] initializer for pb
#  853|           expr: [AddressOfExpr] & ...
#  853|               Type = [PointerType] PolymorphicBase *
#  853|               ValueCategory = prvalue
#  853|             0: [VariableAccess] b
#  853|                 Type = [Struct] PolymorphicBase
#  853|                 ValueCategory = lvalue
#  854|     3: [DeclStmt] declaration
#  854|       0: [VariableDeclarationEntry] definition of pd
#  854|           Type = [PointerType] PolymorphicDerived *
#  854|         init: [Initializer] initializer for pd
#  854|           expr: [AddressOfExpr] & ...
#  854|               Type = [PointerType] PolymorphicDerived *
#  854|               ValueCategory = prvalue
#  854|             0: [VariableAccess] d
#  854|                 Type = [Struct] PolymorphicDerived
#  854|                 ValueCategory = lvalue
#  857|     4: [ExprStmt] ExprStmt
#  857|       0: [AssignExpr] ... = ...
#  857|           Type = [PointerType] PolymorphicBase *
#  857|           ValueCategory = lvalue
#  857|         0: [VariableAccess] pb
#  857|             Type = [PointerType] PolymorphicBase *
#  857|             ValueCategory = lvalue
#  857|         1: [DynamicCast] dynamic_cast<PolymorphicBase *>...
#  857|             Conversion = [DynamicCast] dynamic_cast
#  857|             Type = [PointerType] PolymorphicBase *
#  857|             ValueCategory = prvalue
#  857|           expr: [VariableAccess] pd
#  857|               Type = [PointerType] PolymorphicDerived *
#  857|               ValueCategory = prvalue(load)
#  858|     5: [DeclStmt] declaration
#  858|       0: [VariableDeclarationEntry] definition of rb
#  858|           Type = [LValueReferenceType] PolymorphicBase &
#  858|         init: [Initializer] initializer for rb
#  858|           expr: [ReferenceToExpr] (reference to)
#  858|               Type = [LValueReferenceType] PolymorphicBase &
#  858|               ValueCategory = prvalue
#  858|             expr: [DynamicCast] dynamic_cast<PolymorphicBase>...
#  858|                 Conversion = [DynamicCast] dynamic_cast
#  858|                 Type = [Struct] PolymorphicBase
#  858|                 ValueCategory = lvalue
#  858|               expr: [VariableAccess] d
#  858|                   Type = [Struct] PolymorphicDerived
#  858|                   ValueCategory = lvalue
#  860|     6: [ExprStmt] ExprStmt
#  860|       0: [AssignExpr] ... = ...
#  860|           Type = [PointerType] PolymorphicDerived *
#  860|           ValueCategory = lvalue
#  860|         0: [VariableAccess] pd
#  860|             Type = [PointerType] PolymorphicDerived *
#  860|             ValueCategory = lvalue
#  860|         1: [DynamicCast] dynamic_cast<PolymorphicDerived *>...
#  860|             Conversion = [DynamicCast] dynamic_cast
#  860|             Type = [PointerType] PolymorphicDerived *
#  860|             ValueCategory = prvalue
#  860|           expr: [VariableAccess] pb
#  860|               Type = [PointerType] PolymorphicBase *
#  860|               ValueCategory = prvalue(load)
#  861|     7: [DeclStmt] declaration
#  861|       0: [VariableDeclarationEntry] definition of rd
#  861|           Type = [LValueReferenceType] PolymorphicDerived &
#  861|         init: [Initializer] initializer for rd
#  861|           expr: [ReferenceToExpr] (reference to)
#  861|               Type = [LValueReferenceType] PolymorphicDerived &
#  861|               ValueCategory = prvalue
#  861|             expr: [DynamicCast] dynamic_cast<PolymorphicDerived>...
#  861|                 Conversion = [DynamicCast] dynamic_cast
#  861|                 Type = [Struct] PolymorphicDerived
#  861|                 ValueCategory = lvalue
#  861|               expr: [VariableAccess] b
#  861|                   Type = [Struct] PolymorphicBase
#  861|                   ValueCategory = lvalue
#  863|     8: [DeclStmt] declaration
#  863|       0: [VariableDeclarationEntry] definition of pv
#  863|           Type = [VoidPointerType] void *
#  863|         init: [Initializer] initializer for pv
#  863|           expr: [DynamicCast] dynamic_cast<void *>...
#  863|               Conversion = [DynamicCast] dynamic_cast
#  863|               Type = [VoidPointerType] void *
#  863|               ValueCategory = prvalue
#  863|             expr: [VariableAccess] pb
#  863|                 Type = [PointerType] PolymorphicBase *
#  863|                 ValueCategory = prvalue(load)
#  864|     9: [DeclStmt] declaration
#  864|       0: [VariableDeclarationEntry] definition of pcv
#  864|           Type = [PointerType] const void *
#  864|         init: [Initializer] initializer for pcv
#  864|           expr: [DynamicCast] dynamic_cast<const void *>...
#  864|               Conversion = [DynamicCast] dynamic_cast
#  864|               Type = [PointerType] const void *
#  864|               ValueCategory = prvalue
#  864|             expr: [VariableAccess] pd
#  864|                 Type = [PointerType] PolymorphicDerived *
#  864|                 ValueCategory = prvalue(load)
#  865|     10: [ReturnStmt] return ...
#  867| [Constructor] void String::String()
#  867|   params: 
#  867|   initializations: 
#  868|     0: [ConstructorDelegationInit] call to String
#  868|         Type = [VoidType] void
#  868|         ValueCategory = prvalue
#  868|       0: [ArrayToPointerConversion] array to pointer conversion
#  868|           Type = [PointerType] const char *
#  868|           ValueCategory = prvalue
#  868|         expr: 
#  868|             Type = [ArrayType] const char[1]
#  868|             Value = [StringLiteral] ""
#  868|             ValueCategory = lvalue
#  868|   body: [Block] { ... }
#  869|     0: [ReturnStmt] return ...
#  871| [TopLevelFunction] void ArrayConversions()
#  871|   params: 
#  871|   body: [Block] { ... }
#  872|     0: [DeclStmt] declaration
#  872|       0: [VariableDeclarationEntry] definition of a
#  872|           Type = [ArrayType] char[5]
#  873|     1: [DeclStmt] declaration
#  873|       0: [VariableDeclarationEntry] definition of p
#  873|           Type = [PointerType] const char *
#  873|         init: [Initializer] initializer for p
#  873|           expr: [CStyleCast] (const char *)...
#  873|               Conversion = [PointerConversion] pointer conversion
#  873|               Type = [PointerType] const char *
#  873|               ValueCategory = prvalue
#  873|             expr: [ArrayToPointerConversion] array to pointer conversion
#  873|                 Type = [CharPointerType] char *
#  873|                 ValueCategory = prvalue
#  873|               expr: [VariableAccess] a
#  873|                   Type = [ArrayType] char[5]
#  873|                   ValueCategory = lvalue
#  874|     2: [ExprStmt] ExprStmt
#  874|       0: [AssignExpr] ... = ...
#  874|           Type = [PointerType] const char *
#  874|           ValueCategory = lvalue
#  874|         0: [VariableAccess] p
#  874|             Type = [PointerType] const char *
#  874|             ValueCategory = lvalue
#  874|         1: [ArrayToPointerConversion] array to pointer conversion
#  874|             Type = [PointerType] const char *
#  874|             ValueCategory = prvalue
#  874|           expr: test
#  874|               Type = [ArrayType] const char[5]
#  874|               Value = [StringLiteral] "test"
#  874|               ValueCategory = lvalue
#  875|     3: [ExprStmt] ExprStmt
#  875|       0: [AssignExpr] ... = ...
#  875|           Type = [PointerType] const char *
#  875|           ValueCategory = lvalue
#  875|         0: [VariableAccess] p
#  875|             Type = [PointerType] const char *
#  875|             ValueCategory = lvalue
#  875|         1: [CStyleCast] (const char *)...
#  875|             Conversion = [PointerConversion] pointer conversion
#  875|             Type = [PointerType] const char *
#  875|             ValueCategory = prvalue
#  875|           expr: [AddressOfExpr] & ...
#  875|               Type = [CharPointerType] char *
#  875|               ValueCategory = prvalue
#  875|             0: [ArrayExpr] access to array
#  875|                 Type = [PlainCharType] char
#  875|                 ValueCategory = lvalue
#  875|               0: [ArrayToPointerConversion] array to pointer conversion
#  875|                   Type = [CharPointerType] char *
#  875|                   ValueCategory = prvalue
#  875|                 expr: [VariableAccess] a
#  875|                     Type = [ArrayType] char[5]
#  875|                     ValueCategory = lvalue
#  875|               1: [Literal] 0
#  875|                   Type = [IntType] int
#  875|                   Value = [Literal] 0
#  875|                   ValueCategory = prvalue
#  876|     4: [ExprStmt] ExprStmt
#  876|       0: [AssignExpr] ... = ...
#  876|           Type = [PointerType] const char *
#  876|           ValueCategory = lvalue
#  876|         0: [VariableAccess] p
#  876|             Type = [PointerType] const char *
#  876|             ValueCategory = lvalue
#  876|         1: [AddressOfExpr] & ...
#  876|             Type = [PointerType] const char *
#  876|             ValueCategory = prvalue
#  876|           0: [ArrayExpr] access to array
#  876|               Type = [SpecifiedType] const char
#  876|               ValueCategory = lvalue
#  876|             0: [ArrayToPointerConversion] array to pointer conversion
#  876|                 Type = [PointerType] const char *
#  876|                 ValueCategory = prvalue
#  876|               expr: test
#  876|                   Type = [ArrayType] const char[5]
#  876|                   Value = [StringLiteral] "test"
#  876|                   ValueCategory = lvalue
#  876|             1: [Literal] 0
#  876|                 Type = [IntType] int
#  876|                 Value = [Literal] 0
#  876|                 ValueCategory = prvalue
#  877|     5: [DeclStmt] declaration
#  877|       0: [VariableDeclarationEntry] definition of ra
#  877|           Type = [LValueReferenceType] char(&)[5]
#  877|         init: [Initializer] initializer for ra
#  877|           expr: [ReferenceToExpr] (reference to)
#  877|               Type = [LValueReferenceType] char(&)[5]
#  877|               ValueCategory = prvalue
#  877|             expr: [VariableAccess] a
#  877|                 Type = [ArrayType] char[5]
#  877|                 ValueCategory = lvalue
#  878|     6: [DeclStmt] declaration
#  878|       0: [VariableDeclarationEntry] definition of rs
#  878|           Type = [LValueReferenceType] const char(&)[5]
#  878|         init: [Initializer] initializer for rs
#  878|           expr: [ReferenceToExpr] (reference to)
#  878|               Type = [LValueReferenceType] const char(&)[5]
#  878|               ValueCategory = prvalue
#  878|             expr: test
#  878|                 Type = [ArrayType] const char[5]
#  878|                 Value = [StringLiteral] "test"
#  878|                 ValueCategory = lvalue
#  879|     7: [DeclStmt] declaration
#  879|       0: [VariableDeclarationEntry] definition of pa
#  879|           Type = [PointerType] const char(*)[5]
#  879|         init: [Initializer] initializer for pa
#  879|           expr: [CStyleCast] (const char(*)[5])...
#  879|               Conversion = [PointerConversion] pointer conversion
#  879|               Type = [PointerType] const char(*)[5]
#  879|               ValueCategory = prvalue
#  879|             expr: [AddressOfExpr] & ...
#  879|                 Type = [PointerType] char(*)[5]
#  879|                 ValueCategory = prvalue
#  879|               0: [VariableAccess] a
#  879|                   Type = [ArrayType] char[5]
#  879|                   ValueCategory = lvalue
#  880|     8: [ExprStmt] ExprStmt
#  880|       0: [AssignExpr] ... = ...
#  880|           Type = [PointerType] const char(*)[5]
#  880|           ValueCategory = lvalue
#  880|         0: [VariableAccess] pa
#  880|             Type = [PointerType] const char(*)[5]
#  880|             ValueCategory = lvalue
#  880|         1: [AddressOfExpr] & ...
#  880|             Type = [PointerType] const char(*)[5]
#  880|             ValueCategory = prvalue
#  880|           0: test
#  880|               Type = [ArrayType] const char[5]
#  880|               Value = [StringLiteral] "test"
#  880|               ValueCategory = lvalue
#  881|     9: [ReturnStmt] return ...
#  883| [TopLevelFunction] void FuncPtrConversions(int(*)(int), void*)
#  883|   params: 
#  883|     0: [Parameter] pfn
#  883|         Type = [FunctionPointerType] ..(*)(..)
#  883|     1: [Parameter] p
#  883|         Type = [VoidPointerType] void *
#  883|   body: [Block] { ... }
#  884|     0: [ExprStmt] ExprStmt
#  884|       0: [AssignExpr] ... = ...
#  884|           Type = [VoidPointerType] void *
#  884|           ValueCategory = lvalue
#  884|         0: [VariableAccess] p
#  884|             Type = [VoidPointerType] void *
#  884|             ValueCategory = lvalue
#  884|         1: [CStyleCast] (void *)...
#  884|             Conversion = [PointerConversion] pointer conversion
#  884|             Type = [VoidPointerType] void *
#  884|             ValueCategory = prvalue
#  884|           expr: [VariableAccess] pfn
#  884|               Type = [FunctionPointerType] ..(*)(..)
#  884|               ValueCategory = prvalue(load)
#  885|     1: [ExprStmt] ExprStmt
#  885|       0: [AssignExpr] ... = ...
#  885|           Type = [FunctionPointerType] ..(*)(..)
#  885|           ValueCategory = lvalue
#  885|         0: [VariableAccess] pfn
#  885|             Type = [FunctionPointerType] ..(*)(..)
#  885|             ValueCategory = lvalue
#  885|         1: [CStyleCast] (..(*)(..))...
#  885|             Conversion = [PointerConversion] pointer conversion
#  885|             Type = [FunctionPointerType] ..(*)(..)
#  885|             ValueCategory = prvalue
#  885|           expr: [VariableAccess] p
#  885|               Type = [VoidPointerType] void *
#  885|               ValueCategory = prvalue(load)
#  886|     2: [ReturnStmt] return ...
#  888| [TopLevelFunction] void VAListUsage(int, __va_list_tag[1])
#  888|   params: 
#  888|     0: [Parameter] x
#  888|         Type = [IntType] int
#  888|     1: [Parameter] args
#  888|         Type = [ArrayType] __va_list_tag[1]
#  888|   body: [Block] { ... }
#  889|     0: [DeclStmt] declaration
#  889|       0: [VariableDeclarationEntry] definition of args2
#  889|           Type = [ArrayType] __va_list_tag[1]
#  890|     1: [ExprStmt] ExprStmt
#  890|       0: [BuiltInVarArgCopy] __builtin_va_copy
#  890|           Type = [VoidType] void
#  890|           ValueCategory = prvalue
#  890|         0: [ArrayToPointerConversion] array to pointer conversion
#  890|             Type = [PointerType] __va_list_tag *
#  890|             ValueCategory = prvalue
#  890|           expr: [VariableAccess] args2
#  890|               Type = [ArrayType] __va_list_tag[1]
#  890|               ValueCategory = lvalue
#  890|         1: [VariableAccess] args
#  890|             Type = [PointerType] __va_list_tag *
#  890|             ValueCategory = prvalue(load)
#  891|     2: [DeclStmt] declaration
#  891|       0: [VariableDeclarationEntry] definition of d
#  891|           Type = [DoubleType] double
#  891|         init: [Initializer] initializer for d
#  891|           expr: [BuiltInVarArg] __builtin_va_arg
#  891|               Type = [DoubleType] double
#  891|               ValueCategory = prvalue(load)
#  891|             0: [VariableAccess] args
#  891|                 Type = [PointerType] __va_list_tag *
#  891|                 ValueCategory = prvalue(load)
#  892|     3: [DeclStmt] declaration
#  892|       0: [VariableDeclarationEntry] definition of f
#  892|           Type = [FloatType] float
#  892|         init: [Initializer] initializer for f
#  892|           expr: [CStyleCast] (float)...
#  892|               Conversion = [IntegralToFloatingPointConversion] integral to floating point conversion
#  892|               Type = [FloatType] float
#  892|               ValueCategory = prvalue
#  892|             expr: [BuiltInVarArg] __builtin_va_arg
#  892|                 Type = [IntType] int
#  892|                 ValueCategory = prvalue(load)
#  892|               0: [VariableAccess] args
#  892|                   Type = [PointerType] __va_list_tag *
#  892|                   ValueCategory = prvalue(load)
#  893|     4: [ExprStmt] ExprStmt
#  893|       0: [BuiltInVarArgsEnd] __builtin_va_end
#  893|           Type = [VoidType] void
#  893|           ValueCategory = prvalue
#  893|         0: [ArrayToPointerConversion] array to pointer conversion
#  893|             Type = [PointerType] __va_list_tag *
#  893|             ValueCategory = prvalue
#  893|           expr: [VariableAccess] args2
#  893|               Type = [ArrayType] __va_list_tag[1]
#  893|               ValueCategory = lvalue
#  894|     5: [ReturnStmt] return ...
#  896| [TopLevelFunction] void VarArgUsage(int)
#  896|   params: 
#  896|     0: [Parameter] x
#  896|         Type = [IntType] int
#  896|   body: [Block] { ... }
#  897|     0: [DeclStmt] declaration
#  897|       0: [VariableDeclarationEntry] definition of args
#  897|           Type = [ArrayType] __va_list_tag[1]
#  899|     1: [ExprStmt] ExprStmt
#  899|       0: [BuiltInVarArgsStart] __builtin_va_start
#  899|           Type = [VoidType] void
#  899|           ValueCategory = prvalue
#  899|         0: [ArrayToPointerConversion] array to pointer conversion
#  899|             Type = [PointerType] __va_list_tag *
#  899|             ValueCategory = prvalue
#  899|           expr: [VariableAccess] args
#  899|               Type = [ArrayType] __va_list_tag[1]
#  899|               ValueCategory = lvalue
#  899|         1: [VariableAccess] x
#  899|             Type = [IntType] int
#  899|             ValueCategory = lvalue
#  900|     2: [DeclStmt] declaration
#  900|       0: [VariableDeclarationEntry] definition of args2
#  900|           Type = [ArrayType] __va_list_tag[1]
#  901|     3: [ExprStmt] ExprStmt
#  901|       0: [BuiltInVarArgCopy] __builtin_va_copy
#  901|           Type = [VoidType] void
#  901|           ValueCategory = prvalue
#  901|         0: [ArrayToPointerConversion] array to pointer conversion
#  901|             Type = [PointerType] __va_list_tag *
#  901|             ValueCategory = prvalue
#  901|           expr: [VariableAccess] args2
#  901|               Type = [ArrayType] __va_list_tag[1]
#  901|               ValueCategory = lvalue
#  901|         1: [ArrayToPointerConversion] array to pointer conversion
#  901|             Type = [PointerType] __va_list_tag *
#  901|             ValueCategory = prvalue
#  901|           expr: [VariableAccess] args
#  901|               Type = [ArrayType] __va_list_tag[1]
#  901|               ValueCategory = lvalue
#  902|     4: [DeclStmt] declaration
#  902|       0: [VariableDeclarationEntry] definition of d
#  902|           Type = [DoubleType] double
#  902|         init: [Initializer] initializer for d
#  902|           expr: [BuiltInVarArg] __builtin_va_arg
#  902|               Type = [DoubleType] double
#  902|               ValueCategory = prvalue(load)
#  902|             0: [ArrayToPointerConversion] array to pointer conversion
#  902|                 Type = [PointerType] __va_list_tag *
#  902|                 ValueCategory = prvalue
#  902|               expr: [VariableAccess] args
#  902|                   Type = [ArrayType] __va_list_tag[1]
#  902|                   ValueCategory = lvalue
#  903|     5: [DeclStmt] declaration
#  903|       0: [VariableDeclarationEntry] definition of f
#  903|           Type = [FloatType] float
#  903|         init: [Initializer] initializer for f
#  903|           expr: [CStyleCast] (float)...
#  903|               Conversion = [IntegralToFloatingPointConversion] integral to floating point conversion
#  903|               Type = [FloatType] float
#  903|               ValueCategory = prvalue
#  903|             expr: [BuiltInVarArg] __builtin_va_arg
#  903|                 Type = [IntType] int
#  903|                 ValueCategory = prvalue(load)
#  903|               0: [ArrayToPointerConversion] array to pointer conversion
#  903|                   Type = [PointerType] __va_list_tag *
#  903|                   ValueCategory = prvalue
#  903|                 expr: [VariableAccess] args
#  903|                     Type = [ArrayType] __va_list_tag[1]
#  903|                     ValueCategory = lvalue
#  904|     6: [ExprStmt] ExprStmt
#  904|       0: [BuiltInVarArgsEnd] __builtin_va_end
#  904|           Type = [VoidType] void
#  904|           ValueCategory = prvalue
#  904|         0: [ArrayToPointerConversion] array to pointer conversion
#  904|             Type = [PointerType] __va_list_tag *
#  904|             ValueCategory = prvalue
#  904|           expr: [VariableAccess] args
#  904|               Type = [ArrayType] __va_list_tag[1]
#  904|               ValueCategory = lvalue
#  905|     7: [ExprStmt] ExprStmt
#  905|       0: [FunctionCall] call to VAListUsage
#  905|           Type = [VoidType] void
#  905|           ValueCategory = prvalue
#  905|         0: [VariableAccess] x
#  905|             Type = [IntType] int
#  905|             ValueCategory = prvalue(load)
#  905|         1: [ArrayToPointerConversion] array to pointer conversion
#  905|             Type = [PointerType] __va_list_tag *
#  905|             ValueCategory = prvalue
#  905|           expr: [VariableAccess] args2
#  905|               Type = [ArrayType] __va_list_tag[1]
#  905|               ValueCategory = lvalue
#  906|     8: [ExprStmt] ExprStmt
#  906|       0: [BuiltInVarArgsEnd] __builtin_va_end
#  906|           Type = [VoidType] void
#  906|           ValueCategory = prvalue
#  906|         0: [ArrayToPointerConversion] array to pointer conversion
#  906|             Type = [PointerType] __va_list_tag *
#  906|             ValueCategory = prvalue
#  906|           expr: [VariableAccess] args2
#  906|               Type = [ArrayType] __va_list_tag[1]
#  906|               ValueCategory = lvalue
#  907|     9: [ReturnStmt] return ...
#  909| [TopLevelFunction] void CastToVoid(int)
#  909|   params: 
#  909|     0: [Parameter] x
#  909|         Type = [IntType] int
#  909|   body: [Block] { ... }
#  910|     0: [ExprStmt] ExprStmt
#  910|       0: [CStyleCast] (void)...
#  910|           Conversion = [VoidConversion] conversion to void
#  910|           Type = [VoidType] void
#  910|           ValueCategory = prvalue
#  910|         expr: [VariableAccess] x
#  910|             Type = [IntType] int
#  910|             ValueCategory = lvalue
#  911|     1: [ReturnStmt] return ...
#  913| [TopLevelFunction] void ConstantConditions(int)
#  913|   params: 
#  913|     0: [Parameter] x
#  913|         Type = [IntType] int
#  913|   body: [Block] { ... }
#  914|     0: [DeclStmt] declaration
#  914|       0: [VariableDeclarationEntry] definition of a
#  914|           Type = [BoolType] bool
#  914|         init: [Initializer] initializer for a
#  914|           expr: [LogicalAndExpr] ... && ...
#  914|               Type = [BoolType] bool
#  914|               Value = [LogicalAndExpr] 1
#  914|               ValueCategory = prvalue
#  914|             0: [Literal] 1
#  914|                 Type = [BoolType] bool
#  914|                 Value = [Literal] 1
#  914|                 ValueCategory = prvalue
#  914|             1: [Literal] 1
#  914|                 Type = [BoolType] bool
#  914|                 Value = [Literal] 1
#  914|                 ValueCategory = prvalue
#  915|     1: [DeclStmt] declaration
#  915|       0: [VariableDeclarationEntry] definition of b
#  915|           Type = [IntType] int
#  915|         init: [Initializer] initializer for b
#  915|           expr: [ConditionalExpr] ... ? ... : ...
#  915|               Type = [IntType] int
#  915|               ValueCategory = prvalue
#  915|             0: [ParenthesisExpr] (...)
#  915|                 Type = [BoolType] bool
#  915|                 Value = [ParenthesisExpr] 1
#  915|                 ValueCategory = prvalue
#  915|               expr: [Literal] 1
#  915|                   Type = [BoolType] bool
#  915|                   Value = [Literal] 1
#  915|                   ValueCategory = prvalue
#  915|             1: [VariableAccess] x
#  915|                 Type = [IntType] int
#  915|                 ValueCategory = prvalue(load)
#  915|             2: [VariableAccess] x
#  915|                 Type = [IntType] int
#  915|                 ValueCategory = prvalue(load)
#  916|     2: [ReturnStmt] return ...
#  924| [Operator,TopLevelFunction] void* operator new(size_t, float)
#  924|   params: 
#  924|     0: [Parameter] p#0
#  924|         Type = [CTypedefType,Size_t] size_t
#  924|     1: [Parameter] p#1
#  924|         Type = [FloatType] float
#  925| [Operator,TopLevelFunction] void* operator new[](size_t, float)
#  925|   params: 
#  925|     0: [Parameter] p#0
#  925|         Type = [CTypedefType,Size_t] size_t
#  925|     1: [Parameter] p#1
#  925|         Type = [FloatType] float
#  926| [Operator,TopLevelFunction] void* operator new(size_t, std::align_val_t, float)
#  926|   params: 
#  926|     0: [Parameter] p#0
#  926|         Type = [CTypedefType,Size_t] size_t
#  926|     1: [Parameter] p#1
#  926|         Type = [ScopedEnum] align_val_t
#  926|     2: [Parameter] p#2
#  926|         Type = [FloatType] float
#  927| [Operator,TopLevelFunction] void* operator new[](size_t, std::align_val_t, float)
#  927|   params: 
#  927|     0: [Parameter] p#0
#  927|         Type = [CTypedefType,Size_t] size_t
#  927|     1: [Parameter] p#1
#  927|         Type = [ScopedEnum] align_val_t
#  927|     2: [Parameter] p#2
#  927|         Type = [FloatType] float
#  928| [Operator,TopLevelFunction] void operator delete(void*, float)
#  928|   params: 
#  928|     0: [Parameter] p#0
#  928|         Type = [VoidPointerType] void *
#  928|     1: [Parameter] p#1
#  928|         Type = [FloatType] float
#  929| [Operator,TopLevelFunction] void operator delete[](void*, float)
#  929|   params: 
#  929|     0: [Parameter] p#0
#  929|         Type = [VoidPointerType] void *
#  929|     1: [Parameter] p#1
#  929|         Type = [FloatType] float
#  930| [Operator,TopLevelFunction] void operator delete(void*, std::align_val_t, float)
#  930|   params: 
#  930|     0: [Parameter] p#0
#  930|         Type = [VoidPointerType] void *
#  930|     1: [Parameter] p#1
#  930|         Type = [ScopedEnum] align_val_t
#  930|     2: [Parameter] p#2
#  930|         Type = [FloatType] float
#  931| [Operator,TopLevelFunction] void operator delete[](void*, std::align_val_t, float)
#  931|   params: 
#  931|     0: [Parameter] p#0
#  931|         Type = [VoidPointerType] void *
#  931|     1: [Parameter] p#1
#  931|         Type = [ScopedEnum] align_val_t
#  931|     2: [Parameter] p#2
#  931|         Type = [FloatType] float
#  933| [CopyAssignmentOperator] SizedDealloc& SizedDealloc::operator=(SizedDealloc const&)
#  933|   params: 
#-----|     0: [Parameter] p#0
#-----|         Type = [LValueReferenceType] const SizedDealloc &
#  933| [MoveAssignmentOperator] SizedDealloc& SizedDealloc::operator=(SizedDealloc&&)
#  933|   params: 
#-----|     0: [Parameter] p#0
#-----|         Type = [RValueReferenceType] SizedDealloc &&
#  935| [MemberFunction] void* SizedDealloc::operator new(size_t)
#  935|   params: 
#  935|     0: [Parameter] p#0
#  935|         Type = [CTypedefType,Size_t] size_t
#  936| [MemberFunction] void* SizedDealloc::operator new[](size_t)
#  936|   params: 
#  936|     0: [Parameter] p#0
#  936|         Type = [CTypedefType,Size_t] size_t
#  937| [MemberFunction] void SizedDealloc::operator delete(void*, size_t)
#  937|   params: 
#  937|     0: [Parameter] p#0
#  937|         Type = [VoidPointerType] void *
#  937|     1: [Parameter] p#1
#  937|         Type = [CTypedefType,Size_t] size_t
#  938| [MemberFunction] void SizedDealloc::operator delete[](void*, size_t)
#  938|   params: 
#  938|     0: [Parameter] p#0
#  938|         Type = [VoidPointerType] void *
#  938|     1: [Parameter] p#1
#  938|         Type = [CTypedefType,Size_t] size_t
#  941| [CopyAssignmentOperator] Overaligned& Overaligned::operator=(Overaligned const&)
#  941|   params: 
#-----|     0: [Parameter] p#0
#-----|         Type = [LValueReferenceType] const Overaligned &
#  941| [MoveAssignmentOperator] Overaligned& Overaligned::operator=(Overaligned&&)
#  941|   params: 
#-----|     0: [Parameter] p#0
#-----|         Type = [RValueReferenceType] Overaligned &&
#  945| [CopyAssignmentOperator] DefaultCtorWithDefaultParam& DefaultCtorWithDefaultParam::operator=(DefaultCtorWithDefaultParam const&)
#  945|   params: 
#-----|     0: [Parameter] p#0
#-----|         Type = [LValueReferenceType] const DefaultCtorWithDefaultParam &
#  945| [MoveAssignmentOperator] DefaultCtorWithDefaultParam& DefaultCtorWithDefaultParam::operator=(DefaultCtorWithDefaultParam&&)
#  945|   params: 
#-----|     0: [Parameter] p#0
#-----|         Type = [RValueReferenceType] DefaultCtorWithDefaultParam &&
#  945| [CopyConstructor] void DefaultCtorWithDefaultParam::DefaultCtorWithDefaultParam(DefaultCtorWithDefaultParam const&)
#  945|   params: 
#-----|     0: [Parameter] p#0
#-----|         Type = [LValueReferenceType] const DefaultCtorWithDefaultParam &
#  945| [MoveConstructor] void DefaultCtorWithDefaultParam::DefaultCtorWithDefaultParam(DefaultCtorWithDefaultParam&&)
#  945|   params: 
#-----|     0: [Parameter] p#0
#-----|         Type = [RValueReferenceType] DefaultCtorWithDefaultParam &&
#  946| [Constructor] void DefaultCtorWithDefaultParam::DefaultCtorWithDefaultParam(double)
#  946|   params: 
#  946|     0: [Parameter] d
#  946|         Type = [DoubleType] double
#  949| [TopLevelFunction] void OperatorNew()
#  949|   params: 
#  949|   body: [Block] { ... }
#  950|     0: [ExprStmt] ExprStmt
#  950|       0: [NewExpr] new
#  950|           Type = [IntPointerType] int *
#  950|           ValueCategory = prvalue
#  951|     1: [ExprStmt] ExprStmt
#  951|       0: [NewExpr] new
#  951|           Type = [IntPointerType] int *
#  951|           ValueCategory = prvalue
#  951|         0: [FunctionCall] call to operator new
#  951|             Type = [VoidPointerType] void *
#  951|             ValueCategory = prvalue
#  951|           0: [ErrorExpr] <error expr>
#  951|               Type = [LongType] unsigned long
#  951|               ValueCategory = prvalue
#  951|           1: [Literal] 1.0
#  951|               Type = [FloatType] float
#  951|               Value = [Literal] 1.0
#  951|               ValueCategory = prvalue
#  952|     2: [ExprStmt] ExprStmt
#  952|       0: [NewExpr] new
#  952|           Type = [IntPointerType] int *
#  952|           ValueCategory = prvalue
#  952|         1: [Literal] 0
#  952|             Type = [IntType] int
#  952|             Value = [Literal] 0
#  952|             ValueCategory = prvalue
#  953|     3: [ExprStmt] ExprStmt
#  953|       0: [NewExpr] new
#  953|           Type = [PointerType] String *
#  953|           ValueCategory = prvalue
#  953|         1: [ConstructorCall] call to String
#  953|             Type = [VoidType] void
#  953|             ValueCategory = prvalue
#  954|     4: [ExprStmt] ExprStmt
#  954|       0: [NewExpr] new
#  954|           Type = [PointerType] String *
#  954|           ValueCategory = prvalue
#  954|         0: [FunctionCall] call to operator new
#  954|             Type = [VoidPointerType] void *
#  954|             ValueCategory = prvalue
#  954|           0: [ErrorExpr] <error expr>
#  954|               Type = [LongType] unsigned long
#  954|               ValueCategory = prvalue
#  954|           1: [Literal] 1.0
#  954|               Type = [FloatType] float
#  954|               Value = [Literal] 1.0
#  954|               ValueCategory = prvalue
#  954|         1: [ConstructorCall] call to String
#  954|             Type = [VoidType] void
#  954|             ValueCategory = prvalue
#  954|           0: [ArrayToPointerConversion] array to pointer conversion
#  954|               Type = [PointerType] const char *
#  954|               ValueCategory = prvalue
#  954|             expr: hello
#  954|                 Type = [ArrayType] const char[6]
#  954|                 Value = [StringLiteral] "hello"
#  954|                 ValueCategory = lvalue
#  955|     5: [ExprStmt] ExprStmt
#  955|       0: [NewExpr] new
#  955|           Type = [PointerType] Overaligned *
#  955|           ValueCategory = prvalue
#  955|         3: [Literal] 128
#  955|             Type = [ScopedEnum] align_val_t
#  955|             Value = [Literal] 128
#  955|             ValueCategory = prvalue
#  956|     6: [ExprStmt] ExprStmt
#  956|       0: [NewExpr] new
#  956|           Type = [PointerType] Overaligned *
#  956|           ValueCategory = prvalue
#  956|         0: [FunctionCall] call to operator new
#  956|             Type = [VoidPointerType] void *
#  956|             ValueCategory = prvalue
#  956|           0: [ErrorExpr] <error expr>
#  956|               Type = [LongType] unsigned long
#  956|               ValueCategory = prvalue
#  956|           1: [Literal] 128
#  956|               Type = [ScopedEnum] align_val_t
#  956|               Value = [Literal] 128
#  956|               ValueCategory = prvalue
#  956|           2: [Literal] 1.0
#  956|               Type = [FloatType] float
#  956|               Value = [Literal] 1.0
#  956|               ValueCategory = prvalue
#  956|         1: [Literal] 0
#  956|             Type = [Struct] Overaligned
#  956|             Value = [Literal] 0
#  956|             ValueCategory = prvalue
#  957|     7: [ReturnStmt] return ...
#  959| [TopLevelFunction] void OperatorNewArray(int)
#  959|   params: 
#  959|     0: [Parameter] n
#  959|         Type = [IntType] int
#  959|   body: [Block] { ... }
#  960|     0: [ExprStmt] ExprStmt
#  960|       0: [NewArrayExpr] new[]
#  960|           Type = [IntPointerType] int *
#  960|           ValueCategory = prvalue
#  961|     1: [ExprStmt] ExprStmt
#  961|       0: [NewArrayExpr] new[]
#  961|           Type = [IntPointerType] int *
#  961|           ValueCategory = prvalue
#  961|         2: [VariableAccess] n
#  961|             Type = [IntType] int
#  961|             ValueCategory = prvalue(load)
#  962|     2: [ExprStmt] ExprStmt
#  962|       0: [NewArrayExpr] new[]
#  962|           Type = [IntPointerType] int *
#  962|           ValueCategory = prvalue
#  962|         0: [FunctionCall] call to operator new[]
#  962|             Type = [VoidPointerType] void *
#  962|             ValueCategory = prvalue
#  962|           0: [ErrorExpr] <error expr>
#  962|               Type = [LongType] unsigned long
#  962|               ValueCategory = prvalue
#  962|           1: [Literal] 1.0
#  962|               Type = [FloatType] float
#  962|               Value = [Literal] 1.0
#  962|               ValueCategory = prvalue
#  962|         2: [VariableAccess] n
#  962|             Type = [IntType] int
#  962|             ValueCategory = prvalue(load)
#  963|     3: [ExprStmt] ExprStmt
#  963|       0: [NewArrayExpr] new[]
#  963|           Type = [PointerType] String *
#  963|           ValueCategory = prvalue
#  963|         1: [ArrayAggregateLiteral] {...}
#  963|             Type = [ArrayType] String[]
#  963|             ValueCategory = prvalue
#  963|           [0]: [ConstructorCall] call to String
#  963|               Type = [VoidType] void
#  963|               ValueCategory = prvalue
#  963|         2: [VariableAccess] n
#  963|             Type = [IntType] int
#  963|             ValueCategory = prvalue(load)
#  964|     4: [ExprStmt] ExprStmt
#  964|       0: [NewArrayExpr] new[]
#  964|           Type = [PointerType] Overaligned *
#  964|           ValueCategory = prvalue
#  964|         2: [VariableAccess] n
#  964|             Type = [IntType] int
#  964|             ValueCategory = prvalue(load)
#  964|         3: [Literal] 128
#  964|             Type = [ScopedEnum] align_val_t
#  964|             Value = [Literal] 128
#  964|             ValueCategory = prvalue
#  965|     5: [ExprStmt] ExprStmt
#  965|       0: [NewArrayExpr] new[]
#  965|           Type = [PointerType] Overaligned *
#  965|           ValueCategory = prvalue
#  965|         0: [FunctionCall] call to operator new[]
#  965|             Type = [VoidPointerType] void *
#  965|             ValueCategory = prvalue
#  965|           0: [ErrorExpr] <error expr>
#  965|               Type = [LongType] unsigned long
#  965|               ValueCategory = prvalue
#  965|           1: [Literal] 128
#  965|               Type = [ScopedEnum] align_val_t
#  965|               Value = [Literal] 128
#  965|               ValueCategory = prvalue
#  965|           2: [Literal] 1.0
#  965|               Type = [FloatType] float
#  965|               Value = [Literal] 1.0
#  965|               ValueCategory = prvalue
#  966|     6: [ExprStmt] ExprStmt
#  966|       0: [NewArrayExpr] new[]
#  966|           Type = [PointerType] DefaultCtorWithDefaultParam *
#  966|           ValueCategory = prvalue
#  966|         1: [ArrayAggregateLiteral] {...}
#  966|             Type = [ArrayType] DefaultCtorWithDefaultParam[]
#  966|             ValueCategory = prvalue
#  966|           [0]: [ConstructorCall] call to DefaultCtorWithDefaultParam
#  966|               Type = [VoidType] void
#  966|               ValueCategory = prvalue
#  966|         2: [VariableAccess] n
#  966|             Type = [IntType] int
#  966|             ValueCategory = prvalue(load)
#  967|     7: [ExprStmt] ExprStmt
#  967|       0: [NewArrayExpr] new[]
#  967|           Type = [IntPointerType] int *
#  967|           ValueCategory = prvalue
#  967|         1: [ArrayAggregateLiteral] {...}
#  967|             Type = [ArrayType] int[3]
#  967|             ValueCategory = prvalue
#  967|           [0]: [Literal] 0
#  967|               Type = [IntType] int
#  967|               Value = [Literal] 0
#  967|               ValueCategory = prvalue
#  967|           [1]: [Literal] 1
#  967|               Type = [IntType] int
#  967|               Value = [Literal] 1
#  967|               ValueCategory = prvalue
#  967|           [2]: [Literal] 2
#  967|               Type = [IntType] int
#  967|               Value = [Literal] 2
#  967|               ValueCategory = prvalue
#  967|         2: [VariableAccess] n
#  967|             Type = [IntType] int
#  967|             ValueCategory = prvalue(load)
#  968|     8: [ReturnStmt] return ...
#  970| [TopLevelFunction] int designatedInit()
#  970|   params: 
#  970|   body: [Block] { ... }
#  971|     0: [DeclStmt] declaration
#  971|       0: [VariableDeclarationEntry] definition of a1
#  971|           Type = [ArrayType] int[1000]
#  971|         init: [Initializer] initializer for a1
#  971|           expr: [ArrayAggregateLiteral] {...}
#  971|               Type = [ArrayType] int[1000]
#  971|               ValueCategory = prvalue
#  971|             [2]: [Literal] 10002
#  971|                 Type = [IntType] int
#  971|                 Value = [Literal] 10002
#  971|                 ValueCategory = prvalue
#  971|             [900]: [Literal] 10900
#  971|                 Type = [IntType] int
#  971|                 Value = [Literal] 10900
#  971|                 ValueCategory = prvalue
#  972|     1: [ReturnStmt] return ...
#  972|       0: [ArrayExpr] access to array
#  972|           Type = [IntType] int
#  972|           ValueCategory = prvalue(load)
#  972|         0: [ArrayToPointerConversion] array to pointer conversion
#  972|             Type = [IntPointerType] int *
#  972|             ValueCategory = prvalue
#  972|           expr: [VariableAccess] a1
#  972|               Type = [ArrayType] int[1000]
#  972|               ValueCategory = lvalue
#  972|         1: [Literal] 900
#  972|             Type = [IntType] int
#  972|             Value = [Literal] 900
#  972|             ValueCategory = prvalue
#  975| [TopLevelFunction] void IfStmtWithDeclaration(int, int)
#  975|   params: 
#  975|     0: [Parameter] x
#  975|         Type = [IntType] int
#  975|     1: [Parameter] y
#  975|         Type = [IntType] int
#  975|   body: [Block] { ... }
#  976|     0: [IfStmt] if (...) ... 
#  976|       0: [ConditionDeclExpr] (condition decl)
#  976|           Type = [BoolType] bool
#  976|           ValueCategory = prvalue
#  976|         0: [VariableAccess] b
#  976|             Type = [BoolType] bool
#  976|             ValueCategory = prvalue(load)
#  976|       1: [Block] { ... }
#  977|         0: [ExprStmt] ExprStmt
#  977|           0: [AssignExpr] ... = ...
#  977|               Type = [IntType] int
#  977|               ValueCategory = lvalue
#  977|             0: [VariableAccess] x
#  977|                 Type = [IntType] int
#  977|                 ValueCategory = lvalue
#  977|             1: [Literal] 5
#  977|                 Type = [IntType] int
#  977|                 Value = [Literal] 5
#  977|                 ValueCategory = prvalue
#  979|       2: [IfStmt] if (...) ... 
#  979|         0: [ConditionDeclExpr] (condition decl)
#  979|             Type = [BoolType] bool
#  979|             ValueCategory = prvalue
#  979|           0: [CStyleCast] (bool)...
#  979|               Conversion = [BoolConversion] conversion to bool
#  979|               Type = [BoolType] bool
#  979|               ValueCategory = prvalue
#  979|             expr: [VariableAccess] z
#  979|                 Type = [IntType] int
#  979|                 ValueCategory = prvalue(load)
#  979|         1: [Block] { ... }
#  980|           0: [ExprStmt] ExprStmt
#  980|             0: [AssignExpr] ... = ...
#  980|                 Type = [IntType] int
#  980|                 ValueCategory = lvalue
#  980|               0: [VariableAccess] y
#  980|                   Type = [IntType] int
#  980|                   ValueCategory = lvalue
#  980|               1: [Literal] 7
#  980|                   Type = [IntType] int
#  980|                   Value = [Literal] 7
#  980|                   ValueCategory = prvalue
#  982|         2: [IfStmt] if (...) ... 
#  982|           0: [ConditionDeclExpr] (condition decl)
#  982|               Type = [BoolType] bool
#  982|               ValueCategory = prvalue
#  982|             0: [CStyleCast] (bool)...
#  982|                 Conversion = [BoolConversion] conversion to bool
#  982|                 Type = [BoolType] bool
#  982|                 ValueCategory = prvalue
#  982|               expr: [VariableAccess] p
#  982|                   Type = [IntPointerType] int *
#  982|                   ValueCategory = prvalue(load)
#  982|           1: [Block] { ... }
#  983|             0: [ExprStmt] ExprStmt
#  983|               0: [AssignExpr] ... = ...
#  983|                   Type = [IntType] int
#  983|                   ValueCategory = lvalue
#  983|                 0: [PointerDereferenceExpr] * ...
#  983|                     Type = [IntType] int
#  983|                     ValueCategory = lvalue
#  983|                   0: [VariableAccess] p
#  983|                       Type = [IntPointerType] int *
#  983|                       ValueCategory = prvalue(load)
#  983|                 1: [Literal] 2
#  983|                     Type = [IntType] int
#  983|                     Value = [Literal] 2
#  983|                     ValueCategory = prvalue
#  985|     1: [ReturnStmt] return ...
#  987| [TopLevelFunction] void WhileStmtWithDeclaration(int, int)
#  987|   params: 
#  987|     0: [Parameter] x
#  987|         Type = [IntType] int
#  987|     1: [Parameter] y
#  987|         Type = [IntType] int
#  987|   body: [Block] { ... }
#  988|     0: [WhileStmt] while (...) ...
#  988|       0: [ConditionDeclExpr] (condition decl)
#  988|           Type = [BoolType] bool
#  988|           ValueCategory = prvalue
#  988|         0: [VariableAccess] b
#  988|             Type = [BoolType] bool
#  988|             ValueCategory = prvalue(load)
#  988|       1: [Block] { ... }
#  990|     1: [WhileStmt] while (...) ...
#  990|       0: [ConditionDeclExpr] (condition decl)
#  990|           Type = [BoolType] bool
#  990|           ValueCategory = prvalue
#  990|         0: [CStyleCast] (bool)...
#  990|             Conversion = [BoolConversion] conversion to bool
#  990|             Type = [BoolType] bool
#  990|             ValueCategory = prvalue
#  990|           expr: [VariableAccess] z
#  990|               Type = [IntType] int
#  990|               ValueCategory = prvalue(load)
#  990|       1: [Block] { ... }
#  992|     2: [WhileStmt] while (...) ...
#  992|       0: [ConditionDeclExpr] (condition decl)
#  992|           Type = [BoolType] bool
#  992|           ValueCategory = prvalue
#  992|         0: [CStyleCast] (bool)...
#  992|             Conversion = [BoolConversion] conversion to bool
#  992|             Type = [BoolType] bool
#  992|             ValueCategory = prvalue
#  992|           expr: [VariableAccess] p
#  992|               Type = [IntPointerType] int *
#  992|               ValueCategory = prvalue(load)
#  992|       1: [Block] { ... }
#  994|     3: [ReturnStmt] return ...
#  996| [TopLevelFunction] int PointerDecay(int[], int(float))
#  996|   params: 
#  996|     0: [Parameter] a
#  996|         Type = [ArrayType] int[]
#  996|     1: [Parameter] fn
#  996|         Type = [RoutineType] ..()(..)
#  996|   body: [Block] { ... }
#  997|     0: [ReturnStmt] return ...
#  997|       0: [AddExpr] ... + ...
#  997|           Type = [IntType] int
#  997|           ValueCategory = prvalue
#  997|         0: [ArrayExpr] access to array
#  997|             Type = [IntType] int
#  997|             ValueCategory = prvalue(load)
#  997|           0: [VariableAccess] a
#  997|               Type = [IntPointerType] int *
#  997|               ValueCategory = prvalue(load)
#  997|           1: [Literal] 0
#  997|               Type = [IntType] int
#  997|               Value = [Literal] 0
#  997|               ValueCategory = prvalue
#  997|         1: [VariableCall] call to expression
#  997|             Type = [IntType] int
#  997|             ValueCategory = prvalue
#  997|           0: [VariableAccess] fn
#  997|               Type = [FunctionPointerType] ..(*)(..)
#  997|               ValueCategory = prvalue(load)
#  997|           1: [CStyleCast] (float)...
#  997|               Conversion = [FloatingPointConversion] floating point conversion
#  997|               Type = [FloatType] float
#  997|               Value = [CStyleCast] 1.0
#  997|               ValueCategory = prvalue
#  997|             expr: [Literal] 1.0
#  997|                 Type = [DoubleType] double
#  997|                 Value = [Literal] 1.0
#  997|                 ValueCategory = prvalue
# 1000| [TopLevelFunction] int ExprStmt(int, int, int)
# 1000|   params: 
# 1000|     0: [Parameter] b
# 1000|         Type = [IntType] int
# 1000|     1: [Parameter] y
# 1000|         Type = [IntType] int
# 1000|     2: [Parameter] z
# 1000|         Type = [IntType] int
# 1000|   body: [Block] { ... }
# 1001|     0: [DeclStmt] declaration
# 1001|       0: [VariableDeclarationEntry] definition of x
# 1001|           Type = [IntType] int
# 1001|         init: [Initializer] initializer for x
# 1001|           expr: [StmtExpr] (statement expression)
# 1001|               Type = [IntType] int
# 1001|               ValueCategory = prvalue
# 1011|     1: [ReturnStmt] return ...
# 1011|       0: [StmtExpr] (statement expression)
# 1011|           Type = [IntType] int
# 1011|           ValueCategory = prvalue
# 1015| [TopLevelFunction] void OperatorDelete()
# 1015|   params: 
# 1015|   body: [Block] { ... }
# 1016|     0: [ExprStmt] ExprStmt
# 1016|       0: [DeleteExpr] delete
# 1016|           Type = [VoidType] void
# 1016|           ValueCategory = prvalue
# 1016|         3: [StaticCast] static_cast<int *>...
# 1016|             Conversion = [PointerConversion] pointer conversion
# 1016|             Type = [IntPointerType] int *
# 1016|             Value = [StaticCast] 0
# 1016|             ValueCategory = prvalue
# 1016|           expr: [Literal] 0
# 1016|               Type = [NullPointerType] decltype(nullptr)
# 1016|               Value = [Literal] 0
# 1016|               ValueCategory = prvalue
# 1017|     1: [ExprStmt] ExprStmt
# 1017|       0: [DeleteExpr] delete
# 1017|           Type = [VoidType] void
# 1017|           ValueCategory = prvalue
# 1017|         1: [DestructorCall] call to ~String
# 1017|             Type = [VoidType] void
# 1017|             ValueCategory = prvalue
# 1017|           -1: [StaticCast] static_cast<String *>...
# 1017|               Conversion = [PointerConversion] pointer conversion
# 1017|               Type = [PointerType] String *
# 1017|               Value = [StaticCast] 0
# 1017|               ValueCategory = prvalue
# 1017|             expr: [Literal] 0
# 1017|                 Type = [NullPointerType] decltype(nullptr)
# 1017|                 Value = [Literal] 0
# 1017|                 ValueCategory = prvalue
# 1018|     2: [ExprStmt] ExprStmt
# 1018|       0: [DeleteExpr] delete
# 1018|           Type = [VoidType] void
# 1018|           ValueCategory = prvalue
# 1018|         0: [FunctionCall] call to operator delete
# 1018|             Type = [VoidType] void
# 1018|             ValueCategory = prvalue
# 1018|         3: [StaticCast] static_cast<SizedDealloc *>...
# 1018|             Conversion = [PointerConversion] pointer conversion
# 1018|             Type = [PointerType] SizedDealloc *
# 1018|             Value = [StaticCast] 0
# 1018|             ValueCategory = prvalue
# 1018|           expr: [Literal] 0
# 1018|               Type = [NullPointerType] decltype(nullptr)
# 1018|               Value = [Literal] 0
# 1018|               ValueCategory = prvalue
# 1019|     3: [ExprStmt] ExprStmt
# 1019|       0: [DeleteExpr] delete
# 1019|           Type = [VoidType] void
# 1019|           ValueCategory = prvalue
# 1019|         3: [StaticCast] static_cast<Overaligned *>...
# 1019|             Conversion = [PointerConversion] pointer conversion
# 1019|             Type = [PointerType] Overaligned *
# 1019|             Value = [StaticCast] 0
# 1019|             ValueCategory = prvalue
# 1019|           expr: [Literal] 0
# 1019|               Type = [NullPointerType] decltype(nullptr)
# 1019|               Value = [Literal] 0
# 1019|               ValueCategory = prvalue
# 1020|     4: [ExprStmt] ExprStmt
# 1020|       0: [DeleteExpr] delete
# 1020|           Type = [VoidType] void
# 1020|           ValueCategory = prvalue
# 1020|         1: [DestructorCall] call to ~PolymorphicBase
# 1020|             Type = [VoidType] void
# 1020|             ValueCategory = prvalue
# 1020|           -1: [StaticCast] static_cast<PolymorphicBase *>...
# 1020|               Conversion = [PointerConversion] pointer conversion
# 1020|               Type = [PointerType] PolymorphicBase *
# 1020|               Value = [StaticCast] 0
# 1020|               ValueCategory = prvalue
# 1020|             expr: [Literal] 0
# 1020|                 Type = [NullPointerType] decltype(nullptr)
# 1020|                 Value = [Literal] 0
# 1020|                 ValueCategory = prvalue
# 1021|     5: [ReturnStmt] return ...
# 1024| [TopLevelFunction] void OperatorDeleteArray()
# 1024|   params: 
# 1024|   body: [Block] { ... }
# 1025|     0: [ExprStmt] ExprStmt
# 1025|       0: [DeleteArrayExpr] delete[]
# 1025|           Type = [VoidType] void
# 1025|           ValueCategory = prvalue
# 1025|         3: [StaticCast] static_cast<int *>...
# 1025|             Conversion = [PointerConversion] pointer conversion
# 1025|             Type = [IntPointerType] int *
# 1025|             Value = [StaticCast] 0
# 1025|             ValueCategory = prvalue
# 1025|           expr: [Literal] 0
# 1025|               Type = [NullPointerType] decltype(nullptr)
# 1025|               Value = [Literal] 0
# 1025|               ValueCategory = prvalue
# 1026|     1: [ExprStmt] ExprStmt
# 1026|       0: [DeleteArrayExpr] delete[]
# 1026|           Type = [VoidType] void
# 1026|           ValueCategory = prvalue
# 1026|         1: [DestructorCall] call to ~String
# 1026|             Type = [VoidType] void
# 1026|             ValueCategory = prvalue
# 1026|           -1: [StaticCast] static_cast<String *>...
# 1026|               Conversion = [PointerConversion] pointer conversion
# 1026|               Type = [PointerType] String *
# 1026|               Value = [StaticCast] 0
# 1026|               ValueCategory = prvalue
# 1026|             expr: [Literal] 0
# 1026|                 Type = [NullPointerType] decltype(nullptr)
# 1026|                 Value = [Literal] 0
# 1026|                 ValueCategory = prvalue
# 1027|     2: [ExprStmt] ExprStmt
# 1027|       0: [DeleteArrayExpr] delete[]
# 1027|           Type = [VoidType] void
# 1027|           ValueCategory = prvalue
# 1027|         0: [FunctionCall] call to operator delete[]
# 1027|             Type = [VoidType] void
# 1027|             ValueCategory = prvalue
# 1027|         3: [StaticCast] static_cast<SizedDealloc *>...
# 1027|             Conversion = [PointerConversion] pointer conversion
# 1027|             Type = [PointerType] SizedDealloc *
# 1027|             Value = [StaticCast] 0
# 1027|             ValueCategory = prvalue
# 1027|           expr: [Literal] 0
# 1027|               Type = [NullPointerType] decltype(nullptr)
# 1027|               Value = [Literal] 0
# 1027|               ValueCategory = prvalue
# 1028|     3: [ExprStmt] ExprStmt
# 1028|       0: [DeleteArrayExpr] delete[]
# 1028|           Type = [VoidType] void
# 1028|           ValueCategory = prvalue
# 1028|         3: [StaticCast] static_cast<Overaligned *>...
# 1028|             Conversion = [PointerConversion] pointer conversion
# 1028|             Type = [PointerType] Overaligned *
# 1028|             Value = [StaticCast] 0
# 1028|             ValueCategory = prvalue
# 1028|           expr: [Literal] 0
# 1028|               Type = [NullPointerType] decltype(nullptr)
# 1028|               Value = [Literal] 0
# 1028|               ValueCategory = prvalue
# 1029|     4: [ExprStmt] ExprStmt
# 1029|       0: [DeleteArrayExpr] delete[]
# 1029|           Type = [VoidType] void
# 1029|           ValueCategory = prvalue
# 1029|         1: [DestructorCall] call to ~PolymorphicBase
# 1029|             Type = [VoidType] void
# 1029|             ValueCategory = prvalue
# 1029|           -1: [StaticCast] static_cast<PolymorphicBase *>...
# 1029|               Conversion = [PointerConversion] pointer conversion
# 1029|               Type = [PointerType] PolymorphicBase *
# 1029|               Value = [StaticCast] 0
# 1029|               ValueCategory = prvalue
# 1029|             expr: [Literal] 0
# 1029|                 Type = [NullPointerType] decltype(nullptr)
# 1029|                 Value = [Literal] 0
# 1029|                 ValueCategory = prvalue
# 1030|     5: [ReturnStmt] return ...
# 1032| [CopyAssignmentOperator] EmptyStruct& EmptyStruct::operator=(EmptyStruct const&)
# 1032|   params: 
#-----|     0: [Parameter] p#0
#-----|         Type = [LValueReferenceType] const EmptyStruct &
# 1032| [MoveAssignmentOperator] EmptyStruct& EmptyStruct::operator=(EmptyStruct&&)
# 1032|   params: 
#-----|     0: [Parameter] p#0
#-----|         Type = [RValueReferenceType] EmptyStruct &&
# 1034| [TopLevelFunction] void EmptyStructInit()
# 1034|   params: 
# 1034|   body: [Block] { ... }
# 1035|     0: [DeclStmt] declaration
# 1035|       0: [VariableDeclarationEntry] definition of s
# 1035|           Type = [Struct] EmptyStruct
# 1035|         init: [Initializer] initializer for s
# 1035|           expr: [ClassAggregateLiteral] {...}
# 1035|               Type = [Struct] EmptyStruct
# 1035|               ValueCategory = prvalue
# 1036|     1: [ReturnStmt] return ...
# 1038| [CopyAssignmentOperator] (lambda [] type at line 1038, col. 12)& (lambda [] type at line 1038, col. 12)::operator=((lambda [] type at line 1038, col. 12) const&)
# 1038|   params: 
#-----|     0: [Parameter] p#0
#-----|         Type = [LValueReferenceType] const lambda [] type at line 1038, col. 12 &
# 1038| [CopyConstructor] void (lambda [] type at line 1038, col. 12)::(constructor)((lambda [] type at line 1038, col. 12) const&)
# 1038|   params: 
#-----|     0: [Parameter] p#0
#-----|         Type = [LValueReferenceType] const lambda [] type at line 1038, col. 12 &
# 1038| [MoveConstructor] void (lambda [] type at line 1038, col. 12)::(constructor)((lambda [] type at line 1038, col. 12)&&)
# 1038|   params: 
#-----|     0: [Parameter] p#0
#-----|         Type = [RValueReferenceType] lambda [] type at line 1038, col. 12 &&
# 1038| [Constructor] void (lambda [] type at line 1038, col. 12)::(constructor)()
# 1038|   params: 
# 1038| [MemberFunction] void (lambda [] type at line 1038, col. 12)::_FUN()
# 1038|   params: 
# 1038| [ConstMemberFunction] void (lambda [] type at line 1038, col. 12)::operator()() const
# 1038|   params: 
# 1038|   body: [Block] { ... }
# 1038|     0: [ReturnStmt] return ...
# 1038| [ConstMemberFunction,ConversionOperator] void(* (lambda [] type at line 1038, col. 12)::operator void (*)()() const)()
# 1038|   params: 
#-----|   body: [Block] { ... }
# 1038|     0: [ReturnStmt] return ...
# 1038|       0: [FunctionAccess] _FUN
# 1038|           Type = [FunctionPointerType] ..(*)(..)
# 1038|           ValueCategory = prvalue(load)
# 1040| [TopLevelFunction] void Lambda(int, String const&)
# 1040|   params: 
# 1040|     0: [Parameter] x
# 1040|         Type = [IntType] int
# 1040|     1: [Parameter] s
# 1040|         Type = [LValueReferenceType] const String &
# 1040|   body: [Block] { ... }
# 1041|     0: [DeclStmt] declaration
# 1041|       0: [VariableDeclarationEntry] definition of lambda_empty
# 1041|           Type = [Closure,LocalClass] decltype([...](...){...})
# 1041|         init: [Initializer] initializer for lambda_empty
# 1041|           expr: [LambdaExpression] [...](...){...}
# 1041|               Type = [Closure,LocalClass] decltype([...](...){...})
# 1041|               ValueCategory = prvalue
# 1042|     1: [ExprStmt] ExprStmt
# 1042|       0: [FunctionCall] call to operator()
# 1042|           Type = [PlainCharType] char
# 1042|           Value = [FunctionCall] 65
# 1042|           ValueCategory = prvalue
# 1042|         -1: [CStyleCast] (const lambda [] type at line 1041, col. 23)...
# 1042|             Conversion = [GlvalueConversion] glvalue conversion
# 1042|             Type = [SpecifiedType] const lambda [] type at line 1041, col. 23
# 1042|             ValueCategory = lvalue
# 1042|           expr: [VariableAccess] lambda_empty
# 1042|               Type = [Closure,LocalClass] decltype([...](...){...})
# 1042|               ValueCategory = lvalue
# 1042|         0: [CStyleCast] (float)...
# 1042|             Conversion = [IntegralToFloatingPointConversion] integral to floating point conversion
# 1042|             Type = [FloatType] float
# 1042|             Value = [CStyleCast] 0.0
# 1042|             ValueCategory = prvalue
# 1042|           expr: [Literal] 0
# 1042|               Type = [IntType] int
# 1042|               Value = [Literal] 0
# 1042|               ValueCategory = prvalue
# 1043|     2: [DeclStmt] declaration
# 1043|       0: [VariableDeclarationEntry] definition of lambda_ref
# 1043|           Type = [Closure,LocalClass] decltype([...](...){...})
# 1043|         init: [Initializer] initializer for lambda_ref
# 1043|           expr: [LambdaExpression] [...](...){...}
# 1043|               Type = [Closure,LocalClass] decltype([...](...){...})
# 1043|               ValueCategory = prvalue
# 1043|             0: [ClassAggregateLiteral] {...}
# 1043|                 Type = [Closure,LocalClass] decltype([...](...){...})
# 1043|                 ValueCategory = prvalue
# 1043|               .s: [ReferenceToExpr] (reference to)
# 1043|                   Type = [LValueReferenceType] const String &
# 1043|                   ValueCategory = prvalue
# 1043|                 expr: [ReferenceDereferenceExpr] (reference dereference)
# 1043|                     Type = [SpecifiedType] const String
# 1043|                     ValueCategory = lvalue
#-----|                   expr: [VariableAccess] s
#-----|                       Type = [LValueReferenceType] const String &
#-----|                       ValueCategory = prvalue(load)
#-----|               .x: [ReferenceToExpr] (reference to)
#-----|                   Type = [LValueReferenceType] int &
#-----|                   ValueCategory = prvalue
#-----|                 expr: [VariableAccess] x
#-----|                     Type = [IntType] int
#-----|                     ValueCategory = lvalue
# 1044|     3: [ExprStmt] ExprStmt
# 1044|       0: [FunctionCall] call to operator()
# 1044|           Type = [PlainCharType] char
# 1044|           ValueCategory = prvalue
# 1044|         -1: [CStyleCast] (const lambda [] type at line 1043, col. 21)...
# 1044|             Conversion = [GlvalueConversion] glvalue conversion
# 1044|             Type = [SpecifiedType] const lambda [] type at line 1043, col. 21
# 1044|             ValueCategory = lvalue
# 1044|           expr: [VariableAccess] lambda_ref
# 1044|               Type = [Closure,LocalClass] decltype([...](...){...})
# 1044|               ValueCategory = lvalue
# 1044|         0: [CStyleCast] (float)...
# 1044|             Conversion = [IntegralToFloatingPointConversion] integral to floating point conversion
# 1044|             Type = [FloatType] float
# 1044|             Value = [CStyleCast] 1.0
# 1044|             ValueCategory = prvalue
# 1044|           expr: [Literal] 1
# 1044|               Type = [IntType] int
# 1044|               Value = [Literal] 1
# 1044|               ValueCategory = prvalue
# 1045|     4: [DeclStmt] declaration
# 1045|       0: [VariableDeclarationEntry] definition of lambda_val
# 1045|           Type = [Closure,LocalClass] decltype([...](...){...})
# 1045|         init: [Initializer] initializer for lambda_val
# 1045|           expr: [LambdaExpression] [...](...){...}
# 1045|               Type = [Closure,LocalClass] decltype([...](...){...})
# 1045|               ValueCategory = prvalue
# 1045|             0: [ClassAggregateLiteral] {...}
# 1045|                 Type = [Closure,LocalClass] decltype([...](...){...})
# 1045|                 ValueCategory = prvalue
#-----|               .s: [ConstructorCall] call to String
#-----|                   Type = [VoidType] void
#-----|                   ValueCategory = prvalue
#-----|               .x: [VariableAccess] x
#-----|                   Type = [IntType] int
#-----|                   ValueCategory = prvalue(load)
# 1046|     5: [ExprStmt] ExprStmt
# 1046|       0: [FunctionCall] call to operator()
# 1046|           Type = [PlainCharType] char
# 1046|           ValueCategory = prvalue
# 1046|         -1: [CStyleCast] (const lambda [] type at line 1045, col. 21)...
# 1046|             Conversion = [GlvalueConversion] glvalue conversion
# 1046|             Type = [SpecifiedType] const lambda [] type at line 1045, col. 21
# 1046|             ValueCategory = lvalue
# 1046|           expr: [VariableAccess] lambda_val
# 1046|               Type = [Closure,LocalClass] decltype([...](...){...})
# 1046|               ValueCategory = lvalue
# 1046|         0: [CStyleCast] (float)...
# 1046|             Conversion = [IntegralToFloatingPointConversion] integral to floating point conversion
# 1046|             Type = [FloatType] float
# 1046|             Value = [CStyleCast] 2.0
# 1046|             ValueCategory = prvalue
# 1046|           expr: [Literal] 2
# 1046|               Type = [IntType] int
# 1046|               Value = [Literal] 2
# 1046|               ValueCategory = prvalue
# 1047|     6: [DeclStmt] declaration
# 1047|       0: [VariableDeclarationEntry] definition of lambda_ref_explicit
# 1047|           Type = [Closure,LocalClass] decltype([...](...){...})
# 1047|         init: [Initializer] initializer for lambda_ref_explicit
# 1047|           expr: [LambdaExpression] [...](...){...}
# 1047|               Type = [Closure,LocalClass] decltype([...](...){...})
# 1047|               ValueCategory = prvalue
# 1047|             0: [ClassAggregateLiteral] {...}
# 1047|                 Type = [Closure,LocalClass] decltype([...](...){...})
# 1047|                 ValueCategory = prvalue
# 1047|               .s: [ReferenceToExpr] (reference to)
# 1047|                   Type = [LValueReferenceType] const String &
# 1047|                   ValueCategory = prvalue
# 1047|                 expr: [ReferenceDereferenceExpr] (reference dereference)
# 1047|                     Type = [SpecifiedType] const String
# 1047|                     ValueCategory = lvalue
# 1047|                   expr: [VariableAccess] s
# 1047|                       Type = [LValueReferenceType] const String &
# 1047|                       ValueCategory = prvalue(load)
# 1048|     7: [ExprStmt] ExprStmt
# 1048|       0: [FunctionCall] call to operator()
# 1048|           Type = [PlainCharType] char
# 1048|           ValueCategory = prvalue
# 1048|         -1: [CStyleCast] (const lambda [] type at line 1047, col. 30)...
# 1048|             Conversion = [GlvalueConversion] glvalue conversion
# 1048|             Type = [SpecifiedType] const lambda [] type at line 1047, col. 30
# 1048|             ValueCategory = lvalue
# 1048|           expr: [VariableAccess] lambda_ref_explicit
# 1048|               Type = [Closure,LocalClass] decltype([...](...){...})
# 1048|               ValueCategory = lvalue
# 1048|         0: [CStyleCast] (float)...
# 1048|             Conversion = [IntegralToFloatingPointConversion] integral to floating point conversion
# 1048|             Type = [FloatType] float
# 1048|             Value = [CStyleCast] 3.0
# 1048|             ValueCategory = prvalue
# 1048|           expr: [Literal] 3
# 1048|               Type = [IntType] int
# 1048|               Value = [Literal] 3
# 1048|               ValueCategory = prvalue
# 1049|     8: [DeclStmt] declaration
# 1049|       0: [VariableDeclarationEntry] definition of lambda_val_explicit
# 1049|           Type = [Closure,LocalClass] decltype([...](...){...})
# 1049|         init: [Initializer] initializer for lambda_val_explicit
# 1049|           expr: [LambdaExpression] [...](...){...}
# 1049|               Type = [Closure,LocalClass] decltype([...](...){...})
# 1049|               ValueCategory = prvalue
# 1049|             0: [ClassAggregateLiteral] {...}
# 1049|                 Type = [Closure,LocalClass] decltype([...](...){...})
# 1049|                 ValueCategory = prvalue
#-----|               .s: [ConstructorCall] call to String
#-----|                   Type = [VoidType] void
#-----|                   ValueCategory = prvalue
# 1050|     9: [ExprStmt] ExprStmt
# 1050|       0: [FunctionCall] call to operator()
# 1050|           Type = [PlainCharType] char
# 1050|           ValueCategory = prvalue
# 1050|         -1: [CStyleCast] (const lambda [] type at line 1049, col. 30)...
# 1050|             Conversion = [GlvalueConversion] glvalue conversion
# 1050|             Type = [SpecifiedType] const lambda [] type at line 1049, col. 30
# 1050|             ValueCategory = lvalue
# 1050|           expr: [VariableAccess] lambda_val_explicit
# 1050|               Type = [Closure,LocalClass] decltype([...](...){...})
# 1050|               ValueCategory = lvalue
# 1050|         0: [CStyleCast] (float)...
# 1050|             Conversion = [IntegralToFloatingPointConversion] integral to floating point conversion
# 1050|             Type = [FloatType] float
# 1050|             Value = [CStyleCast] 4.0
# 1050|             ValueCategory = prvalue
# 1050|           expr: [Literal] 4
# 1050|               Type = [IntType] int
# 1050|               Value = [Literal] 4
# 1050|               ValueCategory = prvalue
# 1051|     10: [DeclStmt] declaration
# 1051|       0: [VariableDeclarationEntry] definition of lambda_mixed_explicit
# 1051|           Type = [Closure,LocalClass] decltype([...](...){...})
# 1051|         init: [Initializer] initializer for lambda_mixed_explicit
# 1051|           expr: [LambdaExpression] [...](...){...}
# 1051|               Type = [Closure,LocalClass] decltype([...](...){...})
# 1051|               ValueCategory = prvalue
# 1051|             0: [ClassAggregateLiteral] {...}
# 1051|                 Type = [Closure,LocalClass] decltype([...](...){...})
# 1051|                 ValueCategory = prvalue
# 1051|               .s: [ReferenceToExpr] (reference to)
# 1051|                   Type = [LValueReferenceType] const String &
# 1051|                   ValueCategory = prvalue
# 1051|                 expr: [ReferenceDereferenceExpr] (reference dereference)
# 1051|                     Type = [SpecifiedType] const String
# 1051|                     ValueCategory = lvalue
# 1051|                   expr: [VariableAccess] s
# 1051|                       Type = [LValueReferenceType] const String &
# 1051|                       ValueCategory = prvalue(load)
# 1051|               .x: [VariableAccess] x
# 1051|                   Type = [IntType] int
# 1051|                   ValueCategory = prvalue(load)
# 1052|     11: [ExprStmt] ExprStmt
# 1052|       0: [FunctionCall] call to operator()
# 1052|           Type = [PlainCharType] char
# 1052|           ValueCategory = prvalue
# 1052|         -1: [CStyleCast] (const lambda [] type at line 1051, col. 32)...
# 1052|             Conversion = [GlvalueConversion] glvalue conversion
# 1052|             Type = [SpecifiedType] const lambda [] type at line 1051, col. 32
# 1052|             ValueCategory = lvalue
# 1052|           expr: [VariableAccess] lambda_mixed_explicit
# 1052|               Type = [Closure,LocalClass] decltype([...](...){...})
# 1052|               ValueCategory = lvalue
# 1052|         0: [CStyleCast] (float)...
# 1052|             Conversion = [IntegralToFloatingPointConversion] integral to floating point conversion
# 1052|             Type = [FloatType] float
# 1052|             Value = [CStyleCast] 5.0
# 1052|             ValueCategory = prvalue
# 1052|           expr: [Literal] 5
# 1052|               Type = [IntType] int
# 1052|               Value = [Literal] 5
# 1052|               ValueCategory = prvalue
# 1053|     12: [DeclStmt] declaration
# 1053|       0: [VariableDeclarationEntry] definition of r
# 1053|           Type = [IntType] int
# 1053|         init: [Initializer] initializer for r
# 1053|           expr: [SubExpr] ... - ...
# 1053|               Type = [IntType] int
# 1053|               ValueCategory = prvalue
# 1053|             0: [VariableAccess] x
# 1053|                 Type = [IntType] int
# 1053|                 ValueCategory = prvalue(load)
# 1053|             1: [Literal] 1
# 1053|                 Type = [IntType] int
# 1053|                 Value = [Literal] 1
# 1053|                 ValueCategory = prvalue
# 1054|     13: [DeclStmt] declaration
# 1054|       0: [VariableDeclarationEntry] definition of lambda_inits
# 1054|           Type = [Closure,LocalClass] decltype([...](...){...})
# 1054|         init: [Initializer] initializer for lambda_inits
# 1054|           expr: [LambdaExpression] [...](...){...}
# 1054|               Type = [Closure,LocalClass] decltype([...](...){...})
# 1054|               ValueCategory = prvalue
# 1054|             0: [ClassAggregateLiteral] {...}
# 1054|                 Type = [Closure,LocalClass] decltype([...](...){...})
# 1054|                 ValueCategory = prvalue
# 1054|               .s: [ReferenceToExpr] (reference to)
# 1054|                   Type = [LValueReferenceType] const String &
# 1054|                   ValueCategory = prvalue
# 1054|                 expr: [ReferenceDereferenceExpr] (reference dereference)
# 1054|                     Type = [SpecifiedType] const String
# 1054|                     ValueCategory = lvalue
# 1054|                   expr: [VariableAccess] s
# 1054|                       Type = [LValueReferenceType] const String &
# 1054|                       ValueCategory = prvalue(load)
# 1054|               .x: [VariableAccess] x
# 1054|                   Type = [IntType] int
# 1054|                   ValueCategory = prvalue(load)
# 1054|               .i: [AddExpr] ... + ...
# 1054|                   Type = [IntType] int
# 1054|                   ValueCategory = prvalue
# 1054|                 0: [VariableAccess] x
# 1054|                     Type = [IntType] int
# 1054|                     ValueCategory = prvalue(load)
# 1054|                 1: [Literal] 1
# 1054|                     Type = [IntType] int
# 1054|                     Value = [Literal] 1
# 1054|                     ValueCategory = prvalue
# 1054|               .j: [ReferenceToExpr] (reference to)
# 1054|                   Type = [LValueReferenceType] int &
# 1054|                   ValueCategory = prvalue
# 1054|                 expr: [VariableAccess] r
# 1054|                     Type = [IntType] int
# 1054|                     ValueCategory = lvalue
# 1055|     14: [ExprStmt] ExprStmt
# 1055|       0: [FunctionCall] call to operator()
# 1055|           Type = [PlainCharType] char
# 1055|           ValueCategory = prvalue
# 1055|         -1: [CStyleCast] (const lambda [] type at line 1054, col. 23)...
# 1055|             Conversion = [GlvalueConversion] glvalue conversion
# 1055|             Type = [SpecifiedType] const lambda [] type at line 1054, col. 23
# 1055|             ValueCategory = lvalue
# 1055|           expr: [VariableAccess] lambda_inits
# 1055|               Type = [Closure,LocalClass] decltype([...](...){...})
# 1055|               ValueCategory = lvalue
# 1055|         0: [CStyleCast] (float)...
# 1055|             Conversion = [IntegralToFloatingPointConversion] integral to floating point conversion
# 1055|             Type = [FloatType] float
# 1055|             Value = [CStyleCast] 6.0
# 1055|             ValueCategory = prvalue
# 1055|           expr: [Literal] 6
# 1055|               Type = [IntType] int
# 1055|               Value = [Literal] 6
# 1055|               ValueCategory = prvalue
# 1056|     15: [ReturnStmt] return ...
# 1041| [CopyAssignmentOperator] (void Lambda(int, String const&))::(lambda [] type at line 1041, col. 23)& (void Lambda(int, String const&))::(lambda [] type at line 1041, col. 23)::operator=((void Lambda(int, String const&))::(lambda [] type at line 1041, col. 23) const&)
# 1041|   params: 
#-----|     0: [Parameter] p#0
#-----|         Type = [LValueReferenceType] const lambda [] type at line 1041, col. 23 &
# 1041| [CopyConstructor] void (void Lambda(int, String const&))::(lambda [] type at line 1041, col. 23)::(constructor)((void Lambda(int, String const&))::(lambda [] type at line 1041, col. 23) const&)
# 1041|   params: 
#-----|     0: [Parameter] p#0
#-----|         Type = [LValueReferenceType] const lambda [] type at line 1041, col. 23 &
# 1041| [MoveConstructor] void (void Lambda(int, String const&))::(lambda [] type at line 1041, col. 23)::(constructor)((void Lambda(int, String const&))::(lambda [] type at line 1041, col. 23)&&)
# 1041|   params: 
#-----|     0: [Parameter] p#0
#-----|         Type = [RValueReferenceType] lambda [] type at line 1041, col. 23 &&
# 1041| [Constructor] void (void Lambda(int, String const&))::(lambda [] type at line 1041, col. 23)::(constructor)()
# 1041|   params: 
# 1041| [MemberFunction] char (void Lambda(int, String const&))::(lambda [] type at line 1041, col. 23)::_FUN(float)
# 1041|   params: 
# 1041|     0: [Parameter] f
# 1041|         Type = [FloatType] float
# 1041| [ConstMemberFunction] char (void Lambda(int, String const&))::(lambda [] type at line 1041, col. 23)::operator()(float) const
# 1041|   params: 
# 1041|     0: [Parameter] f
# 1041|         Type = [FloatType] float
# 1041|   body: [Block] { ... }
# 1041|     0: [ReturnStmt] return ...
# 1041|       0: [CharLiteral] 65
# 1041|           Type = [PlainCharType] char
# 1041|           Value = [CharLiteral] 65
# 1041|           ValueCategory = prvalue
# 1041| [ConstMemberFunction,ConversionOperator] char(* (void Lambda(int, String const&))::(lambda [] type at line 1041, col. 23)::operator char (*)(float)() const)(float)
# 1041|   params: 
#-----|   body: [Block] { ... }
# 1041|     0: [ReturnStmt] return ...
# 1041|       0: [FunctionAccess] _FUN
# 1041|           Type = [FunctionPointerType] ..(*)(..)
# 1041|           ValueCategory = prvalue(load)
# 1043| [CopyAssignmentOperator] (void Lambda(int, String const&))::(lambda [] type at line 1043, col. 21)& (void Lambda(int, String const&))::(lambda [] type at line 1043, col. 21)::operator=((void Lambda(int, String const&))::(lambda [] type at line 1043, col. 21) const&)
# 1043|   params: 
#-----|     0: [Parameter] p#0
#-----|         Type = [LValueReferenceType] const lambda [] type at line 1043, col. 21 &
# 1043| [CopyConstructor] void (void Lambda(int, String const&))::(lambda [] type at line 1043, col. 21)::(constructor)((void Lambda(int, String const&))::(lambda [] type at line 1043, col. 21) const&)
# 1043|   params: 
#-----|     0: [Parameter] p#0
#-----|         Type = [LValueReferenceType] const lambda [] type at line 1043, col. 21 &
# 1043| [MoveConstructor] void (void Lambda(int, String const&))::(lambda [] type at line 1043, col. 21)::(constructor)((void Lambda(int, String const&))::(lambda [] type at line 1043, col. 21)&&)
# 1043|   params: 
#-----|     0: [Parameter] p#0
#-----|         Type = [RValueReferenceType] lambda [] type at line 1043, col. 21 &&
# 1043| [Constructor] void (void Lambda(int, String const&))::(lambda [] type at line 1043, col. 21)::(constructor)()
# 1043|   params: 
# 1043| [ConstMemberFunction] char (void Lambda(int, String const&))::(lambda [] type at line 1043, col. 21)::operator()(float) const
# 1043|   params: 
# 1043|     0: [Parameter] f
# 1043|         Type = [FloatType] float
# 1043|   body: [Block] { ... }
# 1043|     0: [ReturnStmt] return ...
# 1043|       0: [ArrayExpr] access to array
# 1043|           Type = [PlainCharType] char
# 1043|           ValueCategory = prvalue(load)
# 1043|         0: [FunctionCall] call to c_str
# 1043|             Type = [PointerType] const char *
# 1043|             ValueCategory = prvalue
# 1043|           -1: [ReferenceDereferenceExpr] (reference dereference)
# 1043|               Type = [SpecifiedType] const String
# 1043|               ValueCategory = lvalue
#-----|             expr: [PointerFieldAccess] s
#-----|                 Type = [LValueReferenceType] const String &
#-----|                 ValueCategory = prvalue(load)
#-----|               -1: [ThisExpr] this
#-----|                   Type = [PointerType] const lambda [] type at line 1043, col. 21 *
#-----|                   ValueCategory = prvalue(load)
# 1043|         1: [ReferenceDereferenceExpr] (reference dereference)
# 1043|             Type = [IntType] int
# 1043|             ValueCategory = prvalue(load)
#-----|           expr: [PointerFieldAccess] x
#-----|               Type = [LValueReferenceType] int &
#-----|               ValueCategory = prvalue(load)
#-----|             -1: [ThisExpr] this
#-----|                 Type = [PointerType] const lambda [] type at line 1043, col. 21 *
#-----|                 ValueCategory = prvalue(load)
# 1045| [CopyAssignmentOperator] (void Lambda(int, String const&))::(lambda [] type at line 1045, col. 21)& (void Lambda(int, String const&))::(lambda [] type at line 1045, col. 21)::operator=((void Lambda(int, String const&))::(lambda [] type at line 1045, col. 21) const&)
# 1045|   params: 
#-----|     0: [Parameter] p#0
#-----|         Type = [LValueReferenceType] const lambda [] type at line 1045, col. 21 &
# 1045| [CopyConstructor] void (void Lambda(int, String const&))::(lambda [] type at line 1045, col. 21)::(constructor)((void Lambda(int, String const&))::(lambda [] type at line 1045, col. 21) const&)
# 1045|   params: 
#-----|     0: [Parameter] p#0
#-----|         Type = [LValueReferenceType] const lambda [] type at line 1045, col. 21 &
# 1045| [MoveConstructor] void (void Lambda(int, String const&))::(lambda [] type at line 1045, col. 21)::(constructor)((void Lambda(int, String const&))::(lambda [] type at line 1045, col. 21)&&)
# 1045|   params: 
#-----|     0: [Parameter] p#0
#-----|         Type = [RValueReferenceType] lambda [] type at line 1045, col. 21 &&
# 1045| [Constructor] void (void Lambda(int, String const&))::(lambda [] type at line 1045, col. 21)::(constructor)()
# 1045|   params: 
# 1045| [Destructor] void (void Lambda(int, String const&))::(lambda [] type at line 1045, col. 21)::~<unnamed>()
# 1045|   params: 
#-----|   body: [Block] { ... }
#-----|     0: [ReturnStmt] return ...
# 1045|   destructions: 
# 1045|     0: [DestructorFieldDestruction] destructor field destruction of s
# 1045|         Type = [SpecifiedType] const String
# 1045|         ValueCategory = prvalue
# 1045|       0: [DestructorCall] call to ~String
# 1045|           Type = [VoidType] void
# 1045|           ValueCategory = prvalue
# 1045|         -1: [ImplicitThisFieldAccess] s
# 1045|             Type = [SpecifiedType] const String
# 1045|             ValueCategory = lvalue
# 1045| [ConstMemberFunction] char (void Lambda(int, String const&))::(lambda [] type at line 1045, col. 21)::operator()(float) const
# 1045|   params: 
# 1045|     0: [Parameter] f
# 1045|         Type = [FloatType] float
# 1045|   body: [Block] { ... }
# 1045|     0: [ReturnStmt] return ...
# 1045|       0: [ArrayExpr] access to array
# 1045|           Type = [PlainCharType] char
# 1045|           ValueCategory = prvalue(load)
# 1045|         0: [FunctionCall] call to c_str
# 1045|             Type = [PointerType] const char *
# 1045|             ValueCategory = prvalue
#-----|           -1: [PointerFieldAccess] s
#-----|               Type = [SpecifiedType] const String
#-----|               ValueCategory = lvalue
#-----|             -1: [ThisExpr] this
#-----|                 Type = [PointerType] const lambda [] type at line 1045, col. 21 *
#-----|                 ValueCategory = prvalue(load)
#-----|         1: [PointerFieldAccess] x
#-----|             Type = [IntType] int
#-----|             ValueCategory = prvalue(load)
#-----|           -1: [ThisExpr] this
#-----|               Type = [PointerType] const lambda [] type at line 1045, col. 21 *
#-----|               ValueCategory = prvalue(load)
# 1047| [CopyAssignmentOperator] (void Lambda(int, String const&))::(lambda [] type at line 1047, col. 30)& (void Lambda(int, String const&))::(lambda [] type at line 1047, col. 30)::operator=((void Lambda(int, String const&))::(lambda [] type at line 1047, col. 30) const&)
# 1047|   params: 
#-----|     0: [Parameter] p#0
#-----|         Type = [LValueReferenceType] const lambda [] type at line 1047, col. 30 &
# 1047| [CopyConstructor] void (void Lambda(int, String const&))::(lambda [] type at line 1047, col. 30)::(constructor)((void Lambda(int, String const&))::(lambda [] type at line 1047, col. 30) const&)
# 1047|   params: 
#-----|     0: [Parameter] p#0
#-----|         Type = [LValueReferenceType] const lambda [] type at line 1047, col. 30 &
# 1047| [MoveConstructor] void (void Lambda(int, String const&))::(lambda [] type at line 1047, col. 30)::(constructor)((void Lambda(int, String const&))::(lambda [] type at line 1047, col. 30)&&)
# 1047|   params: 
#-----|     0: [Parameter] p#0
#-----|         Type = [RValueReferenceType] lambda [] type at line 1047, col. 30 &&
# 1047| [Constructor] void (void Lambda(int, String const&))::(lambda [] type at line 1047, col. 30)::(constructor)()
# 1047|   params: 
# 1047| [ConstMemberFunction] char (void Lambda(int, String const&))::(lambda [] type at line 1047, col. 30)::operator()(float) const
# 1047|   params: 
# 1047|     0: [Parameter] f
# 1047|         Type = [FloatType] float
# 1047|   body: [Block] { ... }
# 1047|     0: [ReturnStmt] return ...
# 1047|       0: [ArrayExpr] access to array
# 1047|           Type = [PlainCharType] char
# 1047|           ValueCategory = prvalue(load)
# 1047|         0: [FunctionCall] call to c_str
# 1047|             Type = [PointerType] const char *
# 1047|             ValueCategory = prvalue
# 1047|           -1: [ReferenceDereferenceExpr] (reference dereference)
# 1047|               Type = [SpecifiedType] const String
# 1047|               ValueCategory = lvalue
#-----|             expr: [PointerFieldAccess] s
#-----|                 Type = [LValueReferenceType] const String &
#-----|                 ValueCategory = prvalue(load)
#-----|               -1: [ThisExpr] this
#-----|                   Type = [PointerType] const lambda [] type at line 1047, col. 30 *
#-----|                   ValueCategory = prvalue(load)
# 1047|         1: [Literal] 0
# 1047|             Type = [IntType] int
# 1047|             Value = [Literal] 0
# 1047|             ValueCategory = prvalue
# 1049| [CopyAssignmentOperator] (void Lambda(int, String const&))::(lambda [] type at line 1049, col. 30)& (void Lambda(int, String const&))::(lambda [] type at line 1049, col. 30)::operator=((void Lambda(int, String const&))::(lambda [] type at line 1049, col. 30) const&)
# 1049|   params: 
#-----|     0: [Parameter] p#0
#-----|         Type = [LValueReferenceType] const lambda [] type at line 1049, col. 30 &
# 1049| [CopyConstructor] void (void Lambda(int, String const&))::(lambda [] type at line 1049, col. 30)::(constructor)((void Lambda(int, String const&))::(lambda [] type at line 1049, col. 30) const&)
# 1049|   params: 
#-----|     0: [Parameter] p#0
#-----|         Type = [LValueReferenceType] const lambda [] type at line 1049, col. 30 &
# 1049| [MoveConstructor] void (void Lambda(int, String const&))::(lambda [] type at line 1049, col. 30)::(constructor)((void Lambda(int, String const&))::(lambda [] type at line 1049, col. 30)&&)
# 1049|   params: 
#-----|     0: [Parameter] p#0
#-----|         Type = [RValueReferenceType] lambda [] type at line 1049, col. 30 &&
# 1049| [Constructor] void (void Lambda(int, String const&))::(lambda [] type at line 1049, col. 30)::(constructor)()
# 1049|   params: 
# 1049| [Destructor] void (void Lambda(int, String const&))::(lambda [] type at line 1049, col. 30)::~<unnamed>()
# 1049|   params: 
#-----|   body: [Block] { ... }
#-----|     0: [ReturnStmt] return ...
# 1049|   destructions: 
# 1049|     0: [DestructorFieldDestruction] destructor field destruction of s
# 1049|         Type = [SpecifiedType] const String
# 1049|         ValueCategory = prvalue
# 1049|       0: [DestructorCall] call to ~String
# 1049|           Type = [VoidType] void
# 1049|           ValueCategory = prvalue
# 1049|         -1: [ImplicitThisFieldAccess] s
# 1049|             Type = [SpecifiedType] const String
# 1049|             ValueCategory = lvalue
# 1049| [ConstMemberFunction] char (void Lambda(int, String const&))::(lambda [] type at line 1049, col. 30)::operator()(float) const
# 1049|   params: 
# 1049|     0: [Parameter] f
# 1049|         Type = [FloatType] float
# 1049|   body: [Block] { ... }
# 1049|     0: [ReturnStmt] return ...
# 1049|       0: [ArrayExpr] access to array
# 1049|           Type = [PlainCharType] char
# 1049|           ValueCategory = prvalue(load)
# 1049|         0: [FunctionCall] call to c_str
# 1049|             Type = [PointerType] const char *
# 1049|             ValueCategory = prvalue
#-----|           -1: [PointerFieldAccess] s
#-----|               Type = [SpecifiedType] const String
#-----|               ValueCategory = lvalue
#-----|             -1: [ThisExpr] this
#-----|                 Type = [PointerType] const lambda [] type at line 1049, col. 30 *
#-----|                 ValueCategory = prvalue(load)
# 1049|         1: [Literal] 0
# 1049|             Type = [IntType] int
# 1049|             Value = [Literal] 0
# 1049|             ValueCategory = prvalue
# 1051| [CopyAssignmentOperator] (void Lambda(int, String const&))::(lambda [] type at line 1051, col. 32)& (void Lambda(int, String const&))::(lambda [] type at line 1051, col. 32)::operator=((void Lambda(int, String const&))::(lambda [] type at line 1051, col. 32) const&)
# 1051|   params: 
#-----|     0: [Parameter] p#0
#-----|         Type = [LValueReferenceType] const lambda [] type at line 1051, col. 32 &
# 1051| [CopyConstructor] void (void Lambda(int, String const&))::(lambda [] type at line 1051, col. 32)::(constructor)((void Lambda(int, String const&))::(lambda [] type at line 1051, col. 32) const&)
# 1051|   params: 
#-----|     0: [Parameter] p#0
#-----|         Type = [LValueReferenceType] const lambda [] type at line 1051, col. 32 &
# 1051| [MoveConstructor] void (void Lambda(int, String const&))::(lambda [] type at line 1051, col. 32)::(constructor)((void Lambda(int, String const&))::(lambda [] type at line 1051, col. 32)&&)
# 1051|   params: 
#-----|     0: [Parameter] p#0
#-----|         Type = [RValueReferenceType] lambda [] type at line 1051, col. 32 &&
# 1051| [Constructor] void (void Lambda(int, String const&))::(lambda [] type at line 1051, col. 32)::(constructor)()
# 1051|   params: 
# 1051| [ConstMemberFunction] char (void Lambda(int, String const&))::(lambda [] type at line 1051, col. 32)::operator()(float) const
# 1051|   params: 
# 1051|     0: [Parameter] f
# 1051|         Type = [FloatType] float
# 1051|   body: [Block] { ... }
# 1051|     0: [ReturnStmt] return ...
# 1051|       0: [ArrayExpr] access to array
# 1051|           Type = [PlainCharType] char
# 1051|           ValueCategory = prvalue(load)
# 1051|         0: [FunctionCall] call to c_str
# 1051|             Type = [PointerType] const char *
# 1051|             ValueCategory = prvalue
# 1051|           -1: [ReferenceDereferenceExpr] (reference dereference)
# 1051|               Type = [SpecifiedType] const String
# 1051|               ValueCategory = lvalue
#-----|             expr: [PointerFieldAccess] s
#-----|                 Type = [LValueReferenceType] const String &
#-----|                 ValueCategory = prvalue(load)
#-----|               -1: [ThisExpr] this
#-----|                   Type = [PointerType] const lambda [] type at line 1051, col. 32 *
#-----|                   ValueCategory = prvalue(load)
#-----|         1: [PointerFieldAccess] x
#-----|             Type = [IntType] int
#-----|             ValueCategory = prvalue(load)
#-----|           -1: [ThisExpr] this
#-----|               Type = [PointerType] const lambda [] type at line 1051, col. 32 *
#-----|               ValueCategory = prvalue(load)
# 1054| [CopyAssignmentOperator] (void Lambda(int, String const&))::(lambda [] type at line 1054, col. 23)& (void Lambda(int, String const&))::(lambda [] type at line 1054, col. 23)::operator=((void Lambda(int, String const&))::(lambda [] type at line 1054, col. 23) const&)
# 1054|   params: 
#-----|     0: [Parameter] p#0
#-----|         Type = [LValueReferenceType] const lambda [] type at line 1054, col. 23 &
# 1054| [CopyConstructor] void (void Lambda(int, String const&))::(lambda [] type at line 1054, col. 23)::(constructor)((void Lambda(int, String const&))::(lambda [] type at line 1054, col. 23) const&)
# 1054|   params: 
#-----|     0: [Parameter] p#0
#-----|         Type = [LValueReferenceType] const lambda [] type at line 1054, col. 23 &
# 1054| [MoveConstructor] void (void Lambda(int, String const&))::(lambda [] type at line 1054, col. 23)::(constructor)((void Lambda(int, String const&))::(lambda [] type at line 1054, col. 23)&&)
# 1054|   params: 
#-----|     0: [Parameter] p#0
#-----|         Type = [RValueReferenceType] lambda [] type at line 1054, col. 23 &&
# 1054| [Constructor] void (void Lambda(int, String const&))::(lambda [] type at line 1054, col. 23)::(constructor)()
# 1054|   params: 
# 1054| [ConstMemberFunction] char (void Lambda(int, String const&))::(lambda [] type at line 1054, col. 23)::operator()(float) const
# 1054|   params: 
# 1054|     0: [Parameter] f
# 1054|         Type = [FloatType] float
# 1054|   body: [Block] { ... }
# 1054|     0: [ReturnStmt] return ...
# 1054|       0: [ArrayExpr] access to array
# 1054|           Type = [PlainCharType] char
# 1054|           ValueCategory = prvalue(load)
# 1054|         0: [FunctionCall] call to c_str
# 1054|             Type = [PointerType] const char *
# 1054|             ValueCategory = prvalue
# 1054|           -1: [ReferenceDereferenceExpr] (reference dereference)
# 1054|               Type = [SpecifiedType] const String
# 1054|               ValueCategory = lvalue
#-----|             expr: [PointerFieldAccess] s
#-----|                 Type = [LValueReferenceType] const String &
#-----|                 ValueCategory = prvalue(load)
#-----|               -1: [ThisExpr] this
#-----|                   Type = [PointerType] const lambda [] type at line 1054, col. 23 *
#-----|                   ValueCategory = prvalue(load)
# 1054|         1: [SubExpr] ... - ...
# 1054|             Type = [IntType] int
# 1054|             ValueCategory = prvalue
# 1054|           0: [AddExpr] ... + ...
# 1054|               Type = [IntType] int
# 1054|               ValueCategory = prvalue
#-----|             0: [PointerFieldAccess] x
#-----|                 Type = [IntType] int
#-----|                 ValueCategory = prvalue(load)
#-----|               -1: [ThisExpr] this
#-----|                   Type = [PointerType] const lambda [] type at line 1054, col. 23 *
#-----|                   ValueCategory = prvalue(load)
# 1054|             1: [PointerFieldAccess] i
# 1054|                 Type = [IntType] int
# 1054|                 ValueCategory = prvalue(load)
#-----|               -1: [ThisExpr] this
#-----|                   Type = [PointerType] const lambda [] type at line 1054, col. 23 *
#-----|                   ValueCategory = prvalue(load)
# 1054|           1: [ReferenceDereferenceExpr] (reference dereference)
# 1054|               Type = [IntType] int
# 1054|               ValueCategory = prvalue(load)
# 1054|             expr: [PointerFieldAccess] j
# 1054|                 Type = [LValueReferenceType] int &
# 1054|                 ValueCategory = prvalue(load)
#-----|               -1: [ThisExpr] this
#-----|                   Type = [PointerType] const lambda [] type at line 1054, col. 23 *
#-----|                   ValueCategory = prvalue(load)
# 1059| [CopyAssignmentOperator] vector<int>& vector<int>::operator=(vector<int> const&)
# 1059|   params: 
#-----|     0: [Parameter] p#0
#-----|         Type = [LValueReferenceType] const vector<int> &
# 1059| [MoveAssignmentOperator] vector<int>& vector<int>::operator=(vector<int>&&)
# 1059|   params: 
#-----|     0: [Parameter] p#0
#-----|         Type = [RValueReferenceType] vector<int> &&
# 1060| [CopyAssignmentOperator] vector<int>::iterator& vector<int>::iterator::operator=(vector<int>::iterator const public&)
# 1060|   params: 
#-----|     0: [Parameter] p#0
#-----|         Type = [LValueReferenceType] const iterator &
# 1060| [MoveAssignmentOperator] vector<int>::iterator& vector<int>::iterator::operator=(vector<int>::iterator&&)
# 1060|   params: 
#-----|     0: [Parameter] p#0
#-----|         Type = [RValueReferenceType] iterator &&
# 1062| [MemberFunction] vector<T>::iterator& vector<T>::iterator::operator++()
# 1062|   params: 
# 1062| [MemberFunction] vector<int>::iterator& vector<int>::iterator::operator++()
# 1062|   params: 
# 1063| [ConstMemberFunction] T& vector<T>::iterator::operator*() const
# 1063|   params: 
# 1063| [ConstMemberFunction] int& vector<int>::iterator::operator*() const
# 1063|   params: 
# 1065| [ConstMemberFunction] bool vector<T>::iterator::operator!=(vector<T>::iterator) const
# 1065|   params: 
# 1065|     0: [Parameter] right
# 1065|         Type = [NestedClass,TemplateClass] iterator
# 1065| [ConstMemberFunction] bool vector<int>::iterator::operator!=(vector<int>::iterator) const
# 1065|   params: 
# 1065|     0: [Parameter] right
# 1065|         Type = [NestedStruct] iterator
# 1068| [ConstMemberFunction] vector<T>::iterator vector<T>::begin() const
# 1068|   params: 
# 1068| [ConstMemberFunction] vector<int>::iterator vector<int>::begin() const
# 1068|   params: 
# 1069| [ConstMemberFunction] vector<T>::iterator vector<T>::end() const
# 1069|   params: 
# 1069| [ConstMemberFunction] vector<int>::iterator vector<int>::end() const
# 1069|   params: 
# 1073| [Operator,TemplateFunction,TopLevelFunction] bool operator==<T>(iterator, iterator)
# 1073|   params: 
# 1073|     0: [Parameter] left
# 1073|         Type = [TemplateParameter] iterator
# 1073|     1: [Parameter] right
# 1073|         Type = [TemplateParameter] iterator
# 1075| [Operator,TemplateFunction,TopLevelFunction] bool operator!=<T>(iterator, iterator)
# 1075|   params: 
# 1075|     0: [Parameter] left
# 1075|         Type = [TemplateParameter] iterator
# 1075|     1: [Parameter] right
# 1075|         Type = [TemplateParameter] iterator
# 1077| [TopLevelFunction] void RangeBasedFor(vector<int> const&)
# 1077|   params: 
# 1077|     0: [Parameter] v
# 1077|         Type = [LValueReferenceType] const vector<int> &
# 1077|   body: [Block] { ... }
# 1078|     0: [RangeBasedForStmt] for(...:...) ...
# 1078|       0: [DeclStmt] declaration
# 1078|       1: [DeclStmt] declaration
# 1078|       2: [FunctionCall] call to operator!=
# 1078|           Type = [BoolType] bool
# 1078|           ValueCategory = prvalue
#-----|         -1: [CStyleCast] (const iterator)...
#-----|             Conversion = [GlvalueConversion] glvalue conversion
#-----|             Type = [SpecifiedType] const iterator
#-----|             ValueCategory = lvalue
#-----|           expr: [VariableAccess] (__begin)
#-----|               Type = [NestedStruct] iterator
#-----|               ValueCategory = lvalue
#-----|         0: [VariableAccess] (__end)
#-----|             Type = [NestedStruct] iterator
#-----|             ValueCategory = prvalue(load)
# 1078|       3: [ReferenceDereferenceExpr] (reference dereference)
# 1078|           Type = [NestedStruct] iterator
# 1078|           ValueCategory = lvalue
# 1078|         expr: [FunctionCall] call to operator++
# 1078|             Type = [LValueReferenceType] iterator &
# 1078|             ValueCategory = prvalue
#-----|           -1: [VariableAccess] (__begin)
#-----|               Type = [NestedStruct] iterator
#-----|               ValueCategory = lvalue
# 1078|       4: [DeclStmt] declaration
# 1078|       5: [Block] { ... }
# 1079|         0: [IfStmt] if (...) ... 
# 1079|           0: [GTExpr] ... > ...
# 1079|               Type = [BoolType] bool
# 1079|               ValueCategory = prvalue
# 1079|             0: [VariableAccess] e
# 1079|                 Type = [IntType] int
# 1079|                 ValueCategory = prvalue(load)
# 1079|             1: [Literal] 0
# 1079|                 Type = [IntType] int
# 1079|                 Value = [Literal] 0
# 1079|                 ValueCategory = prvalue
# 1079|           1: [Block] { ... }
# 1080|             0: [ContinueStmt] continue;
# 1078|         1: [LabelStmt] label ...:
# 1084|     1: [RangeBasedForStmt] for(...:...) ...
# 1084|       0: [DeclStmt] declaration
# 1084|       1: [DeclStmt] declaration
# 1084|       2: [FunctionCall] call to operator!=
# 1084|           Type = [BoolType] bool
# 1084|           ValueCategory = prvalue
#-----|         -1: [CStyleCast] (const iterator)...
#-----|             Conversion = [GlvalueConversion] glvalue conversion
#-----|             Type = [SpecifiedType] const iterator
#-----|             ValueCategory = lvalue
#-----|           expr: [VariableAccess] (__begin)
#-----|               Type = [NestedStruct] iterator
#-----|               ValueCategory = lvalue
#-----|         0: [VariableAccess] (__end)
#-----|             Type = [NestedStruct] iterator
#-----|             ValueCategory = prvalue(load)
# 1084|       3: [ReferenceDereferenceExpr] (reference dereference)
# 1084|           Type = [NestedStruct] iterator
# 1084|           ValueCategory = lvalue
# 1084|         expr: [FunctionCall] call to operator++
# 1084|             Type = [LValueReferenceType] iterator &
# 1084|             ValueCategory = prvalue
#-----|           -1: [VariableAccess] (__begin)
#-----|               Type = [NestedStruct] iterator
#-----|               ValueCategory = lvalue
# 1084|       4: [DeclStmt] declaration
# 1084|       5: [Block] { ... }
# 1085|         0: [IfStmt] if (...) ... 
# 1085|           0: [LTExpr] ... < ...
# 1085|               Type = [BoolType] bool
# 1085|               ValueCategory = prvalue
# 1085|             0: [ReferenceDereferenceExpr] (reference dereference)
# 1085|                 Type = [IntType] int
# 1085|                 ValueCategory = prvalue(load)
# 1085|               expr: [VariableAccess] e
# 1085|                   Type = [LValueReferenceType] const int &
# 1085|                   ValueCategory = prvalue(load)
# 1085|             1: [Literal] 5
# 1085|                 Type = [IntType] int
# 1085|                 Value = [Literal] 5
# 1085|                 ValueCategory = prvalue
# 1085|           1: [Block] { ... }
# 1086|             0: [BreakStmt] break;
# 1088|     2: [LabelStmt] label ...:
# 1089|     3: [ReturnStmt] return ...
# 1108| [TopLevelFunction] int AsmStmt(int)
# 1108|   params: 
# 1108|     0: [Parameter] x
# 1108|         Type = [IntType] int
# 1108|   body: [Block] { ... }
# 1109|     0: [AsmStmt] asm statement
# 1110|     1: [ReturnStmt] return ...
# 1110|       0: [VariableAccess] x
# 1110|           Type = [IntType] int
# 1110|           ValueCategory = prvalue(load)
# 1113| [TopLevelFunction] void AsmStmtWithOutputs(unsigned int&, unsigned int, unsigned int&, unsigned int)
# 1113|   params: 
# 1113|     0: [Parameter] a
# 1113|         Type = [LValueReferenceType] unsigned int &
# 1113|     1: [Parameter] b
# 1113|         Type = [IntType] unsigned int
# 1113|     2: [Parameter] c
# 1113|         Type = [LValueReferenceType] unsigned int &
# 1113|     3: [Parameter] d
# 1113|         Type = [IntType] unsigned int
# 1114|   body: [Block] { ... }
# 1115|     0: [AsmStmt] asm statement
# 1118|       0: [ReferenceDereferenceExpr] (reference dereference)
# 1118|           Type = [IntType] unsigned int
# 1118|           ValueCategory = lvalue
# 1118|         expr: [VariableAccess] a
# 1118|             Type = [LValueReferenceType] unsigned int &
# 1118|             ValueCategory = prvalue(load)
# 1118|       1: [VariableAccess] b
# 1118|           Type = [IntType] unsigned int
# 1118|           ValueCategory = lvalue
# 1118|       2: [ReferenceDereferenceExpr] (reference dereference)
# 1118|           Type = [IntType] unsigned int
# 1118|           ValueCategory = prvalue(load)
# 1118|         expr: [VariableAccess] c
# 1118|             Type = [LValueReferenceType] unsigned int &
# 1118|             ValueCategory = prvalue(load)
# 1118|       3: [VariableAccess] d
# 1118|           Type = [IntType] unsigned int
# 1118|           ValueCategory = prvalue(load)
# 1120|     1: [ReturnStmt] return ...
# 1122| [TopLevelFunction] void ExternDeclarations()
# 1122|   params: 
# 1123|   body: [Block] { ... }
# 1124|     0: [DeclStmt] declaration
# 1124|       0: [VariableDeclarationEntry] declaration of g
# 1124|           Type = [IntType] int
# 1125|     1: [DeclStmt] declaration
# 1125|       0: [VariableDeclarationEntry] definition of x
# 1125|           Type = [IntType] int
# 1126|     2: [DeclStmt] declaration
# 1126|       0: [VariableDeclarationEntry] definition of y
# 1126|           Type = [IntType] int
# 1126|       1: [FunctionDeclarationEntry] declaration of f
# 1126|           Type = [IntType] int
# 1127|     3: [DeclStmt] declaration
# 1127|       0: [FunctionDeclarationEntry] declaration of z
# 1127|           Type = [IntType] int
# 1127|       1: [FunctionDeclarationEntry] declaration of w
# 1127|           Type = [IntType] int
# 1127|       2: [VariableDeclarationEntry] definition of h
# 1127|           Type = [IntType] int
# 1128|     4: [DeclStmt] declaration
# 1128|       0: [TypeDeclarationEntry] declaration of d
# 1128|           Type = [CTypedefType,LocalTypedefType] d
# 1129|     5: [ReturnStmt] return ...
# 1126| [TopLevelFunction] int f(float)
# 1126|   params: 
# 1126|     0: [Parameter] p#0
# 1126|         Type = [FloatType] float
# 1127| [TopLevelFunction] int z(float)
# 1127|   params: 
# 1127|     0: [Parameter] p#0
# 1127|         Type = [FloatType] float
# 1127| [TopLevelFunction] int w(float)
# 1127|   params: 
# 1127|     0: [Parameter] p#0
# 1127|         Type = [FloatType] float
# 1137| [TopLevelFunction] void ExternDeclarationsInMacro()
# 1137|   params: 
# 1138|   body: [Block] { ... }
# 1139|     0: [DeclStmt] declaration
# 1139|       0: [VariableDeclarationEntry] declaration of g
# 1139|           Type = [IntType] int
# 1139|     1: [ForStmt] for(...;...;...) ...
# 1139|       0: [DeclStmt] declaration
# 1139|         0: [VariableDeclarationEntry] definition of i
# 1139|             Type = [IntType] int
# 1139|           init: [Initializer] initializer for i
# 1139|             expr: [Literal] 0
# 1139|                 Type = [IntType] int
# 1139|                 Value = [Literal] 0
# 1139|                 ValueCategory = prvalue
# 1139|       1: [LTExpr] ... < ...
# 1139|           Type = [BoolType] bool
# 1139|           ValueCategory = prvalue
# 1139|         0: [VariableAccess] i
# 1139|             Type = [IntType] int
# 1139|             ValueCategory = prvalue(load)
# 1139|         1: [Literal] 10
# 1139|             Type = [IntType] int
# 1139|             Value = [Literal] 10
# 1139|             ValueCategory = prvalue
# 1139|       2: [PrefixIncrExpr] ++ ...
# 1139|           Type = [IntType] int
# 1139|           ValueCategory = lvalue
# 1139|         0: [VariableAccess] i
# 1139|             Type = [IntType] int
# 1139|             ValueCategory = lvalue
# 1139|       3: [Block] { ... }
# 1139|         0: [DeclStmt] declaration
# 1139|           0: [VariableDeclarationEntry] declaration of g
# 1139|               Type = [IntType] int
# 1139|     2: [EmptyStmt] ;
# 1140|     3: [ReturnStmt] return ...
# 1142| [TopLevelFunction] void TryCatchNoCatchAny(bool)
# 1142|   params: 
# 1142|     0: [Parameter] b
# 1142|         Type = [BoolType] bool
# 1142|   body: [Block] { ... }
# 1143|     0: [TryStmt] try { ... }
# 1143|       0: [Block] { ... }
# 1144|         0: [DeclStmt] declaration
# 1144|           0: [VariableDeclarationEntry] definition of x
# 1144|               Type = [IntType] int
# 1144|             init: [Initializer] initializer for x
# 1144|               expr: [Literal] 5
# 1144|                   Type = [IntType] int
# 1144|                   Value = [Literal] 5
# 1144|                   ValueCategory = prvalue
# 1145|         1: [IfStmt] if (...) ... 
# 1145|           0: [VariableAccess] b
# 1145|               Type = [BoolType] bool
# 1145|               ValueCategory = prvalue(load)
# 1145|           1: [Block] { ... }
# 1146|             0: [ExprStmt] ExprStmt
# 1146|               0: [ThrowExpr] throw ...
# 1146|                   Type = [PointerType] const char *
# 1146|                   ValueCategory = prvalue
# 1146|                 0: [ArrayToPointerConversion] array to pointer conversion
# 1146|                     Type = [PointerType] const char *
# 1146|                     ValueCategory = prvalue
# 1146|                   expr: string literal
# 1146|                       Type = [ArrayType] const char[15]
# 1146|                       Value = [StringLiteral] "string literal"
# 1146|                       ValueCategory = lvalue
# 1148|           2: [IfStmt] if (...) ... 
# 1148|             0: [LTExpr] ... < ...
# 1148|                 Type = [BoolType] bool
# 1148|                 ValueCategory = prvalue
# 1148|               0: [VariableAccess] x
# 1148|                   Type = [IntType] int
# 1148|                   ValueCategory = prvalue(load)
# 1148|               1: [Literal] 2
# 1148|                   Type = [IntType] int
# 1148|                   Value = [Literal] 2
# 1148|                   ValueCategory = prvalue
# 1148|             1: [Block] { ... }
# 1149|               0: [ExprStmt] ExprStmt
# 1149|                 0: [AssignExpr] ... = ...
# 1149|                     Type = [IntType] int
# 1149|                     ValueCategory = lvalue
# 1149|                   0: [VariableAccess] x
# 1149|                       Type = [IntType] int
# 1149|                       ValueCategory = lvalue
# 1149|                   1: [ConditionalExpr] ... ? ... : ...
# 1149|                       Type = [IntType] int
# 1149|                       ValueCategory = prvalue
# 1149|                     0: [VariableAccess] b
# 1149|                         Type = [BoolType] bool
# 1149|                         ValueCategory = prvalue(load)
# 1149|                     1: [Literal] 7
# 1149|                         Type = [IntType] int
# 1149|                         Value = [Literal] 7
# 1149|                         ValueCategory = prvalue
# 1149|                     2: [ThrowExpr] throw ...
# 1149|                         Type = [Struct] String
# 1149|                         ValueCategory = prvalue
# 1149|                       0: [ConstructorCall] call to String
# 1149|                           Type = [VoidType] void
# 1149|                           ValueCategory = prvalue
# 1149|                         0: [ArrayToPointerConversion] array to pointer conversion
# 1149|                             Type = [PointerType] const char *
# 1149|                             ValueCategory = prvalue
# 1149|                           expr: String object
# 1149|                               Type = [ArrayType] const char[14]
# 1149|                               Value = [StringLiteral] "String object"
# 1149|                               ValueCategory = lvalue
# 1151|         2: [ExprStmt] ExprStmt
# 1151|           0: [AssignExpr] ... = ...
# 1151|               Type = [IntType] int
# 1151|               ValueCategory = lvalue
# 1151|             0: [VariableAccess] x
# 1151|                 Type = [IntType] int
# 1151|                 ValueCategory = lvalue
# 1151|             1: [Literal] 7
# 1151|                 Type = [IntType] int
# 1151|                 Value = [Literal] 7
# 1151|                 ValueCategory = prvalue
# 1153|       1: [Handler] <handler>
# 1153|         0: [CatchBlock] { ... }
# 1154|           0: [ExprStmt] ExprStmt
# 1154|             0: [ThrowExpr] throw ...
# 1154|                 Type = [Struct] String
# 1154|                 ValueCategory = prvalue
# 1154|               0: [ConstructorCall] call to String
# 1154|                   Type = [VoidType] void
# 1154|                   ValueCategory = prvalue
# 1154|                 0: [VariableAccess] s
# 1154|                     Type = [PointerType] const char *
# 1154|                     ValueCategory = prvalue(load)
# 1156|       2: [Handler] <handler>
# 1156|         0: [CatchBlock] { ... }
# 1158|     1: [ReturnStmt] return ...
# 1162| [TopLevelFunction] void VectorTypes(int)
# 1162|   params: 
# 1162|     0: [Parameter] i
# 1162|         Type = [IntType] int
# 1162|   body: [Block] { ... }
# 1163|     0: [DeclStmt] declaration
# 1163|       0: [VariableDeclarationEntry] definition of vi4
# 1163|           Type = [SpecifiedType] __attribute((vector_size(16UL))) int
# 1163|         init: [Initializer] initializer for vi4
# 1163|           expr: [VectorAggregateLiteral] {...}
# 1163|               Type = [GNUVectorType] __attribute((vector_size(16UL))) int
# 1163|               ValueCategory = prvalue
# 1163|             0: [Literal] 0
# 1163|                 Type = [IntType] int
# 1163|                 Value = [Literal] 0
# 1163|                 ValueCategory = prvalue
# 1163|             1: [Literal] 1
# 1163|                 Type = [IntType] int
# 1163|                 Value = [Literal] 1
# 1163|                 ValueCategory = prvalue
# 1163|             2: [Literal] 2
# 1163|                 Type = [IntType] int
# 1163|                 Value = [Literal] 2
# 1163|                 ValueCategory = prvalue
# 1163|             3: [Literal] 3
# 1163|                 Type = [IntType] int
# 1163|                 Value = [Literal] 3
# 1163|                 ValueCategory = prvalue
# 1164|     1: [DeclStmt] declaration
# 1164|       0: [VariableDeclarationEntry] definition of x
# 1164|           Type = [IntType] int
# 1164|         init: [Initializer] initializer for x
# 1164|           expr: [ArrayExpr] access to array
# 1164|               Type = [IntType] int
# 1164|               ValueCategory = prvalue(load)
# 1164|             0: [VariableAccess] vi4
# 1164|                 Type = [SpecifiedType] __attribute((vector_size(16UL))) int
# 1164|                 ValueCategory = lvalue
# 1164|             1: [VariableAccess] i
# 1164|                 Type = [IntType] int
# 1164|                 ValueCategory = prvalue(load)
# 1165|     2: [ExprStmt] ExprStmt
# 1165|       0: [AssignExpr] ... = ...
# 1165|           Type = [IntType] int
# 1165|           ValueCategory = lvalue
# 1165|         0: [ArrayExpr] access to array
# 1165|             Type = [IntType] int
# 1165|             ValueCategory = lvalue
# 1165|           0: [VariableAccess] vi4
# 1165|               Type = [SpecifiedType] __attribute((vector_size(16UL))) int
# 1165|               ValueCategory = lvalue
# 1165|           1: [VariableAccess] i
# 1165|               Type = [IntType] int
# 1165|               ValueCategory = prvalue(load)
# 1165|         1: [VariableAccess] x
# 1165|             Type = [IntType] int
# 1165|             ValueCategory = prvalue(load)
# 1166|     3: [DeclStmt] declaration
# 1166|       0: [VariableDeclarationEntry] definition of vi4_shuffle
# 1166|           Type = [SpecifiedType] __attribute((vector_size(16UL))) int
# 1166|         init: [Initializer] initializer for vi4_shuffle
# 1166|           expr: [BuiltInOperationBuiltInShuffleVector] __builtin_shufflevector
# 1166|               Type = [GNUVectorType] __attribute((vector_size(16))) int
# 1166|               ValueCategory = prvalue
# 1166|             0: [VariableAccess] vi4
# 1166|                 Type = [SpecifiedType] __attribute((vector_size(16UL))) int
# 1166|                 ValueCategory = prvalue(load)
# 1166|             1: [VariableAccess] vi4
# 1166|                 Type = [SpecifiedType] __attribute((vector_size(16UL))) int
# 1166|                 ValueCategory = prvalue(load)
#-----|             2: [AddExpr] ... + ...
#-----|                 Type = [IntType] int
#-----|                 Value = [AddExpr] 3
#-----|                 ValueCategory = prvalue
# 1166|               0: [Literal] 3
# 1166|                   Type = [IntType] int
# 1166|                   Value = [Literal] 3
# 1166|                   ValueCategory = prvalue
# 1166|               1: [Literal] 0
# 1166|                   Type = [IntType] int
# 1166|                   Value = [Literal] 0
# 1166|                   ValueCategory = prvalue
# 1166|             3: [Literal] 2
# 1166|                 Type = [IntType] int
# 1166|                 Value = [Literal] 2
# 1166|                 ValueCategory = prvalue
# 1166|             4: [Literal] 1
# 1166|                 Type = [IntType] int
# 1166|                 Value = [Literal] 1
# 1166|                 ValueCategory = prvalue
# 1166|             5: [Literal] 0
# 1166|                 Type = [IntType] int
# 1166|                 Value = [Literal] 0
# 1166|                 ValueCategory = prvalue
# 1167|     4: [ExprStmt] ExprStmt
# 1167|       0: [AssignExpr] ... = ...
# 1167|           Type = [SpecifiedType] __attribute((vector_size(16UL))) int
# 1167|           ValueCategory = lvalue
# 1167|         0: [VariableAccess] vi4
# 1167|             Type = [SpecifiedType] __attribute((vector_size(16UL))) int
# 1167|             ValueCategory = lvalue
# 1167|         1: [AddExpr] ... + ...
# 1167|             Type = [GNUVectorType] __attribute((vector_size(16UL))) int
# 1167|             ValueCategory = prvalue
# 1167|           0: [VariableAccess] vi4
# 1167|               Type = [SpecifiedType] __attribute((vector_size(16UL))) int
# 1167|               ValueCategory = prvalue(load)
# 1167|           1: [VariableAccess] vi4_shuffle
# 1167|               Type = [SpecifiedType] __attribute((vector_size(16UL))) int
# 1167|               ValueCategory = prvalue(load)
# 1168|     5: [ReturnStmt] return ...
# 1170| [TopLevelFunction] void* memcpy(void*, void*, int)
# 1170|   params: 
# 1170|     0: [Parameter] dst
# 1170|         Type = [VoidPointerType] void *
# 1170|     1: [Parameter] src
# 1170|         Type = [VoidPointerType] void *
# 1170|     2: [Parameter] size
# 1170|         Type = [IntType] int
# 1172| [TopLevelFunction] int ModeledCallTarget(int)
# 1172|   params: 
# 1172|     0: [Parameter] x
# 1172|         Type = [IntType] int
# 1172|   body: [Block] { ... }
# 1173|     0: [DeclStmt] declaration
# 1173|       0: [VariableDeclarationEntry] definition of y
# 1173|           Type = [IntType] int
# 1174|     1: [ExprStmt] ExprStmt
# 1174|       0: [FunctionCall] call to memcpy
# 1174|           Type = [VoidPointerType] void *
# 1174|           ValueCategory = prvalue
# 1174|         0: [CStyleCast] (void *)...
# 1174|             Conversion = [PointerConversion] pointer conversion
# 1174|             Type = [VoidPointerType] void *
# 1174|             ValueCategory = prvalue
# 1174|           expr: [AddressOfExpr] & ...
# 1174|               Type = [IntPointerType] int *
# 1174|               ValueCategory = prvalue
# 1174|             0: [VariableAccess] y
# 1174|                 Type = [IntType] int
# 1174|                 ValueCategory = lvalue
# 1174|         1: [CStyleCast] (void *)...
# 1174|             Conversion = [PointerConversion] pointer conversion
# 1174|             Type = [VoidPointerType] void *
# 1174|             ValueCategory = prvalue
# 1174|           expr: [AddressOfExpr] & ...
# 1174|               Type = [IntPointerType] int *
# 1174|               ValueCategory = prvalue
# 1174|             0: [VariableAccess] x
# 1174|                 Type = [IntType] int
# 1174|                 ValueCategory = lvalue
# 1174|         2: [CStyleCast] (int)...
# 1174|             Conversion = [IntegralConversion] integral conversion
# 1174|             Type = [IntType] int
# 1174|             Value = [CStyleCast] 4
# 1174|             ValueCategory = prvalue
# 1174|           expr: [SizeofTypeOperator] sizeof(int)
# 1174|               Type = [LongType] unsigned long
# 1174|               Value = [SizeofTypeOperator] 4
# 1174|               ValueCategory = prvalue
# 1175|     2: [ReturnStmt] return ...
# 1175|       0: [VariableAccess] y
# 1175|           Type = [IntType] int
# 1175|           ValueCategory = prvalue(load)
# 1178| [TopLevelFunction] String ReturnObjectImpl()
# 1178|   params: 
# 1178|   body: [Block] { ... }
# 1179|     0: [ReturnStmt] return ...
# 1179|       0: [ConstructorCall] call to String
# 1179|           Type = [Struct] String
# 1179|           ValueCategory = prvalue
# 1179|         0: [ArrayToPointerConversion] array to pointer conversion
# 1179|             Type = [PointerType] const char *
# 1179|             ValueCategory = prvalue
# 1179|           expr: foo
# 1179|               Type = [ArrayType] const char[4]
# 1179|               Value = [StringLiteral] "foo"
# 1179|               ValueCategory = lvalue
# 1182| [TopLevelFunction] void switch1Case(int)
# 1182|   params: 
# 1182|     0: [Parameter] x
# 1182|         Type = [IntType] int
# 1182|   body: [Block] { ... }
# 1183|     0: [DeclStmt] declaration
# 1183|       0: [VariableDeclarationEntry] definition of y
# 1183|           Type = [IntType] int
# 1183|         init: [Initializer] initializer for y
# 1183|           expr: [Literal] 0
# 1183|               Type = [IntType] int
# 1183|               Value = [Literal] 0
# 1183|               ValueCategory = prvalue
# 1184|     1: [SwitchStmt] switch (...) ... 
# 1184|       0: [VariableAccess] x
# 1184|           Type = [IntType] int
# 1184|           ValueCategory = prvalue(load)
# 1184|       1: [Block] { ... }
# 1185|         0: [SwitchCase] case ...:
# 1185|           0: [Literal] 1
# 1185|               Type = [IntType] int
# 1185|               Value = [Literal] 1
# 1185|               ValueCategory = prvalue
# 1186|         1: [ExprStmt] ExprStmt
# 1186|           0: [AssignExpr] ... = ...
# 1186|               Type = [IntType] int
# 1186|               ValueCategory = lvalue
# 1186|             0: [VariableAccess] y
# 1186|                 Type = [IntType] int
# 1186|                 ValueCategory = lvalue
# 1186|             1: [Literal] 2
# 1186|                 Type = [IntType] int
# 1186|                 Value = [Literal] 2
# 1186|                 ValueCategory = prvalue
# 1188|     2: [DeclStmt] declaration
# 1188|       0: [VariableDeclarationEntry] definition of z
# 1188|           Type = [IntType] int
# 1188|         init: [Initializer] initializer for z
# 1188|           expr: [VariableAccess] y
# 1188|               Type = [IntType] int
# 1188|               ValueCategory = prvalue(load)
# 1189|     3: [ReturnStmt] return ...
# 1191| [TopLevelFunction] void switch2Case_fallthrough(int)
# 1191|   params: 
# 1191|     0: [Parameter] x
# 1191|         Type = [IntType] int
# 1191|   body: [Block] { ... }
# 1192|     0: [DeclStmt] declaration
# 1192|       0: [VariableDeclarationEntry] definition of y
# 1192|           Type = [IntType] int
# 1192|         init: [Initializer] initializer for y
# 1192|           expr: [Literal] 0
# 1192|               Type = [IntType] int
# 1192|               Value = [Literal] 0
# 1192|               ValueCategory = prvalue
# 1193|     1: [SwitchStmt] switch (...) ... 
# 1193|       0: [VariableAccess] x
# 1193|           Type = [IntType] int
# 1193|           ValueCategory = prvalue(load)
# 1193|       1: [Block] { ... }
# 1194|         0: [SwitchCase] case ...:
# 1194|           0: [Literal] 1
# 1194|               Type = [IntType] int
# 1194|               Value = [Literal] 1
# 1194|               ValueCategory = prvalue
# 1195|         1: [ExprStmt] ExprStmt
# 1195|           0: [AssignExpr] ... = ...
# 1195|               Type = [IntType] int
# 1195|               ValueCategory = lvalue
# 1195|             0: [VariableAccess] y
# 1195|                 Type = [IntType] int
# 1195|                 ValueCategory = lvalue
# 1195|             1: [Literal] 2
# 1195|                 Type = [IntType] int
# 1195|                 Value = [Literal] 2
# 1195|                 ValueCategory = prvalue
# 1196|         2: [SwitchCase] case ...:
# 1196|           0: [Literal] 2
# 1196|               Type = [IntType] int
# 1196|               Value = [Literal] 2
# 1196|               ValueCategory = prvalue
# 1197|         3: [ExprStmt] ExprStmt
# 1197|           0: [AssignExpr] ... = ...
# 1197|               Type = [IntType] int
# 1197|               ValueCategory = lvalue
# 1197|             0: [VariableAccess] y
# 1197|                 Type = [IntType] int
# 1197|                 ValueCategory = lvalue
# 1197|             1: [Literal] 3
# 1197|                 Type = [IntType] int
# 1197|                 Value = [Literal] 3
# 1197|                 ValueCategory = prvalue
# 1199|     2: [DeclStmt] declaration
# 1199|       0: [VariableDeclarationEntry] definition of z
# 1199|           Type = [IntType] int
# 1199|         init: [Initializer] initializer for z
# 1199|           expr: [VariableAccess] y
# 1199|               Type = [IntType] int
# 1199|               ValueCategory = prvalue(load)
# 1200|     3: [ReturnStmt] return ...
# 1202| [TopLevelFunction] void switch2Case(int)
# 1202|   params: 
# 1202|     0: [Parameter] x
# 1202|         Type = [IntType] int
# 1202|   body: [Block] { ... }
# 1203|     0: [DeclStmt] declaration
# 1203|       0: [VariableDeclarationEntry] definition of y
# 1203|           Type = [IntType] int
# 1203|         init: [Initializer] initializer for y
# 1203|           expr: [Literal] 0
# 1203|               Type = [IntType] int
# 1203|               Value = [Literal] 0
# 1203|               ValueCategory = prvalue
# 1204|     1: [SwitchStmt] switch (...) ... 
# 1204|       0: [VariableAccess] x
# 1204|           Type = [IntType] int
# 1204|           ValueCategory = prvalue(load)
# 1204|       1: [Block] { ... }
# 1205|         0: [SwitchCase] case ...:
# 1205|           0: [Literal] 1
# 1205|               Type = [IntType] int
# 1205|               Value = [Literal] 1
# 1205|               ValueCategory = prvalue
# 1206|         1: [ExprStmt] ExprStmt
# 1206|           0: [AssignExpr] ... = ...
# 1206|               Type = [IntType] int
# 1206|               ValueCategory = lvalue
# 1206|             0: [VariableAccess] y
# 1206|                 Type = [IntType] int
# 1206|                 ValueCategory = lvalue
# 1206|             1: [Literal] 2
# 1206|                 Type = [IntType] int
# 1206|                 Value = [Literal] 2
# 1206|                 ValueCategory = prvalue
# 1207|         2: [BreakStmt] break;
# 1208|         3: [SwitchCase] case ...:
# 1208|           0: [Literal] 2
# 1208|               Type = [IntType] int
# 1208|               Value = [Literal] 2
# 1208|               ValueCategory = prvalue
# 1209|         4: [ExprStmt] ExprStmt
# 1209|           0: [AssignExpr] ... = ...
# 1209|               Type = [IntType] int
# 1209|               ValueCategory = lvalue
# 1209|             0: [VariableAccess] y
# 1209|                 Type = [IntType] int
# 1209|                 ValueCategory = lvalue
# 1209|             1: [Literal] 3
# 1209|                 Type = [IntType] int
# 1209|                 Value = [Literal] 3
# 1209|                 ValueCategory = prvalue
# 1210|     2: [LabelStmt] label ...:
# 1211|     3: [DeclStmt] declaration
# 1211|       0: [VariableDeclarationEntry] definition of z
# 1211|           Type = [IntType] int
# 1211|         init: [Initializer] initializer for z
# 1211|           expr: [VariableAccess] y
# 1211|               Type = [IntType] int
# 1211|               ValueCategory = prvalue(load)
# 1212|     4: [ReturnStmt] return ...
# 1214| [TopLevelFunction] void switch2Case_default(int)
# 1214|   params: 
# 1214|     0: [Parameter] x
# 1214|         Type = [IntType] int
# 1214|   body: [Block] { ... }
# 1215|     0: [DeclStmt] declaration
# 1215|       0: [VariableDeclarationEntry] definition of y
# 1215|           Type = [IntType] int
# 1215|         init: [Initializer] initializer for y
# 1215|           expr: [Literal] 0
# 1215|               Type = [IntType] int
# 1215|               Value = [Literal] 0
# 1215|               ValueCategory = prvalue
# 1216|     1: [SwitchStmt] switch (...) ... 
# 1216|       0: [VariableAccess] x
# 1216|           Type = [IntType] int
# 1216|           ValueCategory = prvalue(load)
# 1216|       1: [Block] { ... }
# 1217|         0: [SwitchCase] case ...:
# 1217|           0: [Literal] 1
# 1217|               Type = [IntType] int
# 1217|               Value = [Literal] 1
# 1217|               ValueCategory = prvalue
# 1218|         1: [ExprStmt] ExprStmt
# 1218|           0: [AssignExpr] ... = ...
# 1218|               Type = [IntType] int
# 1218|               ValueCategory = lvalue
# 1218|             0: [VariableAccess] y
# 1218|                 Type = [IntType] int
# 1218|                 ValueCategory = lvalue
# 1218|             1: [Literal] 2
# 1218|                 Type = [IntType] int
# 1218|                 Value = [Literal] 2
# 1218|                 ValueCategory = prvalue
# 1219|         2: [BreakStmt] break;
# 1221|         3: [SwitchCase] case ...:
# 1221|           0: [Literal] 2
# 1221|               Type = [IntType] int
# 1221|               Value = [Literal] 2
# 1221|               ValueCategory = prvalue
# 1222|         4: [ExprStmt] ExprStmt
# 1222|           0: [AssignExpr] ... = ...
# 1222|               Type = [IntType] int
# 1222|               ValueCategory = lvalue
# 1222|             0: [VariableAccess] y
# 1222|                 Type = [IntType] int
# 1222|                 ValueCategory = lvalue
# 1222|             1: [Literal] 3
# 1222|                 Type = [IntType] int
# 1222|                 Value = [Literal] 3
# 1222|                 ValueCategory = prvalue
# 1223|         5: [BreakStmt] break;
# 1225|         6: [SwitchCase] default: 
# 1226|         7: [ExprStmt] ExprStmt
# 1226|           0: [AssignExpr] ... = ...
# 1226|               Type = [IntType] int
# 1226|               ValueCategory = lvalue
# 1226|             0: [VariableAccess] y
# 1226|                 Type = [IntType] int
# 1226|                 ValueCategory = lvalue
# 1226|             1: [Literal] 4
# 1226|                 Type = [IntType] int
# 1226|                 Value = [Literal] 4
# 1226|                 ValueCategory = prvalue
# 1227|     2: [LabelStmt] label ...:
# 1228|     3: [DeclStmt] declaration
# 1228|       0: [VariableDeclarationEntry] definition of z
# 1228|           Type = [IntType] int
# 1228|         init: [Initializer] initializer for z
# 1228|           expr: [VariableAccess] y
# 1228|               Type = [IntType] int
# 1228|               ValueCategory = prvalue(load)
# 1229|     4: [ReturnStmt] return ...
# 1231| [TopLevelFunction] int staticLocalInit(int)
# 1231|   params: 
# 1231|     0: [Parameter] x
# 1231|         Type = [IntType] int
# 1231|   body: [Block] { ... }
# 1232|     0: [DeclStmt] declaration
# 1232|       0: [VariableDeclarationEntry] definition of a
# 1232|           Type = [IntType] int
# 1232|         init: [Initializer] initializer for a
# 1232|           expr: [Literal] 0
# 1232|               Type = [IntType] int
# 1232|               Value = [Literal] 0
# 1232|               ValueCategory = prvalue
# 1233|     1: [DeclStmt] declaration
# 1233|       0: [VariableDeclarationEntry] definition of b
# 1233|           Type = [IntType] int
# 1233|         init: [Initializer] initializer for b
# 1233|           expr: [CStyleCast] (int)...
# 1233|               Conversion = [IntegralConversion] integral conversion
# 1233|               Type = [IntType] int
# 1233|               Value = [CStyleCast] 4
# 1233|               ValueCategory = prvalue
# 1233|             expr: [SizeofExprOperator] sizeof(<expr>)
# 1233|                 Type = [LongType] unsigned long
# 1233|                 Value = [SizeofExprOperator] 4
# 1233|                 ValueCategory = prvalue
# 1233|               0: [ParenthesisExpr] (...)
# 1233|                   Type = [IntType] int
# 1233|                   ValueCategory = lvalue
# 1233|                 expr: [VariableAccess] x
# 1233|                     Type = [IntType] int
# 1233|                     ValueCategory = lvalue
# 1234|     2: [DeclStmt] declaration
# 1234|       0: [VariableDeclarationEntry] definition of c
# 1234|           Type = [IntType] int
# 1234|         init: [Initializer] initializer for c
# 1234|           expr: [VariableAccess] x
# 1234|               Type = [IntType] int
# 1234|               ValueCategory = prvalue(load)
# 1235|     3: [DeclStmt] declaration
# 1235|       0: [VariableDeclarationEntry] definition of d
# 1235|           Type = [IntType] int
# 1237|     4: [ReturnStmt] return ...
# 1237|       0: [AddExpr] ... + ...
# 1237|           Type = [IntType] int
# 1237|           ValueCategory = prvalue
# 1237|         0: [AddExpr] ... + ...
# 1237|             Type = [IntType] int
# 1237|             ValueCategory = prvalue
# 1237|           0: [AddExpr] ... + ...
# 1237|               Type = [IntType] int
# 1237|               ValueCategory = prvalue
# 1237|             0: [VariableAccess] a
# 1237|                 Type = [IntType] int
# 1237|                 ValueCategory = prvalue(load)
# 1237|             1: [VariableAccess] b
# 1237|                 Type = [IntType] int
# 1237|                 ValueCategory = prvalue(load)
# 1237|           1: [VariableAccess] c
# 1237|               Type = [IntType] int
# 1237|               ValueCategory = prvalue(load)
# 1237|         1: [VariableAccess] d
# 1237|             Type = [IntType] int
# 1237|             ValueCategory = prvalue(load)
# 1240| [TopLevelFunction] void staticLocalWithConstructor(char const*)
# 1240|   params: 
# 1240|     0: [Parameter] dynamic
# 1240|         Type = [PointerType] const char *
# 1240|   body: [Block] { ... }
# 1241|     0: [DeclStmt] declaration
# 1241|       0: [VariableDeclarationEntry] definition of a
# 1241|           Type = [Struct] String
#-----|         init: [Initializer] initializer for a
#-----|           expr: [ConstructorCall] call to String
#-----|               Type = [VoidType] void
#-----|               ValueCategory = prvalue
# 1242|     1: [DeclStmt] declaration
# 1242|       0: [VariableDeclarationEntry] definition of b
# 1242|           Type = [Struct] String
# 1242|         init: [Initializer] initializer for b
# 1242|           expr: [ConstructorCall] call to String
# 1242|               Type = [VoidType] void
# 1242|               ValueCategory = prvalue
# 1242|             0: [ArrayToPointerConversion] array to pointer conversion
# 1242|                 Type = [PointerType] const char *
# 1242|                 ValueCategory = prvalue
# 1242|               expr: static
# 1242|                   Type = [ArrayType] const char[7]
# 1242|                   Value = [StringLiteral] "static"
# 1242|                   ValueCategory = lvalue
# 1243|     2: [DeclStmt] declaration
# 1243|       0: [VariableDeclarationEntry] definition of c
# 1243|           Type = [Struct] String
# 1243|         init: [Initializer] initializer for c
# 1243|           expr: [ConstructorCall] call to String
# 1243|               Type = [VoidType] void
# 1243|               ValueCategory = prvalue
# 1243|             0: [VariableAccess] dynamic
# 1243|                 Type = [PointerType] const char *
# 1243|                 ValueCategory = prvalue(load)
# 1244|     3: [ReturnStmt] return ...
# 1248| [TopLevelFunction] char* strcpy(char*, char const*)
# 1248|   params: 
# 1248|     0: [Parameter] destination
# 1248|         Type = [CharPointerType] char *
# 1248|     1: [Parameter] source
# 1248|         Type = [PointerType] const char *
# 1249| [TopLevelFunction] char* strcat(char*, char const*)
# 1249|   params: 
# 1249|     0: [Parameter] destination
# 1249|         Type = [CharPointerType] char *
# 1249|     1: [Parameter] source
# 1249|         Type = [PointerType] const char *
# 1251| [TopLevelFunction] void test_strings(char*, char*)
# 1251|   params: 
# 1251|     0: [Parameter] s1
# 1251|         Type = [CharPointerType] char *
# 1251|     1: [Parameter] s2
# 1251|         Type = [CharPointerType] char *
# 1251|   body: [Block] { ... }
# 1252|     0: [DeclStmt] declaration
# 1252|       0: [VariableDeclarationEntry] definition of buffer
# 1252|           Type = [ArrayType] char[1024]
# 1252|         init: [Initializer] initializer for buffer
# 1252|           expr: [ArrayAggregateLiteral] {...}
# 1252|               Type = [ArrayType] char[1024]
# 1252|               ValueCategory = prvalue
# 1252|             [0]: [CStyleCast] (char)...
# 1252|                 Conversion = [IntegralConversion] integral conversion
# 1252|                 Type = [PlainCharType] char
# 1252|                 Value = [CStyleCast] 0
# 1252|                 ValueCategory = prvalue
# 1252|               expr: [Literal] 0
# 1252|                   Type = [IntType] int
# 1252|                   Value = [Literal] 0
# 1252|                   ValueCategory = prvalue
# 1254|     1: [ExprStmt] ExprStmt
# 1254|       0: [FunctionCall] call to strcpy
# 1254|           Type = [CharPointerType] char *
# 1254|           ValueCategory = prvalue
# 1254|         0: [ArrayToPointerConversion] array to pointer conversion
# 1254|             Type = [CharPointerType] char *
# 1254|             ValueCategory = prvalue
# 1254|           expr: [VariableAccess] buffer
# 1254|               Type = [ArrayType] char[1024]
# 1254|               ValueCategory = lvalue
# 1254|         1: [CStyleCast] (const char *)...
# 1254|             Conversion = [PointerConversion] pointer conversion
# 1254|             Type = [PointerType] const char *
# 1254|             ValueCategory = prvalue
# 1254|           expr: [VariableAccess] s1
# 1254|               Type = [CharPointerType] char *
# 1254|               ValueCategory = prvalue(load)
# 1255|     2: [ExprStmt] ExprStmt
# 1255|       0: [FunctionCall] call to strcat
# 1255|           Type = [CharPointerType] char *
# 1255|           ValueCategory = prvalue
# 1255|         0: [ArrayToPointerConversion] array to pointer conversion
# 1255|             Type = [CharPointerType] char *
# 1255|             ValueCategory = prvalue
# 1255|           expr: [VariableAccess] buffer
# 1255|               Type = [ArrayType] char[1024]
# 1255|               ValueCategory = lvalue
# 1255|         1: [CStyleCast] (const char *)...
# 1255|             Conversion = [PointerConversion] pointer conversion
# 1255|             Type = [PointerType] const char *
# 1255|             ValueCategory = prvalue
# 1255|           expr: [VariableAccess] s2
# 1255|               Type = [CharPointerType] char *
# 1255|               ValueCategory = prvalue(load)
# 1256|     3: [ReturnStmt] return ...
<<<<<<< HEAD
# 1258| [TopLevelFunction] int missingReturnValue(bool, int)
# 1258|   params: 
# 1258|     0: [Parameter] b
# 1258|         Type = [BoolType] bool
# 1258|     1: [Parameter] x
# 1258|         Type = [IntType] int
# 1258|   body: [Block] { ... }
# 1259|     0: [IfStmt] if (...) ... 
# 1259|       0: [VariableAccess] b
# 1259|           Type = [BoolType] bool
# 1259|           ValueCategory = prvalue(load)
# 1259|       1: [Block] { ... }
# 1260|         0: [ReturnStmt] return ...
# 1260|           0: [VariableAccess] x
# 1260|               Type = [IntType] int
# 1260|               ValueCategory = prvalue(load)
# 1262|     1: [ReturnStmt] return ...
=======
# 1258| [CopyAssignmentOperator] A& A::operator=(A const&)
# 1258|   params: 
#-----|     0: [Parameter] p#0
#-----|         Type = [LValueReferenceType] const A &
# 1258| [MoveAssignmentOperator] A& A::operator=(A&&)
# 1258|   params: 
#-----|     0: [Parameter] p#0
#-----|         Type = [RValueReferenceType] A &&
# 1261| [MemberFunction] void A::static_member(A*, int)
# 1261|   params: 
# 1261|     0: [Parameter] a
# 1261|         Type = [PointerType] A *
# 1261|     1: [Parameter] x
# 1261|         Type = [IntType] int
# 1261|   body: [Block] { ... }
# 1262|     0: [ExprStmt] ExprStmt
# 1262|       0: [AssignExpr] ... = ...
# 1262|           Type = [IntType] int
# 1262|           ValueCategory = lvalue
# 1262|         0: [PointerFieldAccess] member
# 1262|             Type = [IntType] int
# 1262|             ValueCategory = lvalue
# 1262|           -1: [VariableAccess] a
# 1262|               Type = [PointerType] A *
# 1262|               ValueCategory = prvalue(load)
# 1262|         1: [VariableAccess] x
# 1262|             Type = [IntType] int
# 1262|             ValueCategory = prvalue(load)
# 1263|     1: [ReturnStmt] return ...
# 1265| [MemberFunction] void A::static_member_without_def()
# 1265|   params: 
# 1268| [TopLevelFunction] A* getAnInstanceOfA()
# 1268|   params: 
# 1270| [TopLevelFunction] void test_static_member_functions(int, A*)
# 1270|   params: 
# 1270|     0: [Parameter] int_arg
# 1270|         Type = [IntType] int
# 1270|     1: [Parameter] a_arg
# 1270|         Type = [PointerType] A *
# 1270|   body: [Block] { ... }
# 1271|     0: [DeclStmt] declaration
# 1271|       0: [VariableDeclarationEntry] definition of c
# 1271|           Type = [Class] C
# 1271|         init: [Initializer] initializer for c
# 1271|           expr: [ConstructorCall] call to C
# 1271|               Type = [VoidType] void
# 1271|               ValueCategory = prvalue
# 1272|     1: [ExprStmt] ExprStmt
# 1272|       0: [FunctionCall] call to StaticMemberFunction
# 1272|           Type = [IntType] int
# 1272|           ValueCategory = prvalue
# 1272|         -1: [VariableAccess] c
# 1272|             Type = [Class] C
# 1272|             ValueCategory = lvalue
# 1272|         0: [Literal] 10
# 1272|             Type = [IntType] int
# 1272|             Value = [Literal] 10
# 1272|             ValueCategory = prvalue
# 1273|     2: [ExprStmt] ExprStmt
# 1273|       0: [FunctionCall] call to StaticMemberFunction
# 1273|           Type = [IntType] int
# 1273|           ValueCategory = prvalue
# 1273|         0: [Literal] 10
# 1273|             Type = [IntType] int
# 1273|             Value = [Literal] 10
# 1273|             ValueCategory = prvalue
# 1275|     3: [DeclStmt] declaration
# 1275|       0: [VariableDeclarationEntry] definition of a
# 1275|           Type = [Struct] A
# 1276|     4: [ExprStmt] ExprStmt
# 1276|       0: [FunctionCall] call to static_member
# 1276|           Type = [VoidType] void
# 1276|           ValueCategory = prvalue
# 1276|         -1: [VariableAccess] a
# 1276|             Type = [Struct] A
# 1276|             ValueCategory = lvalue
# 1276|         0: [AddressOfExpr] & ...
# 1276|             Type = [PointerType] A *
# 1276|             ValueCategory = prvalue
# 1276|           0: [VariableAccess] a
# 1276|               Type = [Struct] A
# 1276|               ValueCategory = lvalue
# 1276|         1: [VariableAccess] int_arg
# 1276|             Type = [IntType] int
# 1276|             ValueCategory = prvalue(load)
# 1277|     5: [ExprStmt] ExprStmt
# 1277|       0: [FunctionCall] call to static_member
# 1277|           Type = [VoidType] void
# 1277|           ValueCategory = prvalue
# 1277|         0: [AddressOfExpr] & ...
# 1277|             Type = [PointerType] A *
# 1277|             ValueCategory = prvalue
# 1277|           0: [VariableAccess] a
# 1277|               Type = [Struct] A
# 1277|               ValueCategory = lvalue
# 1277|         1: [VariableAccess] int_arg
# 1277|             Type = [IntType] int
# 1277|             ValueCategory = prvalue(load)
# 1279|     6: [ExprStmt] ExprStmt
# 1279|       0: [FunctionCall] call to static_member
# 1279|           Type = [VoidType] void
# 1279|           ValueCategory = prvalue
# 1279|         -1: [ParenthesisExpr] (...)
# 1279|             Type = [PointerType] A *
# 1279|             ValueCategory = prvalue
# 1279|           expr: [AddressOfExpr] & ...
# 1279|               Type = [PointerType] A *
# 1279|               ValueCategory = prvalue
# 1279|             0: [VariableAccess] a
# 1279|                 Type = [Struct] A
# 1279|                 ValueCategory = lvalue
# 1279|         0: [VariableAccess] a_arg
# 1279|             Type = [PointerType] A *
# 1279|             ValueCategory = prvalue(load)
# 1279|         1: [AddExpr] ... + ...
# 1279|             Type = [IntType] int
# 1279|             ValueCategory = prvalue
# 1279|           0: [VariableAccess] int_arg
# 1279|               Type = [IntType] int
# 1279|               ValueCategory = prvalue(load)
# 1279|           1: [Literal] 2
# 1279|               Type = [IntType] int
# 1279|               Value = [Literal] 2
# 1279|               ValueCategory = prvalue
# 1280|     7: [ExprStmt] ExprStmt
# 1280|       0: [FunctionCall] call to static_member
# 1280|           Type = [VoidType] void
# 1280|           ValueCategory = prvalue
# 1280|         -1: [ParenthesisExpr] (...)
# 1280|             Type = [Struct] A
# 1280|             ValueCategory = lvalue
# 1280|           expr: [PointerDereferenceExpr] * ...
# 1280|               Type = [Struct] A
# 1280|               ValueCategory = lvalue
# 1280|             0: [VariableAccess] a_arg
# 1280|                 Type = [PointerType] A *
# 1280|                 ValueCategory = prvalue(load)
# 1280|         0: [AddressOfExpr] & ...
# 1280|             Type = [PointerType] A *
# 1280|             ValueCategory = prvalue
# 1280|           0: [VariableAccess] a
# 1280|               Type = [Struct] A
# 1280|               ValueCategory = lvalue
# 1280|         1: [Literal] 99
# 1280|             Type = [IntType] int
# 1280|             Value = [Literal] 99
# 1280|             ValueCategory = prvalue
# 1281|     8: [ExprStmt] ExprStmt
# 1281|       0: [FunctionCall] call to static_member
# 1281|           Type = [VoidType] void
# 1281|           ValueCategory = prvalue
# 1281|         -1: [VariableAccess] a_arg
# 1281|             Type = [PointerType] A *
# 1281|             ValueCategory = prvalue(load)
# 1281|         0: [VariableAccess] a_arg
# 1281|             Type = [PointerType] A *
# 1281|             ValueCategory = prvalue(load)
# 1281|         1: [UnaryMinusExpr] - ...
# 1281|             Type = [IntType] int
# 1281|             Value = [UnaryMinusExpr] -1
# 1281|             ValueCategory = prvalue
# 1281|           0: [Literal] 1
# 1281|               Type = [IntType] int
# 1281|               Value = [Literal] 1
# 1281|               ValueCategory = prvalue
# 1283|     9: [ExprStmt] ExprStmt
# 1283|       0: [FunctionCall] call to static_member_without_def
# 1283|           Type = [VoidType] void
# 1283|           ValueCategory = prvalue
# 1283|         -1: [VariableAccess] a
# 1283|             Type = [Struct] A
# 1283|             ValueCategory = lvalue
# 1284|     10: [ExprStmt] ExprStmt
# 1284|       0: [FunctionCall] call to static_member_without_def
# 1284|           Type = [VoidType] void
# 1284|           ValueCategory = prvalue
# 1286|     11: [ExprStmt] ExprStmt
# 1286|       0: [FunctionCall] call to static_member_without_def
# 1286|           Type = [VoidType] void
# 1286|           ValueCategory = prvalue
# 1286|         -1: [FunctionCall] call to getAnInstanceOfA
# 1286|             Type = [PointerType] A *
# 1286|             ValueCategory = prvalue
# 1287|     12: [ReturnStmt] return ...
>>>>>>> 7c5c9ea8
perf-regression.cpp:
#    4| [CopyAssignmentOperator] Big& Big::operator=(Big const&)
#    4|   params: 
#-----|     0: [Parameter] p#0
#-----|         Type = [LValueReferenceType] const Big &
#    4| [MoveAssignmentOperator] Big& Big::operator=(Big&&)
#    4|   params: 
#-----|     0: [Parameter] p#0
#-----|         Type = [RValueReferenceType] Big &&
#    4| [CopyConstructor] void Big::Big(Big const&)
#    4|   params: 
#-----|     0: [Parameter] p#0
#-----|         Type = [LValueReferenceType] const Big &
#    4| [MoveConstructor] void Big::Big(Big&&)
#    4|   params: 
#-----|     0: [Parameter] p#0
#-----|         Type = [RValueReferenceType] Big &&
#    6| [Constructor] void Big::Big()
#    6|   params: 
#    6|   initializations: 
#    6|     0: [ConstructorFieldInit] constructor init of field buffer
#    6|         Type = [ArrayType] char[1073741824]
#    6|         ValueCategory = prvalue
#    6|       0: [ArrayAggregateLiteral] {...}
#    6|           Type = [ArrayType] char[1073741824]
#    6|           ValueCategory = prvalue
#    6|   body: [Block] { ... }
#    6|     0: [ReturnStmt] return ...
#    9| [TopLevelFunction] int main()
#    9|   params: 
#    9|   body: [Block] { ... }
#   10|     0: [DeclStmt] declaration
#   10|       0: [VariableDeclarationEntry] definition of big
#   10|           Type = [PointerType] Big *
#   10|         init: [Initializer] initializer for big
#   10|           expr: [NewExpr] new
#   10|               Type = [PointerType] Big *
#   10|               ValueCategory = prvalue
#   10|             1: [ConstructorCall] call to Big
#   10|                 Type = [VoidType] void
#   10|                 ValueCategory = prvalue
#   12|     1: [ReturnStmt] return ...
#   12|       0: [Literal] 0
#   12|           Type = [IntType] int
#   12|           Value = [Literal] 0
#   12|           ValueCategory = prvalue
struct_init.cpp:
#    1| [TopLevelFunction] int handler1(void*)
#    1|   params: 
#    1|     0: [Parameter] p
#    1|         Type = [VoidPointerType] void *
#    2| [TopLevelFunction] int handler2(void*)
#    2|   params: 
#    2|     0: [Parameter] p
#    2|         Type = [VoidPointerType] void *
#    4| [CopyAssignmentOperator] Info& Info::operator=(Info const&)
#    4|   params: 
#-----|     0: [Parameter] p#0
#-----|         Type = [LValueReferenceType] const Info &
#    4| [MoveAssignmentOperator] Info& Info::operator=(Info&&)
#    4|   params: 
#-----|     0: [Parameter] p#0
#-----|         Type = [RValueReferenceType] Info &&
#   16| [TopLevelFunction] void let_info_escape(Info*)
#   16|   params: 
#   16|     0: [Parameter] info
#   16|         Type = [PointerType] Info *
#   16|   body: [Block] { ... }
#   17|     0: [ExprStmt] ExprStmt
#   17|       0: [AssignExpr] ... = ...
#   17|           Type = [PointerType] Info *
#   17|           ValueCategory = lvalue
#   17|         0: [VariableAccess] global_pointer
#   17|             Type = [PointerType] Info *
#   17|             ValueCategory = lvalue
#   17|         1: [VariableAccess] info
#   17|             Type = [PointerType] Info *
#   17|             ValueCategory = prvalue(load)
#   18|     1: [ReturnStmt] return ...
#   20| [TopLevelFunction] void declare_static_infos()
#   20|   params: 
#   20|   body: [Block] { ... }
#   21|     0: [DeclStmt] declaration
#   21|       0: [VariableDeclarationEntry] definition of static_infos
#   21|           Type = [ArrayType] Info[]
#   21|         init: [Initializer] initializer for static_infos
#   21|           expr: [ArrayAggregateLiteral] {...}
#   21|               Type = [ArrayType] Info[2]
#   21|               ValueCategory = prvalue
#   22|             [0]: [ClassAggregateLiteral] {...}
#   22|                 Type = [Struct] Info
#   22|                 ValueCategory = prvalue
#   22|               .name: [ArrayToPointerConversion] array to pointer conversion
#   22|                   Type = [PointerType] const char *
#   22|                   ValueCategory = prvalue
#   22|                 expr: 1
#   22|                     Type = [ArrayType] const char[2]
#   22|                     Value = [StringLiteral] "1"
#   22|                     ValueCategory = lvalue
#   22|               .handler: [FunctionAccess] handler1
#   22|                   Type = [FunctionPointerType] ..(*)(..)
#   22|                   ValueCategory = prvalue(load)
#   23|             [1]: [ClassAggregateLiteral] {...}
#   23|                 Type = [Struct] Info
#   23|                 ValueCategory = prvalue
#   23|               .name: [ArrayToPointerConversion] array to pointer conversion
#   23|                   Type = [PointerType] const char *
#   23|                   ValueCategory = prvalue
#   23|                 expr: 2
#   23|                     Type = [ArrayType] const char[2]
#   23|                     Value = [StringLiteral] "2"
#   23|                     ValueCategory = lvalue
#   23|               .handler: [AddressOfExpr] & ...
#   23|                   Type = [FunctionPointerType] ..(*)(..)
#   23|                   ValueCategory = prvalue
#   23|                 0: [FunctionAccess] handler2
#   23|                     Type = [RoutineType] ..()(..)
#   23|                     ValueCategory = lvalue
#   25|     1: [ExprStmt] ExprStmt
#   25|       0: [FunctionCall] call to let_info_escape
#   25|           Type = [VoidType] void
#   25|           ValueCategory = prvalue
#   25|         0: [ArrayToPointerConversion] array to pointer conversion
#   25|             Type = [PointerType] Info *
#   25|             ValueCategory = prvalue
#   25|           expr: [VariableAccess] static_infos
#   25|               Type = [ArrayType] Info[2]
#   25|               ValueCategory = lvalue
#   26|     2: [ReturnStmt] return ...
#   28| [TopLevelFunction] void declare_local_infos()
#   28|   params: 
#   28|   body: [Block] { ... }
#   29|     0: [DeclStmt] declaration
#   29|       0: [VariableDeclarationEntry] definition of local_infos
#   29|           Type = [ArrayType] Info[]
#   29|         init: [Initializer] initializer for local_infos
#   29|           expr: [ArrayAggregateLiteral] {...}
#   29|               Type = [ArrayType] Info[2]
#   29|               ValueCategory = prvalue
#   30|             [0]: [ClassAggregateLiteral] {...}
#   30|                 Type = [Struct] Info
#   30|                 ValueCategory = prvalue
#   30|               .name: [ArrayToPointerConversion] array to pointer conversion
#   30|                   Type = [PointerType] const char *
#   30|                   ValueCategory = prvalue
#   30|                 expr: 1
#   30|                     Type = [ArrayType] const char[2]
#   30|                     Value = [StringLiteral] "1"
#   30|                     ValueCategory = lvalue
#   30|               .handler: [FunctionAccess] handler1
#   30|                   Type = [FunctionPointerType] ..(*)(..)
#   30|                   ValueCategory = prvalue(load)
#   31|             [1]: [ClassAggregateLiteral] {...}
#   31|                 Type = [Struct] Info
#   31|                 ValueCategory = prvalue
#   31|               .name: [ArrayToPointerConversion] array to pointer conversion
#   31|                   Type = [PointerType] const char *
#   31|                   ValueCategory = prvalue
#   31|                 expr: 2
#   31|                     Type = [ArrayType] const char[2]
#   31|                     Value = [StringLiteral] "2"
#   31|                     ValueCategory = lvalue
#   31|               .handler: [AddressOfExpr] & ...
#   31|                   Type = [FunctionPointerType] ..(*)(..)
#   31|                   ValueCategory = prvalue
#   31|                 0: [FunctionAccess] handler2
#   31|                     Type = [RoutineType] ..()(..)
#   31|                     ValueCategory = lvalue
#   33|     1: [ExprStmt] ExprStmt
#   33|       0: [FunctionCall] call to let_info_escape
#   33|           Type = [VoidType] void
#   33|           ValueCategory = prvalue
#   33|         0: [ArrayToPointerConversion] array to pointer conversion
#   33|             Type = [PointerType] Info *
#   33|             ValueCategory = prvalue
#   33|           expr: [VariableAccess] local_infos
#   33|               Type = [ArrayType] Info[2]
#   33|               ValueCategory = lvalue
#   34|     2: [ReturnStmt] return ...
#   36| [TopLevelFunction] void declare_static_runtime_infos(char const*)
#   36|   params: 
#   36|     0: [Parameter] name1
#   36|         Type = [PointerType] const char *
#   36|   body: [Block] { ... }
#   37|     0: [DeclStmt] declaration
#   37|       0: [VariableDeclarationEntry] definition of static_infos
#   37|           Type = [ArrayType] Info[]
#   37|         init: [Initializer] initializer for static_infos
#   37|           expr: [ArrayAggregateLiteral] {...}
#   37|               Type = [ArrayType] Info[2]
#   37|               ValueCategory = prvalue
#   38|             [0]: [ClassAggregateLiteral] {...}
#   38|                 Type = [Struct] Info
#   38|                 ValueCategory = prvalue
#   38|               .name: [VariableAccess] name1
#   38|                   Type = [PointerType] const char *
#   38|                   ValueCategory = prvalue(load)
#   38|               .handler: [FunctionAccess] handler1
#   38|                   Type = [FunctionPointerType] ..(*)(..)
#   38|                   ValueCategory = prvalue(load)
#   39|             [1]: [ClassAggregateLiteral] {...}
#   39|                 Type = [Struct] Info
#   39|                 ValueCategory = prvalue
#   39|               .name: [ArrayToPointerConversion] array to pointer conversion
#   39|                   Type = [PointerType] const char *
#   39|                   ValueCategory = prvalue
#   39|                 expr: 2
#   39|                     Type = [ArrayType] const char[2]
#   39|                     Value = [StringLiteral] "2"
#   39|                     ValueCategory = lvalue
#   39|               .handler: [AddressOfExpr] & ...
#   39|                   Type = [FunctionPointerType] ..(*)(..)
#   39|                   ValueCategory = prvalue
#   39|                 0: [FunctionAccess] handler2
#   39|                     Type = [RoutineType] ..()(..)
#   39|                     ValueCategory = lvalue
#   41|     1: [ExprStmt] ExprStmt
#   41|       0: [FunctionCall] call to let_info_escape
#   41|           Type = [VoidType] void
#   41|           ValueCategory = prvalue
#   41|         0: [ArrayToPointerConversion] array to pointer conversion
#   41|             Type = [PointerType] Info *
#   41|             ValueCategory = prvalue
#   41|           expr: [VariableAccess] static_infos
#   41|               Type = [ArrayType] Info[2]
#   41|               ValueCategory = lvalue
#   42|     2: [ReturnStmt] return ...<|MERGE_RESOLUTION|>--- conflicted
+++ resolved
@@ -8566,7 +8566,6 @@
 # 1255|               Type = [CharPointerType] char *
 # 1255|               ValueCategory = prvalue(load)
 # 1256|     3: [ReturnStmt] return ...
-<<<<<<< HEAD
 # 1258| [TopLevelFunction] int missingReturnValue(bool, int)
 # 1258|   params: 
 # 1258|     0: [Parameter] b
@@ -8584,192 +8583,190 @@
 # 1260|               Type = [IntType] int
 # 1260|               ValueCategory = prvalue(load)
 # 1262|     1: [ReturnStmt] return ...
-=======
-# 1258| [CopyAssignmentOperator] A& A::operator=(A const&)
-# 1258|   params: 
+# 1264| [CopyAssignmentOperator] A& A::operator=(A const&)
+# 1264|   params: 
 #-----|     0: [Parameter] p#0
 #-----|         Type = [LValueReferenceType] const A &
-# 1258| [MoveAssignmentOperator] A& A::operator=(A&&)
-# 1258|   params: 
+# 1264| [MoveAssignmentOperator] A& A::operator=(A&&)
+# 1264|   params: 
 #-----|     0: [Parameter] p#0
 #-----|         Type = [RValueReferenceType] A &&
-# 1261| [MemberFunction] void A::static_member(A*, int)
-# 1261|   params: 
-# 1261|     0: [Parameter] a
-# 1261|         Type = [PointerType] A *
-# 1261|     1: [Parameter] x
-# 1261|         Type = [IntType] int
-# 1261|   body: [Block] { ... }
-# 1262|     0: [ExprStmt] ExprStmt
-# 1262|       0: [AssignExpr] ... = ...
-# 1262|           Type = [IntType] int
-# 1262|           ValueCategory = lvalue
-# 1262|         0: [PointerFieldAccess] member
-# 1262|             Type = [IntType] int
-# 1262|             ValueCategory = lvalue
-# 1262|           -1: [VariableAccess] a
-# 1262|               Type = [PointerType] A *
-# 1262|               ValueCategory = prvalue(load)
-# 1262|         1: [VariableAccess] x
-# 1262|             Type = [IntType] int
-# 1262|             ValueCategory = prvalue(load)
-# 1263|     1: [ReturnStmt] return ...
-# 1265| [MemberFunction] void A::static_member_without_def()
-# 1265|   params: 
-# 1268| [TopLevelFunction] A* getAnInstanceOfA()
-# 1268|   params: 
-# 1270| [TopLevelFunction] void test_static_member_functions(int, A*)
-# 1270|   params: 
-# 1270|     0: [Parameter] int_arg
-# 1270|         Type = [IntType] int
-# 1270|     1: [Parameter] a_arg
-# 1270|         Type = [PointerType] A *
-# 1270|   body: [Block] { ... }
-# 1271|     0: [DeclStmt] declaration
-# 1271|       0: [VariableDeclarationEntry] definition of c
-# 1271|           Type = [Class] C
-# 1271|         init: [Initializer] initializer for c
-# 1271|           expr: [ConstructorCall] call to C
-# 1271|               Type = [VoidType] void
-# 1271|               ValueCategory = prvalue
-# 1272|     1: [ExprStmt] ExprStmt
-# 1272|       0: [FunctionCall] call to StaticMemberFunction
-# 1272|           Type = [IntType] int
-# 1272|           ValueCategory = prvalue
-# 1272|         -1: [VariableAccess] c
-# 1272|             Type = [Class] C
-# 1272|             ValueCategory = lvalue
-# 1272|         0: [Literal] 10
-# 1272|             Type = [IntType] int
-# 1272|             Value = [Literal] 10
-# 1272|             ValueCategory = prvalue
-# 1273|     2: [ExprStmt] ExprStmt
-# 1273|       0: [FunctionCall] call to StaticMemberFunction
-# 1273|           Type = [IntType] int
-# 1273|           ValueCategory = prvalue
-# 1273|         0: [Literal] 10
-# 1273|             Type = [IntType] int
-# 1273|             Value = [Literal] 10
-# 1273|             ValueCategory = prvalue
-# 1275|     3: [DeclStmt] declaration
-# 1275|       0: [VariableDeclarationEntry] definition of a
-# 1275|           Type = [Struct] A
-# 1276|     4: [ExprStmt] ExprStmt
-# 1276|       0: [FunctionCall] call to static_member
-# 1276|           Type = [VoidType] void
-# 1276|           ValueCategory = prvalue
-# 1276|         -1: [VariableAccess] a
-# 1276|             Type = [Struct] A
-# 1276|             ValueCategory = lvalue
-# 1276|         0: [AddressOfExpr] & ...
-# 1276|             Type = [PointerType] A *
-# 1276|             ValueCategory = prvalue
-# 1276|           0: [VariableAccess] a
-# 1276|               Type = [Struct] A
-# 1276|               ValueCategory = lvalue
-# 1276|         1: [VariableAccess] int_arg
-# 1276|             Type = [IntType] int
-# 1276|             ValueCategory = prvalue(load)
-# 1277|     5: [ExprStmt] ExprStmt
-# 1277|       0: [FunctionCall] call to static_member
-# 1277|           Type = [VoidType] void
-# 1277|           ValueCategory = prvalue
-# 1277|         0: [AddressOfExpr] & ...
-# 1277|             Type = [PointerType] A *
-# 1277|             ValueCategory = prvalue
-# 1277|           0: [VariableAccess] a
-# 1277|               Type = [Struct] A
-# 1277|               ValueCategory = lvalue
-# 1277|         1: [VariableAccess] int_arg
-# 1277|             Type = [IntType] int
-# 1277|             ValueCategory = prvalue(load)
-# 1279|     6: [ExprStmt] ExprStmt
-# 1279|       0: [FunctionCall] call to static_member
-# 1279|           Type = [VoidType] void
+# 1267| [MemberFunction] void A::static_member(A*, int)
+# 1267|   params: 
+# 1267|     0: [Parameter] a
+# 1267|         Type = [PointerType] A *
+# 1267|     1: [Parameter] x
+# 1267|         Type = [IntType] int
+# 1267|   body: [Block] { ... }
+# 1268|     0: [ExprStmt] ExprStmt
+# 1268|       0: [AssignExpr] ... = ...
+# 1268|           Type = [IntType] int
+# 1268|           ValueCategory = lvalue
+# 1268|         0: [PointerFieldAccess] member
+# 1268|             Type = [IntType] int
+# 1268|             ValueCategory = lvalue
+# 1268|           -1: [VariableAccess] a
+# 1268|               Type = [PointerType] A *
+# 1268|               ValueCategory = prvalue(load)
+# 1268|         1: [VariableAccess] x
+# 1268|             Type = [IntType] int
+# 1268|             ValueCategory = prvalue(load)
+# 1269|     1: [ReturnStmt] return ...
+# 1271| [MemberFunction] void A::static_member_without_def()
+# 1271|   params: 
+# 1274| [TopLevelFunction] A* getAnInstanceOfA()
+# 1274|   params: 
+# 1276| [TopLevelFunction] void test_static_member_functions(int, A*)
+# 1276|   params: 
+# 1276|     0: [Parameter] int_arg
+# 1276|         Type = [IntType] int
+# 1276|     1: [Parameter] a_arg
+# 1276|         Type = [PointerType] A *
+# 1276|   body: [Block] { ... }
+# 1277|     0: [DeclStmt] declaration
+# 1277|       0: [VariableDeclarationEntry] definition of c
+# 1277|           Type = [Class] C
+# 1277|         init: [Initializer] initializer for c
+# 1277|           expr: [ConstructorCall] call to C
+# 1277|               Type = [VoidType] void
+# 1277|               ValueCategory = prvalue
+# 1278|     1: [ExprStmt] ExprStmt
+# 1278|       0: [FunctionCall] call to StaticMemberFunction
+# 1278|           Type = [IntType] int
+# 1278|           ValueCategory = prvalue
+# 1278|         -1: [VariableAccess] c
+# 1278|             Type = [Class] C
+# 1278|             ValueCategory = lvalue
+# 1278|         0: [Literal] 10
+# 1278|             Type = [IntType] int
+# 1278|             Value = [Literal] 10
+# 1278|             ValueCategory = prvalue
+# 1279|     2: [ExprStmt] ExprStmt
+# 1279|       0: [FunctionCall] call to StaticMemberFunction
+# 1279|           Type = [IntType] int
 # 1279|           ValueCategory = prvalue
-# 1279|         -1: [ParenthesisExpr] (...)
-# 1279|             Type = [PointerType] A *
+# 1279|         0: [Literal] 10
+# 1279|             Type = [IntType] int
+# 1279|             Value = [Literal] 10
 # 1279|             ValueCategory = prvalue
-# 1279|           expr: [AddressOfExpr] & ...
-# 1279|               Type = [PointerType] A *
-# 1279|               ValueCategory = prvalue
-# 1279|             0: [VariableAccess] a
-# 1279|                 Type = [Struct] A
-# 1279|                 ValueCategory = lvalue
-# 1279|         0: [VariableAccess] a_arg
-# 1279|             Type = [PointerType] A *
-# 1279|             ValueCategory = prvalue(load)
-# 1279|         1: [AddExpr] ... + ...
-# 1279|             Type = [IntType] int
-# 1279|             ValueCategory = prvalue
-# 1279|           0: [VariableAccess] int_arg
-# 1279|               Type = [IntType] int
-# 1279|               ValueCategory = prvalue(load)
-# 1279|           1: [Literal] 2
-# 1279|               Type = [IntType] int
-# 1279|               Value = [Literal] 2
-# 1279|               ValueCategory = prvalue
-# 1280|     7: [ExprStmt] ExprStmt
-# 1280|       0: [FunctionCall] call to static_member
-# 1280|           Type = [VoidType] void
-# 1280|           ValueCategory = prvalue
-# 1280|         -1: [ParenthesisExpr] (...)
-# 1280|             Type = [Struct] A
-# 1280|             ValueCategory = lvalue
-# 1280|           expr: [PointerDereferenceExpr] * ...
-# 1280|               Type = [Struct] A
-# 1280|               ValueCategory = lvalue
-# 1280|             0: [VariableAccess] a_arg
-# 1280|                 Type = [PointerType] A *
-# 1280|                 ValueCategory = prvalue(load)
-# 1280|         0: [AddressOfExpr] & ...
-# 1280|             Type = [PointerType] A *
-# 1280|             ValueCategory = prvalue
-# 1280|           0: [VariableAccess] a
-# 1280|               Type = [Struct] A
-# 1280|               ValueCategory = lvalue
-# 1280|         1: [Literal] 99
-# 1280|             Type = [IntType] int
-# 1280|             Value = [Literal] 99
-# 1280|             ValueCategory = prvalue
-# 1281|     8: [ExprStmt] ExprStmt
-# 1281|       0: [FunctionCall] call to static_member
-# 1281|           Type = [VoidType] void
-# 1281|           ValueCategory = prvalue
-# 1281|         -1: [VariableAccess] a_arg
-# 1281|             Type = [PointerType] A *
-# 1281|             ValueCategory = prvalue(load)
-# 1281|         0: [VariableAccess] a_arg
-# 1281|             Type = [PointerType] A *
-# 1281|             ValueCategory = prvalue(load)
-# 1281|         1: [UnaryMinusExpr] - ...
-# 1281|             Type = [IntType] int
-# 1281|             Value = [UnaryMinusExpr] -1
-# 1281|             ValueCategory = prvalue
-# 1281|           0: [Literal] 1
-# 1281|               Type = [IntType] int
-# 1281|               Value = [Literal] 1
-# 1281|               ValueCategory = prvalue
-# 1283|     9: [ExprStmt] ExprStmt
-# 1283|       0: [FunctionCall] call to static_member_without_def
+# 1281|     3: [DeclStmt] declaration
+# 1281|       0: [VariableDeclarationEntry] definition of a
+# 1281|           Type = [Struct] A
+# 1282|     4: [ExprStmt] ExprStmt
+# 1282|       0: [FunctionCall] call to static_member
+# 1282|           Type = [VoidType] void
+# 1282|           ValueCategory = prvalue
+# 1282|         -1: [VariableAccess] a
+# 1282|             Type = [Struct] A
+# 1282|             ValueCategory = lvalue
+# 1282|         0: [AddressOfExpr] & ...
+# 1282|             Type = [PointerType] A *
+# 1282|             ValueCategory = prvalue
+# 1282|           0: [VariableAccess] a
+# 1282|               Type = [Struct] A
+# 1282|               ValueCategory = lvalue
+# 1282|         1: [VariableAccess] int_arg
+# 1282|             Type = [IntType] int
+# 1282|             ValueCategory = prvalue(load)
+# 1283|     5: [ExprStmt] ExprStmt
+# 1283|       0: [FunctionCall] call to static_member
 # 1283|           Type = [VoidType] void
 # 1283|           ValueCategory = prvalue
-# 1283|         -1: [VariableAccess] a
-# 1283|             Type = [Struct] A
-# 1283|             ValueCategory = lvalue
-# 1284|     10: [ExprStmt] ExprStmt
-# 1284|       0: [FunctionCall] call to static_member_without_def
-# 1284|           Type = [VoidType] void
-# 1284|           ValueCategory = prvalue
-# 1286|     11: [ExprStmt] ExprStmt
-# 1286|       0: [FunctionCall] call to static_member_without_def
+# 1283|         0: [AddressOfExpr] & ...
+# 1283|             Type = [PointerType] A *
+# 1283|             ValueCategory = prvalue
+# 1283|           0: [VariableAccess] a
+# 1283|               Type = [Struct] A
+# 1283|               ValueCategory = lvalue
+# 1283|         1: [VariableAccess] int_arg
+# 1283|             Type = [IntType] int
+# 1283|             ValueCategory = prvalue(load)
+# 1285|     6: [ExprStmt] ExprStmt
+# 1285|       0: [FunctionCall] call to static_member
+# 1285|           Type = [VoidType] void
+# 1285|           ValueCategory = prvalue
+# 1285|         -1: [ParenthesisExpr] (...)
+# 1285|             Type = [PointerType] A *
+# 1285|             ValueCategory = prvalue
+# 1285|           expr: [AddressOfExpr] & ...
+# 1285|               Type = [PointerType] A *
+# 1285|               ValueCategory = prvalue
+# 1285|             0: [VariableAccess] a
+# 1285|                 Type = [Struct] A
+# 1285|                 ValueCategory = lvalue
+# 1285|         0: [VariableAccess] a_arg
+# 1285|             Type = [PointerType] A *
+# 1285|             ValueCategory = prvalue(load)
+# 1285|         1: [AddExpr] ... + ...
+# 1285|             Type = [IntType] int
+# 1285|             ValueCategory = prvalue
+# 1285|           0: [VariableAccess] int_arg
+# 1285|               Type = [IntType] int
+# 1285|               ValueCategory = prvalue(load)
+# 1285|           1: [Literal] 2
+# 1285|               Type = [IntType] int
+# 1285|               Value = [Literal] 2
+# 1285|               ValueCategory = prvalue
+# 1286|     7: [ExprStmt] ExprStmt
+# 1286|       0: [FunctionCall] call to static_member
 # 1286|           Type = [VoidType] void
 # 1286|           ValueCategory = prvalue
-# 1286|         -1: [FunctionCall] call to getAnInstanceOfA
+# 1286|         -1: [ParenthesisExpr] (...)
+# 1286|             Type = [Struct] A
+# 1286|             ValueCategory = lvalue
+# 1286|           expr: [PointerDereferenceExpr] * ...
+# 1286|               Type = [Struct] A
+# 1286|               ValueCategory = lvalue
+# 1286|             0: [VariableAccess] a_arg
+# 1286|                 Type = [PointerType] A *
+# 1286|                 ValueCategory = prvalue(load)
+# 1286|         0: [AddressOfExpr] & ...
 # 1286|             Type = [PointerType] A *
 # 1286|             ValueCategory = prvalue
-# 1287|     12: [ReturnStmt] return ...
->>>>>>> 7c5c9ea8
+# 1286|           0: [VariableAccess] a
+# 1286|               Type = [Struct] A
+# 1286|               ValueCategory = lvalue
+# 1286|         1: [Literal] 99
+# 1286|             Type = [IntType] int
+# 1286|             Value = [Literal] 99
+# 1286|             ValueCategory = prvalue
+# 1287|     8: [ExprStmt] ExprStmt
+# 1287|       0: [FunctionCall] call to static_member
+# 1287|           Type = [VoidType] void
+# 1287|           ValueCategory = prvalue
+# 1287|         -1: [VariableAccess] a_arg
+# 1287|             Type = [PointerType] A *
+# 1287|             ValueCategory = prvalue(load)
+# 1287|         0: [VariableAccess] a_arg
+# 1287|             Type = [PointerType] A *
+# 1287|             ValueCategory = prvalue(load)
+# 1287|         1: [UnaryMinusExpr] - ...
+# 1287|             Type = [IntType] int
+# 1287|             Value = [UnaryMinusExpr] -1
+# 1287|             ValueCategory = prvalue
+# 1287|           0: [Literal] 1
+# 1287|               Type = [IntType] int
+# 1287|               Value = [Literal] 1
+# 1287|               ValueCategory = prvalue
+# 1289|     9: [ExprStmt] ExprStmt
+# 1289|       0: [FunctionCall] call to static_member_without_def
+# 1289|           Type = [VoidType] void
+# 1289|           ValueCategory = prvalue
+# 1289|         -1: [VariableAccess] a
+# 1289|             Type = [Struct] A
+# 1289|             ValueCategory = lvalue
+# 1290|     10: [ExprStmt] ExprStmt
+# 1290|       0: [FunctionCall] call to static_member_without_def
+# 1290|           Type = [VoidType] void
+# 1290|           ValueCategory = prvalue
+# 1292|     11: [ExprStmt] ExprStmt
+# 1292|       0: [FunctionCall] call to static_member_without_def
+# 1292|           Type = [VoidType] void
+# 1292|           ValueCategory = prvalue
+# 1292|         -1: [FunctionCall] call to getAnInstanceOfA
+# 1292|             Type = [PointerType] A *
+# 1292|             ValueCategory = prvalue
+# 1293|     12: [ReturnStmt] return ...
 perf-regression.cpp:
 #    4| [CopyAssignmentOperator] Big& Big::operator=(Big const&)
 #    4|   params: 
