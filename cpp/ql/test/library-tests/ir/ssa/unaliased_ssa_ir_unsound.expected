--- conflicted
+++ resolved
@@ -1148,64 +1148,6 @@
 #  254|     v254_10(void)          = AliasedUse                : ~mu254_4
 #  254|     v254_11(void)          = ExitFunction              : 
 
-<<<<<<< HEAD
-#  268| void Escape(void*)
-#  268|   Block 0
-#  268|     v268_1(void)          = EnterFunction            : 
-#  268|     mu268_2(unknown)      = AliasedDefinition        : 
-#  268|     mu268_3(unknown)      = InitializeNonLocal       : 
-#  268|     mu268_4(unknown)      = UnmodeledDefinition      : 
-#  268|     r268_5(glval<void *>) = VariableAddress[p]       : 
-#  268|     m268_6(void *)        = InitializeParameter[p]   : &:r268_5
-#  268|     r268_7(void *)        = Load                     : &:r268_5, m268_6
-#  268|     mu268_8(unknown)      = InitializeIndirection[p] : &:r268_7
-#  269|     r269_1(glval<void *>) = VariableAddress[p]       : 
-#  269|     r269_2(void *)        = Load                     : &:r269_1, m268_6
-#  269|     r269_3(glval<void *>) = VariableAddress[global]  : 
-#  269|     mu269_4(void *)       = Store                    : &:r269_3, r269_2
-#  270|     v270_1(void)          = NoOp                     : 
-#  268|     v268_9(void)          = ReturnIndirection        : &:r268_7, ~mu268_4
-#  268|     v268_10(void)         = ReturnVoid               : 
-#  268|     v268_11(void)         = UnmodeledUse             : mu*
-#  268|     v268_12(void)         = AliasedUse               : ~mu268_4
-#  268|     v268_13(void)         = ExitFunction             : 
-
-#  272| int ParameterEscapes(int*)
-#  272|   Block 0
-#  272|     v272_1(void)           = EnterFunction                : 
-#  272|     mu272_2(unknown)       = AliasedDefinition            : 
-#  272|     mu272_3(unknown)       = InitializeNonLocal           : 
-#  272|     mu272_4(unknown)       = UnmodeledDefinition          : 
-#  272|     r272_5(glval<int *>)   = VariableAddress[p]           : 
-#  272|     m272_6(int *)          = InitializeParameter[p]       : &:r272_5
-#  272|     r272_7(int *)          = Load                         : &:r272_5, m272_6
-#  272|     mu272_8(unknown)       = InitializeIndirection[p]     : &:r272_7
-#  273|     r273_1(glval<int>)     = VariableAddress[x]           : 
-#  273|     r273_2(int)            = Constant[0]                  : 
-#  273|     mu273_3(int)           = Store                        : &:r273_1, r273_2
-#  274|     r274_1(glval<unknown>) = FunctionAddress[Escape]      : 
-#  274|     r274_2(glval<int *>)   = VariableAddress[p]           : 
-#  274|     r274_3(int *)          = Load                         : &:r274_2, m272_6
-#  274|     r274_4(void *)         = Convert                      : r274_3
-#  274|     v274_5(void)           = Call                         : func:r274_1, 0:r274_4
-#  274|     mu274_6(unknown)       = ^CallSideEffect              : ~mu272_4
-#  274|     v274_7(void)           = ^BufferReadSideEffect[0]     : &:r274_4, ~mu272_4
-#  274|     mu274_8(unknown)       = ^BufferMayWriteSideEffect[0] : &:r274_4
-#  275|     r275_1(int)            = Constant[1]                  : 
-#  275|     r275_2(glval<int>)     = VariableAddress[x]           : 
-#  275|     mu275_3(int)           = Store                        : &:r275_2, r275_1
-#  276|     r276_1(glval<int>)     = VariableAddress[#return]     : 
-#  276|     r276_2(glval<int *>)   = VariableAddress[p]           : 
-#  276|     r276_3(int *)          = Load                         : &:r276_2, m272_6
-#  276|     r276_4(int)            = Load                         : &:r276_3, ~mu272_4
-#  276|     m276_5(int)            = Store                        : &:r276_1, r276_4
-#  272|     v272_9(void)           = ReturnIndirection            : &:r272_7, ~mu272_4
-#  272|     r272_10(glval<int>)    = VariableAddress[#return]     : 
-#  272|     v272_11(void)          = ReturnValue                  : &:r272_10, m276_5
-#  272|     v272_12(void)          = UnmodeledUse                 : mu*
-#  272|     v272_13(void)          = AliasedUse                   : ~mu272_4
-#  272|     v272_14(void)          = ExitFunction                 : 
-=======
 #  268| void* MallocAliasing(void*, int)
 #  268|   Block 0
 #  268|     v268_1(void)           = EnterFunction                      : 
@@ -1246,4 +1188,60 @@
 #  268|     v268_14(void)          = UnmodeledUse                       : mu*
 #  268|     v268_15(void)          = AliasedUse                         : ~mu268_4
 #  268|     v268_16(void)          = ExitFunction                       : 
->>>>>>> fb1e993c
+
+#  276| void Escape(void*)
+#  276|   Block 0
+#  276|     v276_1(void)          = EnterFunction            : 
+#  276|     mu276_2(unknown)      = AliasedDefinition        : 
+#  276|     mu276_3(unknown)      = InitializeNonLocal       : 
+#  276|     mu276_4(unknown)      = UnmodeledDefinition      : 
+#  276|     r276_5(glval<void *>) = VariableAddress[p]       : 
+#  276|     m276_6(void *)        = InitializeParameter[p]   : &:r276_5
+#  276|     r276_7(void *)        = Load                     : &:r276_5, m276_6
+#  276|     mu276_8(unknown)      = InitializeIndirection[p] : &:r276_7
+#  277|     r277_1(glval<void *>) = VariableAddress[p]       : 
+#  277|     r277_2(void *)        = Load                     : &:r277_1, m276_6
+#  277|     r277_3(glval<void *>) = VariableAddress[global]  : 
+#  277|     mu277_4(void *)       = Store                    : &:r277_3, r277_2
+#  278|     v278_1(void)          = NoOp                     : 
+#  276|     v276_9(void)          = ReturnIndirection        : &:r276_7, ~mu276_4
+#  276|     v276_10(void)         = ReturnVoid               : 
+#  276|     v276_11(void)         = UnmodeledUse             : mu*
+#  276|     v276_12(void)         = AliasedUse               : ~mu276_4
+#  276|     v276_13(void)         = ExitFunction             : 
+
+#  280| int ParameterEscapes(int*)
+#  280|   Block 0
+#  280|     v280_1(void)           = EnterFunction                : 
+#  280|     mu280_2(unknown)       = AliasedDefinition            : 
+#  280|     mu280_3(unknown)       = InitializeNonLocal           : 
+#  280|     mu280_4(unknown)       = UnmodeledDefinition          : 
+#  280|     r280_5(glval<int *>)   = VariableAddress[p]           : 
+#  280|     m280_6(int *)          = InitializeParameter[p]       : &:r280_5
+#  280|     r280_7(int *)          = Load                         : &:r280_5, m280_6
+#  280|     mu280_8(unknown)       = InitializeIndirection[p]     : &:r280_7
+#  281|     r281_1(glval<int>)     = VariableAddress[x]           : 
+#  281|     r281_2(int)            = Constant[0]                  : 
+#  281|     mu281_3(int)           = Store                        : &:r281_1, r281_2
+#  282|     r282_1(glval<unknown>) = FunctionAddress[Escape]      : 
+#  282|     r282_2(glval<int *>)   = VariableAddress[p]           : 
+#  282|     r282_3(int *)          = Load                         : &:r282_2, m280_6
+#  282|     r282_4(void *)         = Convert                      : r282_3
+#  282|     v282_5(void)           = Call                         : func:r282_1, 0:r282_4
+#  282|     mu282_6(unknown)       = ^CallSideEffect              : ~mu280_4
+#  282|     v282_7(void)           = ^BufferReadSideEffect[0]     : &:r282_4, ~mu280_4
+#  282|     mu282_8(unknown)       = ^BufferMayWriteSideEffect[0] : &:r282_4
+#  283|     r283_1(int)            = Constant[1]                  : 
+#  283|     r283_2(glval<int>)     = VariableAddress[x]           : 
+#  283|     mu283_3(int)           = Store                        : &:r283_2, r283_1
+#  284|     r284_1(glval<int>)     = VariableAddress[#return]     : 
+#  284|     r284_2(glval<int *>)   = VariableAddress[p]           : 
+#  284|     r284_3(int *)          = Load                         : &:r284_2, m280_6
+#  284|     r284_4(int)            = Load                         : &:r284_3, ~mu280_4
+#  284|     m284_5(int)            = Store                        : &:r284_1, r284_4
+#  280|     v280_9(void)           = ReturnIndirection            : &:r280_7, ~mu280_4
+#  280|     r280_10(glval<int>)    = VariableAddress[#return]     : 
+#  280|     v280_11(void)          = ReturnValue                  : &:r280_10, m284_5
+#  280|     v280_12(void)          = UnmodeledUse                 : mu*
+#  280|     v280_13(void)          = AliasedUse                   : ~mu280_4
+#  280|     v280_14(void)          = ExitFunction                 : 