// semmle-extractor-options: -std=c++17

struct Point {
  int x;
  int y;
};

struct Rect {
  Point topLeft;
  Point bottomRight;
};

int ChiPhiNode(Point* p, bool which1, bool which2) {
  if (which1) {
    p->x++;
  }
  else {
    p->y++;
  }

  if (which2) {
    p->x++;
  }
  else {
    p->y++;
  }

  return p->x + p->y;
}

int UnreachableViaGoto() {
  goto skip;
  return 1;
skip:
  return 0;
}

int UnreachableIf(bool b) {
  int x = 5;
  int y = 10;
  if (b) {
    if (x == y) {
      return 1;
    }
    else {
      return 0;
    }
  }
  else {
    if (x < y) {
      return 0;
    }
    else {
      return 1;
    }
  }
}

int DoWhileFalse() {
  int i = 0;
  do {
    i++;
  } while (false);

  return i;
}

void chiNodeAtEndOfLoop(int n, char* p) {
  while (n-- > 0)
    * p++ = 0;
}

void Escape(void* p);

void ScalarPhi(bool b) {
  int x = 0;
  int y = 1;
  int z = 2;
  if (b) {
    x = 3;
    y = 4;
  }
  else {
    x = 5;
  }
  int x_merge = x;
  int y_merge = y;
  int z_merge = z;
}

void MustExactlyOverlap(Point a) {
  Point b = a;
}

void MustExactlyOverlapEscaped(Point a) {
  Point b = a;
  Escape(&a);
}

void MustTotallyOverlap(Point a) {
  int x = a.x;
  int y = a.y;
}

void MustTotallyOverlapEscaped(Point a) {
  int x = a.x;
  int y = a.y;
  Escape(&a);
}

void MayPartiallyOverlap(int x, int y) {
  Point a = { x, y };
  Point b = a;
}

void MayPartiallyOverlapEscaped(int x, int y) {
  Point a = { x, y };
  Point b = a;
  Escape(&a);
}

void MergeMustExactlyOverlap(bool c, int x1, int x2) {
  Point a = {};
  if (c) {
    a.x = x1;
  }
  else {
    a.x = x2;
  }
  int x = a.x;  // Both reaching defs must exactly overlap.
  Point b = a;
}

void MergeMustExactlyWithMustTotallyOverlap(bool c, Point p, int x1) {
  Point a = {};
  if (c) {
    a.x = x1;
  }
  else {
    a = p;
  }
  int x = a.x;  // Only one (non-Chi) reaching def must exactly overlap, but we should still get a Phi for it.
}

void MergeMustExactlyWithMayPartiallyOverlap(bool c, Point p, int x1) {
  Point a = {};
  if (c) {
    a.x = x1;
  }
  else {
    a = p;
  }
  Point b = a;  // Only one reaching def must exactly overlap, but we should still get a Phi for it.
}

void MergeMustTotallyOverlapWithMayPartiallyOverlap(bool c, Rect r, int x1) {
  Rect a = {};
  if (c) {
    a.topLeft.x = x1;
  }
  else {
    a = r;
  }
  Point b = a.topLeft;  // Neither reaching def must exactly overlap, so we'll just get a Phi of the virtual variable.
}

struct Wrapper {
  int f;
};

void WrapperStruct(Wrapper w) {
  Wrapper x = w;  // MustExactlyOverlap
  int a = w.f;  // MustTotallyOverlap, because the types don't match
  w.f = 5;
  a = w.f;  // MustExactlyOverlap
  x = w;  // MustTotallyOverlap
}

int AsmStmt(int *p) {
  __asm__("");
  return *p;
}

static void AsmStmtWithOutputs(unsigned int& a, unsigned int& b, unsigned int& c, unsigned int& d)
{
  __asm__ __volatile__
    (
  "cpuid\n\t"
    : "+a" (a), "+b" (b)
    : "c" (c), "d" (d)
    );
}

int strcmp(const char *, const char *);
int strlen(const char *);
int abs(int);

int PureFunctions(char *str1, char *str2, int x) {
  int ret = strcmp(str1, str2);
  ret += strlen(str1);
  ret += abs(x);
  return ret;
}

void *memcpy(void *dst, void *src, int size);

int ModeledCallTarget(int x) {
  int y;
  memcpy(&y, &x, sizeof(int));
  return y;
}

void InitArray() {
    char a_pad[32] = ""; 
    char a_nopad[4] = "foo";
    char a_infer[] = "blah";
    char b[2];
    char c[2] = {};
    char d[2] = { 0 };
    char e[2] = { 0, 1 };
    char f[3] = { 0 };
}

extern void ExternalFunc();

char StringLiteralAliasing() {
  ExternalFunc();

  const char* s = "Literal";
  return s[2];  // Should be defined by `AliasedDefinition`, not `Chi` or `CallSideEffect`.
}

class Constructible {
  public:
    Constructible(int x) {};
    void g() {}
};

void ExplicitConstructorCalls() {
  Constructible c(1);
  c.g();
  c.g();
  Constructible c2 = Constructible(2);
  c2.g();
}

char *VoidStarIndirectParameters(char *src, int size) {
  char *dst = new char[size];
  *src = 'a';
  memcpy(dst, src, size);
  return dst;
}

char StringLiteralAliasing2(bool b) {
  if (b) {
    ExternalFunc();
  }
  else {
    ExternalFunc();
  }

  const char* s = "Literal";
  return s[2];
}

<<<<<<< HEAD
void *global;

void Escape(void* p){
  global = p;
}

int ParameterEscapes(int *p) {
  static int x = 0;
  Escape(p);
  x = 1;
  return *p;
=======
void *malloc(int size);

void *MallocAliasing(void *s, int size) {
  void *buf = malloc(size);
  memcpy(buf, s, size);
  return buf;
>>>>>>> fb1e993c
}<|MERGE_RESOLUTION|>--- conflicted
+++ resolved
@@ -263,7 +263,14 @@
   return s[2];
 }
 
-<<<<<<< HEAD
+void *malloc(int size);
+
+void *MallocAliasing(void *s, int size) {
+  void *buf = malloc(size);
+  memcpy(buf, s, size);
+  return buf;
+}
+
 void *global;
 
 void Escape(void* p){
@@ -275,12 +282,4 @@
   Escape(p);
   x = 1;
   return *p;
-=======
-void *malloc(int size);
-
-void *MallocAliasing(void *s, int size) {
-  void *buf = malloc(size);
-  memcpy(buf, s, size);
-  return buf;
->>>>>>> fb1e993c
 }