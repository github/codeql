ssa.cpp:
#   13| int ChiPhiNode(Point*, bool, bool)
#   13|   Block 0
#   13|     v13_1(void)           = EnterFunction               : 
#   13|     m13_2(unknown)        = AliasedDefinition           : 
#   13|     m13_3(unknown)        = InitializeNonLocal          : 
#   13|     m13_4(unknown)        = Chi                         : total:m13_2, partial:m13_3
#   13|     mu13_5(unknown)       = UnmodeledDefinition         : 
#   13|     r13_6(glval<Point *>) = VariableAddress[p]          : 
#   13|     m13_7(Point *)        = InitializeParameter[p]      : &:r13_6
#   13|     r13_8(Point *)        = Load                        : &:r13_6, m13_7
#   13|     m13_9(unknown)        = InitializeIndirection[p]    : &:r13_8
#   13|     r13_10(glval<bool>)   = VariableAddress[which1]     : 
#   13|     m13_11(bool)          = InitializeParameter[which1] : &:r13_10
#   13|     r13_12(glval<bool>)   = VariableAddress[which2]     : 
#   13|     m13_13(bool)          = InitializeParameter[which2] : &:r13_12
#   14|     r14_1(glval<bool>)    = VariableAddress[which1]     : 
#   14|     r14_2(bool)           = Load                        : &:r14_1, m13_11
#   14|     v14_3(void)           = ConditionalBranch           : r14_2
#-----|   False -> Block 2
#-----|   True -> Block 1

#   15|   Block 1
#   15|     r15_1(glval<Point *>) = VariableAddress[p] : 
#   15|     r15_2(Point *)        = Load               : &:r15_1, m13_7
#   15|     r15_3(glval<int>)     = FieldAddress[x]    : r15_2
#   15|     r15_4(int)            = Load               : &:r15_3, ~m13_9
#   15|     r15_5(int)            = Constant[1]        : 
#   15|     r15_6(int)            = Add                : r15_4, r15_5
#   15|     m15_7(int)            = Store              : &:r15_3, r15_6
#   15|     m15_8(unknown)        = Chi                : total:m13_9, partial:m15_7
#-----|   Goto -> Block 3

#   18|   Block 2
#   18|     r18_1(glval<Point *>) = VariableAddress[p] : 
#   18|     r18_2(Point *)        = Load               : &:r18_1, m13_7
#   18|     r18_3(glval<int>)     = FieldAddress[y]    : r18_2
#   18|     r18_4(int)            = Load               : &:r18_3, ~m13_9
#   18|     r18_5(int)            = Constant[1]        : 
#   18|     r18_6(int)            = Add                : r18_4, r18_5
#   18|     m18_7(int)            = Store              : &:r18_3, r18_6
#   18|     m18_8(unknown)        = Chi                : total:m13_9, partial:m18_7
#-----|   Goto -> Block 3

#   21|   Block 3
#   21|     m21_1(int)         = Phi                     : from 1:~m13_9, from 2:m18_7
#   21|     m21_2(int)         = Phi                     : from 1:m15_7, from 2:~m13_9
#   21|     m21_3(unknown)     = Phi                     : from 1:m15_8, from 2:m18_8
#   21|     r21_4(glval<bool>) = VariableAddress[which2] : 
#   21|     r21_5(bool)        = Load                    : &:r21_4, m13_13
#   21|     v21_6(void)        = ConditionalBranch       : r21_5
#-----|   False -> Block 5
#-----|   True -> Block 4

#   22|   Block 4
#   22|     r22_1(glval<Point *>) = VariableAddress[p] : 
#   22|     r22_2(Point *)        = Load               : &:r22_1, m13_7
#   22|     r22_3(glval<int>)     = FieldAddress[x]    : r22_2
#   22|     r22_4(int)            = Load               : &:r22_3, m21_2
#   22|     r22_5(int)            = Constant[1]        : 
#   22|     r22_6(int)            = Add                : r22_4, r22_5
#   22|     m22_7(int)            = Store              : &:r22_3, r22_6
#   22|     m22_8(unknown)        = Chi                : total:m21_3, partial:m22_7
#-----|   Goto -> Block 6

#   25|   Block 5
#   25|     r25_1(glval<Point *>) = VariableAddress[p] : 
#   25|     r25_2(Point *)        = Load               : &:r25_1, m13_7
#   25|     r25_3(glval<int>)     = FieldAddress[y]    : r25_2
#   25|     r25_4(int)            = Load               : &:r25_3, m21_1
#   25|     r25_5(int)            = Constant[1]        : 
#   25|     r25_6(int)            = Add                : r25_4, r25_5
#   25|     m25_7(int)            = Store              : &:r25_3, r25_6
#   25|     m25_8(unknown)        = Chi                : total:m21_3, partial:m25_7
#-----|   Goto -> Block 6

#   28|   Block 6
#   28|     m28_1(int)            = Phi                      : from 4:m21_1, from 5:m25_7
#   28|     m28_2(int)            = Phi                      : from 4:m22_7, from 5:m21_2
#   28|     m28_3(unknown)        = Phi                      : from 4:m22_8, from 5:m25_8
#   28|     r28_4(glval<int>)     = VariableAddress[#return] : 
#   28|     r28_5(glval<Point *>) = VariableAddress[p]       : 
#   28|     r28_6(Point *)        = Load                     : &:r28_5, m13_7
#   28|     r28_7(glval<int>)     = FieldAddress[x]          : r28_6
#   28|     r28_8(int)            = Load                     : &:r28_7, m28_2
#   28|     r28_9(glval<Point *>) = VariableAddress[p]       : 
#   28|     r28_10(Point *)       = Load                     : &:r28_9, m13_7
#   28|     r28_11(glval<int>)    = FieldAddress[y]          : r28_10
#   28|     r28_12(int)           = Load                     : &:r28_11, m28_1
#   28|     r28_13(int)           = Add                      : r28_8, r28_12
#   28|     m28_14(int)           = Store                    : &:r28_4, r28_13
#   13|     v13_14(void)          = ReturnIndirection        : &:r13_8, m28_3
#   13|     r13_15(glval<int>)    = VariableAddress[#return] : 
#   13|     v13_16(void)          = ReturnValue              : &:r13_15, m28_14
#   13|     v13_17(void)          = UnmodeledUse             : mu*
#   13|     v13_18(void)          = AliasedUse               : m13_3
#   13|     v13_19(void)          = ExitFunction             : 

#   31| int UnreachableViaGoto()
#   31|   Block 0
#   31|     v31_1(void)       = EnterFunction            : 
#   31|     m31_2(unknown)    = AliasedDefinition        : 
#   31|     m31_3(unknown)    = InitializeNonLocal       : 
#   31|     m31_4(unknown)    = Chi                      : total:m31_2, partial:m31_3
#   31|     mu31_5(unknown)   = UnmodeledDefinition      : 
#   32|     v32_1(void)       = NoOp                     : 
#   34|     v34_1(void)       = NoOp                     : 
#   35|     r35_1(glval<int>) = VariableAddress[#return] : 
#   35|     r35_2(int)        = Constant[0]              : 
#   35|     m35_3(int)        = Store                    : &:r35_1, r35_2
#   31|     r31_6(glval<int>) = VariableAddress[#return] : 
#   31|     v31_7(void)       = ReturnValue              : &:r31_6, m35_3
#   31|     v31_8(void)       = UnmodeledUse             : mu*
#   31|     v31_9(void)       = AliasedUse               : m31_3
#   31|     v31_10(void)      = ExitFunction             : 

#   38| int UnreachableIf(bool)
#   38|   Block 0
#   38|     v38_1(void)        = EnterFunction          : 
#   38|     m38_2(unknown)     = AliasedDefinition      : 
#   38|     m38_3(unknown)     = InitializeNonLocal     : 
#   38|     m38_4(unknown)     = Chi                    : total:m38_2, partial:m38_3
#   38|     mu38_5(unknown)    = UnmodeledDefinition    : 
#   38|     r38_6(glval<bool>) = VariableAddress[b]     : 
#   38|     m38_7(bool)        = InitializeParameter[b] : &:r38_6
#   39|     r39_1(glval<int>)  = VariableAddress[x]     : 
#   39|     r39_2(int)         = Constant[5]            : 
#   39|     m39_3(int)         = Store                  : &:r39_1, r39_2
#   40|     r40_1(glval<int>)  = VariableAddress[y]     : 
#   40|     r40_2(int)         = Constant[10]           : 
#   40|     m40_3(int)         = Store                  : &:r40_1, r40_2
#   41|     r41_1(glval<bool>) = VariableAddress[b]     : 
#   41|     r41_2(bool)        = Load                   : &:r41_1, m38_7
#   41|     v41_3(void)        = ConditionalBranch      : r41_2
#-----|   False -> Block 4
#-----|   True -> Block 2

#   38|   Block 1
#   38|     m38_8(int)        = Phi                      : from 3:m46_3, from 5:m51_3
#   38|     r38_9(glval<int>) = VariableAddress[#return] : 
#   38|     v38_10(void)      = ReturnValue              : &:r38_9, m38_8
#   38|     v38_11(void)      = UnmodeledUse             : mu*
#   38|     v38_12(void)      = AliasedUse               : m38_3
#   38|     v38_13(void)      = ExitFunction             : 

#   42|   Block 2
#   42|     r42_1(glval<int>) = VariableAddress[x] : 
#   42|     r42_2(int)        = Load               : &:r42_1, m39_3
#   42|     r42_3(glval<int>) = VariableAddress[y] : 
#   42|     r42_4(int)        = Load               : &:r42_3, m40_3
#   42|     r42_5(bool)       = CompareEQ          : r42_2, r42_4
#   42|     v42_6(void)       = ConditionalBranch  : r42_5
#-----|   False -> Block 3
#-----|   True -> Block 6

#   46|   Block 3
#   46|     r46_1(glval<int>) = VariableAddress[#return] : 
#   46|     r46_2(int)        = Constant[0]              : 
#   46|     m46_3(int)        = Store                    : &:r46_1, r46_2
#-----|   Goto -> Block 1

#   50|   Block 4
#   50|     r50_1(glval<int>) = VariableAddress[x] : 
#   50|     r50_2(int)        = Load               : &:r50_1, m39_3
#   50|     r50_3(glval<int>) = VariableAddress[y] : 
#   50|     r50_4(int)        = Load               : &:r50_3, m40_3
#   50|     r50_5(bool)       = CompareLT          : r50_2, r50_4
#   50|     v50_6(void)       = ConditionalBranch  : r50_5
#-----|   False -> Block 6
#-----|   True -> Block 5

#   51|   Block 5
#   51|     r51_1(glval<int>) = VariableAddress[#return] : 
#   51|     r51_2(int)        = Constant[0]              : 
#   51|     m51_3(int)        = Store                    : &:r51_1, r51_2
#-----|   Goto -> Block 1

#   38|   Block 6
#   38|     v38_14(void) = Unreached : 

#   59| int DoWhileFalse()
#   59|   Block 0
#   59|     v59_1(void)       = EnterFunction       : 
#   59|     m59_2(unknown)    = AliasedDefinition   : 
#   59|     m59_3(unknown)    = InitializeNonLocal  : 
#   59|     m59_4(unknown)    = Chi                 : total:m59_2, partial:m59_3
#   59|     mu59_5(unknown)   = UnmodeledDefinition : 
#   60|     r60_1(glval<int>) = VariableAddress[i]  : 
#   60|     r60_2(int)        = Constant[0]         : 
#   60|     m60_3(int)        = Store               : &:r60_1, r60_2
#   62|     r62_1(glval<int>) = VariableAddress[i]  : 
#   62|     r62_2(int)        = Load                : &:r62_1, m60_3
#   62|     r62_3(int)        = Constant[1]         : 
#   62|     r62_4(int)        = Add                 : r62_2, r62_3
#   62|     m62_5(int)        = Store               : &:r62_1, r62_4
#   63|     r63_1(bool)       = Constant[0]         : 
#   63|     v63_2(void)       = ConditionalBranch   : r63_1
#-----|   False -> Block 1
#-----|   True -> Block 2

#   65|   Block 1
#   65|     r65_1(glval<int>) = VariableAddress[#return] : 
#   65|     r65_2(glval<int>) = VariableAddress[i]       : 
#   65|     r65_3(int)        = Load                     : &:r65_2, m62_5
#   65|     m65_4(int)        = Store                    : &:r65_1, r65_3
#   59|     r59_6(glval<int>) = VariableAddress[#return] : 
#   59|     v59_7(void)       = ReturnValue              : &:r59_6, m65_4
#   59|     v59_8(void)       = UnmodeledUse             : mu*
#   59|     v59_9(void)       = AliasedUse               : m59_3
#   59|     v59_10(void)      = ExitFunction             : 

#   59|   Block 2
#   59|     v59_11(void) = Unreached : 

#   68| void chiNodeAtEndOfLoop(int, char*)
#   68|   Block 0
#   68|     v68_1(void)          = EnterFunction            : 
#   68|     m68_2(unknown)       = AliasedDefinition        : 
#   68|     m68_3(unknown)       = InitializeNonLocal       : 
#   68|     m68_4(unknown)       = Chi                      : total:m68_2, partial:m68_3
#   68|     mu68_5(unknown)      = UnmodeledDefinition      : 
#   68|     r68_6(glval<int>)    = VariableAddress[n]       : 
#   68|     m68_7(int)           = InitializeParameter[n]   : &:r68_6
#   68|     r68_8(glval<char *>) = VariableAddress[p]       : 
#   68|     m68_9(char *)        = InitializeParameter[p]   : &:r68_8
#   68|     r68_10(char *)       = Load                     : &:r68_8, m68_9
#   68|     m68_11(unknown)      = InitializeIndirection[p] : &:r68_10
#-----|   Goto -> Block 1

#   69|   Block 1
#   69|     m69_1(char *)     = Phi                : from 0:m68_9, from 2:m70_6
#   69|     m69_2(int)        = Phi                : from 0:m68_7, from 2:m69_8
#   69|     m69_3(unknown)    = Phi                : from 0:~m68_4, from 2:~m70_10
#   69|     r69_4(glval<int>) = VariableAddress[n] : 
#   69|     r69_5(int)        = Load               : &:r69_4, m69_2
#   69|     r69_6(int)        = Constant[1]        : 
#   69|     r69_7(int)        = Sub                : r69_5, r69_6
#   69|     m69_8(int)        = Store              : &:r69_4, r69_7
#   69|     r69_9(int)        = CopyValue          : r69_5
#   69|     r69_10(int)       = Constant[0]        : 
#   69|     r69_11(bool)      = CompareGT          : r69_9, r69_10
#   69|     v69_12(void)      = ConditionalBranch  : r69_11
#-----|   False -> Block 3
#-----|   True -> Block 2

#   70|   Block 2
#   70|     r70_1(char)          = Constant[0]        : 
#   70|     r70_2(glval<char *>) = VariableAddress[p] : 
#   70|     r70_3(char *)        = Load               : &:r70_2, m69_1
#   70|     r70_4(int)           = Constant[1]        : 
#   70|     r70_5(char *)        = PointerAdd[1]      : r70_3, r70_4
#   70|     m70_6(char *)        = Store              : &:r70_2, r70_5
#   70|     r70_7(char *)        = CopyValue          : r70_3
#   70|     r70_8(glval<char>)   = CopyValue          : r70_7
#   70|     m70_9(char)          = Store              : &:r70_8, r70_1
#   70|     m70_10(unknown)      = Chi                : total:m69_3, partial:m70_9
#-----|   Goto (back edge) -> Block 1

#   71|   Block 3
#   71|     v71_1(void)  = NoOp              : 
#   68|     v68_12(void) = ReturnIndirection : &:r68_10, m68_11
#   68|     v68_13(void) = ReturnVoid        : 
#   68|     v68_14(void) = UnmodeledUse      : mu*
#   68|     v68_15(void) = AliasedUse        : ~m69_3
#   68|     v68_16(void) = ExitFunction      : 

#   75| void ScalarPhi(bool)
#   75|   Block 0
#   75|     v75_1(void)        = EnterFunction          : 
#   75|     m75_2(unknown)     = AliasedDefinition      : 
#   75|     m75_3(unknown)     = InitializeNonLocal     : 
#   75|     m75_4(unknown)     = Chi                    : total:m75_2, partial:m75_3
#   75|     mu75_5(unknown)    = UnmodeledDefinition    : 
#   75|     r75_6(glval<bool>) = VariableAddress[b]     : 
#   75|     m75_7(bool)        = InitializeParameter[b] : &:r75_6
#   76|     r76_1(glval<int>)  = VariableAddress[x]     : 
#   76|     r76_2(int)         = Constant[0]            : 
#   76|     m76_3(int)         = Store                  : &:r76_1, r76_2
#   77|     r77_1(glval<int>)  = VariableAddress[y]     : 
#   77|     r77_2(int)         = Constant[1]            : 
#   77|     m77_3(int)         = Store                  : &:r77_1, r77_2
#   78|     r78_1(glval<int>)  = VariableAddress[z]     : 
#   78|     r78_2(int)         = Constant[2]            : 
#   78|     m78_3(int)         = Store                  : &:r78_1, r78_2
#   79|     r79_1(glval<bool>) = VariableAddress[b]     : 
#   79|     r79_2(bool)        = Load                   : &:r79_1, m75_7
#   79|     v79_3(void)        = ConditionalBranch      : r79_2
#-----|   False -> Block 2
#-----|   True -> Block 1

#   80|   Block 1
#   80|     r80_1(int)        = Constant[3]        : 
#   80|     r80_2(glval<int>) = VariableAddress[x] : 
#   80|     m80_3(int)        = Store              : &:r80_2, r80_1
#   81|     r81_1(int)        = Constant[4]        : 
#   81|     r81_2(glval<int>) = VariableAddress[y] : 
#   81|     m81_3(int)        = Store              : &:r81_2, r81_1
#-----|   Goto -> Block 3

#   84|   Block 2
#   84|     r84_1(int)        = Constant[5]        : 
#   84|     r84_2(glval<int>) = VariableAddress[x] : 
#   84|     m84_3(int)        = Store              : &:r84_2, r84_1
#-----|   Goto -> Block 3

#   86|   Block 3
#   86|     m86_1(int)        = Phi                      : from 1:m81_3, from 2:m77_3
#   86|     m86_2(int)        = Phi                      : from 1:m80_3, from 2:m84_3
#   86|     r86_3(glval<int>) = VariableAddress[x_merge] : 
#   86|     r86_4(glval<int>) = VariableAddress[x]       : 
#   86|     r86_5(int)        = Load                     : &:r86_4, m86_2
#   86|     m86_6(int)        = Store                    : &:r86_3, r86_5
#   87|     r87_1(glval<int>) = VariableAddress[y_merge] : 
#   87|     r87_2(glval<int>) = VariableAddress[y]       : 
#   87|     r87_3(int)        = Load                     : &:r87_2, m86_1
#   87|     m87_4(int)        = Store                    : &:r87_1, r87_3
#   88|     r88_1(glval<int>) = VariableAddress[z_merge] : 
#   88|     r88_2(glval<int>) = VariableAddress[z]       : 
#   88|     r88_3(int)        = Load                     : &:r88_2, m78_3
#   88|     m88_4(int)        = Store                    : &:r88_1, r88_3
#   89|     v89_1(void)       = NoOp                     : 
#   75|     v75_8(void)       = ReturnVoid               : 
#   75|     v75_9(void)       = UnmodeledUse             : mu*
#   75|     v75_10(void)      = AliasedUse               : m75_3
#   75|     v75_11(void)      = ExitFunction             : 

#   91| void MustExactlyOverlap(Point)
#   91|   Block 0
#   91|     v91_1(void)         = EnterFunction          : 
#   91|     m91_2(unknown)      = AliasedDefinition      : 
#   91|     m91_3(unknown)      = InitializeNonLocal     : 
#   91|     m91_4(unknown)      = Chi                    : total:m91_2, partial:m91_3
#   91|     mu91_5(unknown)     = UnmodeledDefinition    : 
#   91|     r91_6(glval<Point>) = VariableAddress[a]     : 
#   91|     m91_7(Point)        = InitializeParameter[a] : &:r91_6
#   92|     r92_1(glval<Point>) = VariableAddress[b]     : 
#   92|     r92_2(glval<Point>) = VariableAddress[a]     : 
#   92|     r92_3(Point)        = Load                   : &:r92_2, m91_7
#   92|     m92_4(Point)        = Store                  : &:r92_1, r92_3
#   93|     v93_1(void)         = NoOp                   : 
#   91|     v91_8(void)         = ReturnVoid             : 
#   91|     v91_9(void)         = UnmodeledUse           : mu*
#   91|     v91_10(void)        = AliasedUse             : m91_3
#   91|     v91_11(void)        = ExitFunction           : 

#   95| void MustExactlyOverlapEscaped(Point)
#   95|   Block 0
#   95|     v95_1(void)           = EnterFunction                : 
#   95|     m95_2(unknown)        = AliasedDefinition            : 
#   95|     m95_3(unknown)        = InitializeNonLocal           : 
#   95|     m95_4(unknown)        = Chi                          : total:m95_2, partial:m95_3
#   95|     mu95_5(unknown)       = UnmodeledDefinition          : 
#   95|     r95_6(glval<Point>)   = VariableAddress[a]           : 
#   95|     m95_7(Point)          = InitializeParameter[a]       : &:r95_6
#   95|     m95_8(unknown)        = Chi                          : total:m95_4, partial:m95_7
#   96|     r96_1(glval<Point>)   = VariableAddress[b]           : 
#   96|     r96_2(glval<Point>)   = VariableAddress[a]           : 
#   96|     r96_3(Point)          = Load                         : &:r96_2, m95_7
#   96|     m96_4(Point)          = Store                        : &:r96_1, r96_3
#   97|     r97_1(glval<unknown>) = FunctionAddress[Escape]      : 
#   97|     r97_2(glval<Point>)   = VariableAddress[a]           : 
#   97|     r97_3(Point *)        = CopyValue                    : r97_2
#   97|     r97_4(void *)         = Convert                      : r97_3
#   97|     v97_5(void)           = Call                         : func:r97_1, 0:r97_4
#   97|     m97_6(unknown)        = ^CallSideEffect              : ~m95_8
#   97|     m97_7(unknown)        = Chi                          : total:m95_8, partial:m97_6
#   97|     v97_8(void)           = ^BufferReadSideEffect[0]     : &:r97_4, ~m97_7
#   97|     m97_9(unknown)        = ^BufferMayWriteSideEffect[0] : &:r97_4
#   97|     m97_10(unknown)       = Chi                          : total:m97_7, partial:m97_9
#   98|     v98_1(void)           = NoOp                         : 
#   95|     v95_9(void)           = ReturnVoid                   : 
#   95|     v95_10(void)          = UnmodeledUse                 : mu*
#   95|     v95_11(void)          = AliasedUse                   : ~m97_7
#   95|     v95_12(void)          = ExitFunction                 : 

#  100| void MustTotallyOverlap(Point)
#  100|   Block 0
#  100|     v100_1(void)         = EnterFunction          : 
#  100|     m100_2(unknown)      = AliasedDefinition      : 
#  100|     m100_3(unknown)      = InitializeNonLocal     : 
#  100|     m100_4(unknown)      = Chi                    : total:m100_2, partial:m100_3
#  100|     mu100_5(unknown)     = UnmodeledDefinition    : 
#  100|     r100_6(glval<Point>) = VariableAddress[a]     : 
#  100|     m100_7(Point)        = InitializeParameter[a] : &:r100_6
#  101|     r101_1(glval<int>)   = VariableAddress[x]     : 
#  101|     r101_2(glval<Point>) = VariableAddress[a]     : 
#  101|     r101_3(glval<int>)   = FieldAddress[x]        : r101_2
#  101|     r101_4(int)          = Load                   : &:r101_3, ~m100_7
#  101|     m101_5(int)          = Store                  : &:r101_1, r101_4
#  102|     r102_1(glval<int>)   = VariableAddress[y]     : 
#  102|     r102_2(glval<Point>) = VariableAddress[a]     : 
#  102|     r102_3(glval<int>)   = FieldAddress[y]        : r102_2
#  102|     r102_4(int)          = Load                   : &:r102_3, ~m100_7
#  102|     m102_5(int)          = Store                  : &:r102_1, r102_4
#  103|     v103_1(void)         = NoOp                   : 
#  100|     v100_8(void)         = ReturnVoid             : 
#  100|     v100_9(void)         = UnmodeledUse           : mu*
#  100|     v100_10(void)        = AliasedUse             : m100_3
#  100|     v100_11(void)        = ExitFunction           : 

#  105| void MustTotallyOverlapEscaped(Point)
#  105|   Block 0
#  105|     v105_1(void)           = EnterFunction                : 
#  105|     m105_2(unknown)        = AliasedDefinition            : 
#  105|     m105_3(unknown)        = InitializeNonLocal           : 
#  105|     m105_4(unknown)        = Chi                          : total:m105_2, partial:m105_3
#  105|     mu105_5(unknown)       = UnmodeledDefinition          : 
#  105|     r105_6(glval<Point>)   = VariableAddress[a]           : 
#  105|     m105_7(Point)          = InitializeParameter[a]       : &:r105_6
#  105|     m105_8(unknown)        = Chi                          : total:m105_4, partial:m105_7
#  106|     r106_1(glval<int>)     = VariableAddress[x]           : 
#  106|     r106_2(glval<Point>)   = VariableAddress[a]           : 
#  106|     r106_3(glval<int>)     = FieldAddress[x]              : r106_2
#  106|     r106_4(int)            = Load                         : &:r106_3, ~m105_7
#  106|     m106_5(int)            = Store                        : &:r106_1, r106_4
#  107|     r107_1(glval<int>)     = VariableAddress[y]           : 
#  107|     r107_2(glval<Point>)   = VariableAddress[a]           : 
#  107|     r107_3(glval<int>)     = FieldAddress[y]              : r107_2
#  107|     r107_4(int)            = Load                         : &:r107_3, ~m105_7
#  107|     m107_5(int)            = Store                        : &:r107_1, r107_4
#  108|     r108_1(glval<unknown>) = FunctionAddress[Escape]      : 
#  108|     r108_2(glval<Point>)   = VariableAddress[a]           : 
#  108|     r108_3(Point *)        = CopyValue                    : r108_2
#  108|     r108_4(void *)         = Convert                      : r108_3
#  108|     v108_5(void)           = Call                         : func:r108_1, 0:r108_4
#  108|     m108_6(unknown)        = ^CallSideEffect              : ~m105_8
#  108|     m108_7(unknown)        = Chi                          : total:m105_8, partial:m108_6
#  108|     v108_8(void)           = ^BufferReadSideEffect[0]     : &:r108_4, ~m108_7
#  108|     m108_9(unknown)        = ^BufferMayWriteSideEffect[0] : &:r108_4
#  108|     m108_10(unknown)       = Chi                          : total:m108_7, partial:m108_9
#  109|     v109_1(void)           = NoOp                         : 
#  105|     v105_9(void)           = ReturnVoid                   : 
#  105|     v105_10(void)          = UnmodeledUse                 : mu*
#  105|     v105_11(void)          = AliasedUse                   : ~m108_7
#  105|     v105_12(void)          = ExitFunction                 : 

#  111| void MayPartiallyOverlap(int, int)
#  111|   Block 0
#  111|     v111_1(void)         = EnterFunction          : 
#  111|     m111_2(unknown)      = AliasedDefinition      : 
#  111|     m111_3(unknown)      = InitializeNonLocal     : 
#  111|     m111_4(unknown)      = Chi                    : total:m111_2, partial:m111_3
#  111|     mu111_5(unknown)     = UnmodeledDefinition    : 
#  111|     r111_6(glval<int>)   = VariableAddress[x]     : 
#  111|     m111_7(int)          = InitializeParameter[x] : &:r111_6
#  111|     r111_8(glval<int>)   = VariableAddress[y]     : 
#  111|     m111_9(int)          = InitializeParameter[y] : &:r111_8
#  112|     r112_1(glval<Point>) = VariableAddress[a]     : 
#  112|     m112_2(Point)        = Uninitialized[a]       : &:r112_1
#  112|     r112_3(glval<int>)   = FieldAddress[x]        : r112_1
#  112|     r112_4(glval<int>)   = VariableAddress[x]     : 
#  112|     r112_5(int)          = Load                   : &:r112_4, m111_7
#  112|     m112_6(int)          = Store                  : &:r112_3, r112_5
#  112|     m112_7(Point)        = Chi                    : total:m112_2, partial:m112_6
#  112|     r112_8(glval<int>)   = FieldAddress[y]        : r112_1
#  112|     r112_9(glval<int>)   = VariableAddress[y]     : 
#  112|     r112_10(int)         = Load                   : &:r112_9, m111_9
#  112|     m112_11(int)         = Store                  : &:r112_8, r112_10
#  112|     m112_12(Point)       = Chi                    : total:m112_7, partial:m112_11
#  113|     r113_1(glval<Point>) = VariableAddress[b]     : 
#  113|     r113_2(glval<Point>) = VariableAddress[a]     : 
#  113|     r113_3(Point)        = Load                   : &:r113_2, ~m112_12
#  113|     m113_4(Point)        = Store                  : &:r113_1, r113_3
#  114|     v114_1(void)         = NoOp                   : 
#  111|     v111_10(void)        = ReturnVoid             : 
#  111|     v111_11(void)        = UnmodeledUse           : mu*
#  111|     v111_12(void)        = AliasedUse             : m111_3
#  111|     v111_13(void)        = ExitFunction           : 

#  116| void MayPartiallyOverlapEscaped(int, int)
#  116|   Block 0
#  116|     v116_1(void)           = EnterFunction                : 
#  116|     m116_2(unknown)        = AliasedDefinition            : 
#  116|     m116_3(unknown)        = InitializeNonLocal           : 
#  116|     m116_4(unknown)        = Chi                          : total:m116_2, partial:m116_3
#  116|     mu116_5(unknown)       = UnmodeledDefinition          : 
#  116|     r116_6(glval<int>)     = VariableAddress[x]           : 
#  116|     m116_7(int)            = InitializeParameter[x]       : &:r116_6
#  116|     r116_8(glval<int>)     = VariableAddress[y]           : 
#  116|     m116_9(int)            = InitializeParameter[y]       : &:r116_8
#  117|     r117_1(glval<Point>)   = VariableAddress[a]           : 
#  117|     m117_2(Point)          = Uninitialized[a]             : &:r117_1
#  117|     m117_3(unknown)        = Chi                          : total:m116_4, partial:m117_2
#  117|     r117_4(glval<int>)     = FieldAddress[x]              : r117_1
#  117|     r117_5(glval<int>)     = VariableAddress[x]           : 
#  117|     r117_6(int)            = Load                         : &:r117_5, m116_7
#  117|     m117_7(int)            = Store                        : &:r117_4, r117_6
#  117|     m117_8(unknown)        = Chi                          : total:m117_3, partial:m117_7
#  117|     r117_9(glval<int>)     = FieldAddress[y]              : r117_1
#  117|     r117_10(glval<int>)    = VariableAddress[y]           : 
#  117|     r117_11(int)           = Load                         : &:r117_10, m116_9
#  117|     m117_12(int)           = Store                        : &:r117_9, r117_11
#  117|     m117_13(unknown)       = Chi                          : total:m117_8, partial:m117_12
#  118|     r118_1(glval<Point>)   = VariableAddress[b]           : 
#  118|     r118_2(glval<Point>)   = VariableAddress[a]           : 
#  118|     r118_3(Point)          = Load                         : &:r118_2, ~m117_13
#  118|     m118_4(Point)          = Store                        : &:r118_1, r118_3
#  119|     r119_1(glval<unknown>) = FunctionAddress[Escape]      : 
#  119|     r119_2(glval<Point>)   = VariableAddress[a]           : 
#  119|     r119_3(Point *)        = CopyValue                    : r119_2
#  119|     r119_4(void *)         = Convert                      : r119_3
#  119|     v119_5(void)           = Call                         : func:r119_1, 0:r119_4
#  119|     m119_6(unknown)        = ^CallSideEffect              : ~m117_13
#  119|     m119_7(unknown)        = Chi                          : total:m117_13, partial:m119_6
#  119|     v119_8(void)           = ^BufferReadSideEffect[0]     : &:r119_4, ~m119_7
#  119|     m119_9(unknown)        = ^BufferMayWriteSideEffect[0] : &:r119_4
#  119|     m119_10(unknown)       = Chi                          : total:m119_7, partial:m119_9
#  120|     v120_1(void)           = NoOp                         : 
#  116|     v116_10(void)          = ReturnVoid                   : 
#  116|     v116_11(void)          = UnmodeledUse                 : mu*
#  116|     v116_12(void)          = AliasedUse                   : ~m119_7
#  116|     v116_13(void)          = ExitFunction                 : 

#  122| void MergeMustExactlyOverlap(bool, int, int)
#  122|   Block 0
#  122|     v122_1(void)         = EnterFunction           : 
#  122|     m122_2(unknown)      = AliasedDefinition       : 
#  122|     m122_3(unknown)      = InitializeNonLocal      : 
#  122|     m122_4(unknown)      = Chi                     : total:m122_2, partial:m122_3
#  122|     mu122_5(unknown)     = UnmodeledDefinition     : 
#  122|     r122_6(glval<bool>)  = VariableAddress[c]      : 
#  122|     m122_7(bool)         = InitializeParameter[c]  : &:r122_6
#  122|     r122_8(glval<int>)   = VariableAddress[x1]     : 
#  122|     m122_9(int)          = InitializeParameter[x1] : &:r122_8
#  122|     r122_10(glval<int>)  = VariableAddress[x2]     : 
#  122|     m122_11(int)         = InitializeParameter[x2] : &:r122_10
#  123|     r123_1(glval<Point>) = VariableAddress[a]      : 
#  123|     m123_2(Point)        = Uninitialized[a]        : &:r123_1
#  123|     r123_3(glval<int>)   = FieldAddress[x]         : r123_1
#  123|     r123_4(int)          = Constant[0]             : 
#  123|     m123_5(int)          = Store                   : &:r123_3, r123_4
#  123|     m123_6(Point)        = Chi                     : total:m123_2, partial:m123_5
#  123|     r123_7(glval<int>)   = FieldAddress[y]         : r123_1
#  123|     r123_8(int)          = Constant[0]             : 
#  123|     m123_9(int)          = Store                   : &:r123_7, r123_8
#  123|     m123_10(Point)       = Chi                     : total:m123_6, partial:m123_9
#  124|     r124_1(glval<bool>)  = VariableAddress[c]      : 
#  124|     r124_2(bool)         = Load                    : &:r124_1, m122_7
#  124|     v124_3(void)         = ConditionalBranch       : r124_2
#-----|   False -> Block 2
#-----|   True -> Block 1

#  125|   Block 1
#  125|     r125_1(glval<int>)   = VariableAddress[x1] : 
#  125|     r125_2(int)          = Load                : &:r125_1, m122_9
#  125|     r125_3(glval<Point>) = VariableAddress[a]  : 
#  125|     r125_4(glval<int>)   = FieldAddress[x]     : r125_3
#  125|     m125_5(int)          = Store               : &:r125_4, r125_2
#  125|     m125_6(Point)        = Chi                 : total:m123_10, partial:m125_5
#-----|   Goto -> Block 3

#  128|   Block 2
#  128|     r128_1(glval<int>)   = VariableAddress[x2] : 
#  128|     r128_2(int)          = Load                : &:r128_1, m122_11
#  128|     r128_3(glval<Point>) = VariableAddress[a]  : 
#  128|     r128_4(glval<int>)   = FieldAddress[x]     : r128_3
#  128|     m128_5(int)          = Store               : &:r128_4, r128_2
#  128|     m128_6(Point)        = Chi                 : total:m123_10, partial:m128_5
#-----|   Goto -> Block 3

#  130|   Block 3
#  130|     m130_1(int)          = Phi                : from 1:m125_5, from 2:m128_5
#  130|     m130_2(Point)        = Phi                : from 1:m125_6, from 2:m128_6
#  130|     r130_3(glval<int>)   = VariableAddress[x] : 
#  130|     r130_4(glval<Point>) = VariableAddress[a] : 
#  130|     r130_5(glval<int>)   = FieldAddress[x]    : r130_4
#  130|     r130_6(int)          = Load               : &:r130_5, m130_1
#  130|     m130_7(int)          = Store              : &:r130_3, r130_6
#  131|     r131_1(glval<Point>) = VariableAddress[b] : 
#  131|     r131_2(glval<Point>) = VariableAddress[a] : 
#  131|     r131_3(Point)        = Load               : &:r131_2, m130_2
#  131|     m131_4(Point)        = Store              : &:r131_1, r131_3
#  132|     v132_1(void)         = NoOp               : 
#  122|     v122_12(void)        = ReturnVoid         : 
#  122|     v122_13(void)        = UnmodeledUse       : mu*
#  122|     v122_14(void)        = AliasedUse         : m122_3
#  122|     v122_15(void)        = ExitFunction       : 

#  134| void MergeMustExactlyWithMustTotallyOverlap(bool, Point, int)
#  134|   Block 0
#  134|     v134_1(void)         = EnterFunction           : 
#  134|     m134_2(unknown)      = AliasedDefinition       : 
#  134|     m134_3(unknown)      = InitializeNonLocal      : 
#  134|     m134_4(unknown)      = Chi                     : total:m134_2, partial:m134_3
#  134|     mu134_5(unknown)     = UnmodeledDefinition     : 
#  134|     r134_6(glval<bool>)  = VariableAddress[c]      : 
#  134|     m134_7(bool)         = InitializeParameter[c]  : &:r134_6
#  134|     r134_8(glval<Point>) = VariableAddress[p]      : 
#  134|     m134_9(Point)        = InitializeParameter[p]  : &:r134_8
#  134|     r134_10(glval<int>)  = VariableAddress[x1]     : 
#  134|     m134_11(int)         = InitializeParameter[x1] : &:r134_10
#  135|     r135_1(glval<Point>) = VariableAddress[a]      : 
#  135|     m135_2(Point)        = Uninitialized[a]        : &:r135_1
#  135|     r135_3(glval<int>)   = FieldAddress[x]         : r135_1
#  135|     r135_4(int)          = Constant[0]             : 
#  135|     m135_5(int)          = Store                   : &:r135_3, r135_4
#  135|     m135_6(Point)        = Chi                     : total:m135_2, partial:m135_5
#  135|     r135_7(glval<int>)   = FieldAddress[y]         : r135_1
#  135|     r135_8(int)          = Constant[0]             : 
#  135|     m135_9(int)          = Store                   : &:r135_7, r135_8
#  135|     m135_10(Point)       = Chi                     : total:m135_6, partial:m135_9
#  136|     r136_1(glval<bool>)  = VariableAddress[c]      : 
#  136|     r136_2(bool)         = Load                    : &:r136_1, m134_7
#  136|     v136_3(void)         = ConditionalBranch       : r136_2
#-----|   False -> Block 2
#-----|   True -> Block 1

#  137|   Block 1
#  137|     r137_1(glval<int>)   = VariableAddress[x1] : 
#  137|     r137_2(int)          = Load                : &:r137_1, m134_11
#  137|     r137_3(glval<Point>) = VariableAddress[a]  : 
#  137|     r137_4(glval<int>)   = FieldAddress[x]     : r137_3
#  137|     m137_5(int)          = Store               : &:r137_4, r137_2
#  137|     m137_6(Point)        = Chi                 : total:m135_10, partial:m137_5
#-----|   Goto -> Block 3

#  140|   Block 2
#  140|     r140_1(glval<Point>) = VariableAddress[p] : 
#  140|     r140_2(Point)        = Load               : &:r140_1, m134_9
#  140|     r140_3(glval<Point>) = VariableAddress[a] : 
#  140|     m140_4(Point)        = Store              : &:r140_3, r140_2
#-----|   Goto -> Block 3

#  142|   Block 3
#  142|     m142_1(int)          = Phi                : from 1:m137_5, from 2:~m140_4
#  142|     m142_2(Point)        = Phi                : from 1:m137_6, from 2:m140_4
#  142|     r142_3(glval<int>)   = VariableAddress[x] : 
#  142|     r142_4(glval<Point>) = VariableAddress[a] : 
#  142|     r142_5(glval<int>)   = FieldAddress[x]    : r142_4
#  142|     r142_6(int)          = Load               : &:r142_5, m142_1
#  142|     m142_7(int)          = Store              : &:r142_3, r142_6
#  143|     v143_1(void)         = NoOp               : 
#  134|     v134_12(void)        = ReturnVoid         : 
#  134|     v134_13(void)        = UnmodeledUse       : mu*
#  134|     v134_14(void)        = AliasedUse         : m134_3
#  134|     v134_15(void)        = ExitFunction       : 

#  145| void MergeMustExactlyWithMayPartiallyOverlap(bool, Point, int)
#  145|   Block 0
#  145|     v145_1(void)         = EnterFunction           : 
#  145|     m145_2(unknown)      = AliasedDefinition       : 
#  145|     m145_3(unknown)      = InitializeNonLocal      : 
#  145|     m145_4(unknown)      = Chi                     : total:m145_2, partial:m145_3
#  145|     mu145_5(unknown)     = UnmodeledDefinition     : 
#  145|     r145_6(glval<bool>)  = VariableAddress[c]      : 
#  145|     m145_7(bool)         = InitializeParameter[c]  : &:r145_6
#  145|     r145_8(glval<Point>) = VariableAddress[p]      : 
#  145|     m145_9(Point)        = InitializeParameter[p]  : &:r145_8
#  145|     r145_10(glval<int>)  = VariableAddress[x1]     : 
#  145|     m145_11(int)         = InitializeParameter[x1] : &:r145_10
#  146|     r146_1(glval<Point>) = VariableAddress[a]      : 
#  146|     m146_2(Point)        = Uninitialized[a]        : &:r146_1
#  146|     r146_3(glval<int>)   = FieldAddress[x]         : r146_1
#  146|     r146_4(int)          = Constant[0]             : 
#  146|     m146_5(int)          = Store                   : &:r146_3, r146_4
#  146|     m146_6(Point)        = Chi                     : total:m146_2, partial:m146_5
#  146|     r146_7(glval<int>)   = FieldAddress[y]         : r146_1
#  146|     r146_8(int)          = Constant[0]             : 
#  146|     m146_9(int)          = Store                   : &:r146_7, r146_8
#  146|     m146_10(Point)       = Chi                     : total:m146_6, partial:m146_9
#  147|     r147_1(glval<bool>)  = VariableAddress[c]      : 
#  147|     r147_2(bool)         = Load                    : &:r147_1, m145_7
#  147|     v147_3(void)         = ConditionalBranch       : r147_2
#-----|   False -> Block 2
#-----|   True -> Block 1

#  148|   Block 1
#  148|     r148_1(glval<int>)   = VariableAddress[x1] : 
#  148|     r148_2(int)          = Load                : &:r148_1, m145_11
#  148|     r148_3(glval<Point>) = VariableAddress[a]  : 
#  148|     r148_4(glval<int>)   = FieldAddress[x]     : r148_3
#  148|     m148_5(int)          = Store               : &:r148_4, r148_2
#  148|     m148_6(Point)        = Chi                 : total:m146_10, partial:m148_5
#-----|   Goto -> Block 3

#  151|   Block 2
#  151|     r151_1(glval<Point>) = VariableAddress[p] : 
#  151|     r151_2(Point)        = Load               : &:r151_1, m145_9
#  151|     r151_3(glval<Point>) = VariableAddress[a] : 
#  151|     m151_4(Point)        = Store              : &:r151_3, r151_2
#-----|   Goto -> Block 3

#  153|   Block 3
#  153|     m153_1(Point)        = Phi                : from 1:m148_6, from 2:m151_4
#  153|     r153_2(glval<Point>) = VariableAddress[b] : 
#  153|     r153_3(glval<Point>) = VariableAddress[a] : 
#  153|     r153_4(Point)        = Load               : &:r153_3, m153_1
#  153|     m153_5(Point)        = Store              : &:r153_2, r153_4
#  154|     v154_1(void)         = NoOp               : 
#  145|     v145_12(void)        = ReturnVoid         : 
#  145|     v145_13(void)        = UnmodeledUse       : mu*
#  145|     v145_14(void)        = AliasedUse         : m145_3
#  145|     v145_15(void)        = ExitFunction       : 

#  156| void MergeMustTotallyOverlapWithMayPartiallyOverlap(bool, Rect, int)
#  156|   Block 0
#  156|     v156_1(void)         = EnterFunction             : 
#  156|     m156_2(unknown)      = AliasedDefinition         : 
#  156|     m156_3(unknown)      = InitializeNonLocal        : 
#  156|     m156_4(unknown)      = Chi                       : total:m156_2, partial:m156_3
#  156|     mu156_5(unknown)     = UnmodeledDefinition       : 
#  156|     r156_6(glval<bool>)  = VariableAddress[c]        : 
#  156|     m156_7(bool)         = InitializeParameter[c]    : &:r156_6
#  156|     r156_8(glval<Rect>)  = VariableAddress[r]        : 
#  156|     m156_9(Rect)         = InitializeParameter[r]    : &:r156_8
#  156|     r156_10(glval<int>)  = VariableAddress[x1]       : 
#  156|     m156_11(int)         = InitializeParameter[x1]   : &:r156_10
#  157|     r157_1(glval<Rect>)  = VariableAddress[a]        : 
#  157|     m157_2(Rect)         = Uninitialized[a]          : &:r157_1
#  157|     r157_3(glval<Point>) = FieldAddress[topLeft]     : r157_1
#  157|     r157_4(Point)        = Constant[0]               : 
#  157|     m157_5(Point)        = Store                     : &:r157_3, r157_4
#  157|     m157_6(Rect)         = Chi                       : total:m157_2, partial:m157_5
#  157|     r157_7(glval<Point>) = FieldAddress[bottomRight] : r157_1
#  157|     r157_8(Point)        = Constant[0]               : 
#  157|     m157_9(Point)        = Store                     : &:r157_7, r157_8
#  157|     m157_10(Rect)        = Chi                       : total:m157_6, partial:m157_9
#  158|     r158_1(glval<bool>)  = VariableAddress[c]        : 
#  158|     r158_2(bool)         = Load                      : &:r158_1, m156_7
#  158|     v158_3(void)         = ConditionalBranch         : r158_2
#-----|   False -> Block 2
#-----|   True -> Block 1

#  159|   Block 1
#  159|     r159_1(glval<int>)   = VariableAddress[x1]   : 
#  159|     r159_2(int)          = Load                  : &:r159_1, m156_11
#  159|     r159_3(glval<Rect>)  = VariableAddress[a]    : 
#  159|     r159_4(glval<Point>) = FieldAddress[topLeft] : r159_3
#  159|     r159_5(glval<int>)   = FieldAddress[x]       : r159_4
#  159|     m159_6(int)          = Store                 : &:r159_5, r159_2
#  159|     m159_7(Rect)         = Chi                   : total:m157_10, partial:m159_6
#-----|   Goto -> Block 3

#  162|   Block 2
#  162|     r162_1(glval<Rect>) = VariableAddress[r] : 
#  162|     r162_2(Rect)        = Load               : &:r162_1, m156_9
#  162|     r162_3(glval<Rect>) = VariableAddress[a] : 
#  162|     m162_4(Rect)        = Store              : &:r162_3, r162_2
#-----|   Goto -> Block 3

#  164|   Block 3
#  164|     m164_1(Rect)         = Phi                   : from 1:m159_7, from 2:m162_4
#  164|     r164_2(glval<Point>) = VariableAddress[b]    : 
#  164|     r164_3(glval<Rect>)  = VariableAddress[a]    : 
#  164|     r164_4(glval<Point>) = FieldAddress[topLeft] : r164_3
#  164|     r164_5(Point)        = Load                  : &:r164_4, ~m164_1
#  164|     m164_6(Point)        = Store                 : &:r164_2, r164_5
#  165|     v165_1(void)         = NoOp                  : 
#  156|     v156_12(void)        = ReturnVoid            : 
#  156|     v156_13(void)        = UnmodeledUse          : mu*
#  156|     v156_14(void)        = AliasedUse            : m156_3
#  156|     v156_15(void)        = ExitFunction          : 

#  171| void WrapperStruct(Wrapper)
#  171|   Block 0
#  171|     v171_1(void)           = EnterFunction          : 
#  171|     m171_2(unknown)        = AliasedDefinition      : 
#  171|     m171_3(unknown)        = InitializeNonLocal     : 
#  171|     m171_4(unknown)        = Chi                    : total:m171_2, partial:m171_3
#  171|     mu171_5(unknown)       = UnmodeledDefinition    : 
#  171|     r171_6(glval<Wrapper>) = VariableAddress[w]     : 
#  171|     m171_7(Wrapper)        = InitializeParameter[w] : &:r171_6
#  172|     r172_1(glval<Wrapper>) = VariableAddress[x]     : 
#  172|     r172_2(glval<Wrapper>) = VariableAddress[w]     : 
#  172|     r172_3(Wrapper)        = Load                   : &:r172_2, m171_7
#  172|     m172_4(Wrapper)        = Store                  : &:r172_1, r172_3
#  173|     r173_1(glval<int>)     = VariableAddress[a]     : 
#  173|     r173_2(glval<Wrapper>) = VariableAddress[w]     : 
#  173|     r173_3(glval<int>)     = FieldAddress[f]        : r173_2
#  173|     r173_4(int)            = Load                   : &:r173_3, ~m171_7
#  173|     m173_5(int)            = Store                  : &:r173_1, r173_4
#  174|     r174_1(int)            = Constant[5]            : 
#  174|     r174_2(glval<Wrapper>) = VariableAddress[w]     : 
#  174|     r174_3(glval<int>)     = FieldAddress[f]        : r174_2
#  174|     m174_4(int)            = Store                  : &:r174_3, r174_1
#  175|     r175_1(glval<Wrapper>) = VariableAddress[w]     : 
#  175|     r175_2(glval<int>)     = FieldAddress[f]        : r175_1
#  175|     r175_3(int)            = Load                   : &:r175_2, m174_4
#  175|     r175_4(glval<int>)     = VariableAddress[a]     : 
#  175|     m175_5(int)            = Store                  : &:r175_4, r175_3
#  176|     r176_1(glval<Wrapper>) = VariableAddress[w]     : 
#  176|     r176_2(Wrapper)        = Load                   : &:r176_1, ~m174_4
#  176|     r176_3(glval<Wrapper>) = VariableAddress[x]     : 
#  176|     m176_4(Wrapper)        = Store                  : &:r176_3, r176_2
#  177|     v177_1(void)           = NoOp                   : 
#  171|     v171_8(void)           = ReturnVoid             : 
#  171|     v171_9(void)           = UnmodeledUse           : mu*
#  171|     v171_10(void)          = AliasedUse             : m171_3
#  171|     v171_11(void)          = ExitFunction           : 

#  179| int AsmStmt(int*)
#  179|   Block 0
#  179|     v179_1(void)         = EnterFunction            : 
#  179|     m179_2(unknown)      = AliasedDefinition        : 
#  179|     m179_3(unknown)      = InitializeNonLocal       : 
#  179|     m179_4(unknown)      = Chi                      : total:m179_2, partial:m179_3
#  179|     mu179_5(unknown)     = UnmodeledDefinition      : 
#  179|     r179_6(glval<int *>) = VariableAddress[p]       : 
#  179|     m179_7(int *)        = InitializeParameter[p]   : &:r179_6
#  179|     r179_8(int *)        = Load                     : &:r179_6, m179_7
#  179|     m179_9(unknown)      = InitializeIndirection[p] : &:r179_8
#  180|     m180_1(unknown)      = InlineAsm                : ~m179_4
#  180|     m180_2(unknown)      = Chi                      : total:m179_4, partial:m180_1
#  181|     r181_1(glval<int>)   = VariableAddress[#return] : 
#  181|     r181_2(glval<int *>) = VariableAddress[p]       : 
#  181|     r181_3(int *)        = Load                     : &:r181_2, m179_7
#  181|     r181_4(int)          = Load                     : &:r181_3, ~m179_9
#  181|     m181_5(int)          = Store                    : &:r181_1, r181_4
#  179|     v179_10(void)        = ReturnIndirection        : &:r179_8, m179_9
#  179|     r179_11(glval<int>)  = VariableAddress[#return] : 
#  179|     v179_12(void)        = ReturnValue              : &:r179_11, m181_5
#  179|     v179_13(void)        = UnmodeledUse             : mu*
#  179|     v179_14(void)        = AliasedUse               : ~m180_2
#  179|     v179_15(void)        = ExitFunction             : 

#  184| void AsmStmtWithOutputs(unsigned int&, unsigned int&, unsigned int&, unsigned int&)
#  184|   Block 0
#  184|     v184_1(void)                   = EnterFunction            : 
#  184|     m184_2(unknown)                = AliasedDefinition        : 
#  184|     m184_3(unknown)                = InitializeNonLocal       : 
#  184|     m184_4(unknown)                = Chi                      : total:m184_2, partial:m184_3
#  184|     mu184_5(unknown)               = UnmodeledDefinition      : 
#  184|     r184_6(glval<unsigned int &>)  = VariableAddress[a]       : 
#  184|     m184_7(unsigned int &)         = InitializeParameter[a]   : &:r184_6
#  184|     r184_8(unsigned int &)         = Load                     : &:r184_6, m184_7
#  184|     m184_9(unknown)                = InitializeIndirection[a] : &:r184_8
#  184|     r184_10(glval<unsigned int &>) = VariableAddress[b]       : 
#  184|     m184_11(unsigned int &)        = InitializeParameter[b]   : &:r184_10
#  184|     r184_12(unsigned int &)        = Load                     : &:r184_10, m184_11
#  184|     m184_13(unknown)               = InitializeIndirection[b] : &:r184_12
#  184|     r184_14(glval<unsigned int &>) = VariableAddress[c]       : 
#  184|     m184_15(unsigned int &)        = InitializeParameter[c]   : &:r184_14
#  184|     r184_16(unsigned int &)        = Load                     : &:r184_14, m184_15
#  184|     m184_17(unknown)               = InitializeIndirection[c] : &:r184_16
#  184|     r184_18(glval<unsigned int &>) = VariableAddress[d]       : 
#  184|     m184_19(unsigned int &)        = InitializeParameter[d]   : &:r184_18
#  184|     r184_20(unsigned int &)        = Load                     : &:r184_18, m184_19
#  184|     m184_21(unknown)               = InitializeIndirection[d] : &:r184_20
#  189|     r189_1(glval<unsigned int &>)  = VariableAddress[a]       : 
#  189|     r189_2(unsigned int &)         = Load                     : &:r189_1, m184_7
#  189|     r189_3(glval<unsigned int>)    = CopyValue                : r189_2
#  189|     r189_4(glval<unsigned int &>)  = VariableAddress[b]       : 
#  189|     r189_5(unsigned int &)         = Load                     : &:r189_4, m184_11
#  189|     r189_6(glval<unsigned int>)    = CopyValue                : r189_5
#  190|     r190_1(glval<unsigned int &>)  = VariableAddress[c]       : 
#  190|     r190_2(unsigned int &)         = Load                     : &:r190_1, m184_15
#  190|     r190_3(unsigned int)           = Load                     : &:r190_2, ~m184_17
#  190|     r190_4(glval<unsigned int &>)  = VariableAddress[d]       : 
#  190|     r190_5(unsigned int &)         = Load                     : &:r190_4, m184_19
#  190|     r190_6(unsigned int)           = Load                     : &:r190_5, ~m184_21
#  186|     m186_1(unknown)                = InlineAsm                : ~m184_4, 0:r189_3, 1:r189_6, 2:r190_3, 3:r190_6
#  186|     m186_2(unknown)                = Chi                      : total:m184_4, partial:m186_1
#  192|     v192_1(void)                   = NoOp                     : 
#  184|     v184_22(void)                  = ReturnIndirection        : &:r184_8, ~m186_2
#  184|     v184_23(void)                  = ReturnIndirection        : &:r184_12, ~m186_2
#  184|     v184_24(void)                  = ReturnIndirection        : &:r184_16, m184_17
#  184|     v184_25(void)                  = ReturnIndirection        : &:r184_20, m184_21
#  184|     v184_26(void)                  = ReturnVoid               : 
#  184|     v184_27(void)                  = UnmodeledUse             : mu*
#  184|     v184_28(void)                  = AliasedUse               : ~m186_2
#  184|     v184_29(void)                  = ExitFunction             : 

#  198| int PureFunctions(char*, char*, int)
#  198|   Block 0
#  198|     v198_1(void)           = EnterFunction               : 
#  198|     m198_2(unknown)        = AliasedDefinition           : 
#  198|     m198_3(unknown)        = InitializeNonLocal          : 
#  198|     m198_4(unknown)        = Chi                         : total:m198_2, partial:m198_3
#  198|     mu198_5(unknown)       = UnmodeledDefinition         : 
#  198|     r198_6(glval<char *>)  = VariableAddress[str1]       : 
#  198|     m198_7(char *)         = InitializeParameter[str1]   : &:r198_6
#  198|     r198_8(char *)         = Load                        : &:r198_6, m198_7
#  198|     m198_9(unknown)        = InitializeIndirection[str1] : &:r198_8
#  198|     r198_10(glval<char *>) = VariableAddress[str2]       : 
#  198|     m198_11(char *)        = InitializeParameter[str2]   : &:r198_10
#  198|     r198_12(char *)        = Load                        : &:r198_10, m198_11
#  198|     m198_13(unknown)       = InitializeIndirection[str2] : &:r198_12
#  198|     r198_14(glval<int>)    = VariableAddress[x]          : 
#  198|     m198_15(int)           = InitializeParameter[x]      : &:r198_14
#  199|     r199_1(glval<int>)     = VariableAddress[ret]        : 
#  199|     r199_2(glval<unknown>) = FunctionAddress[strcmp]     : 
#  199|     r199_3(glval<char *>)  = VariableAddress[str1]       : 
#  199|     r199_4(char *)         = Load                        : &:r199_3, m198_7
#  199|     r199_5(char *)         = Convert                     : r199_4
#  199|     r199_6(glval<char *>)  = VariableAddress[str2]       : 
#  199|     r199_7(char *)         = Load                        : &:r199_6, m198_11
#  199|     r199_8(char *)         = Convert                     : r199_7
#  199|     r199_9(int)            = Call                        : func:r199_2, 0:r199_5, 1:r199_8
#  199|     v199_10(void)          = ^BufferReadSideEffect[0]    : &:r199_5, ~m198_9
#  199|     v199_11(void)          = ^BufferReadSideEffect[1]    : &:r199_8, ~m198_13
#  199|     m199_12(int)           = Store                       : &:r199_1, r199_9
#  200|     r200_1(glval<unknown>) = FunctionAddress[strlen]     : 
#  200|     r200_2(glval<char *>)  = VariableAddress[str1]       : 
#  200|     r200_3(char *)         = Load                        : &:r200_2, m198_7
#  200|     r200_4(char *)         = Convert                     : r200_3
#  200|     r200_5(int)            = Call                        : func:r200_1, 0:r200_4
#  200|     v200_6(void)           = ^BufferReadSideEffect[0]    : &:r200_4, ~m198_9
#  200|     r200_7(glval<int>)     = VariableAddress[ret]        : 
#  200|     r200_8(int)            = Load                        : &:r200_7, m199_12
#  200|     r200_9(int)            = Add                         : r200_8, r200_5
#  200|     m200_10(int)           = Store                       : &:r200_7, r200_9
#  201|     r201_1(glval<unknown>) = FunctionAddress[abs]        : 
#  201|     r201_2(glval<int>)     = VariableAddress[x]          : 
#  201|     r201_3(int)            = Load                        : &:r201_2, m198_15
#  201|     r201_4(int)            = Call                        : func:r201_1, 0:r201_3
#  201|     r201_5(glval<int>)     = VariableAddress[ret]        : 
#  201|     r201_6(int)            = Load                        : &:r201_5, m200_10
#  201|     r201_7(int)            = Add                         : r201_6, r201_4
#  201|     m201_8(int)            = Store                       : &:r201_5, r201_7
#  202|     r202_1(glval<int>)     = VariableAddress[#return]    : 
#  202|     r202_2(glval<int>)     = VariableAddress[ret]        : 
#  202|     r202_3(int)            = Load                        : &:r202_2, m201_8
#  202|     m202_4(int)            = Store                       : &:r202_1, r202_3
#  198|     v198_16(void)          = ReturnIndirection           : &:r198_8, m198_9
#  198|     v198_17(void)          = ReturnIndirection           : &:r198_12, m198_13
#  198|     r198_18(glval<int>)    = VariableAddress[#return]    : 
#  198|     v198_19(void)          = ReturnValue                 : &:r198_18, m202_4
#  198|     v198_20(void)          = UnmodeledUse                : mu*
#  198|     v198_21(void)          = AliasedUse                  : m198_3
#  198|     v198_22(void)          = ExitFunction                : 

#  207| int ModeledCallTarget(int)
#  207|   Block 0
#  207|     v207_1(void)           = EnterFunction                      : 
#  207|     m207_2(unknown)        = AliasedDefinition                  : 
#  207|     m207_3(unknown)        = InitializeNonLocal                 : 
#  207|     m207_4(unknown)        = Chi                                : total:m207_2, partial:m207_3
#  207|     mu207_5(unknown)       = UnmodeledDefinition                : 
#  207|     r207_6(glval<int>)     = VariableAddress[x]                 : 
#  207|     m207_7(int)            = InitializeParameter[x]             : &:r207_6
#  208|     r208_1(glval<int>)     = VariableAddress[y]                 : 
#  208|     m208_2(int)            = Uninitialized[y]                   : &:r208_1
#  209|     r209_1(glval<unknown>) = FunctionAddress[memcpy]            : 
#  209|     r209_2(glval<int>)     = VariableAddress[y]                 : 
#  209|     r209_3(int *)          = CopyValue                          : r209_2
#  209|     r209_4(void *)         = Convert                            : r209_3
#  209|     r209_5(glval<int>)     = VariableAddress[x]                 : 
#  209|     r209_6(int *)          = CopyValue                          : r209_5
#  209|     r209_7(void *)         = Convert                            : r209_6
#  209|     r209_8(int)            = Constant[4]                        : 
#  209|     r209_9(void *)         = Call                               : func:r209_1, 0:r209_4, 1:r209_7, 2:r209_8
#  209|     v209_10(void)          = ^SizedBufferReadSideEffect[1]      : &:r209_7, r209_8, ~m207_7
#  209|     m209_11(unknown)       = ^SizedBufferMustWriteSideEffect[0] : &:r209_4, r209_8
#  209|     m209_12(int)           = Chi                                : total:m208_2, partial:m209_11
#  210|     r210_1(glval<int>)     = VariableAddress[#return]           : 
#  210|     r210_2(glval<int>)     = VariableAddress[y]                 : 
#  210|     r210_3(int)            = Load                               : &:r210_2, ~m209_12
#  210|     m210_4(int)            = Store                              : &:r210_1, r210_3
#  207|     r207_8(glval<int>)     = VariableAddress[#return]           : 
#  207|     v207_9(void)           = ReturnValue                        : &:r207_8, m210_4
#  207|     v207_10(void)          = UnmodeledUse                       : mu*
#  207|     v207_11(void)          = AliasedUse                         : m207_3
#  207|     v207_12(void)          = ExitFunction                       : 

#  213| void InitArray()
#  213|   Block 0
#  213|     v213_1(void)            = EnterFunction            : 
#  213|     m213_2(unknown)         = AliasedDefinition        : 
#  213|     m213_3(unknown)         = InitializeNonLocal       : 
#  213|     m213_4(unknown)         = Chi                      : total:m213_2, partial:m213_3
#  213|     mu213_5(unknown)        = UnmodeledDefinition      : 
#  214|     r214_1(glval<char[32]>) = VariableAddress[a_pad]   : 
#  214|     r214_2(glval<char[32]>) = StringConstant[""]       : 
#  214|     r214_3(char[32])        = Load                     : &:r214_2, ~m213_3
#  214|     m214_4(char[32])        = Store                    : &:r214_1, r214_3
#  215|     r215_1(glval<char[4]>)  = VariableAddress[a_nopad] : 
#  215|     r215_2(glval<char[4]>)  = StringConstant["foo"]    : 
#  215|     r215_3(char[4])         = Load                     : &:r215_2, ~m213_3
#  215|     m215_4(char[4])         = Store                    : &:r215_1, r215_3
#  216|     r216_1(glval<char[5]>)  = VariableAddress[a_infer] : 
#  216|     r216_2(glval<char[5]>)  = StringConstant["blah"]   : 
#  216|     r216_3(char[5])         = Load                     : &:r216_2, ~m213_3
#  216|     m216_4(char[5])         = Store                    : &:r216_1, r216_3
#  217|     r217_1(glval<char[2]>)  = VariableAddress[b]       : 
#  217|     m217_2(char[2])         = Uninitialized[b]         : &:r217_1
#  218|     r218_1(glval<char[2]>)  = VariableAddress[c]       : 
#  218|     m218_2(char[2])         = Uninitialized[c]         : &:r218_1
#  218|     r218_3(int)             = Constant[0]              : 
#  218|     r218_4(glval<char>)     = PointerAdd[1]            : r218_1, r218_3
#  218|     r218_5(unknown[2])      = Constant[0]              : 
#  218|     m218_6(unknown[2])      = Store                    : &:r218_4, r218_5
#  219|     r219_1(glval<char[2]>)  = VariableAddress[d]       : 
#  219|     m219_2(char[2])         = Uninitialized[d]         : &:r219_1
#  219|     r219_3(int)             = Constant[0]              : 
#  219|     r219_4(glval<char>)     = PointerAdd[1]            : r219_1, r219_3
#  219|     r219_5(char)            = Constant[0]              : 
#  219|     m219_6(char)            = Store                    : &:r219_4, r219_5
#  219|     m219_7(char[2])         = Chi                      : total:m219_2, partial:m219_6
#  219|     r219_8(int)             = Constant[1]              : 
#  219|     r219_9(glval<char>)     = PointerAdd[1]            : r219_1, r219_8
#  219|     r219_10(char)           = Constant[0]              : 
#  219|     m219_11(char)           = Store                    : &:r219_9, r219_10
#  219|     m219_12(char[2])        = Chi                      : total:m219_7, partial:m219_11
#  220|     r220_1(glval<char[2]>)  = VariableAddress[e]       : 
#  220|     m220_2(char[2])         = Uninitialized[e]         : &:r220_1
#  220|     r220_3(int)             = Constant[0]              : 
#  220|     r220_4(glval<char>)     = PointerAdd[1]            : r220_1, r220_3
#  220|     r220_5(char)            = Constant[0]              : 
#  220|     m220_6(char)            = Store                    : &:r220_4, r220_5
#  220|     m220_7(char[2])         = Chi                      : total:m220_2, partial:m220_6
#  220|     r220_8(int)             = Constant[1]              : 
#  220|     r220_9(glval<char>)     = PointerAdd[1]            : r220_1, r220_8
#  220|     r220_10(char)           = Constant[1]              : 
#  220|     m220_11(char)           = Store                    : &:r220_9, r220_10
#  220|     m220_12(char[2])        = Chi                      : total:m220_7, partial:m220_11
#  221|     r221_1(glval<char[3]>)  = VariableAddress[f]       : 
#  221|     m221_2(char[3])         = Uninitialized[f]         : &:r221_1
#  221|     r221_3(int)             = Constant[0]              : 
#  221|     r221_4(glval<char>)     = PointerAdd[1]            : r221_1, r221_3
#  221|     r221_5(char)            = Constant[0]              : 
#  221|     m221_6(char)            = Store                    : &:r221_4, r221_5
#  221|     m221_7(char[3])         = Chi                      : total:m221_2, partial:m221_6
#  221|     r221_8(int)             = Constant[1]              : 
#  221|     r221_9(glval<char>)     = PointerAdd[1]            : r221_1, r221_8
#  221|     r221_10(unknown[2])     = Constant[0]              : 
#  221|     m221_11(unknown[2])     = Store                    : &:r221_9, r221_10
#  221|     m221_12(char[3])        = Chi                      : total:m221_7, partial:m221_11
#  222|     v222_1(void)            = NoOp                     : 
#  213|     v213_6(void)            = ReturnVoid               : 
#  213|     v213_7(void)            = UnmodeledUse             : mu*
#  213|     v213_8(void)            = AliasedUse               : m213_3
#  213|     v213_9(void)            = ExitFunction             : 

#  226| char StringLiteralAliasing()
#  226|   Block 0
#  226|     v226_1(void)           = EnterFunction                 : 
#  226|     m226_2(unknown)        = AliasedDefinition             : 
#  226|     m226_3(unknown)        = InitializeNonLocal            : 
#  226|     m226_4(unknown)        = Chi                           : total:m226_2, partial:m226_3
#  226|     mu226_5(unknown)       = UnmodeledDefinition           : 
#  227|     r227_1(glval<unknown>) = FunctionAddress[ExternalFunc] : 
#  227|     v227_2(void)           = Call                          : func:r227_1
#  227|     m227_3(unknown)        = ^CallSideEffect               : ~m226_4
#  227|     m227_4(unknown)        = Chi                           : total:m226_4, partial:m227_3
#  229|     r229_1(glval<char *>)  = VariableAddress[s]            : 
#  229|     r229_2(glval<char[8]>) = StringConstant["Literal"]     : 
#  229|     r229_3(char *)         = Convert                       : r229_2
#  229|     m229_4(char *)         = Store                         : &:r229_1, r229_3
#  230|     r230_1(glval<char>)    = VariableAddress[#return]      : 
#  230|     r230_2(glval<char *>)  = VariableAddress[s]            : 
#  230|     r230_3(char *)         = Load                          : &:r230_2, m229_4
#  230|     r230_4(int)            = Constant[2]                   : 
#  230|     r230_5(glval<char>)    = PointerAdd[1]                 : r230_3, r230_4
#  230|     r230_6(char)           = Load                          : &:r230_5, ~m226_3
#  230|     m230_7(char)           = Store                         : &:r230_1, r230_6
#  226|     r226_6(glval<char>)    = VariableAddress[#return]      : 
#  226|     v226_7(void)           = ReturnValue                   : &:r226_6, m230_7
#  226|     v226_8(void)           = UnmodeledUse                  : mu*
#  226|     v226_9(void)           = AliasedUse                    : ~m227_4
#  226|     v226_10(void)          = ExitFunction                  : 

#  235| void Constructible::Constructible(int)
#  235|   Block 0
#  235|     v235_1(void)                 = EnterFunction          : 
#  235|     m235_2(unknown)              = AliasedDefinition      : 
#  235|     m235_3(unknown)              = InitializeNonLocal     : 
#  235|     m235_4(unknown)              = Chi                    : total:m235_2, partial:m235_3
#  235|     mu235_5(unknown)             = UnmodeledDefinition    : 
#  235|     r235_6(glval<Constructible>) = InitializeThis         : 
#  235|     r235_7(glval<int>)           = VariableAddress[x]     : 
#  235|     m235_8(int)                  = InitializeParameter[x] : &:r235_7
#  235|     v235_9(void)                 = NoOp                   : 
#  235|     v235_10(void)                = ReturnVoid             : 
#  235|     v235_11(void)                = UnmodeledUse           : mu*
#  235|     v235_12(void)                = AliasedUse             : m235_3
#  235|     v235_13(void)                = ExitFunction           : 

#  236| void Constructible::g()
#  236|   Block 0
#  236|     v236_1(void)                 = EnterFunction       : 
#  236|     m236_2(unknown)              = AliasedDefinition   : 
#  236|     m236_3(unknown)              = InitializeNonLocal  : 
#  236|     m236_4(unknown)              = Chi                 : total:m236_2, partial:m236_3
#  236|     mu236_5(unknown)             = UnmodeledDefinition : 
#  236|     r236_6(glval<Constructible>) = InitializeThis      : 
#  236|     v236_7(void)                 = NoOp                : 
#  236|     v236_8(void)                 = ReturnVoid          : 
#  236|     v236_9(void)                 = UnmodeledUse        : mu*
#  236|     v236_10(void)                = AliasedUse          : m236_3
#  236|     v236_11(void)                = ExitFunction        : 

#  239| void ExplicitConstructorCalls()
#  239|   Block 0
#  239|     v239_1(void)                 = EnterFunction                   : 
#  239|     m239_2(unknown)              = AliasedDefinition               : 
#  239|     m239_3(unknown)              = InitializeNonLocal              : 
#  239|     m239_4(unknown)              = Chi                             : total:m239_2, partial:m239_3
#  239|     mu239_5(unknown)             = UnmodeledDefinition             : 
#  240|     r240_1(glval<Constructible>) = VariableAddress[c]              : 
#  240|     m240_2(Constructible)        = Uninitialized[c]                : &:r240_1
#  240|     r240_3(glval<unknown>)       = FunctionAddress[Constructible]  : 
#  240|     r240_4(int)                  = Constant[1]                     : 
#  240|     v240_5(void)                 = Call                            : func:r240_3, this:r240_1, 0:r240_4
#  240|     m240_6(unknown)              = ^CallSideEffect                 : ~m239_4
#  240|     m240_7(unknown)              = Chi                             : total:m239_4, partial:m240_6
#  240|     m240_8(Constructible)        = ^IndirectMayWriteSideEffect[-1] : &:r240_1
#  240|     m240_9(Constructible)        = Chi                             : total:m240_2, partial:m240_8
#  241|     r241_1(glval<Constructible>) = VariableAddress[c]              : 
#  241|     r241_2(glval<unknown>)       = FunctionAddress[g]              : 
#  241|     v241_3(void)                 = Call                            : func:r241_2, this:r241_1
#  241|     m241_4(unknown)              = ^CallSideEffect                 : ~m240_7
#  241|     m241_5(unknown)              = Chi                             : total:m240_7, partial:m241_4
#  241|     v241_6(void)                 = ^BufferReadSideEffect[-1]       : &:r241_1, ~m240_9
#  241|     m241_7(Constructible)        = ^IndirectMayWriteSideEffect[-1] : &:r241_1
#  241|     m241_8(Constructible)        = Chi                             : total:m240_9, partial:m241_7
#  242|     r242_1(glval<Constructible>) = VariableAddress[c]              : 
#  242|     r242_2(glval<unknown>)       = FunctionAddress[g]              : 
#  242|     v242_3(void)                 = Call                            : func:r242_2, this:r242_1
#  242|     m242_4(unknown)              = ^CallSideEffect                 : ~m241_5
#  242|     m242_5(unknown)              = Chi                             : total:m241_5, partial:m242_4
#  242|     v242_6(void)                 = ^BufferReadSideEffect[-1]       : &:r242_1, ~m241_8
#  242|     m242_7(Constructible)        = ^IndirectMayWriteSideEffect[-1] : &:r242_1
#  242|     m242_8(Constructible)        = Chi                             : total:m241_8, partial:m242_7
#  243|     r243_1(glval<Constructible>) = VariableAddress[c2]             : 
#  243|     m243_2(Constructible)        = Uninitialized[c2]               : &:r243_1
#  243|     r243_3(glval<unknown>)       = FunctionAddress[Constructible]  : 
#  243|     r243_4(int)                  = Constant[2]                     : 
#  243|     v243_5(void)                 = Call                            : func:r243_3, this:r243_1, 0:r243_4
#  243|     m243_6(unknown)              = ^CallSideEffect                 : ~m242_5
#  243|     m243_7(unknown)              = Chi                             : total:m242_5, partial:m243_6
#  243|     m243_8(Constructible)        = ^IndirectMayWriteSideEffect[-1] : &:r243_1
#  243|     m243_9(Constructible)        = Chi                             : total:m243_2, partial:m243_8
#  244|     r244_1(glval<Constructible>) = VariableAddress[c2]             : 
#  244|     r244_2(glval<unknown>)       = FunctionAddress[g]              : 
#  244|     v244_3(void)                 = Call                            : func:r244_2, this:r244_1
#  244|     m244_4(unknown)              = ^CallSideEffect                 : ~m243_7
#  244|     m244_5(unknown)              = Chi                             : total:m243_7, partial:m244_4
#  244|     v244_6(void)                 = ^BufferReadSideEffect[-1]       : &:r244_1, ~m243_9
#  244|     m244_7(Constructible)        = ^IndirectMayWriteSideEffect[-1] : &:r244_1
#  244|     m244_8(Constructible)        = Chi                             : total:m243_9, partial:m244_7
#  245|     v245_1(void)                 = NoOp                            : 
#  239|     v239_6(void)                 = ReturnVoid                      : 
#  239|     v239_7(void)                 = UnmodeledUse                    : mu*
#  239|     v239_8(void)                 = AliasedUse                      : ~m244_5
#  239|     v239_9(void)                 = ExitFunction                    : 

#  247| char* VoidStarIndirectParameters(char*, int)
#  247|   Block 0
#  247|     v247_1(void)           = EnterFunction                      : 
#  247|     m247_2(unknown)        = AliasedDefinition                  : 
#  247|     m247_3(unknown)        = InitializeNonLocal                 : 
#  247|     m247_4(unknown)        = Chi                                : total:m247_2, partial:m247_3
#  247|     mu247_5(unknown)       = UnmodeledDefinition                : 
#  247|     r247_6(glval<char *>)  = VariableAddress[src]               : 
#  247|     m247_7(char *)         = InitializeParameter[src]           : &:r247_6
#  247|     r247_8(char *)         = Load                               : &:r247_6, m247_7
#  247|     m247_9(unknown)        = InitializeIndirection[src]         : &:r247_8
#  247|     r247_10(glval<int>)    = VariableAddress[size]              : 
#  247|     m247_11(int)           = InitializeParameter[size]          : &:r247_10
#  248|     r248_1(glval<char *>)  = VariableAddress[dst]               : 
#  248|     r248_2(glval<unknown>) = FunctionAddress[operator new[]]    : 
#  248|     r248_3(glval<int>)     = VariableAddress[size]              : 
#  248|     r248_4(int)            = Load                               : &:r248_3, m247_11
#  248|     r248_5(unsigned long)  = Convert                            : r248_4
#  248|     r248_6(unsigned long)  = Constant[1]                        : 
#  248|     r248_7(unsigned long)  = Mul                                : r248_5, r248_6
#  248|     r248_8(void *)         = Call                               : func:r248_2, 0:r248_7
#  248|     m248_9(unknown)        = ^CallSideEffect                    : ~m247_4
#  248|     m248_10(unknown)       = Chi                                : total:m247_4, partial:m248_9
#  248|     r248_11(char *)        = Convert                            : r248_8
#  248|     m248_12(char *)        = Store                              : &:r248_1, r248_11
#  249|     r249_1(char)           = Constant[97]                       : 
#  249|     r249_2(glval<char *>)  = VariableAddress[src]               : 
#  249|     r249_3(char *)         = Load                               : &:r249_2, m247_7
#  249|     r249_4(glval<char>)    = CopyValue                          : r249_3
#  249|     m249_5(char)           = Store                              : &:r249_4, r249_1
#  249|     m249_6(unknown)        = Chi                                : total:m247_9, partial:m249_5
#  250|     r250_1(glval<unknown>) = FunctionAddress[memcpy]            : 
#  250|     r250_2(glval<char *>)  = VariableAddress[dst]               : 
#  250|     r250_3(char *)         = Load                               : &:r250_2, m248_12
#  250|     r250_4(void *)         = Convert                            : r250_3
#  250|     r250_5(glval<char *>)  = VariableAddress[src]               : 
#  250|     r250_6(char *)         = Load                               : &:r250_5, m247_7
#  250|     r250_7(void *)         = Convert                            : r250_6
#  250|     r250_8(glval<int>)     = VariableAddress[size]              : 
#  250|     r250_9(int)            = Load                               : &:r250_8, m247_11
#  250|     r250_10(void *)        = Call                               : func:r250_1, 0:r250_4, 1:r250_7, 2:r250_9
#  250|     v250_11(void)          = ^SizedBufferReadSideEffect[1]      : &:r250_7, r250_9, ~m249_6
#  250|     m250_12(unknown)       = ^SizedBufferMustWriteSideEffect[0] : &:r250_4, r250_9
#  250|     m250_13(unknown)       = Chi                                : total:m248_10, partial:m250_12
#  251|     r251_1(glval<char *>)  = VariableAddress[#return]           : 
#  251|     r251_2(glval<char *>)  = VariableAddress[dst]               : 
#  251|     r251_3(char *)         = Load                               : &:r251_2, m248_12
#  251|     m251_4(char *)         = Store                              : &:r251_1, r251_3
#  247|     v247_12(void)          = ReturnIndirection                  : &:r247_8, ~m249_6
#  247|     r247_13(glval<char *>) = VariableAddress[#return]           : 
#  247|     v247_14(void)          = ReturnValue                        : &:r247_13, m251_4
#  247|     v247_15(void)          = UnmodeledUse                       : mu*
#  247|     v247_16(void)          = AliasedUse                         : ~m250_13
#  247|     v247_17(void)          = ExitFunction                       : 

#  254| char StringLiteralAliasing2(bool)
#  254|   Block 0
#  254|     v254_1(void)        = EnterFunction          : 
#  254|     m254_2(unknown)     = AliasedDefinition      : 
#  254|     m254_3(unknown)     = InitializeNonLocal     : 
#  254|     m254_4(unknown)     = Chi                    : total:m254_2, partial:m254_3
#  254|     mu254_5(unknown)    = UnmodeledDefinition    : 
#  254|     r254_6(glval<bool>) = VariableAddress[b]     : 
#  254|     m254_7(bool)        = InitializeParameter[b] : &:r254_6
#  255|     r255_1(glval<bool>) = VariableAddress[b]     : 
#  255|     r255_2(bool)        = Load                   : &:r255_1, m254_7
#  255|     v255_3(void)        = ConditionalBranch      : r255_2
#-----|   False -> Block 2
#-----|   True -> Block 1

#  256|   Block 1
#  256|     r256_1(glval<unknown>) = FunctionAddress[ExternalFunc] : 
#  256|     v256_2(void)           = Call                          : func:r256_1
#  256|     m256_3(unknown)        = ^CallSideEffect               : ~m254_4
#  256|     m256_4(unknown)        = Chi                           : total:m254_4, partial:m256_3
#-----|   Goto -> Block 3

#  259|   Block 2
#  259|     r259_1(glval<unknown>) = FunctionAddress[ExternalFunc] : 
#  259|     v259_2(void)           = Call                          : func:r259_1
#  259|     m259_3(unknown)        = ^CallSideEffect               : ~m254_4
#  259|     m259_4(unknown)        = Chi                           : total:m254_4, partial:m259_3
#-----|   Goto -> Block 3

#  262|   Block 3
#  262|     m262_1(unknown)        = Phi                       : from 1:~m256_4, from 2:~m259_4
#  262|     r262_2(glval<char *>)  = VariableAddress[s]        : 
#  262|     r262_3(glval<char[8]>) = StringConstant["Literal"] : 
#  262|     r262_4(char *)         = Convert                   : r262_3
#  262|     m262_5(char *)         = Store                     : &:r262_2, r262_4
#  263|     r263_1(glval<char>)    = VariableAddress[#return]  : 
#  263|     r263_2(glval<char *>)  = VariableAddress[s]        : 
#  263|     r263_3(char *)         = Load                      : &:r263_2, m262_5
#  263|     r263_4(int)            = Constant[2]               : 
#  263|     r263_5(glval<char>)    = PointerAdd[1]             : r263_3, r263_4
#  263|     r263_6(char)           = Load                      : &:r263_5, ~m254_3
#  263|     m263_7(char)           = Store                     : &:r263_1, r263_6
#  254|     r254_8(glval<char>)    = VariableAddress[#return]  : 
#  254|     v254_9(void)           = ReturnValue               : &:r254_8, m263_7
#  254|     v254_10(void)          = UnmodeledUse              : mu*
#  254|     v254_11(void)          = AliasedUse                : ~m262_1
#  254|     v254_12(void)          = ExitFunction              : 

<<<<<<< HEAD
#  268| void Escape(void*)
#  268|   Block 0
#  268|     v268_1(void)          = EnterFunction            : 
#  268|     m268_2(unknown)       = AliasedDefinition        : 
#  268|     m268_3(unknown)       = InitializeNonLocal       : 
#  268|     m268_4(unknown)       = Chi                      : total:m268_2, partial:m268_3
#  268|     mu268_5(unknown)      = UnmodeledDefinition      : 
#  268|     r268_6(glval<void *>) = VariableAddress[p]       : 
#  268|     m268_7(void *)        = InitializeParameter[p]   : &:r268_6
#  268|     r268_8(void *)        = Load                     : &:r268_6, m268_7
#  268|     m268_9(unknown)       = InitializeIndirection[p] : &:r268_8
#  269|     r269_1(glval<void *>) = VariableAddress[p]       : 
#  269|     r269_2(void *)        = Load                     : &:r269_1, m268_7
#  269|     r269_3(glval<void *>) = VariableAddress[global]  : 
#  269|     m269_4(void *)        = Store                    : &:r269_3, r269_2
#  269|     m269_5(unknown)       = Chi                      : total:m268_4, partial:m269_4
#  270|     v270_1(void)          = NoOp                     : 
#  268|     v268_10(void)         = ReturnIndirection        : &:r268_8, ~m269_5
#  268|     v268_11(void)         = ReturnVoid               : 
#  268|     v268_12(void)         = UnmodeledUse             : mu*
#  268|     v268_13(void)         = AliasedUse               : ~m269_5
#  268|     v268_14(void)         = ExitFunction             : 

#  272| int ParameterEscapes(int*)
#  272|   Block 0
#  272|     v272_1(void)           = EnterFunction                : 
#  272|     m272_2(unknown)        = AliasedDefinition            : 
#  272|     m272_3(unknown)        = InitializeNonLocal           : 
#  272|     m272_4(unknown)        = Chi                          : total:m272_2, partial:m272_3
#  272|     mu272_5(unknown)       = UnmodeledDefinition          : 
#  272|     r272_6(glval<int *>)   = VariableAddress[p]           : 
#  272|     m272_7(int *)          = InitializeParameter[p]       : &:r272_6
#  272|     r272_8(int *)          = Load                         : &:r272_6, m272_7
#  272|     m272_9(unknown)        = InitializeIndirection[p]     : &:r272_8
#  273|     r273_1(glval<int>)     = VariableAddress[x]           : 
#  273|     r273_2(int)            = Constant[0]                  : 
#  273|     m273_3(int)            = Store                        : &:r273_1, r273_2
#  273|     m273_4(unknown)        = Chi                          : total:m272_4, partial:m273_3
#  274|     r274_1(glval<unknown>) = FunctionAddress[Escape]      : 
#  274|     r274_2(glval<int *>)   = VariableAddress[p]           : 
#  274|     r274_3(int *)          = Load                         : &:r274_2, m272_7
#  274|     r274_4(void *)         = Convert                      : r274_3
#  274|     v274_5(void)           = Call                         : func:r274_1, 0:r274_4
#  274|     m274_6(unknown)        = ^CallSideEffect              : ~m273_4
#  274|     m274_7(unknown)        = Chi                          : total:m273_4, partial:m274_6
#  274|     v274_8(void)           = ^BufferReadSideEffect[0]     : &:r274_4, ~m274_7
#  274|     m274_9(unknown)        = ^BufferMayWriteSideEffect[0] : &:r274_4
#  274|     m274_10(unknown)       = Chi                          : total:m274_7, partial:m274_9
#  275|     r275_1(int)            = Constant[1]                  : 
#  275|     r275_2(glval<int>)     = VariableAddress[x]           : 
#  275|     m275_3(int)            = Store                        : &:r275_2, r275_1
#  275|     m275_4(unknown)        = Chi                          : total:m274_10, partial:m275_3
#  276|     r276_1(glval<int>)     = VariableAddress[#return]     : 
#  276|     r276_2(glval<int *>)   = VariableAddress[p]           : 
#  276|     r276_3(int *)          = Load                         : &:r276_2, m272_7
#  276|     r276_4(int)            = Load                         : &:r276_3, ~m274_10
#  276|     m276_5(int)            = Store                        : &:r276_1, r276_4
#  272|     v272_10(void)          = ReturnIndirection            : &:r272_8, ~m275_4
#  272|     r272_11(glval<int>)    = VariableAddress[#return]     : 
#  272|     v272_12(void)          = ReturnValue                  : &:r272_11, m276_5
#  272|     v272_13(void)          = UnmodeledUse                 : mu*
#  272|     v272_14(void)          = AliasedUse                   : ~m275_4
#  272|     v272_15(void)          = ExitFunction                 : 
=======
#  268| void* MallocAliasing(void*, int)
#  268|   Block 0
#  268|     v268_1(void)           = EnterFunction                      : 
#  268|     m268_2(unknown)        = AliasedDefinition                  : 
#  268|     m268_3(unknown)        = InitializeNonLocal                 : 
#  268|     m268_4(unknown)        = Chi                                : total:m268_2, partial:m268_3
#  268|     mu268_5(unknown)       = UnmodeledDefinition                : 
#  268|     r268_6(glval<void *>)  = VariableAddress[s]                 : 
#  268|     m268_7(void *)         = InitializeParameter[s]             : &:r268_6
#  268|     r268_8(void *)         = Load                               : &:r268_6, m268_7
#  268|     m268_9(unknown)        = InitializeIndirection[s]           : &:r268_8
#  268|     r268_10(glval<int>)    = VariableAddress[size]              : 
#  268|     m268_11(int)           = InitializeParameter[size]          : &:r268_10
#  269|     r269_1(glval<void *>)  = VariableAddress[buf]               : 
#  269|     r269_2(glval<unknown>) = FunctionAddress[malloc]            : 
#  269|     r269_3(glval<int>)     = VariableAddress[size]              : 
#  269|     r269_4(int)            = Load                               : &:r269_3, m268_11
#  269|     r269_5(void *)         = Call                               : func:r269_2, 0:r269_4
#  269|     m269_6(unknown)        = ^CallSideEffect                    : ~m268_9
#  269|     m269_7(unknown)        = Chi                                : total:m268_9, partial:m269_6
#  269|     m269_8(unknown)        = ^InitializeDynamicAllocation       : &:r269_5
#  269|     m269_9(void *)         = Store                              : &:r269_1, r269_5
#  270|     r270_1(glval<unknown>) = FunctionAddress[memcpy]            : 
#  270|     r270_2(glval<void *>)  = VariableAddress[buf]               : 
#  270|     r270_3(void *)         = Load                               : &:r270_2, m269_9
#  270|     r270_4(glval<void *>)  = VariableAddress[s]                 : 
#  270|     r270_5(void *)         = Load                               : &:r270_4, m268_7
#  270|     r270_6(glval<int>)     = VariableAddress[size]              : 
#  270|     r270_7(int)            = Load                               : &:r270_6, m268_11
#  270|     r270_8(void *)         = Call                               : func:r270_1, 0:r270_3, 1:r270_5, 2:r270_7
#  270|     v270_9(void)           = ^SizedBufferReadSideEffect[1]      : &:r270_5, r270_7, ~m269_8
#  270|     m270_10(unknown)       = ^SizedBufferMustWriteSideEffect[0] : &:r270_3, r270_7
#  270|     m270_11(unknown)       = Chi                                : total:m269_8, partial:m270_10
#  271|     r271_1(glval<void *>)  = VariableAddress[#return]           : 
#  271|     r271_2(glval<void *>)  = VariableAddress[buf]               : 
#  271|     r271_3(void *)         = Load                               : &:r271_2, m269_9
#  271|     m271_4(void *)         = Store                              : &:r271_1, r271_3
#  268|     v268_12(void)          = ReturnIndirection                  : &:r268_8, ~m270_11
#  268|     r268_13(glval<void *>) = VariableAddress[#return]           : 
#  268|     v268_14(void)          = ReturnValue                        : &:r268_13, m271_4
#  268|     v268_15(void)          = UnmodeledUse                       : mu*
#  268|     v268_16(void)          = AliasedUse                         : ~m270_11
#  268|     v268_17(void)          = ExitFunction                       : 
>>>>>>> fb1e993c
<|MERGE_RESOLUTION|>--- conflicted
+++ resolved
@@ -1237,71 +1237,6 @@
 #  254|     v254_11(void)          = AliasedUse                : ~m262_1
 #  254|     v254_12(void)          = ExitFunction              : 
 
-<<<<<<< HEAD
-#  268| void Escape(void*)
-#  268|   Block 0
-#  268|     v268_1(void)          = EnterFunction            : 
-#  268|     m268_2(unknown)       = AliasedDefinition        : 
-#  268|     m268_3(unknown)       = InitializeNonLocal       : 
-#  268|     m268_4(unknown)       = Chi                      : total:m268_2, partial:m268_3
-#  268|     mu268_5(unknown)      = UnmodeledDefinition      : 
-#  268|     r268_6(glval<void *>) = VariableAddress[p]       : 
-#  268|     m268_7(void *)        = InitializeParameter[p]   : &:r268_6
-#  268|     r268_8(void *)        = Load                     : &:r268_6, m268_7
-#  268|     m268_9(unknown)       = InitializeIndirection[p] : &:r268_8
-#  269|     r269_1(glval<void *>) = VariableAddress[p]       : 
-#  269|     r269_2(void *)        = Load                     : &:r269_1, m268_7
-#  269|     r269_3(glval<void *>) = VariableAddress[global]  : 
-#  269|     m269_4(void *)        = Store                    : &:r269_3, r269_2
-#  269|     m269_5(unknown)       = Chi                      : total:m268_4, partial:m269_4
-#  270|     v270_1(void)          = NoOp                     : 
-#  268|     v268_10(void)         = ReturnIndirection        : &:r268_8, ~m269_5
-#  268|     v268_11(void)         = ReturnVoid               : 
-#  268|     v268_12(void)         = UnmodeledUse             : mu*
-#  268|     v268_13(void)         = AliasedUse               : ~m269_5
-#  268|     v268_14(void)         = ExitFunction             : 
-
-#  272| int ParameterEscapes(int*)
-#  272|   Block 0
-#  272|     v272_1(void)           = EnterFunction                : 
-#  272|     m272_2(unknown)        = AliasedDefinition            : 
-#  272|     m272_3(unknown)        = InitializeNonLocal           : 
-#  272|     m272_4(unknown)        = Chi                          : total:m272_2, partial:m272_3
-#  272|     mu272_5(unknown)       = UnmodeledDefinition          : 
-#  272|     r272_6(glval<int *>)   = VariableAddress[p]           : 
-#  272|     m272_7(int *)          = InitializeParameter[p]       : &:r272_6
-#  272|     r272_8(int *)          = Load                         : &:r272_6, m272_7
-#  272|     m272_9(unknown)        = InitializeIndirection[p]     : &:r272_8
-#  273|     r273_1(glval<int>)     = VariableAddress[x]           : 
-#  273|     r273_2(int)            = Constant[0]                  : 
-#  273|     m273_3(int)            = Store                        : &:r273_1, r273_2
-#  273|     m273_4(unknown)        = Chi                          : total:m272_4, partial:m273_3
-#  274|     r274_1(glval<unknown>) = FunctionAddress[Escape]      : 
-#  274|     r274_2(glval<int *>)   = VariableAddress[p]           : 
-#  274|     r274_3(int *)          = Load                         : &:r274_2, m272_7
-#  274|     r274_4(void *)         = Convert                      : r274_3
-#  274|     v274_5(void)           = Call                         : func:r274_1, 0:r274_4
-#  274|     m274_6(unknown)        = ^CallSideEffect              : ~m273_4
-#  274|     m274_7(unknown)        = Chi                          : total:m273_4, partial:m274_6
-#  274|     v274_8(void)           = ^BufferReadSideEffect[0]     : &:r274_4, ~m274_7
-#  274|     m274_9(unknown)        = ^BufferMayWriteSideEffect[0] : &:r274_4
-#  274|     m274_10(unknown)       = Chi                          : total:m274_7, partial:m274_9
-#  275|     r275_1(int)            = Constant[1]                  : 
-#  275|     r275_2(glval<int>)     = VariableAddress[x]           : 
-#  275|     m275_3(int)            = Store                        : &:r275_2, r275_1
-#  275|     m275_4(unknown)        = Chi                          : total:m274_10, partial:m275_3
-#  276|     r276_1(glval<int>)     = VariableAddress[#return]     : 
-#  276|     r276_2(glval<int *>)   = VariableAddress[p]           : 
-#  276|     r276_3(int *)          = Load                         : &:r276_2, m272_7
-#  276|     r276_4(int)            = Load                         : &:r276_3, ~m274_10
-#  276|     m276_5(int)            = Store                        : &:r276_1, r276_4
-#  272|     v272_10(void)          = ReturnIndirection            : &:r272_8, ~m275_4
-#  272|     r272_11(glval<int>)    = VariableAddress[#return]     : 
-#  272|     v272_12(void)          = ReturnValue                  : &:r272_11, m276_5
-#  272|     v272_13(void)          = UnmodeledUse                 : mu*
-#  272|     v272_14(void)          = AliasedUse                   : ~m275_4
-#  272|     v272_15(void)          = ExitFunction                 : 
-=======
 #  268| void* MallocAliasing(void*, int)
 #  268|   Block 0
 #  268|     v268_1(void)           = EnterFunction                      : 
@@ -1320,8 +1255,8 @@
 #  269|     r269_3(glval<int>)     = VariableAddress[size]              : 
 #  269|     r269_4(int)            = Load                               : &:r269_3, m268_11
 #  269|     r269_5(void *)         = Call                               : func:r269_2, 0:r269_4
-#  269|     m269_6(unknown)        = ^CallSideEffect                    : ~m268_9
-#  269|     m269_7(unknown)        = Chi                                : total:m268_9, partial:m269_6
+#  269|     m269_6(unknown)        = ^CallSideEffect                    : ~m268_4
+#  269|     m269_7(unknown)        = Chi                                : total:m268_4, partial:m269_6
 #  269|     m269_8(unknown)        = ^InitializeDynamicAllocation       : &:r269_5
 #  269|     m269_9(void *)         = Store                              : &:r269_1, r269_5
 #  270|     r270_1(glval<unknown>) = FunctionAddress[memcpy]            : 
@@ -1332,17 +1267,80 @@
 #  270|     r270_6(glval<int>)     = VariableAddress[size]              : 
 #  270|     r270_7(int)            = Load                               : &:r270_6, m268_11
 #  270|     r270_8(void *)         = Call                               : func:r270_1, 0:r270_3, 1:r270_5, 2:r270_7
-#  270|     v270_9(void)           = ^SizedBufferReadSideEffect[1]      : &:r270_5, r270_7, ~m269_8
+#  270|     v270_9(void)           = ^SizedBufferReadSideEffect[1]      : &:r270_5, r270_7, ~m268_9
 #  270|     m270_10(unknown)       = ^SizedBufferMustWriteSideEffect[0] : &:r270_3, r270_7
 #  270|     m270_11(unknown)       = Chi                                : total:m269_8, partial:m270_10
 #  271|     r271_1(glval<void *>)  = VariableAddress[#return]           : 
 #  271|     r271_2(glval<void *>)  = VariableAddress[buf]               : 
 #  271|     r271_3(void *)         = Load                               : &:r271_2, m269_9
 #  271|     m271_4(void *)         = Store                              : &:r271_1, r271_3
-#  268|     v268_12(void)          = ReturnIndirection                  : &:r268_8, ~m270_11
+#  268|     v268_12(void)          = ReturnIndirection                  : &:r268_8, m268_9
 #  268|     r268_13(glval<void *>) = VariableAddress[#return]           : 
 #  268|     v268_14(void)          = ReturnValue                        : &:r268_13, m271_4
 #  268|     v268_15(void)          = UnmodeledUse                       : mu*
-#  268|     v268_16(void)          = AliasedUse                         : ~m270_11
+#  268|     v268_16(void)          = AliasedUse                         : ~m269_7
 #  268|     v268_17(void)          = ExitFunction                       : 
->>>>>>> fb1e993c
+
+#  276| void Escape(void*)
+#  276|   Block 0
+#  276|     v276_1(void)          = EnterFunction            : 
+#  276|     m276_2(unknown)       = AliasedDefinition        : 
+#  276|     m276_3(unknown)       = InitializeNonLocal       : 
+#  276|     m276_4(unknown)       = Chi                      : total:m276_2, partial:m276_3
+#  276|     mu276_5(unknown)      = UnmodeledDefinition      : 
+#  276|     r276_6(glval<void *>) = VariableAddress[p]       : 
+#  276|     m276_7(void *)        = InitializeParameter[p]   : &:r276_6
+#  276|     r276_8(void *)        = Load                     : &:r276_6, m276_7
+#  276|     m276_9(unknown)       = InitializeIndirection[p] : &:r276_8
+#  277|     r277_1(glval<void *>) = VariableAddress[p]       : 
+#  277|     r277_2(void *)        = Load                     : &:r277_1, m276_7
+#  277|     r277_3(glval<void *>) = VariableAddress[global]  : 
+#  277|     m277_4(void *)        = Store                    : &:r277_3, r277_2
+#  277|     m277_5(unknown)       = Chi                      : total:m276_4, partial:m277_4
+#  278|     v278_1(void)          = NoOp                     : 
+#  276|     v276_10(void)         = ReturnIndirection        : &:r276_8, ~m277_5
+#  276|     v276_11(void)         = ReturnVoid               : 
+#  276|     v276_12(void)         = UnmodeledUse             : mu*
+#  276|     v276_13(void)         = AliasedUse               : ~m277_5
+#  276|     v276_14(void)         = ExitFunction             : 
+
+#  280| int ParameterEscapes(int*)
+#  280|   Block 0
+#  280|     v280_1(void)           = EnterFunction                : 
+#  280|     m280_2(unknown)        = AliasedDefinition            : 
+#  280|     m280_3(unknown)        = InitializeNonLocal           : 
+#  280|     m280_4(unknown)        = Chi                          : total:m280_2, partial:m280_3
+#  280|     mu280_5(unknown)       = UnmodeledDefinition          : 
+#  280|     r280_6(glval<int *>)   = VariableAddress[p]           : 
+#  280|     m280_7(int *)          = InitializeParameter[p]       : &:r280_6
+#  280|     r280_8(int *)          = Load                         : &:r280_6, m280_7
+#  280|     m280_9(unknown)        = InitializeIndirection[p]     : &:r280_8
+#  281|     r281_1(glval<int>)     = VariableAddress[x]           : 
+#  281|     r281_2(int)            = Constant[0]                  : 
+#  281|     m281_3(int)            = Store                        : &:r281_1, r281_2
+#  281|     m281_4(unknown)        = Chi                          : total:m280_4, partial:m281_3
+#  282|     r282_1(glval<unknown>) = FunctionAddress[Escape]      : 
+#  282|     r282_2(glval<int *>)   = VariableAddress[p]           : 
+#  282|     r282_3(int *)          = Load                         : &:r282_2, m280_7
+#  282|     r282_4(void *)         = Convert                      : r282_3
+#  282|     v282_5(void)           = Call                         : func:r282_1, 0:r282_4
+#  282|     m282_6(unknown)        = ^CallSideEffect              : ~m281_4
+#  282|     m282_7(unknown)        = Chi                          : total:m281_4, partial:m282_6
+#  282|     v282_8(void)           = ^BufferReadSideEffect[0]     : &:r282_4, ~m282_7
+#  282|     m282_9(unknown)        = ^BufferMayWriteSideEffect[0] : &:r282_4
+#  282|     m282_10(unknown)       = Chi                          : total:m282_7, partial:m282_9
+#  283|     r283_1(int)            = Constant[1]                  : 
+#  283|     r283_2(glval<int>)     = VariableAddress[x]           : 
+#  283|     m283_3(int)            = Store                        : &:r283_2, r283_1
+#  283|     m283_4(unknown)        = Chi                          : total:m282_10, partial:m283_3
+#  284|     r284_1(glval<int>)     = VariableAddress[#return]     : 
+#  284|     r284_2(glval<int *>)   = VariableAddress[p]           : 
+#  284|     r284_3(int *)          = Load                         : &:r284_2, m280_7
+#  284|     r284_4(int)            = Load                         : &:r284_3, ~m282_10
+#  284|     m284_5(int)            = Store                        : &:r284_1, r284_4
+#  280|     v280_10(void)          = ReturnIndirection            : &:r280_8, ~m283_4
+#  280|     r280_11(glval<int>)    = VariableAddress[#return]     : 
+#  280|     v280_12(void)          = ReturnValue                  : &:r280_11, m284_5
+#  280|     v280_13(void)          = UnmodeledUse                 : mu*
+#  280|     v280_14(void)          = AliasedUse                   : ~m283_4
+#  280|     v280_15(void)          = ExitFunction                 : 