ssa.c:
#    2| void named_designators()
#    2|   Block 0
#    2|     v2_1(void)           = EnterFunction        : 
#    2|     m2_2(unknown)        = AliasedDefinition    : 
#    2|     m2_3(unknown)        = InitializeNonLocal   : 
#    2|     m2_4(unknown)        = Chi                  : total:m2_2, partial:m2_3
#    3|     r3_1(glval<Foo>)     = VariableAddress[foo] : 
#    3|     m3_2(Foo)            = Uninitialized[foo]   : &:r3_1
#    3|     r3_3(glval<int[2]>)  = FieldAddress[x]      : r3_1
#    3|     r3_4(int)            = Constant[0]          : 
#    3|     r3_5(glval<int>)     = PointerAdd[4]        : r3_3, r3_4
#    3|     r3_6(int)            = Constant[1234]       : 
#    3|     m3_7(int)            = Store[?]             : &:r3_5, r3_6
#    3|     m3_8(Foo)            = Chi                  : total:m3_2, partial:m3_7
#    3|     r3_9(int)            = Constant[1]          : 
#    3|     r3_10(glval<int>)    = PointerAdd[4]        : r3_3, r3_9
#    3|     r3_11(int)           = Constant[0]          : 
#    3|     m3_12(int)           = Store[?]             : &:r3_10, r3_11
#    3|     m3_13(Foo)           = Chi                  : total:m3_8, partial:m3_12
#    3|     r3_14(glval<int[2]>) = FieldAddress[x]      : r3_1
#    3|     r3_15(int)           = Constant[0]          : 
#    3|     r3_16(glval<int>)    = PointerAdd[4]        : r3_14, r3_15
#    3|     r3_17(int)           = Constant[0]          : 
#    3|     m3_18(int)           = Store[?]             : &:r3_16, r3_17
#    3|     m3_19(Foo)           = Chi                  : total:m3_13, partial:m3_18
#    3|     r3_20(int)           = Constant[1]          : 
#    3|     r3_21(glval<int>)    = PointerAdd[4]        : r3_14, r3_20
#    3|     r3_22(int)           = Constant[5678]       : 
#    3|     m3_23(int)           = Store[?]             : &:r3_21, r3_22
#    3|     m3_24(Foo)           = Chi                  : total:m3_19, partial:m3_23
#    4|     v4_1(void)           = NoOp                 : 
#    2|     v2_5(void)           = ReturnVoid           : 
#    2|     v2_6(void)           = AliasedUse           : m2_3
#    2|     v2_7(void)           = ExitFunction         : 

#    6| void repeated_designators()
#    6|   Block 0
#    6|     v6_1(void)          = EnterFunction      : 
#    6|     m6_2(unknown)       = AliasedDefinition  : 
#    6|     m6_3(unknown)       = InitializeNonLocal : 
#    6|     m6_4(unknown)       = Chi                : total:m6_2, partial:m6_3
#    7|     r7_1(glval<int[1]>) = VariableAddress[x] : 
#    7|     m7_2(int[1])        = Uninitialized[x]   : &:r7_1
#    7|     r7_3(int)           = Constant[0]        : 
#    7|     r7_4(glval<int>)    = PointerAdd[4]      : r7_1, r7_3
#    7|     r7_5(int)           = Constant[1234]     : 
#    7|     m7_6(int)           = Store[?]           : &:r7_4, r7_5
#    7|     r7_7(int)           = Constant[0]        : 
#    7|     r7_8(glval<int>)    = PointerAdd[4]      : r7_1, r7_7
#    7|     r7_9(int)           = Constant[5678]     : 
#    7|     m7_10(int)          = Store[?]           : &:r7_8, r7_9
#    8|     v8_1(void)          = NoOp               : 
#    6|     v6_5(void)          = ReturnVoid         : 
#    6|     v6_6(void)          = AliasedUse         : m6_3
#    6|     v6_7(void)          = ExitFunction       : 

#   11| void named_designators_2()
#   11|   Block 0
#   11|     v11_1(void)        = EnterFunction                : 
#   11|     m11_2(unknown)     = AliasedDefinition            : 
#   11|     m11_3(unknown)     = InitializeNonLocal           : 
#   11|     m11_4(unknown)     = Chi                          : total:m11_2, partial:m11_3
#   12|     r12_1(glval<Foo2>) = VariableAddress[foo]         : 
#   12|     m12_2(Foo2)        = Uninitialized[foo]           : &:r12_1
#   12|     r12_3(glval<int>)  = FieldAddress[x]              : r12_1
#   12|     r12_4(int)         = Constant[1234]               : 
#   12|     m12_5(int)         = Store[?]                     : &:r12_3, r12_4
#   12|     m12_6(Foo2)        = Chi                          : total:m12_2, partial:m12_5
#   12|     r12_7(glval<int>)  = FieldAddress[y]              : r12_1
#   12|     r12_8(int)         = Constant[5678]               : 
#   12|     m12_9(int)         = Store[?]                     : &:r12_7, r12_8
#   12|     m12_10(Foo2)       = Chi                          : total:m12_6, partial:m12_9
#   14|     r14_1(glval<Foo2>) = VariableAddress[foo_swapped] : 
#   14|     m14_2(Foo2)        = Uninitialized[foo_swapped]   : &:r14_1
#   14|     r14_3(glval<int>)  = FieldAddress[x]              : r14_1
#   14|     r14_4(int)         = Constant[1234]               : 
#   14|     m14_5(int)         = Store[?]                     : &:r14_3, r14_4
#   14|     m14_6(Foo2)        = Chi                          : total:m14_2, partial:m14_5
#   14|     r14_7(glval<int>)  = FieldAddress[y]              : r14_1
#   14|     r14_8(int)         = Constant[5678]               : 
#   14|     m14_9(int)         = Store[?]                     : &:r14_7, r14_8
#   14|     m14_10(Foo2)       = Chi                          : total:m14_6, partial:m14_9
#   15|     v15_1(void)        = NoOp                         : 
#   11|     v11_5(void)        = ReturnVoid                   : 
#   11|     v11_6(void)        = AliasedUse                   : m11_3
#   11|     v11_7(void)        = ExitFunction                 : 

#   17| void non_repeated_designators()
#   17|   Block 0
#   17|     v17_1(void)          = EnterFunction      : 
#   17|     m17_2(unknown)       = AliasedDefinition  : 
#   17|     m17_3(unknown)       = InitializeNonLocal : 
#   17|     m17_4(unknown)       = Chi                : total:m17_2, partial:m17_3
#   18|     r18_1(glval<int[2]>) = VariableAddress[x] : 
#   18|     m18_2(int[2])        = Uninitialized[x]   : &:r18_1
#   18|     r18_3(int)           = Constant[0]        : 
#   18|     r18_4(glval<int>)    = PointerAdd[4]      : r18_1, r18_3
#   18|     r18_5(int)           = Constant[1234]     : 
#   18|     m18_6(int)           = Store[?]           : &:r18_4, r18_5
#   18|     m18_7(int[2])        = Chi                : total:m18_2, partial:m18_6
#   18|     r18_8(int)           = Constant[1]        : 
#   18|     r18_9(glval<int>)    = PointerAdd[4]      : r18_1, r18_8
#   18|     r18_10(int)          = Constant[5678]     : 
#   18|     m18_11(int)          = Store[?]           : &:r18_9, r18_10
#   18|     m18_12(int[2])       = Chi                : total:m18_7, partial:m18_11
#   20|     r20_1(glval<int[2]>) = VariableAddress[y] : 
#   20|     m20_2(int[2])        = Uninitialized[y]   : &:r20_1
#   20|     r20_3(int)           = Constant[0]        : 
#   20|     r20_4(glval<int>)    = PointerAdd[4]      : r20_1, r20_3
#   20|     r20_5(int)           = Constant[5678]     : 
#   20|     m20_6(int)           = Store[?]           : &:r20_4, r20_5
#   20|     m20_7(int[2])        = Chi                : total:m20_2, partial:m20_6
#   20|     r20_8(int)           = Constant[1]        : 
#   20|     r20_9(glval<int>)    = PointerAdd[4]      : r20_1, r20_8
#   20|     r20_10(int)          = Constant[1234]     : 
#   20|     m20_11(int)          = Store[?]           : &:r20_9, r20_10
#   20|     m20_12(int[2])       = Chi                : total:m20_7, partial:m20_11
#   21|     v21_1(void)          = NoOp               : 
#   17|     v17_5(void)          = ReturnVoid         : 
#   17|     v17_6(void)          = AliasedUse         : m17_3
#   17|     v17_7(void)          = ExitFunction       : 

#   28| void test_foo_array_and_int()
#   28|   Block 0
#   28|     v28_1(void)                     = EnterFunction      : 
#   28|     m28_2(unknown)                  = AliasedDefinition  : 
#   28|     m28_3(unknown)                  = InitializeNonLocal : 
#   28|     m28_4(unknown)                  = Chi                : total:m28_2, partial:m28_3
#   29|     r29_1(glval<Foo_array_and_int>) = VariableAddress[f] : 
#   29|     m29_2(Foo_array_and_int)        = Uninitialized[f]   : &:r29_1
#   29|     r29_3(glval<int[2]>)            = FieldAddress[x]    : r29_1
#   29|     r29_4(int)                      = Constant[0]        : 
#   29|     r29_5(glval<int>)               = PointerAdd[4]      : r29_3, r29_4
#   29|     r29_6(int)                      = Constant[0]        : 
#   29|     m29_7(int)                      = Store[?]           : &:r29_5, r29_6
#   29|     m29_8(Foo_array_and_int)        = Chi                : total:m29_2, partial:m29_7
#   29|     r29_9(int)                      = Constant[1]        : 
#   29|     r29_10(glval<int>)              = PointerAdd[4]      : r29_3, r29_9
#   29|     r29_11(int)                     = Constant[1]        : 
#   29|     m29_12(int)                     = Store[?]           : &:r29_10, r29_11
#   29|     m29_13(Foo_array_and_int)       = Chi                : total:m29_8, partial:m29_12
#   29|     r29_14(glval<int[2]>)           = FieldAddress[x]    : r29_1
#   29|     r29_15(int)                     = Constant[0]        : 
#   29|     r29_16(glval<int>)              = PointerAdd[4]      : r29_14, r29_15
#   29|     r29_17(int)                     = Constant[42]       : 
#   29|     m29_18(int)                     = Store[?]           : &:r29_16, r29_17
#   29|     m29_19(Foo_array_and_int)       = Chi                : total:m29_13, partial:m29_18
#   29|     r29_20(int)                     = Constant[1]        : 
#   29|     r29_21(glval<int>)              = PointerAdd[4]      : r29_14, r29_20
#   29|     r29_22(int)                     = Constant[0]        : 
#   29|     m29_23(int)                     = Store[?]           : &:r29_21, r29_22
#   29|     m29_24(Foo_array_and_int)       = Chi                : total:m29_19, partial:m29_23
#   29|     r29_25(glval<int>)              = FieldAddress[y]    : r29_1
#   29|     r29_26(int)                     = Constant[42]       : 
#   29|     m29_27(int)                     = Store[?]           : &:r29_25, r29_26
#   29|     m29_28(Foo_array_and_int)       = Chi                : total:m29_24, partial:m29_27
#   30|     v30_1(void)                     = NoOp               : 
#   28|     v28_5(void)                     = ReturnVoid         : 
#   28|     v28_6(void)                     = AliasedUse         : m28_3
#   28|     v28_7(void)                     = ExitFunction       : 

ssa.cpp:
#   13| int ChiPhiNode(Point*, bool, bool)
#   13|   Block 0
#   13|     v13_1(void)           = EnterFunction               : 
#   13|     m13_2(unknown)        = AliasedDefinition           : 
#   13|     m13_3(unknown)        = InitializeNonLocal          : 
#   13|     m13_4(unknown)        = Chi                         : total:m13_2, partial:m13_3
#   13|     r13_5(glval<Point *>) = VariableAddress[p]          : 
#   13|     m13_6(Point *)        = InitializeParameter[p]      : &:r13_5
#   13|     r13_7(Point *)        = Load[p]                     : &:r13_5, m13_6
#   13|     m13_8(unknown)        = InitializeIndirection[p]    : &:r13_7
#   13|     r13_9(glval<bool>)    = VariableAddress[which1]     : 
#   13|     m13_10(bool)          = InitializeParameter[which1] : &:r13_9
#   13|     r13_11(glval<bool>)   = VariableAddress[which2]     : 
#   13|     m13_12(bool)          = InitializeParameter[which2] : &:r13_11
#   14|     r14_1(glval<bool>)    = VariableAddress[which1]     : 
#   14|     r14_2(bool)           = Load[which1]                : &:r14_1, m13_10
#   14|     v14_3(void)           = ConditionalBranch           : r14_2
#-----|   False -> Block 2
#-----|   True -> Block 1

#   15|   Block 1
#   15|     r15_1(glval<Point *>) = VariableAddress[p] : 
#   15|     r15_2(Point *)        = Load[p]            : &:r15_1, m13_6
#   15|     r15_3(glval<int>)     = FieldAddress[x]    : r15_2
#   15|     r15_4(int)            = Load[?]            : &:r15_3, ~m13_8
#   15|     r15_5(int)            = Constant[1]        : 
#   15|     r15_6(int)            = Add                : r15_4, r15_5
#   15|     m15_7(int)            = Store[?]           : &:r15_3, r15_6
#   15|     m15_8(unknown)        = Chi                : total:m13_8, partial:m15_7
#-----|   Goto -> Block 3

#   18|   Block 2
#   18|     r18_1(glval<Point *>) = VariableAddress[p] : 
#   18|     r18_2(Point *)        = Load[p]            : &:r18_1, m13_6
#   18|     r18_3(glval<int>)     = FieldAddress[y]    : r18_2
#   18|     r18_4(int)            = Load[?]            : &:r18_3, ~m13_8
#   18|     r18_5(int)            = Constant[1]        : 
#   18|     r18_6(int)            = Add                : r18_4, r18_5
#   18|     m18_7(int)            = Store[?]           : &:r18_3, r18_6
#   18|     m18_8(unknown)        = Chi                : total:m13_8, partial:m18_7
#-----|   Goto -> Block 3

#   21|   Block 3
#   21|     m21_1(int)         = Phi                     : from 1:~m13_8, from 2:m18_7
#   21|     m21_2(int)         = Phi                     : from 1:m15_7, from 2:~m13_8
#   21|     m21_3(unknown)     = Phi                     : from 1:m15_8, from 2:m18_8
#   21|     r21_4(glval<bool>) = VariableAddress[which2] : 
#   21|     r21_5(bool)        = Load[which2]            : &:r21_4, m13_12
#   21|     v21_6(void)        = ConditionalBranch       : r21_5
#-----|   False -> Block 5
#-----|   True -> Block 4

#   22|   Block 4
#   22|     r22_1(glval<Point *>) = VariableAddress[p] : 
#   22|     r22_2(Point *)        = Load[p]            : &:r22_1, m13_6
#   22|     r22_3(glval<int>)     = FieldAddress[x]    : r22_2
#   22|     r22_4(int)            = Load[?]            : &:r22_3, m21_2
#   22|     r22_5(int)            = Constant[1]        : 
#   22|     r22_6(int)            = Add                : r22_4, r22_5
#   22|     m22_7(int)            = Store[?]           : &:r22_3, r22_6
#   22|     m22_8(unknown)        = Chi                : total:m21_3, partial:m22_7
#-----|   Goto -> Block 6

#   25|   Block 5
#   25|     r25_1(glval<Point *>) = VariableAddress[p] : 
#   25|     r25_2(Point *)        = Load[p]            : &:r25_1, m13_6
#   25|     r25_3(glval<int>)     = FieldAddress[y]    : r25_2
#   25|     r25_4(int)            = Load[?]            : &:r25_3, m21_1
#   25|     r25_5(int)            = Constant[1]        : 
#   25|     r25_6(int)            = Add                : r25_4, r25_5
#   25|     m25_7(int)            = Store[?]           : &:r25_3, r25_6
#   25|     m25_8(unknown)        = Chi                : total:m21_3, partial:m25_7
#-----|   Goto -> Block 6

#   28|   Block 6
#   28|     m28_1(int)            = Phi                      : from 4:m21_1, from 5:m25_7
#   28|     m28_2(int)            = Phi                      : from 4:m22_7, from 5:m21_2
#   28|     m28_3(unknown)        = Phi                      : from 4:m22_8, from 5:m25_8
#   28|     r28_4(glval<int>)     = VariableAddress[#return] : 
#   28|     r28_5(glval<Point *>) = VariableAddress[p]       : 
#   28|     r28_6(Point *)        = Load[p]                  : &:r28_5, m13_6
#   28|     r28_7(glval<int>)     = FieldAddress[x]          : r28_6
#   28|     r28_8(int)            = Load[?]                  : &:r28_7, m28_2
#   28|     r28_9(glval<Point *>) = VariableAddress[p]       : 
#   28|     r28_10(Point *)       = Load[p]                  : &:r28_9, m13_6
#   28|     r28_11(glval<int>)    = FieldAddress[y]          : r28_10
#   28|     r28_12(int)           = Load[?]                  : &:r28_11, m28_1
#   28|     r28_13(int)           = Add                      : r28_8, r28_12
#   28|     m28_14(int)           = Store[#return]           : &:r28_4, r28_13
#   13|     v13_13(void)          = ReturnIndirection[p]     : &:r13_7, m28_3
#   13|     r13_14(glval<int>)    = VariableAddress[#return] : 
#   13|     v13_15(void)          = ReturnValue              : &:r13_14, m28_14
#   13|     v13_16(void)          = AliasedUse               : m13_3
#   13|     v13_17(void)          = ExitFunction             : 

#   31| int UnreachableViaGoto()
#   31|   Block 0
#   31|     v31_1(void)       = EnterFunction            : 
#   31|     m31_2(unknown)    = AliasedDefinition        : 
#   31|     m31_3(unknown)    = InitializeNonLocal       : 
#   31|     m31_4(unknown)    = Chi                      : total:m31_2, partial:m31_3
#   32|     v32_1(void)       = NoOp                     : 
#   34|     v34_1(void)       = NoOp                     : 
#   35|     r35_1(glval<int>) = VariableAddress[#return] : 
#   35|     r35_2(int)        = Constant[0]              : 
#   35|     m35_3(int)        = Store[#return]           : &:r35_1, r35_2
#   31|     r31_5(glval<int>) = VariableAddress[#return] : 
#   31|     v31_6(void)       = ReturnValue              : &:r31_5, m35_3
#   31|     v31_7(void)       = AliasedUse               : m31_3
#   31|     v31_8(void)       = ExitFunction             : 

#   38| int UnreachableIf(bool)
#   38|   Block 0
#   38|     v38_1(void)        = EnterFunction          : 
#   38|     m38_2(unknown)     = AliasedDefinition      : 
#   38|     m38_3(unknown)     = InitializeNonLocal     : 
#   38|     m38_4(unknown)     = Chi                    : total:m38_2, partial:m38_3
#   38|     r38_5(glval<bool>) = VariableAddress[b]     : 
#   38|     m38_6(bool)        = InitializeParameter[b] : &:r38_5
#   39|     r39_1(glval<int>)  = VariableAddress[x]     : 
#   39|     r39_2(int)         = Constant[5]            : 
#   39|     m39_3(int)         = Store[x]               : &:r39_1, r39_2
#   40|     r40_1(glval<int>)  = VariableAddress[y]     : 
#   40|     r40_2(int)         = Constant[10]           : 
#   40|     m40_3(int)         = Store[y]               : &:r40_1, r40_2
#   41|     r41_1(glval<bool>) = VariableAddress[b]     : 
#   41|     r41_2(bool)        = Load[b]                : &:r41_1, m38_6
#   41|     v41_3(void)        = ConditionalBranch      : r41_2
#-----|   False -> Block 4
#-----|   True -> Block 2

#   38|   Block 1
#   38|     m38_7(int)        = Phi                      : from 3:m46_3, from 5:m51_3
#   38|     r38_8(glval<int>) = VariableAddress[#return] : 
#   38|     v38_9(void)       = ReturnValue              : &:r38_8, m38_7
#   38|     v38_10(void)      = AliasedUse               : m38_3
#   38|     v38_11(void)      = ExitFunction             : 

#   42|   Block 2
#   42|     r42_1(glval<int>) = VariableAddress[x] : 
#   42|     r42_2(int)        = Load[x]            : &:r42_1, m39_3
#   42|     r42_3(glval<int>) = VariableAddress[y] : 
#   42|     r42_4(int)        = Load[y]            : &:r42_3, m40_3
#   42|     r42_5(bool)       = CompareEQ          : r42_2, r42_4
#   42|     v42_6(void)       = ConditionalBranch  : r42_5
#-----|   False -> Block 3
#-----|   True -> Block 6

#   46|   Block 3
#   46|     r46_1(glval<int>) = VariableAddress[#return] : 
#   46|     r46_2(int)        = Constant[0]              : 
#   46|     m46_3(int)        = Store[#return]           : &:r46_1, r46_2
#-----|   Goto -> Block 1

#   50|   Block 4
#   50|     r50_1(glval<int>) = VariableAddress[x] : 
#   50|     r50_2(int)        = Load[x]            : &:r50_1, m39_3
#   50|     r50_3(glval<int>) = VariableAddress[y] : 
#   50|     r50_4(int)        = Load[y]            : &:r50_3, m40_3
#   50|     r50_5(bool)       = CompareLT          : r50_2, r50_4
#   50|     v50_6(void)       = ConditionalBranch  : r50_5
#-----|   False -> Block 6
#-----|   True -> Block 5

#   51|   Block 5
#   51|     r51_1(glval<int>) = VariableAddress[#return] : 
#   51|     r51_2(int)        = Constant[0]              : 
#   51|     m51_3(int)        = Store[#return]           : &:r51_1, r51_2
#-----|   Goto -> Block 1

#   38|   Block 6
#   38|     v38_12(void) = Unreached : 

#   59| int DoWhileFalse()
#   59|   Block 0
#   59|     v59_1(void)       = EnterFunction      : 
#   59|     m59_2(unknown)    = AliasedDefinition  : 
#   59|     m59_3(unknown)    = InitializeNonLocal : 
#   59|     m59_4(unknown)    = Chi                : total:m59_2, partial:m59_3
#   60|     r60_1(glval<int>) = VariableAddress[i] : 
#   60|     r60_2(int)        = Constant[0]        : 
#   60|     m60_3(int)        = Store[i]           : &:r60_1, r60_2
#   62|     r62_1(glval<int>) = VariableAddress[i] : 
#   62|     r62_2(int)        = Load[i]            : &:r62_1, m60_3
#   62|     r62_3(int)        = Constant[1]        : 
#   62|     r62_4(int)        = Add                : r62_2, r62_3
#   62|     m62_5(int)        = Store[i]           : &:r62_1, r62_4
#   63|     r63_1(bool)       = Constant[0]        : 
#   63|     v63_2(void)       = ConditionalBranch  : r63_1
#-----|   False -> Block 1
#-----|   True -> Block 2

#   65|   Block 1
#   65|     r65_1(glval<int>) = VariableAddress[#return] : 
#   65|     r65_2(glval<int>) = VariableAddress[i]       : 
#   65|     r65_3(int)        = Load[i]                  : &:r65_2, m62_5
#   65|     m65_4(int)        = Store[#return]           : &:r65_1, r65_3
#   59|     r59_5(glval<int>) = VariableAddress[#return] : 
#   59|     v59_6(void)       = ReturnValue              : &:r59_5, m65_4
#   59|     v59_7(void)       = AliasedUse               : m59_3
#   59|     v59_8(void)       = ExitFunction             : 

#   59|   Block 2
#   59|     v59_9(void) = Unreached : 

#   68| void chiNodeAtEndOfLoop(int, char*)
#   68|   Block 0
#   68|     v68_1(void)          = EnterFunction            : 
#   68|     m68_2(unknown)       = AliasedDefinition        : 
#   68|     m68_3(unknown)       = InitializeNonLocal       : 
#   68|     m68_4(unknown)       = Chi                      : total:m68_2, partial:m68_3
#   68|     r68_5(glval<int>)    = VariableAddress[n]       : 
#   68|     m68_6(int)           = InitializeParameter[n]   : &:r68_5
#   68|     r68_7(glval<char *>) = VariableAddress[p]       : 
#   68|     m68_8(char *)        = InitializeParameter[p]   : &:r68_7
#   68|     r68_9(char *)        = Load[p]                  : &:r68_7, m68_8
#   68|     m68_10(unknown)      = InitializeIndirection[p] : &:r68_9
#-----|   Goto -> Block 1

#   69|   Block 1
#   69|     m69_1(unknown)    = Phi                : from 0:~m68_4, from 2:~m70_10
#   69|     m69_2(char *)     = Phi                : from 0:m68_8, from 2:m70_6
#   69|     m69_3(int)        = Phi                : from 0:m68_6, from 2:m69_8
#   69|     r69_4(glval<int>) = VariableAddress[n] : 
#   69|     r69_5(int)        = Load[n]            : &:r69_4, m69_3
#   69|     r69_6(int)        = Constant[1]        : 
#   69|     r69_7(int)        = Sub                : r69_5, r69_6
#   69|     m69_8(int)        = Store[n]           : &:r69_4, r69_7
#   69|     r69_9(int)        = CopyValue          : r69_5
#   69|     r69_10(int)       = Constant[0]        : 
#   69|     r69_11(bool)      = CompareGT          : r69_9, r69_10
#   69|     v69_12(void)      = ConditionalBranch  : r69_11
#-----|   False -> Block 3
#-----|   True -> Block 2

#   70|   Block 2
#   70|     r70_1(char)          = Constant[0]        : 
#   70|     r70_2(glval<char *>) = VariableAddress[p] : 
#   70|     r70_3(char *)        = Load[p]            : &:r70_2, m69_2
#   70|     r70_4(int)           = Constant[1]        : 
#   70|     r70_5(char *)        = PointerAdd[1]      : r70_3, r70_4
#   70|     m70_6(char *)        = Store[p]           : &:r70_2, r70_5
#   70|     r70_7(char *)        = CopyValue          : r70_3
#   70|     r70_8(glval<char>)   = CopyValue          : r70_7
#   70|     m70_9(char)          = Store[?]           : &:r70_8, r70_1
#   70|     m70_10(unknown)      = Chi                : total:m69_1, partial:m70_9
#-----|   Goto (back edge) -> Block 1

#   71|   Block 3
#   71|     v71_1(void)  = NoOp                 : 
#   68|     v68_11(void) = ReturnIndirection[p] : &:r68_9, m68_10
#   68|     v68_12(void) = ReturnVoid           : 
#   68|     v68_13(void) = AliasedUse           : ~m69_1
#   68|     v68_14(void) = ExitFunction         : 

#   75| void ScalarPhi(bool)
#   75|   Block 0
#   75|     v75_1(void)        = EnterFunction          : 
#   75|     m75_2(unknown)     = AliasedDefinition      : 
#   75|     m75_3(unknown)     = InitializeNonLocal     : 
#   75|     m75_4(unknown)     = Chi                    : total:m75_2, partial:m75_3
#   75|     r75_5(glval<bool>) = VariableAddress[b]     : 
#   75|     m75_6(bool)        = InitializeParameter[b] : &:r75_5
#   76|     r76_1(glval<int>)  = VariableAddress[x]     : 
#   76|     r76_2(int)         = Constant[0]            : 
#   76|     m76_3(int)         = Store[x]               : &:r76_1, r76_2
#   77|     r77_1(glval<int>)  = VariableAddress[y]     : 
#   77|     r77_2(int)         = Constant[1]            : 
#   77|     m77_3(int)         = Store[y]               : &:r77_1, r77_2
#   78|     r78_1(glval<int>)  = VariableAddress[z]     : 
#   78|     r78_2(int)         = Constant[2]            : 
#   78|     m78_3(int)         = Store[z]               : &:r78_1, r78_2
#   79|     r79_1(glval<bool>) = VariableAddress[b]     : 
#   79|     r79_2(bool)        = Load[b]                : &:r79_1, m75_6
#   79|     v79_3(void)        = ConditionalBranch      : r79_2
#-----|   False -> Block 2
#-----|   True -> Block 1

#   80|   Block 1
#   80|     r80_1(int)        = Constant[3]        : 
#   80|     r80_2(glval<int>) = VariableAddress[x] : 
#   80|     m80_3(int)        = Store[x]           : &:r80_2, r80_1
#   81|     r81_1(int)        = Constant[4]        : 
#   81|     r81_2(glval<int>) = VariableAddress[y] : 
#   81|     m81_3(int)        = Store[y]           : &:r81_2, r81_1
#-----|   Goto -> Block 3

#   84|   Block 2
#   84|     r84_1(int)        = Constant[5]        : 
#   84|     r84_2(glval<int>) = VariableAddress[x] : 
#   84|     m84_3(int)        = Store[x]           : &:r84_2, r84_1
#-----|   Goto -> Block 3

#   86|   Block 3
#   86|     m86_1(int)        = Phi                      : from 1:m81_3, from 2:m77_3
#   86|     m86_2(int)        = Phi                      : from 1:m80_3, from 2:m84_3
#   86|     r86_3(glval<int>) = VariableAddress[x_merge] : 
#   86|     r86_4(glval<int>) = VariableAddress[x]       : 
#   86|     r86_5(int)        = Load[x]                  : &:r86_4, m86_2
#   86|     m86_6(int)        = Store[x_merge]           : &:r86_3, r86_5
#   87|     r87_1(glval<int>) = VariableAddress[y_merge] : 
#   87|     r87_2(glval<int>) = VariableAddress[y]       : 
#   87|     r87_3(int)        = Load[y]                  : &:r87_2, m86_1
#   87|     m87_4(int)        = Store[y_merge]           : &:r87_1, r87_3
#   88|     r88_1(glval<int>) = VariableAddress[z_merge] : 
#   88|     r88_2(glval<int>) = VariableAddress[z]       : 
#   88|     r88_3(int)        = Load[z]                  : &:r88_2, m78_3
#   88|     m88_4(int)        = Store[z_merge]           : &:r88_1, r88_3
#   89|     v89_1(void)       = NoOp                     : 
#   75|     v75_7(void)       = ReturnVoid               : 
#   75|     v75_8(void)       = AliasedUse               : m75_3
#   75|     v75_9(void)       = ExitFunction             : 

#   91| void MustExactlyOverlap(Point)
#   91|   Block 0
#   91|     v91_1(void)         = EnterFunction          : 
#   91|     m91_2(unknown)      = AliasedDefinition      : 
#   91|     m91_3(unknown)      = InitializeNonLocal     : 
#   91|     m91_4(unknown)      = Chi                    : total:m91_2, partial:m91_3
#   91|     r91_5(glval<Point>) = VariableAddress[a]     : 
#   91|     m91_6(Point)        = InitializeParameter[a] : &:r91_5
#   92|     r92_1(glval<Point>) = VariableAddress[b]     : 
#   92|     r92_2(glval<Point>) = VariableAddress[a]     : 
#   92|     r92_3(Point)        = Load[a]                : &:r92_2, m91_6
#   92|     m92_4(Point)        = Store[b]               : &:r92_1, r92_3
#   93|     v93_1(void)         = NoOp                   : 
#   91|     v91_7(void)         = ReturnVoid             : 
#   91|     v91_8(void)         = AliasedUse             : m91_3
#   91|     v91_9(void)         = ExitFunction           : 

#   95| void MustExactlyOverlapEscaped(Point)
#   95|   Block 0
#   95|     v95_1(void)           = EnterFunction                : 
#   95|     m95_2(unknown)        = AliasedDefinition            : 
#   95|     m95_3(unknown)        = InitializeNonLocal           : 
#   95|     m95_4(unknown)        = Chi                          : total:m95_2, partial:m95_3
#   95|     r95_5(glval<Point>)   = VariableAddress[a]           : 
#   95|     m95_6(Point)          = InitializeParameter[a]       : &:r95_5
#   95|     m95_7(unknown)        = Chi                          : total:m95_4, partial:m95_6
#   96|     r96_1(glval<Point>)   = VariableAddress[b]           : 
#   96|     r96_2(glval<Point>)   = VariableAddress[a]           : 
#   96|     r96_3(Point)          = Load[a]                      : &:r96_2, m95_6
#   96|     m96_4(Point)          = Store[b]                     : &:r96_1, r96_3
#   97|     r97_1(glval<unknown>) = FunctionAddress[Escape]      : 
#   97|     r97_2(glval<Point>)   = VariableAddress[a]           : 
#   97|     r97_3(Point *)        = CopyValue                    : r97_2
#   97|     r97_4(void *)         = Convert                      : r97_3
#   97|     v97_5(void)           = Call[Escape]                 : func:r97_1, 0:r97_4
#   97|     m97_6(unknown)        = ^CallSideEffect              : ~m95_7
#   97|     m97_7(unknown)        = Chi                          : total:m95_7, partial:m97_6
#   97|     v97_8(void)           = ^BufferReadSideEffect[0]     : &:r97_4, ~m97_7
#   97|     m97_9(unknown)        = ^BufferMayWriteSideEffect[0] : &:r97_4
#   97|     m97_10(unknown)       = Chi                          : total:m97_7, partial:m97_9
#   98|     v98_1(void)           = NoOp                         : 
#   95|     v95_8(void)           = ReturnVoid                   : 
#   95|     v95_9(void)           = AliasedUse                   : ~m97_7
#   95|     v95_10(void)          = ExitFunction                 : 

#  100| void MustTotallyOverlap(Point)
#  100|   Block 0
#  100|     v100_1(void)         = EnterFunction          : 
#  100|     m100_2(unknown)      = AliasedDefinition      : 
#  100|     m100_3(unknown)      = InitializeNonLocal     : 
#  100|     m100_4(unknown)      = Chi                    : total:m100_2, partial:m100_3
#  100|     r100_5(glval<Point>) = VariableAddress[a]     : 
#  100|     m100_6(Point)        = InitializeParameter[a] : &:r100_5
#  101|     r101_1(glval<int>)   = VariableAddress[x]     : 
#  101|     r101_2(glval<Point>) = VariableAddress[a]     : 
#  101|     r101_3(glval<int>)   = FieldAddress[x]        : r101_2
#  101|     r101_4(int)          = Load[?]                : &:r101_3, ~m100_6
#  101|     m101_5(int)          = Store[x]               : &:r101_1, r101_4
#  102|     r102_1(glval<int>)   = VariableAddress[y]     : 
#  102|     r102_2(glval<Point>) = VariableAddress[a]     : 
#  102|     r102_3(glval<int>)   = FieldAddress[y]        : r102_2
#  102|     r102_4(int)          = Load[?]                : &:r102_3, ~m100_6
#  102|     m102_5(int)          = Store[y]               : &:r102_1, r102_4
#  103|     v103_1(void)         = NoOp                   : 
#  100|     v100_7(void)         = ReturnVoid             : 
#  100|     v100_8(void)         = AliasedUse             : m100_3
#  100|     v100_9(void)         = ExitFunction           : 

#  105| void MustTotallyOverlapEscaped(Point)
#  105|   Block 0
#  105|     v105_1(void)           = EnterFunction                : 
#  105|     m105_2(unknown)        = AliasedDefinition            : 
#  105|     m105_3(unknown)        = InitializeNonLocal           : 
#  105|     m105_4(unknown)        = Chi                          : total:m105_2, partial:m105_3
#  105|     r105_5(glval<Point>)   = VariableAddress[a]           : 
#  105|     m105_6(Point)          = InitializeParameter[a]       : &:r105_5
#  105|     m105_7(unknown)        = Chi                          : total:m105_4, partial:m105_6
#  106|     r106_1(glval<int>)     = VariableAddress[x]           : 
#  106|     r106_2(glval<Point>)   = VariableAddress[a]           : 
#  106|     r106_3(glval<int>)     = FieldAddress[x]              : r106_2
#  106|     r106_4(int)            = Load[?]                      : &:r106_3, ~m105_6
#  106|     m106_5(int)            = Store[x]                     : &:r106_1, r106_4
#  107|     r107_1(glval<int>)     = VariableAddress[y]           : 
#  107|     r107_2(glval<Point>)   = VariableAddress[a]           : 
#  107|     r107_3(glval<int>)     = FieldAddress[y]              : r107_2
#  107|     r107_4(int)            = Load[?]                      : &:r107_3, ~m105_6
#  107|     m107_5(int)            = Store[y]                     : &:r107_1, r107_4
#  108|     r108_1(glval<unknown>) = FunctionAddress[Escape]      : 
#  108|     r108_2(glval<Point>)   = VariableAddress[a]           : 
#  108|     r108_3(Point *)        = CopyValue                    : r108_2
#  108|     r108_4(void *)         = Convert                      : r108_3
#  108|     v108_5(void)           = Call[Escape]                 : func:r108_1, 0:r108_4
#  108|     m108_6(unknown)        = ^CallSideEffect              : ~m105_7
#  108|     m108_7(unknown)        = Chi                          : total:m105_7, partial:m108_6
#  108|     v108_8(void)           = ^BufferReadSideEffect[0]     : &:r108_4, ~m108_7
#  108|     m108_9(unknown)        = ^BufferMayWriteSideEffect[0] : &:r108_4
#  108|     m108_10(unknown)       = Chi                          : total:m108_7, partial:m108_9
#  109|     v109_1(void)           = NoOp                         : 
#  105|     v105_8(void)           = ReturnVoid                   : 
#  105|     v105_9(void)           = AliasedUse                   : ~m108_7
#  105|     v105_10(void)          = ExitFunction                 : 

#  111| void MayPartiallyOverlap(int, int)
#  111|   Block 0
#  111|     v111_1(void)         = EnterFunction          : 
#  111|     m111_2(unknown)      = AliasedDefinition      : 
#  111|     m111_3(unknown)      = InitializeNonLocal     : 
#  111|     m111_4(unknown)      = Chi                    : total:m111_2, partial:m111_3
#  111|     r111_5(glval<int>)   = VariableAddress[x]     : 
#  111|     m111_6(int)          = InitializeParameter[x] : &:r111_5
#  111|     r111_7(glval<int>)   = VariableAddress[y]     : 
#  111|     m111_8(int)          = InitializeParameter[y] : &:r111_7
#  112|     r112_1(glval<Point>) = VariableAddress[a]     : 
#  112|     m112_2(Point)        = Uninitialized[a]       : &:r112_1
#  112|     r112_3(glval<int>)   = FieldAddress[x]        : r112_1
#  112|     r112_4(glval<int>)   = VariableAddress[x]     : 
#  112|     r112_5(int)          = Load[x]                : &:r112_4, m111_6
#  112|     m112_6(int)          = Store[?]               : &:r112_3, r112_5
#  112|     m112_7(Point)        = Chi                    : total:m112_2, partial:m112_6
#  112|     r112_8(glval<int>)   = FieldAddress[y]        : r112_1
#  112|     r112_9(glval<int>)   = VariableAddress[y]     : 
#  112|     r112_10(int)         = Load[y]                : &:r112_9, m111_8
#  112|     m112_11(int)         = Store[?]               : &:r112_8, r112_10
#  112|     m112_12(Point)       = Chi                    : total:m112_7, partial:m112_11
#  113|     r113_1(glval<Point>) = VariableAddress[b]     : 
#  113|     r113_2(glval<Point>) = VariableAddress[a]     : 
#  113|     r113_3(Point)        = Load[a]                : &:r113_2, m112_12
#  113|     m113_4(Point)        = Store[b]               : &:r113_1, r113_3
#  114|     v114_1(void)         = NoOp                   : 
#  111|     v111_9(void)         = ReturnVoid             : 
#  111|     v111_10(void)        = AliasedUse             : m111_3
#  111|     v111_11(void)        = ExitFunction           : 

#  116| void MayPartiallyOverlapEscaped(int, int)
#  116|   Block 0
#  116|     v116_1(void)           = EnterFunction                : 
#  116|     m116_2(unknown)        = AliasedDefinition            : 
#  116|     m116_3(unknown)        = InitializeNonLocal           : 
#  116|     m116_4(unknown)        = Chi                          : total:m116_2, partial:m116_3
#  116|     r116_5(glval<int>)     = VariableAddress[x]           : 
#  116|     m116_6(int)            = InitializeParameter[x]       : &:r116_5
#  116|     r116_7(glval<int>)     = VariableAddress[y]           : 
#  116|     m116_8(int)            = InitializeParameter[y]       : &:r116_7
#  117|     r117_1(glval<Point>)   = VariableAddress[a]           : 
#  117|     m117_2(Point)          = Uninitialized[a]             : &:r117_1
#  117|     m117_3(unknown)        = Chi                          : total:m116_4, partial:m117_2
#  117|     r117_4(glval<int>)     = FieldAddress[x]              : r117_1
#  117|     r117_5(glval<int>)     = VariableAddress[x]           : 
#  117|     r117_6(int)            = Load[x]                      : &:r117_5, m116_6
#  117|     m117_7(int)            = Store[?]                     : &:r117_4, r117_6
#  117|     m117_8(unknown)        = Chi                          : total:m117_3, partial:m117_7
#  117|     r117_9(glval<int>)     = FieldAddress[y]              : r117_1
#  117|     r117_10(glval<int>)    = VariableAddress[y]           : 
#  117|     r117_11(int)           = Load[y]                      : &:r117_10, m116_8
#  117|     m117_12(int)           = Store[?]                     : &:r117_9, r117_11
#  117|     m117_13(unknown)       = Chi                          : total:m117_8, partial:m117_12
#  118|     r118_1(glval<Point>)   = VariableAddress[b]           : 
#  118|     r118_2(glval<Point>)   = VariableAddress[a]           : 
#  118|     r118_3(Point)          = Load[a]                      : &:r118_2, ~m117_13
#  118|     m118_4(Point)          = Store[b]                     : &:r118_1, r118_3
#  119|     r119_1(glval<unknown>) = FunctionAddress[Escape]      : 
#  119|     r119_2(glval<Point>)   = VariableAddress[a]           : 
#  119|     r119_3(Point *)        = CopyValue                    : r119_2
#  119|     r119_4(void *)         = Convert                      : r119_3
#  119|     v119_5(void)           = Call[Escape]                 : func:r119_1, 0:r119_4
#  119|     m119_6(unknown)        = ^CallSideEffect              : ~m117_13
#  119|     m119_7(unknown)        = Chi                          : total:m117_13, partial:m119_6
#  119|     v119_8(void)           = ^BufferReadSideEffect[0]     : &:r119_4, ~m119_7
#  119|     m119_9(unknown)        = ^BufferMayWriteSideEffect[0] : &:r119_4
#  119|     m119_10(unknown)       = Chi                          : total:m119_7, partial:m119_9
#  120|     v120_1(void)           = NoOp                         : 
#  116|     v116_9(void)           = ReturnVoid                   : 
#  116|     v116_10(void)          = AliasedUse                   : ~m119_7
#  116|     v116_11(void)          = ExitFunction                 : 

#  122| void MergeMustExactlyOverlap(bool, int, int)
#  122|   Block 0
#  122|     v122_1(void)         = EnterFunction           : 
#  122|     m122_2(unknown)      = AliasedDefinition       : 
#  122|     m122_3(unknown)      = InitializeNonLocal      : 
#  122|     m122_4(unknown)      = Chi                     : total:m122_2, partial:m122_3
#  122|     r122_5(glval<bool>)  = VariableAddress[c]      : 
#  122|     m122_6(bool)         = InitializeParameter[c]  : &:r122_5
#  122|     r122_7(glval<int>)   = VariableAddress[x1]     : 
#  122|     m122_8(int)          = InitializeParameter[x1] : &:r122_7
#  122|     r122_9(glval<int>)   = VariableAddress[x2]     : 
#  122|     m122_10(int)         = InitializeParameter[x2] : &:r122_9
#  123|     r123_1(glval<Point>) = VariableAddress[a]      : 
#  123|     m123_2(Point)        = Uninitialized[a]        : &:r123_1
#  123|     r123_3(glval<int>)   = FieldAddress[x]         : r123_1
#  123|     r123_4(int)          = Constant[0]             : 
#  123|     m123_5(int)          = Store[?]                : &:r123_3, r123_4
#  123|     m123_6(Point)        = Chi                     : total:m123_2, partial:m123_5
#  123|     r123_7(glval<int>)   = FieldAddress[y]         : r123_1
#  123|     r123_8(int)          = Constant[0]             : 
#  123|     m123_9(int)          = Store[?]                : &:r123_7, r123_8
#  123|     m123_10(Point)       = Chi                     : total:m123_6, partial:m123_9
#  124|     r124_1(glval<bool>)  = VariableAddress[c]      : 
#  124|     r124_2(bool)         = Load[c]                 : &:r124_1, m122_6
#  124|     v124_3(void)         = ConditionalBranch       : r124_2
#-----|   False -> Block 2
#-----|   True -> Block 1

#  125|   Block 1
#  125|     r125_1(glval<int>)   = VariableAddress[x1] : 
#  125|     r125_2(int)          = Load[x1]            : &:r125_1, m122_8
#  125|     r125_3(glval<Point>) = VariableAddress[a]  : 
#  125|     r125_4(glval<int>)   = FieldAddress[x]     : r125_3
#  125|     m125_5(int)          = Store[?]            : &:r125_4, r125_2
#  125|     m125_6(Point)        = Chi                 : total:m123_10, partial:m125_5
#-----|   Goto -> Block 3

#  128|   Block 2
#  128|     r128_1(glval<int>)   = VariableAddress[x2] : 
#  128|     r128_2(int)          = Load[x2]            : &:r128_1, m122_10
#  128|     r128_3(glval<Point>) = VariableAddress[a]  : 
#  128|     r128_4(glval<int>)   = FieldAddress[x]     : r128_3
#  128|     m128_5(int)          = Store[?]            : &:r128_4, r128_2
#  128|     m128_6(Point)        = Chi                 : total:m123_10, partial:m128_5
#-----|   Goto -> Block 3

#  130|   Block 3
#  130|     m130_1(int)          = Phi                : from 1:m125_5, from 2:m128_5
#  130|     m130_2(Point)        = Phi                : from 1:m125_6, from 2:m128_6
#  130|     r130_3(glval<int>)   = VariableAddress[x] : 
#  130|     r130_4(glval<Point>) = VariableAddress[a] : 
#  130|     r130_5(glval<int>)   = FieldAddress[x]    : r130_4
#  130|     r130_6(int)          = Load[?]            : &:r130_5, m130_1
#  130|     m130_7(int)          = Store[x]           : &:r130_3, r130_6
#  131|     r131_1(glval<Point>) = VariableAddress[b] : 
#  131|     r131_2(glval<Point>) = VariableAddress[a] : 
#  131|     r131_3(Point)        = Load[a]            : &:r131_2, m130_2
#  131|     m131_4(Point)        = Store[b]           : &:r131_1, r131_3
#  132|     v132_1(void)         = NoOp               : 
#  122|     v122_11(void)        = ReturnVoid         : 
#  122|     v122_12(void)        = AliasedUse         : m122_3
#  122|     v122_13(void)        = ExitFunction       : 

#  134| void MergeMustExactlyWithMustTotallyOverlap(bool, Point, int)
#  134|   Block 0
#  134|     v134_1(void)         = EnterFunction           : 
#  134|     m134_2(unknown)      = AliasedDefinition       : 
#  134|     m134_3(unknown)      = InitializeNonLocal      : 
#  134|     m134_4(unknown)      = Chi                     : total:m134_2, partial:m134_3
#  134|     r134_5(glval<bool>)  = VariableAddress[c]      : 
#  134|     m134_6(bool)         = InitializeParameter[c]  : &:r134_5
#  134|     r134_7(glval<Point>) = VariableAddress[p]      : 
#  134|     m134_8(Point)        = InitializeParameter[p]  : &:r134_7
#  134|     r134_9(glval<int>)   = VariableAddress[x1]     : 
#  134|     m134_10(int)         = InitializeParameter[x1] : &:r134_9
#  135|     r135_1(glval<Point>) = VariableAddress[a]      : 
#  135|     m135_2(Point)        = Uninitialized[a]        : &:r135_1
#  135|     r135_3(glval<int>)   = FieldAddress[x]         : r135_1
#  135|     r135_4(int)          = Constant[0]             : 
#  135|     m135_5(int)          = Store[?]                : &:r135_3, r135_4
#  135|     m135_6(Point)        = Chi                     : total:m135_2, partial:m135_5
#  135|     r135_7(glval<int>)   = FieldAddress[y]         : r135_1
#  135|     r135_8(int)          = Constant[0]             : 
#  135|     m135_9(int)          = Store[?]                : &:r135_7, r135_8
#  135|     m135_10(Point)       = Chi                     : total:m135_6, partial:m135_9
#  136|     r136_1(glval<bool>)  = VariableAddress[c]      : 
#  136|     r136_2(bool)         = Load[c]                 : &:r136_1, m134_6
#  136|     v136_3(void)         = ConditionalBranch       : r136_2
#-----|   False -> Block 2
#-----|   True -> Block 1

#  137|   Block 1
#  137|     r137_1(glval<int>)   = VariableAddress[x1] : 
#  137|     r137_2(int)          = Load[x1]            : &:r137_1, m134_10
#  137|     r137_3(glval<Point>) = VariableAddress[a]  : 
#  137|     r137_4(glval<int>)   = FieldAddress[x]     : r137_3
#  137|     m137_5(int)          = Store[?]            : &:r137_4, r137_2
#  137|     m137_6(Point)        = Chi                 : total:m135_10, partial:m137_5
#-----|   Goto -> Block 3

#  140|   Block 2
#  140|     r140_1(glval<Point>) = VariableAddress[p] : 
#  140|     r140_2(Point)        = Load[p]            : &:r140_1, m134_8
#  140|     r140_3(glval<Point>) = VariableAddress[a] : 
#  140|     m140_4(Point)        = Store[a]           : &:r140_3, r140_2
#-----|   Goto -> Block 3

#  142|   Block 3
#  142|     m142_1(int)          = Phi                : from 1:m137_5, from 2:~m140_4
#  142|     m142_2(Point)        = Phi                : from 1:m137_6, from 2:m140_4
#  142|     r142_3(glval<int>)   = VariableAddress[x] : 
#  142|     r142_4(glval<Point>) = VariableAddress[a] : 
#  142|     r142_5(glval<int>)   = FieldAddress[x]    : r142_4
#  142|     r142_6(int)          = Load[?]            : &:r142_5, m142_1
#  142|     m142_7(int)          = Store[x]           : &:r142_3, r142_6
#  143|     v143_1(void)         = NoOp               : 
#  134|     v134_11(void)        = ReturnVoid         : 
#  134|     v134_12(void)        = AliasedUse         : m134_3
#  134|     v134_13(void)        = ExitFunction       : 

#  145| void MergeMustExactlyWithMayPartiallyOverlap(bool, Point, int)
#  145|   Block 0
#  145|     v145_1(void)         = EnterFunction           : 
#  145|     m145_2(unknown)      = AliasedDefinition       : 
#  145|     m145_3(unknown)      = InitializeNonLocal      : 
#  145|     m145_4(unknown)      = Chi                     : total:m145_2, partial:m145_3
#  145|     r145_5(glval<bool>)  = VariableAddress[c]      : 
#  145|     m145_6(bool)         = InitializeParameter[c]  : &:r145_5
#  145|     r145_7(glval<Point>) = VariableAddress[p]      : 
#  145|     m145_8(Point)        = InitializeParameter[p]  : &:r145_7
#  145|     r145_9(glval<int>)   = VariableAddress[x1]     : 
#  145|     m145_10(int)         = InitializeParameter[x1] : &:r145_9
#  146|     r146_1(glval<Point>) = VariableAddress[a]      : 
#  146|     m146_2(Point)        = Uninitialized[a]        : &:r146_1
#  146|     r146_3(glval<int>)   = FieldAddress[x]         : r146_1
#  146|     r146_4(int)          = Constant[0]             : 
#  146|     m146_5(int)          = Store[?]                : &:r146_3, r146_4
#  146|     m146_6(Point)        = Chi                     : total:m146_2, partial:m146_5
#  146|     r146_7(glval<int>)   = FieldAddress[y]         : r146_1
#  146|     r146_8(int)          = Constant[0]             : 
#  146|     m146_9(int)          = Store[?]                : &:r146_7, r146_8
#  146|     m146_10(Point)       = Chi                     : total:m146_6, partial:m146_9
#  147|     r147_1(glval<bool>)  = VariableAddress[c]      : 
#  147|     r147_2(bool)         = Load[c]                 : &:r147_1, m145_6
#  147|     v147_3(void)         = ConditionalBranch       : r147_2
#-----|   False -> Block 2
#-----|   True -> Block 1

#  148|   Block 1
#  148|     r148_1(glval<int>)   = VariableAddress[x1] : 
#  148|     r148_2(int)          = Load[x1]            : &:r148_1, m145_10
#  148|     r148_3(glval<Point>) = VariableAddress[a]  : 
#  148|     r148_4(glval<int>)   = FieldAddress[x]     : r148_3
#  148|     m148_5(int)          = Store[?]            : &:r148_4, r148_2
#  148|     m148_6(Point)        = Chi                 : total:m146_10, partial:m148_5
#-----|   Goto -> Block 3

#  151|   Block 2
#  151|     r151_1(glval<Point>) = VariableAddress[p] : 
#  151|     r151_2(Point)        = Load[p]            : &:r151_1, m145_8
#  151|     r151_3(glval<Point>) = VariableAddress[a] : 
#  151|     m151_4(Point)        = Store[a]           : &:r151_3, r151_2
#-----|   Goto -> Block 3

#  153|   Block 3
#  153|     m153_1(Point)        = Phi                : from 1:m148_6, from 2:m151_4
#  153|     r153_2(glval<Point>) = VariableAddress[b] : 
#  153|     r153_3(glval<Point>) = VariableAddress[a] : 
#  153|     r153_4(Point)        = Load[a]            : &:r153_3, m153_1
#  153|     m153_5(Point)        = Store[b]           : &:r153_2, r153_4
#  154|     v154_1(void)         = NoOp               : 
#  145|     v145_11(void)        = ReturnVoid         : 
#  145|     v145_12(void)        = AliasedUse         : m145_3
#  145|     v145_13(void)        = ExitFunction       : 

#  156| void MergeMustTotallyOverlapWithMayPartiallyOverlap(bool, Rect, int)
#  156|   Block 0
#  156|     v156_1(void)         = EnterFunction             : 
#  156|     m156_2(unknown)      = AliasedDefinition         : 
#  156|     m156_3(unknown)      = InitializeNonLocal        : 
#  156|     m156_4(unknown)      = Chi                       : total:m156_2, partial:m156_3
#  156|     r156_5(glval<bool>)  = VariableAddress[c]        : 
#  156|     m156_6(bool)         = InitializeParameter[c]    : &:r156_5
#  156|     r156_7(glval<Rect>)  = VariableAddress[r]        : 
#  156|     m156_8(Rect)         = InitializeParameter[r]    : &:r156_7
#  156|     r156_9(glval<int>)   = VariableAddress[x1]       : 
#  156|     m156_10(int)         = InitializeParameter[x1]   : &:r156_9
#  157|     r157_1(glval<Rect>)  = VariableAddress[a]        : 
#  157|     m157_2(Rect)         = Uninitialized[a]          : &:r157_1
#  157|     r157_3(glval<Point>) = FieldAddress[topLeft]     : r157_1
#  157|     r157_4(Point)        = Constant[0]               : 
#  157|     m157_5(Point)        = Store[?]                  : &:r157_3, r157_4
#  157|     m157_6(Rect)         = Chi                       : total:m157_2, partial:m157_5
#  157|     r157_7(glval<Point>) = FieldAddress[bottomRight] : r157_1
#  157|     r157_8(Point)        = Constant[0]               : 
#  157|     m157_9(Point)        = Store[?]                  : &:r157_7, r157_8
#  157|     m157_10(Rect)        = Chi                       : total:m157_6, partial:m157_9
#  158|     r158_1(glval<bool>)  = VariableAddress[c]        : 
#  158|     r158_2(bool)         = Load[c]                   : &:r158_1, m156_6
#  158|     v158_3(void)         = ConditionalBranch         : r158_2
#-----|   False -> Block 2
#-----|   True -> Block 1

#  159|   Block 1
#  159|     r159_1(glval<int>)   = VariableAddress[x1]   : 
#  159|     r159_2(int)          = Load[x1]              : &:r159_1, m156_10
#  159|     r159_3(glval<Rect>)  = VariableAddress[a]    : 
#  159|     r159_4(glval<Point>) = FieldAddress[topLeft] : r159_3
#  159|     r159_5(glval<int>)   = FieldAddress[x]       : r159_4
#  159|     m159_6(int)          = Store[?]              : &:r159_5, r159_2
#  159|     m159_7(Rect)         = Chi                   : total:m157_10, partial:m159_6
#-----|   Goto -> Block 3

#  162|   Block 2
#  162|     r162_1(glval<Rect>) = VariableAddress[r] : 
#  162|     r162_2(Rect)        = Load[r]            : &:r162_1, m156_8
#  162|     r162_3(glval<Rect>) = VariableAddress[a] : 
#  162|     m162_4(Rect)        = Store[a]           : &:r162_3, r162_2
#-----|   Goto -> Block 3

#  164|   Block 3
#  164|     m164_1(Rect)         = Phi                   : from 1:m159_7, from 2:m162_4
#  164|     r164_2(glval<Point>) = VariableAddress[b]    : 
#  164|     r164_3(glval<Rect>)  = VariableAddress[a]    : 
#  164|     r164_4(glval<Point>) = FieldAddress[topLeft] : r164_3
#  164|     r164_5(Point)        = Load[?]               : &:r164_4, ~m164_1
#  164|     m164_6(Point)        = Store[b]              : &:r164_2, r164_5
#  165|     v165_1(void)         = NoOp                  : 
#  156|     v156_11(void)        = ReturnVoid            : 
#  156|     v156_12(void)        = AliasedUse            : m156_3
#  156|     v156_13(void)        = ExitFunction          : 

#  171| void WrapperStruct(Wrapper)
#  171|   Block 0
#  171|     v171_1(void)           = EnterFunction          : 
#  171|     m171_2(unknown)        = AliasedDefinition      : 
#  171|     m171_3(unknown)        = InitializeNonLocal     : 
#  171|     m171_4(unknown)        = Chi                    : total:m171_2, partial:m171_3
#  171|     r171_5(glval<Wrapper>) = VariableAddress[w]     : 
#  171|     m171_6(Wrapper)        = InitializeParameter[w] : &:r171_5
#  172|     r172_1(glval<Wrapper>) = VariableAddress[x]     : 
#  172|     r172_2(glval<Wrapper>) = VariableAddress[w]     : 
#  172|     r172_3(Wrapper)        = Load[w]                : &:r172_2, m171_6
#  172|     m172_4(Wrapper)        = Store[x]               : &:r172_1, r172_3
#  173|     r173_1(glval<int>)     = VariableAddress[a]     : 
#  173|     r173_2(glval<Wrapper>) = VariableAddress[w]     : 
#  173|     r173_3(glval<int>)     = FieldAddress[f]        : r173_2
#  173|     r173_4(int)            = Load[?]                : &:r173_3, ~m171_6
#  173|     m173_5(int)            = Store[a]               : &:r173_1, r173_4
#  174|     r174_1(int)            = Constant[5]            : 
#  174|     r174_2(glval<Wrapper>) = VariableAddress[w]     : 
#  174|     r174_3(glval<int>)     = FieldAddress[f]        : r174_2
#  174|     m174_4(int)            = Store[?]               : &:r174_3, r174_1
#  175|     r175_1(glval<Wrapper>) = VariableAddress[w]     : 
#  175|     r175_2(glval<int>)     = FieldAddress[f]        : r175_1
#  175|     r175_3(int)            = Load[?]                : &:r175_2, m174_4
#  175|     r175_4(glval<int>)     = VariableAddress[a]     : 
#  175|     m175_5(int)            = Store[a]               : &:r175_4, r175_3
#  176|     r176_1(glval<Wrapper>) = VariableAddress[w]     : 
#  176|     r176_2(Wrapper)        = Load[w]                : &:r176_1, ~m174_4
#  176|     r176_3(glval<Wrapper>) = VariableAddress[x]     : 
#  176|     m176_4(Wrapper)        = Store[x]               : &:r176_3, r176_2
#  177|     v177_1(void)           = NoOp                   : 
#  171|     v171_7(void)           = ReturnVoid             : 
#  171|     v171_8(void)           = AliasedUse             : m171_3
#  171|     v171_9(void)           = ExitFunction           : 

#  179| int AsmStmt(int*)
#  179|   Block 0
#  179|     v179_1(void)         = EnterFunction            : 
#  179|     m179_2(unknown)      = AliasedDefinition        : 
#  179|     m179_3(unknown)      = InitializeNonLocal       : 
#  179|     m179_4(unknown)      = Chi                      : total:m179_2, partial:m179_3
#  179|     r179_5(glval<int *>) = VariableAddress[p]       : 
#  179|     m179_6(int *)        = InitializeParameter[p]   : &:r179_5
#  179|     r179_7(int *)        = Load[p]                  : &:r179_5, m179_6
#  179|     m179_8(unknown)      = InitializeIndirection[p] : &:r179_7
#  180|     m180_1(unknown)      = InlineAsm                : ~m179_4
#  180|     m180_2(unknown)      = Chi                      : total:m179_4, partial:m180_1
#  181|     r181_1(glval<int>)   = VariableAddress[#return] : 
#  181|     r181_2(glval<int *>) = VariableAddress[p]       : 
#  181|     r181_3(int *)        = Load[p]                  : &:r181_2, m179_6
#  181|     r181_4(int)          = Load[?]                  : &:r181_3, ~m179_8
#  181|     m181_5(int)          = Store[#return]           : &:r181_1, r181_4
#  179|     v179_9(void)         = ReturnIndirection[p]     : &:r179_7, m179_8
#  179|     r179_10(glval<int>)  = VariableAddress[#return] : 
#  179|     v179_11(void)        = ReturnValue              : &:r179_10, m181_5
#  179|     v179_12(void)        = AliasedUse               : ~m180_2
#  179|     v179_13(void)        = ExitFunction             : 

#  184| void AsmStmtWithOutputs(unsigned int&, unsigned int&, unsigned int&, unsigned int&)
#  184|   Block 0
#  184|     v184_1(void)                   = EnterFunction            : 
#  184|     m184_2(unknown)                = AliasedDefinition        : 
#  184|     m184_3(unknown)                = InitializeNonLocal       : 
#  184|     m184_4(unknown)                = Chi                      : total:m184_2, partial:m184_3
#  184|     r184_5(glval<unsigned int &>)  = VariableAddress[a]       : 
#  184|     m184_6(unsigned int &)         = InitializeParameter[a]   : &:r184_5
#  184|     r184_7(unsigned int &)         = Load[a]                  : &:r184_5, m184_6
#  184|     m184_8(unknown)                = InitializeIndirection[a] : &:r184_7
#  184|     m184_9(unknown)                = Chi                      : total:m184_4, partial:m184_8
#  184|     r184_10(glval<unsigned int &>) = VariableAddress[b]       : 
#  184|     m184_11(unsigned int &)        = InitializeParameter[b]   : &:r184_10
#  184|     r184_12(unsigned int &)        = Load[b]                  : &:r184_10, m184_11
#  184|     m184_13(unknown)               = InitializeIndirection[b] : &:r184_12
#  184|     m184_14(unknown)               = Chi                      : total:m184_9, partial:m184_13
#  184|     r184_15(glval<unsigned int &>) = VariableAddress[c]       : 
#  184|     m184_16(unsigned int &)        = InitializeParameter[c]   : &:r184_15
#  184|     r184_17(unsigned int &)        = Load[c]                  : &:r184_15, m184_16
#  184|     m184_18(unknown)               = InitializeIndirection[c] : &:r184_17
#  184|     r184_19(glval<unsigned int &>) = VariableAddress[d]       : 
#  184|     m184_20(unsigned int &)        = InitializeParameter[d]   : &:r184_19
#  184|     r184_21(unsigned int &)        = Load[d]                  : &:r184_19, m184_20
#  184|     m184_22(unknown)               = InitializeIndirection[d] : &:r184_21
#  189|     r189_1(glval<unsigned int &>)  = VariableAddress[a]       : 
#  189|     r189_2(unsigned int &)         = Load[a]                  : &:r189_1, m184_6
#  189|     r189_3(glval<unsigned int>)    = CopyValue                : r189_2
#  189|     r189_4(glval<unsigned int &>)  = VariableAddress[b]       : 
#  189|     r189_5(unsigned int &)         = Load[b]                  : &:r189_4, m184_11
#  189|     r189_6(glval<unsigned int>)    = CopyValue                : r189_5
#  190|     r190_1(glval<unsigned int &>)  = VariableAddress[c]       : 
#  190|     r190_2(unsigned int &)         = Load[c]                  : &:r190_1, m184_16
#  190|     r190_3(unsigned int)           = Load[?]                  : &:r190_2, ~m184_18
#  190|     r190_4(glval<unsigned int &>)  = VariableAddress[d]       : 
#  190|     r190_5(unsigned int &)         = Load[d]                  : &:r190_4, m184_20
#  190|     r190_6(unsigned int)           = Load[?]                  : &:r190_5, ~m184_22
#  186|     m186_1(unknown)                = InlineAsm                : ~m184_14, 0:r189_3, 1:r189_6, 2:r190_3, 3:r190_6
#  186|     m186_2(unknown)                = Chi                      : total:m184_14, partial:m186_1
#  192|     v192_1(void)                   = NoOp                     : 
#  184|     v184_23(void)                  = ReturnIndirection[a]     : &:r184_7, ~m186_2
#  184|     v184_24(void)                  = ReturnIndirection[b]     : &:r184_12, ~m186_2
#  184|     v184_25(void)                  = ReturnIndirection[c]     : &:r184_17, m184_18
#  184|     v184_26(void)                  = ReturnIndirection[d]     : &:r184_21, m184_22
#  184|     v184_27(void)                  = ReturnVoid               : 
#  184|     v184_28(void)                  = AliasedUse               : ~m186_2
#  184|     v184_29(void)                  = ExitFunction             : 

#  198| int PureFunctions(char*, char*, int)
#  198|   Block 0
#  198|     v198_1(void)           = EnterFunction               : 
#  198|     m198_2(unknown)        = AliasedDefinition           : 
#  198|     m198_3(unknown)        = InitializeNonLocal          : 
#  198|     m198_4(unknown)        = Chi                         : total:m198_2, partial:m198_3
#  198|     r198_5(glval<char *>)  = VariableAddress[str1]       : 
#  198|     m198_6(char *)         = InitializeParameter[str1]   : &:r198_5
#  198|     r198_7(char *)         = Load[str1]                  : &:r198_5, m198_6
#  198|     m198_8(unknown)        = InitializeIndirection[str1] : &:r198_7
#  198|     r198_9(glval<char *>)  = VariableAddress[str2]       : 
#  198|     m198_10(char *)        = InitializeParameter[str2]   : &:r198_9
#  198|     r198_11(char *)        = Load[str2]                  : &:r198_9, m198_10
#  198|     m198_12(unknown)       = InitializeIndirection[str2] : &:r198_11
#  198|     r198_13(glval<int>)    = VariableAddress[x]          : 
#  198|     m198_14(int)           = InitializeParameter[x]      : &:r198_13
#  199|     r199_1(glval<int>)     = VariableAddress[ret]        : 
#  199|     r199_2(glval<unknown>) = FunctionAddress[strcmp]     : 
#  199|     r199_3(glval<char *>)  = VariableAddress[str1]       : 
#  199|     r199_4(char *)         = Load[str1]                  : &:r199_3, m198_6
#  199|     r199_5(char *)         = Convert                     : r199_4
#  199|     r199_6(glval<char *>)  = VariableAddress[str2]       : 
#  199|     r199_7(char *)         = Load[str2]                  : &:r199_6, m198_10
#  199|     r199_8(char *)         = Convert                     : r199_7
#  199|     r199_9(int)            = Call[strcmp]                : func:r199_2, 0:r199_5, 1:r199_8
#  199|     v199_10(void)          = ^BufferReadSideEffect[0]    : &:r199_5, ~m198_8
#  199|     v199_11(void)          = ^BufferReadSideEffect[1]    : &:r199_8, ~m198_12
#  199|     m199_12(int)           = Store[ret]                  : &:r199_1, r199_9
#  200|     r200_1(glval<unknown>) = FunctionAddress[strlen]     : 
#  200|     r200_2(glval<char *>)  = VariableAddress[str1]       : 
#  200|     r200_3(char *)         = Load[str1]                  : &:r200_2, m198_6
#  200|     r200_4(char *)         = Convert                     : r200_3
#  200|     r200_5(int)            = Call[strlen]                : func:r200_1, 0:r200_4
#  200|     v200_6(void)           = ^BufferReadSideEffect[0]    : &:r200_4, ~m198_8
#  200|     r200_7(glval<int>)     = VariableAddress[ret]        : 
#  200|     r200_8(int)            = Load[ret]                   : &:r200_7, m199_12
#  200|     r200_9(int)            = Add                         : r200_8, r200_5
#  200|     m200_10(int)           = Store[ret]                  : &:r200_7, r200_9
#  201|     r201_1(glval<unknown>) = FunctionAddress[abs]        : 
#  201|     r201_2(glval<int>)     = VariableAddress[x]          : 
#  201|     r201_3(int)            = Load[x]                     : &:r201_2, m198_14
#  201|     r201_4(int)            = Call[abs]                   : func:r201_1, 0:r201_3
#  201|     r201_5(glval<int>)     = VariableAddress[ret]        : 
#  201|     r201_6(int)            = Load[ret]                   : &:r201_5, m200_10
#  201|     r201_7(int)            = Add                         : r201_6, r201_4
#  201|     m201_8(int)            = Store[ret]                  : &:r201_5, r201_7
#  202|     r202_1(glval<int>)     = VariableAddress[#return]    : 
#  202|     r202_2(glval<int>)     = VariableAddress[ret]        : 
#  202|     r202_3(int)            = Load[ret]                   : &:r202_2, m201_8
#  202|     m202_4(int)            = Store[#return]              : &:r202_1, r202_3
#  198|     v198_15(void)          = ReturnIndirection[str1]     : &:r198_7, m198_8
#  198|     v198_16(void)          = ReturnIndirection[str2]     : &:r198_11, m198_12
#  198|     r198_17(glval<int>)    = VariableAddress[#return]    : 
#  198|     v198_18(void)          = ReturnValue                 : &:r198_17, m202_4
#  198|     v198_19(void)          = AliasedUse                  : m198_3
#  198|     v198_20(void)          = ExitFunction                : 

#  207| int ModeledCallTarget(int)
#  207|   Block 0
#  207|     v207_1(void)           = EnterFunction                      : 
#  207|     m207_2(unknown)        = AliasedDefinition                  : 
#  207|     m207_3(unknown)        = InitializeNonLocal                 : 
#  207|     m207_4(unknown)        = Chi                                : total:m207_2, partial:m207_3
#  207|     r207_5(glval<int>)     = VariableAddress[x]                 : 
#  207|     m207_6(int)            = InitializeParameter[x]             : &:r207_5
#  208|     r208_1(glval<int>)     = VariableAddress[y]                 : 
#  208|     m208_2(int)            = Uninitialized[y]                   : &:r208_1
#  209|     r209_1(glval<unknown>) = FunctionAddress[memcpy]            : 
#  209|     r209_2(glval<int>)     = VariableAddress[y]                 : 
#  209|     r209_3(int *)          = CopyValue                          : r209_2
#  209|     r209_4(void *)         = Convert                            : r209_3
#  209|     r209_5(glval<int>)     = VariableAddress[x]                 : 
#  209|     r209_6(int *)          = CopyValue                          : r209_5
#  209|     r209_7(void *)         = Convert                            : r209_6
#  209|     r209_8(int)            = Constant[4]                        : 
#  209|     r209_9(void *)         = Call[memcpy]                       : func:r209_1, 0:r209_4, 1:r209_7, 2:r209_8
#  209|     v209_10(void)          = ^SizedBufferReadSideEffect[1]      : &:r209_7, r209_8, ~m207_6
#  209|     m209_11(unknown)       = ^SizedBufferMustWriteSideEffect[0] : &:r209_4, r209_8
#  209|     m209_12(int)           = Chi                                : total:m208_2, partial:m209_11
#  210|     r210_1(glval<int>)     = VariableAddress[#return]           : 
#  210|     r210_2(glval<int>)     = VariableAddress[y]                 : 
#  210|     r210_3(int)            = Load[y]                            : &:r210_2, m209_12
#  210|     m210_4(int)            = Store[#return]                     : &:r210_1, r210_3
#  207|     r207_7(glval<int>)     = VariableAddress[#return]           : 
#  207|     v207_8(void)           = ReturnValue                        : &:r207_7, m210_4
#  207|     v207_9(void)           = AliasedUse                         : m207_3
#  207|     v207_10(void)          = ExitFunction                       : 

#  213| void InitArray()
#  213|   Block 0
#  213|     v213_1(void)            = EnterFunction            : 
#  213|     m213_2(unknown)         = AliasedDefinition        : 
#  213|     m213_3(unknown)         = InitializeNonLocal       : 
#  213|     m213_4(unknown)         = Chi                      : total:m213_2, partial:m213_3
#  214|     r214_1(glval<char[32]>) = VariableAddress[a_pad]   : 
#  214|     r214_2(glval<char[32]>) = StringConstant[""]       : 
#  214|     r214_3(char[32])        = Load[?]                  : &:r214_2, ~m213_3
#  214|     m214_4(char[32])        = Store[a_pad]             : &:r214_1, r214_3
#  215|     r215_1(glval<char[4]>)  = VariableAddress[a_nopad] : 
#  215|     r215_2(glval<char[4]>)  = StringConstant["foo"]    : 
#  215|     r215_3(char[4])         = Load[?]                  : &:r215_2, ~m213_3
#  215|     m215_4(char[4])         = Store[a_nopad]           : &:r215_1, r215_3
#  216|     r216_1(glval<char[5]>)  = VariableAddress[a_infer] : 
#  216|     r216_2(glval<char[5]>)  = StringConstant["blah"]   : 
#  216|     r216_3(char[5])         = Load[?]                  : &:r216_2, ~m213_3
#  216|     m216_4(char[5])         = Store[a_infer]           : &:r216_1, r216_3
#  217|     r217_1(glval<char[2]>)  = VariableAddress[b]       : 
#  217|     m217_2(char[2])         = Uninitialized[b]         : &:r217_1
#  218|     r218_1(glval<char[2]>)  = VariableAddress[c]       : 
#  218|     m218_2(char[2])         = Uninitialized[c]         : &:r218_1
#  218|     r218_3(int)             = Constant[0]              : 
#  218|     r218_4(glval<char>)     = PointerAdd[1]            : r218_1, r218_3
#  218|     r218_5(unknown[2])      = Constant[0]              : 
#  218|     m218_6(unknown[2])      = Store[?]                 : &:r218_4, r218_5
#  219|     r219_1(glval<char[2]>)  = VariableAddress[d]       : 
#  219|     m219_2(char[2])         = Uninitialized[d]         : &:r219_1
#  219|     r219_3(int)             = Constant[0]              : 
#  219|     r219_4(glval<char>)     = PointerAdd[1]            : r219_1, r219_3
#  219|     r219_5(char)            = Constant[0]              : 
#  219|     m219_6(char)            = Store[?]                 : &:r219_4, r219_5
#  219|     m219_7(char[2])         = Chi                      : total:m219_2, partial:m219_6
#  219|     r219_8(int)             = Constant[1]              : 
#  219|     r219_9(glval<char>)     = PointerAdd[1]            : r219_1, r219_8
#  219|     r219_10(char)           = Constant[0]              : 
#  219|     m219_11(char)           = Store[?]                 : &:r219_9, r219_10
#  219|     m219_12(char[2])        = Chi                      : total:m219_7, partial:m219_11
#  220|     r220_1(glval<char[2]>)  = VariableAddress[e]       : 
#  220|     m220_2(char[2])         = Uninitialized[e]         : &:r220_1
#  220|     r220_3(int)             = Constant[0]              : 
#  220|     r220_4(glval<char>)     = PointerAdd[1]            : r220_1, r220_3
#  220|     r220_5(char)            = Constant[0]              : 
#  220|     m220_6(char)            = Store[?]                 : &:r220_4, r220_5
#  220|     m220_7(char[2])         = Chi                      : total:m220_2, partial:m220_6
#  220|     r220_8(int)             = Constant[1]              : 
#  220|     r220_9(glval<char>)     = PointerAdd[1]            : r220_1, r220_8
#  220|     r220_10(char)           = Constant[1]              : 
#  220|     m220_11(char)           = Store[?]                 : &:r220_9, r220_10
#  220|     m220_12(char[2])        = Chi                      : total:m220_7, partial:m220_11
#  221|     r221_1(glval<char[3]>)  = VariableAddress[f]       : 
#  221|     m221_2(char[3])         = Uninitialized[f]         : &:r221_1
#  221|     r221_3(int)             = Constant[0]              : 
#  221|     r221_4(glval<char>)     = PointerAdd[1]            : r221_1, r221_3
#  221|     r221_5(char)            = Constant[0]              : 
#  221|     m221_6(char)            = Store[?]                 : &:r221_4, r221_5
#  221|     m221_7(char[3])         = Chi                      : total:m221_2, partial:m221_6
#  221|     r221_8(int)             = Constant[1]              : 
#  221|     r221_9(glval<char>)     = PointerAdd[1]            : r221_1, r221_8
#  221|     r221_10(unknown[2])     = Constant[0]              : 
#  221|     m221_11(unknown[2])     = Store[?]                 : &:r221_9, r221_10
#  221|     m221_12(char[3])        = Chi                      : total:m221_7, partial:m221_11
#  222|     v222_1(void)            = NoOp                     : 
#  213|     v213_5(void)            = ReturnVoid               : 
#  213|     v213_6(void)            = AliasedUse               : m213_3
#  213|     v213_7(void)            = ExitFunction             : 

#  226| char StringLiteralAliasing()
#  226|   Block 0
#  226|     v226_1(void)           = EnterFunction                 : 
#  226|     m226_2(unknown)        = AliasedDefinition             : 
#  226|     m226_3(unknown)        = InitializeNonLocal            : 
#  226|     m226_4(unknown)        = Chi                           : total:m226_2, partial:m226_3
#  227|     r227_1(glval<unknown>) = FunctionAddress[ExternalFunc] : 
#  227|     v227_2(void)           = Call[ExternalFunc]            : func:r227_1
#  227|     m227_3(unknown)        = ^CallSideEffect               : ~m226_4
#  227|     m227_4(unknown)        = Chi                           : total:m226_4, partial:m227_3
#  229|     r229_1(glval<char *>)  = VariableAddress[s]            : 
#  229|     r229_2(glval<char[8]>) = StringConstant["Literal"]     : 
#  229|     r229_3(char *)         = Convert                       : r229_2
#  229|     m229_4(char *)         = Store[s]                      : &:r229_1, r229_3
#  230|     r230_1(glval<char>)    = VariableAddress[#return]      : 
#  230|     r230_2(glval<char *>)  = VariableAddress[s]            : 
#  230|     r230_3(char *)         = Load[s]                       : &:r230_2, m229_4
#  230|     r230_4(int)            = Constant[2]                   : 
#  230|     r230_5(glval<char>)    = PointerAdd[1]                 : r230_3, r230_4
#  230|     r230_6(char)           = Load[?]                       : &:r230_5, ~m226_3
#  230|     m230_7(char)           = Store[#return]                : &:r230_1, r230_6
#  226|     r226_5(glval<char>)    = VariableAddress[#return]      : 
#  226|     v226_6(void)           = ReturnValue                   : &:r226_5, m230_7
#  226|     v226_7(void)           = AliasedUse                    : ~m227_4
#  226|     v226_8(void)           = ExitFunction                  : 

#  235| void Constructible::Constructible(int)
#  235|   Block 0
#  235|     v235_1(void)                 = EnterFunction                : 
#  235|     m235_2(unknown)              = AliasedDefinition            : 
#  235|     m235_3(unknown)              = InitializeNonLocal           : 
#  235|     m235_4(unknown)              = Chi                          : total:m235_2, partial:m235_3
#  235|     r235_5(glval<unknown>)       = VariableAddress[#this]       : 
#  235|     m235_6(glval<Constructible>) = InitializeParameter[#this]   : &:r235_5
#  235|     r235_7(glval<Constructible>) = Load[#this]                  : &:r235_5, m235_6
#  235|     m235_8(Constructible)        = InitializeIndirection[#this] : &:r235_7
#  235|     r235_9(glval<int>)           = VariableAddress[x]           : 
#  235|     m235_10(int)                 = InitializeParameter[x]       : &:r235_9
#  235|     v235_11(void)                = NoOp                         : 
#  235|     v235_12(void)                = ReturnIndirection[#this]     : &:r235_7, m235_8
#  235|     v235_13(void)                = ReturnVoid                   : 
#  235|     v235_14(void)                = AliasedUse                   : m235_3
#  235|     v235_15(void)                = ExitFunction                 : 

#  236| void Constructible::g()
#  236|   Block 0
#  236|     v236_1(void)                 = EnterFunction                : 
#  236|     m236_2(unknown)              = AliasedDefinition            : 
#  236|     m236_3(unknown)              = InitializeNonLocal           : 
#  236|     m236_4(unknown)              = Chi                          : total:m236_2, partial:m236_3
#  236|     r236_5(glval<unknown>)       = VariableAddress[#this]       : 
#  236|     m236_6(glval<Constructible>) = InitializeParameter[#this]   : &:r236_5
#  236|     r236_7(glval<Constructible>) = Load[#this]                  : &:r236_5, m236_6
#  236|     m236_8(Constructible)        = InitializeIndirection[#this] : &:r236_7
#  236|     v236_9(void)                 = NoOp                         : 
#  236|     v236_10(void)                = ReturnIndirection[#this]     : &:r236_7, m236_8
#  236|     v236_11(void)                = ReturnVoid                   : 
#  236|     v236_12(void)                = AliasedUse                   : m236_3
#  236|     v236_13(void)                = ExitFunction                 : 

#  239| void ExplicitConstructorCalls()
#  239|   Block 0
#  239|     v239_1(void)                 = EnterFunction                   : 
#  239|     m239_2(unknown)              = AliasedDefinition               : 
#  239|     m239_3(unknown)              = InitializeNonLocal              : 
#  239|     m239_4(unknown)              = Chi                             : total:m239_2, partial:m239_3
#  240|     r240_1(glval<Constructible>) = VariableAddress[c]              : 
#  240|     m240_2(Constructible)        = Uninitialized[c]                : &:r240_1
#  240|     r240_3(glval<unknown>)       = FunctionAddress[Constructible]  : 
#  240|     r240_4(int)                  = Constant[1]                     : 
#  240|     v240_5(void)                 = Call[Constructible]             : func:r240_3, this:r240_1, 0:r240_4
#  240|     m240_6(unknown)              = ^CallSideEffect                 : ~m239_4
#  240|     m240_7(unknown)              = Chi                             : total:m239_4, partial:m240_6
#  240|     m240_8(Constructible)        = ^IndirectMayWriteSideEffect[-1] : &:r240_1
#  240|     m240_9(Constructible)        = Chi                             : total:m240_2, partial:m240_8
#  241|     r241_1(glval<Constructible>) = VariableAddress[c]              : 
#  241|     r241_2(glval<unknown>)       = FunctionAddress[g]              : 
#  241|     v241_3(void)                 = Call[g]                         : func:r241_2, this:r241_1
#  241|     m241_4(unknown)              = ^CallSideEffect                 : ~m240_7
#  241|     m241_5(unknown)              = Chi                             : total:m240_7, partial:m241_4
#  241|     v241_6(void)                 = ^IndirectReadSideEffect[-1]     : &:r241_1, m240_9
#  241|     m241_7(Constructible)        = ^IndirectMayWriteSideEffect[-1] : &:r241_1
#  241|     m241_8(Constructible)        = Chi                             : total:m240_9, partial:m241_7
#  242|     r242_1(glval<Constructible>) = VariableAddress[c]              : 
#  242|     r242_2(glval<unknown>)       = FunctionAddress[g]              : 
#  242|     v242_3(void)                 = Call[g]                         : func:r242_2, this:r242_1
#  242|     m242_4(unknown)              = ^CallSideEffect                 : ~m241_5
#  242|     m242_5(unknown)              = Chi                             : total:m241_5, partial:m242_4
#  242|     v242_6(void)                 = ^IndirectReadSideEffect[-1]     : &:r242_1, m241_8
#  242|     m242_7(Constructible)        = ^IndirectMayWriteSideEffect[-1] : &:r242_1
#  242|     m242_8(Constructible)        = Chi                             : total:m241_8, partial:m242_7
#  243|     r243_1(glval<Constructible>) = VariableAddress[c2]             : 
#  243|     m243_2(Constructible)        = Uninitialized[c2]               : &:r243_1
#  243|     r243_3(glval<unknown>)       = FunctionAddress[Constructible]  : 
#  243|     r243_4(int)                  = Constant[2]                     : 
#  243|     v243_5(void)                 = Call[Constructible]             : func:r243_3, this:r243_1, 0:r243_4
#  243|     m243_6(unknown)              = ^CallSideEffect                 : ~m242_5
#  243|     m243_7(unknown)              = Chi                             : total:m242_5, partial:m243_6
#  243|     m243_8(Constructible)        = ^IndirectMayWriteSideEffect[-1] : &:r243_1
#  243|     m243_9(Constructible)        = Chi                             : total:m243_2, partial:m243_8
#  244|     r244_1(glval<Constructible>) = VariableAddress[c2]             : 
#  244|     r244_2(glval<unknown>)       = FunctionAddress[g]              : 
#  244|     v244_3(void)                 = Call[g]                         : func:r244_2, this:r244_1
#  244|     m244_4(unknown)              = ^CallSideEffect                 : ~m243_7
#  244|     m244_5(unknown)              = Chi                             : total:m243_7, partial:m244_4
#  244|     v244_6(void)                 = ^IndirectReadSideEffect[-1]     : &:r244_1, m243_9
#  244|     m244_7(Constructible)        = ^IndirectMayWriteSideEffect[-1] : &:r244_1
#  244|     m244_8(Constructible)        = Chi                             : total:m243_9, partial:m244_7
#  245|     v245_1(void)                 = NoOp                            : 
#  239|     v239_5(void)                 = ReturnVoid                      : 
#  239|     v239_6(void)                 = AliasedUse                      : ~m244_5
#  239|     v239_7(void)                 = ExitFunction                    : 

#  247| char* VoidStarIndirectParameters(char*, int)
#  247|   Block 0
#  247|     v247_1(void)           = EnterFunction                      : 
#  247|     m247_2(unknown)        = AliasedDefinition                  : 
#  247|     m247_3(unknown)        = InitializeNonLocal                 : 
#  247|     m247_4(unknown)        = Chi                                : total:m247_2, partial:m247_3
#  247|     r247_5(glval<char *>)  = VariableAddress[src]               : 
#  247|     m247_6(char *)         = InitializeParameter[src]           : &:r247_5
#  247|     r247_7(char *)         = Load[src]                          : &:r247_5, m247_6
#  247|     m247_8(unknown)        = InitializeIndirection[src]         : &:r247_7
#  247|     r247_9(glval<int>)     = VariableAddress[size]              : 
#  247|     m247_10(int)           = InitializeParameter[size]          : &:r247_9
#  248|     r248_1(glval<char *>)  = VariableAddress[dst]               : 
#  248|     r248_2(glval<unknown>) = FunctionAddress[operator new[]]    : 
#  248|     r248_3(glval<int>)     = VariableAddress[size]              : 
#  248|     r248_4(int)            = Load[size]                         : &:r248_3, m247_10
#  248|     r248_5(unsigned long)  = Convert                            : r248_4
#  248|     r248_6(unsigned long)  = Constant[1]                        : 
#  248|     r248_7(unsigned long)  = Mul                                : r248_5, r248_6
#  248|     r248_8(void *)         = Call[operator new[]]               : func:r248_2, 0:r248_7
#  248|     m248_9(unknown)        = ^CallSideEffect                    : ~m247_4
#  248|     m248_10(unknown)       = Chi                                : total:m247_4, partial:m248_9
#  248|     m248_11(unknown)       = ^InitializeDynamicAllocation       : &:r248_8
#  248|     r248_12(char *)        = Convert                            : r248_8
#  248|     m248_13(char *)        = Store[dst]                         : &:r248_1, r248_12
#  249|     r249_1(char)           = Constant[97]                       : 
#  249|     r249_2(glval<char *>)  = VariableAddress[src]               : 
#  249|     r249_3(char *)         = Load[src]                          : &:r249_2, m247_6
#  249|     r249_4(glval<char>)    = CopyValue                          : r249_3
#  249|     m249_5(char)           = Store[?]                           : &:r249_4, r249_1
#  249|     m249_6(unknown)        = Chi                                : total:m247_8, partial:m249_5
#  250|     r250_1(glval<unknown>) = FunctionAddress[memcpy]            : 
#  250|     r250_2(glval<char *>)  = VariableAddress[dst]               : 
#  250|     r250_3(char *)         = Load[dst]                          : &:r250_2, m248_13
#  250|     r250_4(void *)         = Convert                            : r250_3
#  250|     r250_5(glval<char *>)  = VariableAddress[src]               : 
#  250|     r250_6(char *)         = Load[src]                          : &:r250_5, m247_6
#  250|     r250_7(void *)         = Convert                            : r250_6
#  250|     r250_8(glval<int>)     = VariableAddress[size]              : 
#  250|     r250_9(int)            = Load[size]                         : &:r250_8, m247_10
#  250|     r250_10(void *)        = Call[memcpy]                       : func:r250_1, 0:r250_4, 1:r250_7, 2:r250_9
#  250|     v250_11(void)          = ^SizedBufferReadSideEffect[1]      : &:r250_7, r250_9, ~m249_6
#  250|     m250_12(unknown)       = ^SizedBufferMustWriteSideEffect[0] : &:r250_4, r250_9
#  250|     m250_13(unknown)       = Chi                                : total:m248_11, partial:m250_12
#  251|     r251_1(glval<char *>)  = VariableAddress[#return]           : 
#  251|     r251_2(glval<char *>)  = VariableAddress[dst]               : 
#  251|     r251_3(char *)         = Load[dst]                          : &:r251_2, m248_13
#  251|     m251_4(char *)         = Store[#return]                     : &:r251_1, r251_3
#  247|     v247_11(void)          = ReturnIndirection[src]             : &:r247_7, m249_6
#  247|     r247_12(glval<char *>) = VariableAddress[#return]           : 
#  247|     v247_13(void)          = ReturnValue                        : &:r247_12, m251_4
#  247|     v247_14(void)          = AliasedUse                         : ~m248_10
#  247|     v247_15(void)          = ExitFunction                       : 

#  254| char StringLiteralAliasing2(bool)
#  254|   Block 0
#  254|     v254_1(void)        = EnterFunction          : 
#  254|     m254_2(unknown)     = AliasedDefinition      : 
#  254|     m254_3(unknown)     = InitializeNonLocal     : 
#  254|     m254_4(unknown)     = Chi                    : total:m254_2, partial:m254_3
#  254|     r254_5(glval<bool>) = VariableAddress[b]     : 
#  254|     m254_6(bool)        = InitializeParameter[b] : &:r254_5
#  255|     r255_1(glval<bool>) = VariableAddress[b]     : 
#  255|     r255_2(bool)        = Load[b]                : &:r255_1, m254_6
#  255|     v255_3(void)        = ConditionalBranch      : r255_2
#-----|   False -> Block 2
#-----|   True -> Block 1

#  256|   Block 1
#  256|     r256_1(glval<unknown>) = FunctionAddress[ExternalFunc] : 
#  256|     v256_2(void)           = Call[ExternalFunc]            : func:r256_1
#  256|     m256_3(unknown)        = ^CallSideEffect               : ~m254_4
#  256|     m256_4(unknown)        = Chi                           : total:m254_4, partial:m256_3
#-----|   Goto -> Block 3

#  259|   Block 2
#  259|     r259_1(glval<unknown>) = FunctionAddress[ExternalFunc] : 
#  259|     v259_2(void)           = Call[ExternalFunc]            : func:r259_1
#  259|     m259_3(unknown)        = ^CallSideEffect               : ~m254_4
#  259|     m259_4(unknown)        = Chi                           : total:m254_4, partial:m259_3
#-----|   Goto -> Block 3

#  262|   Block 3
#  262|     m262_1(unknown)        = Phi                       : from 1:~m256_4, from 2:~m259_4
#  262|     r262_2(glval<char *>)  = VariableAddress[s]        : 
#  262|     r262_3(glval<char[8]>) = StringConstant["Literal"] : 
#  262|     r262_4(char *)         = Convert                   : r262_3
#  262|     m262_5(char *)         = Store[s]                  : &:r262_2, r262_4
#  263|     r263_1(glval<char>)    = VariableAddress[#return]  : 
#  263|     r263_2(glval<char *>)  = VariableAddress[s]        : 
#  263|     r263_3(char *)         = Load[s]                   : &:r263_2, m262_5
#  263|     r263_4(int)            = Constant[2]               : 
#  263|     r263_5(glval<char>)    = PointerAdd[1]             : r263_3, r263_4
#  263|     r263_6(char)           = Load[?]                   : &:r263_5, ~m254_3
#  263|     m263_7(char)           = Store[#return]            : &:r263_1, r263_6
#  254|     r254_7(glval<char>)    = VariableAddress[#return]  : 
#  254|     v254_8(void)           = ReturnValue               : &:r254_7, m263_7
#  254|     v254_9(void)           = AliasedUse                : ~m262_1
#  254|     v254_10(void)          = ExitFunction              : 

#  268| void* MallocAliasing(void*, int)
#  268|   Block 0
#  268|     v268_1(void)           = EnterFunction                      : 
#  268|     m268_2(unknown)        = AliasedDefinition                  : 
#  268|     m268_3(unknown)        = InitializeNonLocal                 : 
#  268|     m268_4(unknown)        = Chi                                : total:m268_2, partial:m268_3
#  268|     r268_5(glval<void *>)  = VariableAddress[s]                 : 
#  268|     m268_6(void *)         = InitializeParameter[s]             : &:r268_5
#  268|     r268_7(void *)         = Load[s]                            : &:r268_5, m268_6
#  268|     m268_8(unknown)        = InitializeIndirection[s]           : &:r268_7
#  268|     r268_9(glval<int>)     = VariableAddress[size]              : 
#  268|     m268_10(int)           = InitializeParameter[size]          : &:r268_9
#  269|     r269_1(glval<void *>)  = VariableAddress[buf]               : 
#  269|     r269_2(glval<unknown>) = FunctionAddress[malloc]            : 
#  269|     r269_3(glval<int>)     = VariableAddress[size]              : 
#  269|     r269_4(int)            = Load[size]                         : &:r269_3, m268_10
#  269|     r269_5(void *)         = Call[malloc]                       : func:r269_2, 0:r269_4
#  269|     m269_6(unknown)        = ^CallSideEffect                    : ~m268_4
#  269|     m269_7(unknown)        = Chi                                : total:m268_4, partial:m269_6
#  269|     m269_8(unknown)        = ^InitializeDynamicAllocation       : &:r269_5
#  269|     m269_9(void *)         = Store[buf]                         : &:r269_1, r269_5
#  270|     r270_1(glval<unknown>) = FunctionAddress[memcpy]            : 
#  270|     r270_2(glval<void *>)  = VariableAddress[buf]               : 
#  270|     r270_3(void *)         = Load[buf]                          : &:r270_2, m269_9
#  270|     r270_4(glval<void *>)  = VariableAddress[s]                 : 
#  270|     r270_5(void *)         = Load[s]                            : &:r270_4, m268_6
#  270|     r270_6(glval<int>)     = VariableAddress[size]              : 
#  270|     r270_7(int)            = Load[size]                         : &:r270_6, m268_10
#  270|     r270_8(void *)         = Call[memcpy]                       : func:r270_1, 0:r270_3, 1:r270_5, 2:r270_7
#  270|     v270_9(void)           = ^SizedBufferReadSideEffect[1]      : &:r270_5, r270_7, ~m268_8
#  270|     m270_10(unknown)       = ^SizedBufferMustWriteSideEffect[0] : &:r270_3, r270_7
#  270|     m270_11(unknown)       = Chi                                : total:m269_8, partial:m270_10
#  271|     r271_1(glval<void *>)  = VariableAddress[#return]           : 
#  271|     r271_2(glval<void *>)  = VariableAddress[buf]               : 
#  271|     r271_3(void *)         = Load[buf]                          : &:r271_2, m269_9
#  271|     m271_4(void *)         = Store[#return]                     : &:r271_1, r271_3
#  268|     v268_11(void)          = ReturnIndirection[s]               : &:r268_7, m268_8
#  268|     r268_12(glval<void *>) = VariableAddress[#return]           : 
#  268|     v268_13(void)          = ReturnValue                        : &:r268_12, m271_4
#  268|     v268_14(void)          = AliasedUse                         : ~m269_7
#  268|     v268_15(void)          = ExitFunction                       : 

#  275| void EscapedButNotConflated(bool, Point, int)
#  275|   Block 0
#  275|     v275_1(void)           = EnterFunction           : 
#  275|     m275_2(unknown)        = AliasedDefinition       : 
#  275|     m275_3(unknown)        = InitializeNonLocal      : 
#  275|     m275_4(unknown)        = Chi                     : total:m275_2, partial:m275_3
#  275|     r275_5(glval<bool>)    = VariableAddress[c]      : 
#  275|     m275_6(bool)           = InitializeParameter[c]  : &:r275_5
#  275|     r275_7(glval<Point>)   = VariableAddress[p]      : 
#  275|     m275_8(Point)          = InitializeParameter[p]  : &:r275_7
#  275|     r275_9(glval<int>)     = VariableAddress[x1]     : 
#  275|     m275_10(int)           = InitializeParameter[x1] : &:r275_9
#  276|     r276_1(glval<Point>)   = VariableAddress[a]      : 
#  276|     m276_2(Point)          = Uninitialized[a]        : &:r276_1
#  276|     m276_3(unknown)        = Chi                     : total:m275_4, partial:m276_2
#  276|     r276_4(glval<int>)     = FieldAddress[x]         : r276_1
#  276|     r276_5(int)            = Constant[0]             : 
#  276|     m276_6(int)            = Store[?]                : &:r276_4, r276_5
#  276|     m276_7(unknown)        = Chi                     : total:m276_3, partial:m276_6
#  276|     r276_8(glval<int>)     = FieldAddress[y]         : r276_1
#  276|     r276_9(int)            = Constant[0]             : 
#  276|     m276_10(int)           = Store[?]                : &:r276_8, r276_9
#  276|     m276_11(unknown)       = Chi                     : total:m276_7, partial:m276_10
#  277|     r277_1(glval<Point>)   = VariableAddress[a]      : 
#  277|     r277_2(Point *)        = CopyValue               : r277_1
#  277|     r277_3(glval<Point *>) = VariableAddress[pp]     : 
#  277|     m277_4(Point *)        = Store[pp]               : &:r277_3, r277_2
#  277|     m277_5(unknown)        = Chi                     : total:m276_11, partial:m277_4
#  278|     r278_1(glval<bool>)    = VariableAddress[c]      : 
#  278|     r278_2(bool)           = Load[c]                 : &:r278_1, m275_6
#  278|     v278_3(void)           = ConditionalBranch       : r278_2
#-----|   False -> Block 2
#-----|   True -> Block 1

#  279|   Block 1
#  279|     r279_1(glval<int>)   = VariableAddress[x1] : 
#  279|     r279_2(int)          = Load[x1]            : &:r279_1, m275_10
#  279|     r279_3(glval<Point>) = VariableAddress[a]  : 
#  279|     r279_4(glval<int>)   = FieldAddress[x]     : r279_3
#  279|     m279_5(int)          = Store[?]            : &:r279_4, r279_2
#  279|     m279_6(unknown)      = Chi                 : total:m277_5, partial:m279_5
#-----|   Goto -> Block 2

#  281|   Block 2
#  281|     m281_1(int)          = Phi                : from 0:m276_6, from 1:m279_5
#  281|     m281_2(unknown)      = Phi                : from 0:~m277_5, from 1:~m279_6
#  281|     r281_3(glval<int>)   = VariableAddress[x] : 
#  281|     r281_4(glval<Point>) = VariableAddress[a] : 
#  281|     r281_5(glval<int>)   = FieldAddress[x]    : r281_4
#  281|     r281_6(int)          = Load[?]            : &:r281_5, m281_1
#  281|     m281_7(int)          = Store[x]           : &:r281_3, r281_6
#  282|     v282_1(void)         = NoOp               : 
#  275|     v275_11(void)        = ReturnVoid         : 
#  275|     v275_12(void)        = AliasedUse         : ~m281_2
#  275|     v275_13(void)        = ExitFunction       : 

#  286| void A::A(int)
#  286|   Block 0
#  286|     v286_1(void)           = EnterFunction                : 
#  286|     m286_2(unknown)        = AliasedDefinition            : 
#  286|     m286_3(unknown)        = InitializeNonLocal           : 
#  286|     m286_4(unknown)        = Chi                          : total:m286_2, partial:m286_3
#  286|     r286_5(glval<unknown>) = VariableAddress[#this]       : 
#  286|     m286_6(glval<A>)       = InitializeParameter[#this]   : &:r286_5
#  286|     r286_7(glval<A>)       = Load[#this]                  : &:r286_5, m286_6
#  286|     m286_8(A)              = InitializeIndirection[#this] : &:r286_7
#  286|     r286_9(glval<int>)     = VariableAddress[x]           : 
#  286|     m286_10(int)           = InitializeParameter[x]       : &:r286_9
#  286|     v286_11(void)          = NoOp                         : 
#  286|     v286_12(void)          = ReturnIndirection[#this]     : &:r286_7, m286_8
#  286|     v286_13(void)          = ReturnVoid                   : 
#  286|     v286_14(void)          = AliasedUse                   : m286_3
#  286|     v286_15(void)          = ExitFunction                 : 

#  287| void A::A(A*)
#  287|   Block 0
#  287|     v287_1(void)           = EnterFunction                                : 
#  287|     m287_2(unknown)        = AliasedDefinition                            : 
#  287|     m287_3(unknown)        = InitializeNonLocal                           : 
#  287|     m287_4(unknown)        = Chi                                          : total:m287_2, partial:m287_3
#  287|     r287_5(glval<unknown>) = VariableAddress[#this]                       : 
#  287|     m287_6(glval<A>)       = InitializeParameter[#this]                   : &:r287_5
#  287|     r287_7(glval<A>)       = Load[#this]                                  : &:r287_5, m287_6
#  287|     m287_8(A)              = InitializeIndirection[#this]                 : &:r287_7
#  287|     r287_9(glval<A *>)     = VariableAddress[(unnamed parameter 0)]       : 
#  287|     m287_10(A *)           = InitializeParameter[(unnamed parameter 0)]   : &:r287_9
#  287|     r287_11(A *)           = Load[(unnamed parameter 0)]                  : &:r287_9, m287_10
#  287|     m287_12(unknown)       = InitializeIndirection[(unnamed parameter 0)] : &:r287_11
#  287|     v287_13(void)          = NoOp                                         : 
#  287|     v287_14(void)          = ReturnIndirection[#this]                     : &:r287_7, m287_8
#  287|     v287_15(void)          = ReturnIndirection[(unnamed parameter 0)]     : &:r287_11, m287_12
#  287|     v287_16(void)          = ReturnVoid                                   : 
#  287|     v287_17(void)          = AliasedUse                                   : m287_3
#  287|     v287_18(void)          = ExitFunction                                 : 

#  288| void A::A()
#  288|   Block 0
#  288|     v288_1(void)           = EnterFunction                : 
#  288|     m288_2(unknown)        = AliasedDefinition            : 
#  288|     m288_3(unknown)        = InitializeNonLocal           : 
#  288|     m288_4(unknown)        = Chi                          : total:m288_2, partial:m288_3
#  288|     r288_5(glval<unknown>) = VariableAddress[#this]       : 
#  288|     m288_6(glval<A>)       = InitializeParameter[#this]   : &:r288_5
#  288|     r288_7(glval<A>)       = Load[#this]                  : &:r288_5, m288_6
#  288|     m288_8(A)              = InitializeIndirection[#this] : &:r288_7
#  288|     v288_9(void)           = NoOp                         : 
#  288|     v288_10(void)          = ReturnIndirection[#this]     : &:r288_7, m288_8
#  288|     v288_11(void)          = ReturnVoid                   : 
#  288|     v288_12(void)          = AliasedUse                   : m288_3
#  288|     v288_13(void)          = ExitFunction                 : 

#  291| Point* NewAliasing(int)
#  291|   Block 0
#  291|     v291_1(void)            = EnterFunction                   : 
#  291|     m291_2(unknown)         = AliasedDefinition               : 
#  291|     m291_3(unknown)         = InitializeNonLocal              : 
#  291|     m291_4(unknown)         = Chi                             : total:m291_2, partial:m291_3
#  291|     r291_5(glval<int>)      = VariableAddress[x]              : 
#  291|     m291_6(int)             = InitializeParameter[x]          : &:r291_5
#  292|     r292_1(glval<Point *>)  = VariableAddress[p]              : 
#  292|     r292_2(glval<unknown>)  = FunctionAddress[operator new]   : 
#  292|     r292_3(unsigned long)   = Constant[8]                     : 
#  292|     r292_4(void *)          = Call[operator new]              : func:r292_2, 0:r292_3
#  292|     m292_5(unknown)         = ^CallSideEffect                 : ~m291_4
#  292|     m292_6(unknown)         = Chi                             : total:m291_4, partial:m292_5
#  292|     m292_7(unknown)         = ^InitializeDynamicAllocation    : &:r292_4
#  292|     r292_8(Point *)         = Convert                         : r292_4
#  292|     m292_9(Point *)         = Store[p]                        : &:r292_1, r292_8
#  293|     r293_1(glval<Point *>)  = VariableAddress[q]              : 
#  293|     r293_2(glval<unknown>)  = FunctionAddress[operator new]   : 
#  293|     r293_3(unsigned long)   = Constant[8]                     : 
#  293|     r293_4(void *)          = Call[operator new]              : func:r293_2, 0:r293_3
#  293|     m293_5(unknown)         = ^CallSideEffect                 : ~m292_6
#  293|     m293_6(unknown)         = Chi                             : total:m292_6, partial:m293_5
#  293|     m293_7(unknown)         = ^InitializeDynamicAllocation    : &:r293_4
#  293|     r293_8(Point *)         = Convert                         : r293_4
#  293|     m293_9(Point *)         = Store[q]                        : &:r293_1, r293_8
#  294|     r294_1(glval<int>)      = VariableAddress[j]              : 
#  294|     r294_2(glval<unknown>)  = FunctionAddress[operator new]   : 
#  294|     r294_3(unsigned long)   = Constant[4]                     : 
#  294|     r294_4(void *)          = Call[operator new]              : func:r294_2, 0:r294_3
#  294|     m294_5(unknown)         = ^CallSideEffect                 : ~m293_6
#  294|     m294_6(unknown)         = Chi                             : total:m293_6, partial:m294_5
#  294|     m294_7(unknown)         = ^InitializeDynamicAllocation    : &:r294_4
#  294|     r294_8(A *)             = Convert                         : r294_4
#  294|     r294_9(glval<unknown>)  = FunctionAddress[A]              : 
#  294|     r294_10(glval<unknown>) = FunctionAddress[operator new]   : 
#  294|     r294_11(unsigned long)  = Constant[4]                     : 
#  294|     r294_12(void *)         = Call[operator new]              : func:r294_10, 0:r294_11
#  294|     m294_13(unknown)        = ^CallSideEffect                 : ~m294_6
#  294|     m294_14(unknown)        = Chi                             : total:m294_6, partial:m294_13
#  294|     m294_15(unknown)        = ^InitializeDynamicAllocation    : &:r294_12
#  294|     r294_16(A *)            = Convert                         : r294_12
#  294|     r294_17(glval<unknown>) = FunctionAddress[A]              : 
#  294|     r294_18(glval<int>)     = VariableAddress[x]              : 
#  294|     r294_19(int)            = Load[x]                         : &:r294_18, m291_6
#  294|     v294_20(void)           = Call[A]                         : func:r294_17, this:r294_16, 0:r294_19
#  294|     m294_21(unknown)        = ^CallSideEffect                 : ~m294_14
#  294|     m294_22(unknown)        = Chi                             : total:m294_14, partial:m294_21
#  294|     m294_23(A)              = ^IndirectMayWriteSideEffect[-1] : &:r294_16
#  294|     m294_24(unknown)        = Chi                             : total:m294_15, partial:m294_23
#  294|     v294_25(void)           = Call[A]                         : func:r294_9, this:r294_8, 0:r294_16
#  294|     m294_26(unknown)        = ^CallSideEffect                 : ~m294_22
#  294|     m294_27(unknown)        = Chi                             : total:m294_22, partial:m294_26
#  294|     v294_28(void)           = ^BufferReadSideEffect[0]        : &:r294_16, ~m294_24
#  294|     m294_29(A)              = ^IndirectMayWriteSideEffect[-1] : &:r294_8
#  294|     m294_30(unknown)        = Chi                             : total:m294_7, partial:m294_29
#  294|     m294_31(unknown)        = ^BufferMayWriteSideEffect[0]    : &:r294_16
#  294|     m294_32(unknown)        = Chi                             : total:m294_24, partial:m294_31
#  294|     r294_33(glval<int>)     = FieldAddress[i]                 : r294_8
#  294|     r294_34(int)            = Load[?]                         : &:r294_33, ~m294_30
#  294|     m294_35(int)            = Store[j]                        : &:r294_1, r294_34
#  295|     r295_1(glval<A *>)      = VariableAddress[a]              : 
#  295|     r295_2(glval<unknown>)  = FunctionAddress[operator new]   : 
#  295|     r295_3(unsigned long)   = Constant[4]                     : 
#  295|     r295_4(void *)          = Call[operator new]              : func:r295_2, 0:r295_3
#  295|     m295_5(unknown)         = ^CallSideEffect                 : ~m294_27
#  295|     m295_6(unknown)         = Chi                             : total:m294_27, partial:m295_5
#  295|     m295_7(unknown)         = ^InitializeDynamicAllocation    : &:r295_4
#  295|     r295_8(A *)             = Convert                         : r295_4
#  295|     r295_9(glval<unknown>)  = FunctionAddress[A]              : 
#  295|     v295_10(void)           = Call[A]                         : func:r295_9, this:r295_8
#  295|     m295_11(unknown)        = ^CallSideEffect                 : ~m295_6
#  295|     m295_12(unknown)        = Chi                             : total:m295_6, partial:m295_11
#  295|     m295_13(A)              = ^IndirectMayWriteSideEffect[-1] : &:r295_8
#  295|     m295_14(unknown)        = Chi                             : total:m295_7, partial:m295_13
#  295|     m295_15(A *)            = Store[a]                        : &:r295_1, r295_8
#  296|     r296_1(glval<Point *>)  = VariableAddress[#return]        : 
#  296|     r296_2(glval<Point *>)  = VariableAddress[p]              : 
#  296|     r296_3(Point *)         = Load[p]                         : &:r296_2, m292_9
#  296|     m296_4(Point *)         = Store[#return]                  : &:r296_1, r296_3
#  291|     r291_7(glval<Point *>)  = VariableAddress[#return]        : 
#  291|     v291_8(void)            = ReturnValue                     : &:r291_7, m296_4
#  291|     v291_9(void)            = AliasedUse                      : ~m295_12
#  291|     v291_10(void)           = ExitFunction                    : 

#  301| int main(int, char**)
#  301|   Block 0
#  301|     v301_1(void)           = EnterFunction                    : 
#  301|     m301_2(unknown)        = AliasedDefinition                : 
#  301|     m301_3(unknown)        = InitializeNonLocal               : 
#  301|     m301_4(unknown)        = Chi                              : total:m301_2, partial:m301_3
#  301|     r301_5(glval<int>)     = VariableAddress[argc]            : 
#  301|     m301_6(int)            = InitializeParameter[argc]        : &:r301_5
#  301|     r301_7(glval<char **>) = VariableAddress[argv]            : 
#  301|     m301_8(char **)        = InitializeParameter[argv]        : &:r301_7
#  301|     r301_9(char **)        = Load[argv]                       : &:r301_7, m301_8
#  301|     m301_10(unknown)       = InitializeIndirection[argv]      : &:r301_9
#  301|     m301_11(unknown)       = Chi                              : total:m301_4, partial:m301_10
#  302|     r302_1(glval<unknown>) = FunctionAddress[unknownFunction] : 
#  302|     r302_2(glval<int>)     = VariableAddress[argc]            : 
#  302|     r302_3(int)            = Load[argc]                       : &:r302_2, m301_6
#  302|     r302_4(glval<char **>) = VariableAddress[argv]            : 
#  302|     r302_5(char **)        = Load[argv]                       : &:r302_4, m301_8
#  302|     v302_6(void)           = Call[unknownFunction]            : func:r302_1, 0:r302_3, 1:r302_5
#  302|     m302_7(unknown)        = ^CallSideEffect                  : ~m301_11
#  302|     m302_8(unknown)        = Chi                              : total:m301_11, partial:m302_7
#  302|     v302_9(void)           = ^BufferReadSideEffect[1]         : &:r302_5, ~m302_8
#  302|     m302_10(unknown)       = ^BufferMayWriteSideEffect[1]     : &:r302_5
#  302|     m302_11(unknown)       = Chi                              : total:m302_8, partial:m302_10
#  303|     r303_1(glval<unknown>) = FunctionAddress[unknownFunction] : 
#  303|     r303_2(glval<int>)     = VariableAddress[argc]            : 
#  303|     r303_3(int)            = Load[argc]                       : &:r303_2, m301_6
#  303|     r303_4(glval<char **>) = VariableAddress[argv]            : 
#  303|     r303_5(char **)        = Load[argv]                       : &:r303_4, m301_8
#  303|     v303_6(void)           = Call[unknownFunction]            : func:r303_1, 0:r303_3, 1:r303_5
#  303|     m303_7(unknown)        = ^CallSideEffect                  : ~m302_11
#  303|     m303_8(unknown)        = Chi                              : total:m302_11, partial:m303_7
#  303|     v303_9(void)           = ^BufferReadSideEffect[1]         : &:r303_5, ~m303_8
#  303|     m303_10(unknown)       = ^BufferMayWriteSideEffect[1]     : &:r303_5
#  303|     m303_11(unknown)       = Chi                              : total:m303_8, partial:m303_10
#  304|     r304_1(glval<int>)     = VariableAddress[#return]         : 
#  304|     r304_2(glval<char **>) = VariableAddress[argv]            : 
#  304|     r304_3(char **)        = Load[argv]                       : &:r304_2, m301_8
#  304|     r304_4(char *)         = Load[?]                          : &:r304_3, ~m303_11
#  304|     r304_5(char)           = Load[?]                          : &:r304_4, ~m303_11
#  304|     r304_6(int)            = Convert                          : r304_5
#  304|     m304_7(int)            = Store[#return]                   : &:r304_1, r304_6
#  301|     v301_12(void)          = ReturnIndirection[argv]          : &:r301_9, ~m303_11
#  301|     r301_13(glval<int>)    = VariableAddress[#return]         : 
#  301|     v301_14(void)          = ReturnValue                      : &:r301_13, m304_7
#  301|     v301_15(void)          = AliasedUse                       : ~m303_11
#  301|     v301_16(void)          = ExitFunction                     : 

#  310| void ThisAliasTest::setX(int)
#  310|   Block 0
#  310|     v310_1(void)                 = EnterFunction                : 
#  310|     m310_2(unknown)              = AliasedDefinition            : 
#  310|     m310_3(unknown)              = InitializeNonLocal           : 
#  310|     m310_4(unknown)              = Chi                          : total:m310_2, partial:m310_3
#  310|     r310_5(glval<unknown>)       = VariableAddress[#this]       : 
#  310|     m310_6(glval<ThisAliasTest>) = InitializeParameter[#this]   : &:r310_5
#  310|     r310_7(glval<ThisAliasTest>) = Load[#this]                  : &:r310_5, m310_6
#  310|     m310_8(ThisAliasTest)        = InitializeIndirection[#this] : &:r310_7
#  310|     r310_9(glval<int>)           = VariableAddress[arg]         : 
#  310|     m310_10(int)                 = InitializeParameter[arg]     : &:r310_9
#  311|     r311_1(glval<int>)           = VariableAddress[arg]         : 
#  311|     r311_2(int)                  = Load[arg]                    : &:r311_1, m310_10
#  311|     r311_3(glval<unknown>)       = VariableAddress[#this]       : 
#  311|     r311_4(ThisAliasTest *)      = Load[#this]                  : &:r311_3, m310_6
#  311|     r311_5(glval<int>)           = FieldAddress[x]              : r311_4
#  311|     m311_6(int)                  = Store[?]                     : &:r311_5, r311_2
#  311|     m311_7(unknown)              = Chi                          : total:m310_8, partial:m311_6
#  312|     v312_1(void)                 = NoOp                         : 
#  310|     v310_11(void)                = ReturnIndirection[#this]     : &:r310_7, m311_7
#  310|     v310_12(void)                = ReturnVoid                   : 
#  310|     v310_13(void)                = AliasedUse                   : m310_3
#  310|     v310_14(void)                = ExitFunction                 : 

#  319| void DoubleIndirectionEscapes(char*)
#  319|   Block 0
#  319|     v319_1(void)              = EnterFunction                      : 
#  319|     m319_2(unknown)           = AliasedDefinition                  : 
#  319|     m319_3(unknown)           = InitializeNonLocal                 : 
#  319|     m319_4(unknown)           = Chi                                : total:m319_2, partial:m319_3
#  319|     r319_5(glval<char *>)     = VariableAddress[s]                 : 
#  319|     m319_6(char *)            = InitializeParameter[s]             : &:r319_5
#  319|     r319_7(char *)            = Load[s]                            : &:r319_5, m319_6
#  319|     m319_8(unknown)           = InitializeIndirection[s]           : &:r319_7
#  321|     r321_1(glval<char[1024]>) = VariableAddress[buffer]            : 
#  321|     m321_2(char[1024])        = Uninitialized[buffer]              : &:r321_1
#  321|     m321_3(unknown)           = Chi                                : total:m319_4, partial:m321_2
#  322|     r322_1(glval<char *>)     = VariableAddress[ptr1]              : 
#  322|     m322_2(char *)            = Uninitialized[ptr1]                : &:r322_1
#  322|     m322_3(unknown)           = Chi                                : total:m321_3, partial:m322_2
#  322|     r322_4(glval<char **>)    = VariableAddress[ptr2]              : 
#  322|     m322_5(char **)           = Uninitialized[ptr2]                : &:r322_4
#  323|     r323_1(glval<char *>)     = VariableAddress[ptr3]              : 
#  323|     m323_2(char *)            = Uninitialized[ptr3]                : &:r323_1
#  323|     r323_3(glval<char **>)    = VariableAddress[ptr4]              : 
#  323|     m323_4(char **)           = Uninitialized[ptr4]                : &:r323_3
#  325|     r325_1(glval<char[1024]>) = VariableAddress[buffer]            : 
#  325|     r325_2(char *)            = Convert                            : r325_1
#  325|     r325_3(glval<char *>)     = VariableAddress[ptr1]              : 
#  325|     m325_4(char *)            = Store[ptr1]                        : &:r325_3, r325_2
#  325|     m325_5(unknown)           = Chi                                : total:m322_3, partial:m325_4
#  326|     r326_1(glval<char *>)     = VariableAddress[ptr1]              : 
#  326|     r326_2(char **)           = CopyValue                          : r326_1
#  326|     r326_3(glval<char **>)    = VariableAddress[ptr2]              : 
#  326|     m326_4(char **)           = Store[ptr2]                        : &:r326_3, r326_2
#  327|     r327_1(glval<unknown>)    = FunctionAddress[memcpy]            : 
#  327|     r327_2(glval<char **>)    = VariableAddress[ptr2]              : 
#  327|     r327_3(char **)           = Load[ptr2]                         : &:r327_2, m326_4
#  327|     r327_4(char *)            = Load[?]                            : &:r327_3, m325_4
#  327|     r327_5(void *)            = Convert                            : r327_4
#  327|     r327_6(glval<char *>)     = VariableAddress[s]                 : 
#  327|     r327_7(char *)            = Load[s]                            : &:r327_6, m319_6
#  327|     r327_8(void *)            = Convert                            : r327_7
#  327|     r327_9(int)               = Constant[1024]                     : 
#  327|     r327_10(void *)           = Call[memcpy]                       : func:r327_1, 0:r327_5, 1:r327_8, 2:r327_9
#  327|     v327_11(void)             = ^SizedBufferReadSideEffect[1]      : &:r327_8, r327_9, ~m319_8
#  327|     m327_12(unknown)          = ^SizedBufferMustWriteSideEffect[0] : &:r327_5, r327_9
#  327|     m327_13(unknown)          = Chi                                : total:m325_5, partial:m327_12
#  329|     r329_1(glval<unknown>)    = FunctionAddress[sink]              : 
#  329|     r329_2(glval<char[1024]>) = VariableAddress[buffer]            : 
#  329|     r329_3(char *)            = Convert                            : r329_2
#  329|     v329_4(void)              = Call[sink]                         : func:r329_1, 0:r329_3
#  329|     m329_5(unknown)           = ^CallSideEffect                    : ~m327_13
#  329|     m329_6(unknown)           = Chi                                : total:m327_13, partial:m329_5
#  329|     v329_7(void)              = ^BufferReadSideEffect[0]           : &:r329_3, ~m329_6
#  329|     m329_8(unknown)           = ^BufferMayWriteSideEffect[0]       : &:r329_3
#  329|     m329_9(unknown)           = Chi                                : total:m329_6, partial:m329_8
#  330|     r330_1(glval<unknown>)    = FunctionAddress[sink]              : 
#  330|     r330_2(glval<char *>)     = VariableAddress[ptr1]              : 
#  330|     r330_3(char *)            = Load[ptr1]                         : &:r330_2, ~m329_6
#  330|     v330_4(void)              = Call[sink]                         : func:r330_1, 0:r330_3
#  330|     m330_5(unknown)           = ^CallSideEffect                    : ~m329_9
#  330|     m330_6(unknown)           = Chi                                : total:m329_9, partial:m330_5
#  330|     v330_7(void)              = ^BufferReadSideEffect[0]           : &:r330_3, ~m330_6
#  330|     m330_8(unknown)           = ^BufferMayWriteSideEffect[0]       : &:r330_3
#  330|     m330_9(unknown)           = Chi                                : total:m330_6, partial:m330_8
#  331|     r331_1(glval<unknown>)    = FunctionAddress[sink]              : 
#  331|     r331_2(glval<char **>)    = VariableAddress[ptr2]              : 
#  331|     r331_3(char **)           = Load[ptr2]                         : &:r331_2, m326_4
#  331|     v331_4(void)              = Call[sink]                         : func:r331_1, 0:r331_3
#  331|     m331_5(unknown)           = ^CallSideEffect                    : ~m330_9
#  331|     m331_6(unknown)           = Chi                                : total:m330_9, partial:m331_5
#  331|     v331_7(void)              = ^BufferReadSideEffect[0]           : &:r331_3, ~m331_6
#  331|     m331_8(unknown)           = ^BufferMayWriteSideEffect[0]       : &:r331_3
#  331|     m331_9(unknown)           = Chi                                : total:m331_6, partial:m331_8
#  332|     r332_1(glval<unknown>)    = FunctionAddress[sink]              : 
#  332|     r332_2(glval<char **>)    = VariableAddress[ptr2]              : 
#  332|     r332_3(char **)           = Load[ptr2]                         : &:r332_2, m326_4
#  332|     r332_4(char *)            = Load[?]                            : &:r332_3, ~m331_9
#  332|     v332_5(void)              = Call[sink]                         : func:r332_1, 0:r332_4
#  332|     m332_6(unknown)           = ^CallSideEffect                    : ~m331_9
#  332|     m332_7(unknown)           = Chi                                : total:m331_9, partial:m332_6
#  332|     v332_8(void)              = ^BufferReadSideEffect[0]           : &:r332_4, ~m332_7
#  332|     m332_9(unknown)           = ^BufferMayWriteSideEffect[0]       : &:r332_4
#  332|     m332_10(unknown)          = Chi                                : total:m332_7, partial:m332_9
#  333|     v333_1(void)              = NoOp                               : 
#  319|     v319_9(void)              = ReturnIndirection[s]               : &:r319_7, m319_8
#  319|     v319_10(void)             = ReturnVoid                         : 
#  319|     v319_11(void)             = AliasedUse                         : ~m332_10
#  319|     v319_12(void)             = ExitFunction                       : 

#  335| int UnreachablePhiOperand(int, int)
#  335|   Block 0
#  335|     v335_1(void)        = EnterFunction          : 
#  335|     m335_2(unknown)     = AliasedDefinition      : 
#  335|     m335_3(unknown)     = InitializeNonLocal     : 
#  335|     m335_4(unknown)     = Chi                    : total:m335_2, partial:m335_3
#  335|     r335_5(glval<int>)  = VariableAddress[x]     : 
#  335|     m335_6(int)         = InitializeParameter[x] : &:r335_5
#  335|     r335_7(glval<int>)  = VariableAddress[y]     : 
#  335|     m335_8(int)         = InitializeParameter[y] : &:r335_7
#  336|     r336_1(glval<bool>) = VariableAddress[b]     : 
#  336|     r336_2(bool)        = Constant[1]            : 
#  336|     m336_3(bool)        = Store[b]               : &:r336_1, r336_2
#  337|     r337_1(glval<int>)  = VariableAddress[ret]   : 
#  337|     m337_2(int)         = Uninitialized[ret]     : &:r337_1
#  339|     r339_1(glval<bool>) = VariableAddress[b]     : 
#  339|     r339_2(bool)        = Load[b]                : &:r339_1, m336_3
#  339|     v339_3(void)        = ConditionalBranch      : r339_2
#-----|   False -> Block 2
#-----|   True -> Block 1

#  340|   Block 1
#  340|     r340_1(glval<int>) = VariableAddress[x]       : 
#  340|     r340_2(int)        = Load[x]                  : &:r340_1, m335_6
#  340|     r340_3(glval<int>) = VariableAddress[ret]     : 
#  340|     m340_4(int)        = Store[ret]               : &:r340_3, r340_2
#  345|     r345_1(glval<int>) = VariableAddress[#return] : 
#  345|     r345_2(glval<int>) = VariableAddress[ret]     : 
#  345|     r345_3(int)        = Load[ret]                : &:r345_2, m340_4
#  345|     m345_4(int)        = Store[#return]           : &:r345_1, r345_3
#  335|     r335_9(glval<int>) = VariableAddress[#return] : 
#  335|     v335_10(void)      = ReturnValue              : &:r335_9, m345_4
#  335|     v335_11(void)      = AliasedUse               : m335_3
#  335|     v335_12(void)      = ExitFunction             : 

#  335|   Block 2
#  335|     v335_13(void) = Unreached : 

#  348| int UnreachablePhiOperand2(int, int, int, bool)
#  348|   Block 0
#  348|     v348_1(void)         = EnterFunction           : 
#  348|     m348_2(unknown)      = AliasedDefinition       : 
#  348|     m348_3(unknown)      = InitializeNonLocal      : 
#  348|     m348_4(unknown)      = Chi                     : total:m348_2, partial:m348_3
#  348|     r348_5(glval<int>)   = VariableAddress[x]      : 
#  348|     m348_6(int)          = InitializeParameter[x]  : &:r348_5
#  348|     r348_7(glval<int>)   = VariableAddress[y]      : 
#  348|     m348_8(int)          = InitializeParameter[y]  : &:r348_7
#  348|     r348_9(glval<int>)   = VariableAddress[z]      : 
#  348|     m348_10(int)         = InitializeParameter[z]  : &:r348_9
#  348|     r348_11(glval<bool>) = VariableAddress[b1]     : 
#  348|     m348_12(bool)        = InitializeParameter[b1] : &:r348_11
#  349|     r349_1(glval<bool>)  = VariableAddress[b2]     : 
#  349|     r349_2(bool)         = Constant[1]             : 
#  349|     m349_3(bool)         = Store[b2]               : &:r349_1, r349_2
#  350|     r350_1(glval<int>)   = VariableAddress[ret]    : 
#  350|     m350_2(int)          = Uninitialized[ret]      : &:r350_1
#  352|     r352_1(glval<bool>)  = VariableAddress[b1]     : 
#  352|     r352_2(bool)         = Load[b1]                : &:r352_1, m348_12
#  352|     v352_3(void)         = ConditionalBranch       : r352_2
#-----|   False -> Block 2
#-----|   True -> Block 1

#  353|   Block 1
#  353|     r353_1(glval<int>) = VariableAddress[x]   : 
#  353|     r353_2(int)        = Load[x]              : &:r353_1, m348_6
#  353|     r353_3(glval<int>) = VariableAddress[ret] : 
#  353|     m353_4(int)        = Store[ret]           : &:r353_3, r353_2
#-----|   Goto -> Block 4

#  355|   Block 2
#  355|     r355_1(glval<bool>) = VariableAddress[b2] : 
#  355|     r355_2(bool)        = Load[b2]            : &:r355_1, m349_3
#  355|     v355_3(void)        = ConditionalBranch   : r355_2
#-----|   False -> Block 5
#-----|   True -> Block 3

#  356|   Block 3
#  356|     r356_1(glval<int>) = VariableAddress[y]   : 
#  356|     r356_2(int)        = Load[y]              : &:r356_1, m348_8
#  356|     r356_3(glval<int>) = VariableAddress[ret] : 
#  356|     m356_4(int)        = Store[ret]           : &:r356_3, r356_2
#-----|   Goto -> Block 4

#  362|   Block 4
#  362|     m362_1(int)         = Phi                      : from 1:m353_4, from 3:m356_4
#  362|     r362_2(glval<int>)  = VariableAddress[#return] : 
#  362|     r362_3(glval<int>)  = VariableAddress[ret]     : 
#  362|     r362_4(int)         = Load[ret]                : &:r362_3, m362_1
#  362|     m362_5(int)         = Store[#return]           : &:r362_2, r362_4
#  348|     r348_13(glval<int>) = VariableAddress[#return] : 
#  348|     v348_14(void)       = ReturnValue              : &:r348_13, m362_5
#  348|     v348_15(void)       = AliasedUse               : m348_3
#  348|     v348_16(void)       = ExitFunction             : 

#  348|   Block 5
#  348|     v348_17(void) = Unreached : 

#  365| int DegeneratePhi(int, int, bool)
#  365|   Block 0
#  365|     v365_1(void)        = EnterFunction           : 
#  365|     m365_2(unknown)     = AliasedDefinition       : 
#  365|     m365_3(unknown)     = InitializeNonLocal      : 
#  365|     m365_4(unknown)     = Chi                     : total:m365_2, partial:m365_3
#  365|     r365_5(glval<int>)  = VariableAddress[x]      : 
#  365|     m365_6(int)         = InitializeParameter[x]  : &:r365_5
#  365|     r365_7(glval<int>)  = VariableAddress[y]      : 
#  365|     m365_8(int)         = InitializeParameter[y]  : &:r365_7
#  365|     r365_9(glval<bool>) = VariableAddress[b1]     : 
#  365|     m365_10(bool)       = InitializeParameter[b1] : &:r365_9
#  366|     r366_1(glval<bool>) = VariableAddress[b2]     : 
#  366|     r366_2(bool)        = Constant[1]             : 
#  366|     m366_3(bool)        = Store[b2]               : &:r366_1, r366_2
#  367|     r367_1(glval<int>)  = VariableAddress[ret1]   : 
#  367|     m367_2(int)         = Uninitialized[ret1]     : &:r367_1
#  368|     r368_1(glval<int>)  = VariableAddress[ret2]   : 
#  368|     r368_2(glval<int>)  = VariableAddress[x]      : 
#  368|     r368_3(int)         = Load[x]                 : &:r368_2, m365_6
#  368|     m368_4(int)         = Store[ret2]             : &:r368_1, r368_3
#  370|     r370_1(glval<bool>) = VariableAddress[b1]     : 
#  370|     r370_2(bool)        = Load[b1]                : &:r370_1, m365_10
#  370|     v370_3(void)        = ConditionalBranch       : r370_2
#-----|   False -> Block 2
#-----|   True -> Block 1

#  371|   Block 1
#  371|     r371_1(glval<int>) = VariableAddress[x]    : 
#  371|     r371_2(int)        = Load[x]               : &:r371_1, m365_6
#  371|     r371_3(glval<int>) = VariableAddress[ret1] : 
#  371|     m371_4(int)        = Store[ret1]           : &:r371_3, r371_2
#-----|   Goto -> Block 4

#  373|   Block 2
#  373|     r373_1(glval<bool>) = VariableAddress[b2] : 
#  373|     r373_2(bool)        = Load[b2]            : &:r373_1, m366_3
#  373|     v373_3(void)        = ConditionalBranch   : r373_2
#-----|   False -> Block 5
#-----|   True -> Block 3

#  374|   Block 3
#  374|     r374_1(glval<int>) = VariableAddress[x]    : 
#  374|     r374_2(int)        = Load[x]               : &:r374_1, m365_6
#  374|     r374_3(glval<int>) = VariableAddress[ret1] : 
#  374|     m374_4(int)        = Store[ret1]           : &:r374_3, r374_2
#-----|   Goto -> Block 4

#  380|   Block 4
#  380|     m380_1(int)         = Phi                      : from 1:m368_4, from 3:m368_4
#  380|     m380_2(int)         = Phi                      : from 1:m371_4, from 3:m374_4
#  380|     r380_3(glval<int>)  = VariableAddress[#return] : 
#  380|     r380_4(glval<int>)  = VariableAddress[ret1]    : 
#  380|     r380_5(int)         = Load[ret1]               : &:r380_4, m380_2
#  380|     r380_6(glval<int>)  = VariableAddress[ret2]    : 
#  380|     r380_7(int)         = Load[ret2]               : &:r380_6, m380_1
#  380|     r380_8(int)         = Add                      : r380_5, r380_7
#  380|     m380_9(int)         = Store[#return]           : &:r380_3, r380_8
#  365|     r365_11(glval<int>) = VariableAddress[#return] : 
#  365|     v365_12(void)       = ReturnValue              : &:r365_11, m380_9
#  365|     v365_13(void)       = AliasedUse               : m365_3
#  365|     v365_14(void)       = ExitFunction             : 

#  365|   Block 5
#  365|     v365_15(void) = Unreached : 

#  383| int FusedBlockPhiOperand(int, int, int, bool)
#  383|   Block 0
#  383|     v383_1(void)         = EnterFunction           : 
#  383|     m383_2(unknown)      = AliasedDefinition       : 
#  383|     m383_3(unknown)      = InitializeNonLocal      : 
#  383|     m383_4(unknown)      = Chi                     : total:m383_2, partial:m383_3
#  383|     r383_5(glval<int>)   = VariableAddress[x]      : 
#  383|     m383_6(int)          = InitializeParameter[x]  : &:r383_5
#  383|     r383_7(glval<int>)   = VariableAddress[y]      : 
#  383|     m383_8(int)          = InitializeParameter[y]  : &:r383_7
#  383|     r383_9(glval<int>)   = VariableAddress[z]      : 
#  383|     m383_10(int)         = InitializeParameter[z]  : &:r383_9
#  383|     r383_11(glval<bool>) = VariableAddress[b1]     : 
#  383|     m383_12(bool)        = InitializeParameter[b1] : &:r383_11
#  384|     r384_1(glval<bool>)  = VariableAddress[b2]     : 
#  384|     r384_2(bool)         = Constant[1]             : 
#  384|     m384_3(bool)         = Store[b2]               : &:r384_1, r384_2
#  385|     r385_1(glval<int>)   = VariableAddress[ret]    : 
#  385|     m385_2(int)          = Uninitialized[ret]      : &:r385_1
#  387|     r387_1(glval<bool>)  = VariableAddress[b1]     : 
#  387|     r387_2(bool)         = Load[b1]                : &:r387_1, m383_12
#  387|     v387_3(void)         = ConditionalBranch       : r387_2
#-----|   False -> Block 2
#-----|   True -> Block 1

#  388|   Block 1
#  388|     r388_1(glval<int>) = VariableAddress[x]   : 
#  388|     r388_2(int)        = Load[x]              : &:r388_1, m383_6
#  388|     r388_3(glval<int>) = VariableAddress[ret] : 
#  388|     m388_4(int)        = Store[ret]           : &:r388_3, r388_2
#-----|   Goto -> Block 4

#  390|   Block 2
#  390|     r390_1(glval<bool>) = VariableAddress[b2] : 
#  390|     r390_2(bool)        = Load[b2]            : &:r390_1, m384_3
#  390|     v390_3(void)        = ConditionalBranch   : r390_2
#-----|   False -> Block 5
#-----|   True -> Block 3

#  391|   Block 3
#  391|     r391_1(glval<int>) = VariableAddress[y]   : 
#  391|     r391_2(int)        = Load[y]              : &:r391_1, m383_8
#  391|     r391_3(glval<int>) = VariableAddress[ret] : 
#  391|     m391_4(int)        = Store[ret]           : &:r391_3, r391_2
#  395|     v395_1(void)       = NoOp                 : 
#-----|   Goto -> Block 4

#  398|   Block 4
#  398|     m398_1(int)         = Phi                      : from 1:m388_4, from 3:m391_4
#  398|     r398_2(glval<int>)  = VariableAddress[#return] : 
#  398|     r398_3(glval<int>)  = VariableAddress[ret]     : 
#  398|     r398_4(int)         = Load[ret]                : &:r398_3, m398_1
#  398|     m398_5(int)         = Store[#return]           : &:r398_2, r398_4
#  383|     r383_13(glval<int>) = VariableAddress[#return] : 
#  383|     v383_14(void)       = ReturnValue              : &:r383_13, m398_5
#  383|     v383_15(void)       = AliasedUse               : m383_3
#  383|     v383_16(void)       = ExitFunction             : 

#  383|   Block 5
#  383|     v383_17(void) = Unreached : 

<<<<<<< HEAD
#  403| int noreturnTest(int)
#  403|   Block 0
#  403|     v403_1(void)       = EnterFunction          : 
#  403|     m403_2(unknown)    = AliasedDefinition      : 
#  403|     m403_3(unknown)    = InitializeNonLocal     : 
#  403|     m403_4(unknown)    = Chi                    : total:m403_2, partial:m403_3
#  403|     r403_5(glval<int>) = VariableAddress[x]     : 
#  403|     m403_6(int)        = InitializeParameter[x] : &:r403_5
#  404|     r404_1(glval<int>) = VariableAddress[x]     : 
#  404|     r404_2(int)        = Load[x]                : &:r404_1, m403_6
#  404|     r404_3(int)        = Constant[10]           : 
#  404|     r404_4(bool)       = CompareLT              : r404_2, r404_3
#  404|     v404_5(void)       = ConditionalBranch      : r404_4
#-----|   False -> Block 2
#-----|   True -> Block 1

#  405|   Block 1
#  405|     r405_1(glval<int>) = VariableAddress[#return] : 
#  405|     r405_2(glval<int>) = VariableAddress[x]       : 
#  405|     r405_3(int)        = Load[x]                  : &:r405_2, m403_6
#  405|     m405_4(int)        = Store[#return]           : &:r405_1, r405_3
#  403|     r403_7(glval<int>) = VariableAddress[#return] : 
#  403|     v403_8(void)       = ReturnValue              : &:r403_7, m405_4
#  403|     v403_9(void)       = AliasedUse               : m403_3
#  403|     v403_10(void)      = ExitFunction             : 

#  407|   Block 2
#  407|     r407_1(glval<unknown>) = FunctionAddress[noreturnFunc] : 
#  407|     v407_2(void)           = Call[noreturnFunc]            : func:r407_1
#  407|     m407_3(unknown)        = ^CallSideEffect               : ~m403_4
#  407|     m407_4(unknown)        = Chi                           : total:m403_4, partial:m407_3
#  403|     v403_11(void)          = Unreached                     : 
=======
#  401| void vla(int, int, int, bool)
#  401|   Block 0
#  401|     v401_1(void)           = EnterFunction           : 
#  401|     m401_2(unknown)        = AliasedDefinition       : 
#  401|     m401_3(unknown)        = InitializeNonLocal      : 
#  401|     m401_4(unknown)        = Chi                     : total:m401_2, partial:m401_3
#  401|     r401_5(glval<int>)     = VariableAddress[n1]     : 
#  401|     m401_6(int)            = InitializeParameter[n1] : &:r401_5
#  401|     r401_7(glval<int>)     = VariableAddress[n2]     : 
#  401|     m401_8(int)            = InitializeParameter[n2] : &:r401_7
#  401|     r401_9(glval<int>)     = VariableAddress[n3]     : 
#  401|     m401_10(int)           = InitializeParameter[n3] : &:r401_9
#  401|     r401_11(glval<bool>)   = VariableAddress[b1]     : 
#  401|     m401_12(bool)          = InitializeParameter[b1] : &:r401_11
#  402|     r402_1(glval<int[]>)   = VariableAddress[b]      : 
#  402|     m402_2(int[])          = Uninitialized[b]        : &:r402_1
#  402|     r402_3(glval<int>)     = VariableAddress[n1]     : 
#  402|     r402_4(int)            = Load[n1]                : &:r402_3, m401_6
#  402|     v402_5(void)           = NoOp                    : 
#  403|     r403_1(glval<int[][]>) = VariableAddress[c]      : 
#  403|     m403_2(int[][])        = Uninitialized[c]        : &:r403_1
#  403|     m403_3(unknown)        = Chi                     : total:m401_4, partial:m403_2
#  403|     r403_4(glval<int>)     = VariableAddress[n1]     : 
#  403|     r403_5(int)            = Load[n1]                : &:r403_4, m401_6
#  403|     r403_6(glval<int>)     = VariableAddress[n2]     : 
#  403|     r403_7(int)            = Load[n2]                : &:r403_6, m401_8
#  403|     v403_8(void)           = NoOp                    : 
#  405|     r405_1(int)            = Constant[0]             : 
#  405|     r405_2(glval<int[]>)   = VariableAddress[b]      : 
#  405|     r405_3(int *)          = Convert                 : r405_2
#  405|     r405_4(glval<int>)     = CopyValue               : r405_3
#  405|     m405_5(int)            = Store[?]                : &:r405_4, r405_1
#  405|     m405_6(int[])          = Chi                     : total:m402_2, partial:m405_5
#  406|     r406_1(int)            = Constant[1]             : 
#  406|     r406_2(glval<int[]>)   = VariableAddress[b]      : 
#  406|     r406_3(int *)          = Convert                 : r406_2
#  406|     r406_4(int)            = Constant[0]             : 
#  406|     r406_5(glval<int>)     = PointerAdd[4]           : r406_3, r406_4
#  406|     m406_6(int)            = Store[?]                : &:r406_5, r406_1
#  406|     m406_7(int[])          = Chi                     : total:m405_6, partial:m406_6
#  408|     r408_1(int)            = Constant[0]             : 
#  408|     r408_2(glval<int[][]>) = VariableAddress[c]      : 
#  408|     r408_3(int(*)[])       = Convert                 : r408_2
#  408|     r408_4(int)            = Constant[1]             : 
#  408|     r408_5(int(*)[])       = PointerAdd              : r408_3, r408_4
#  408|     r408_6(glval<int[]>)   = CopyValue               : r408_5
#  408|     r408_7(int *)          = Convert                 : r408_6
#  408|     r408_8(glval<int>)     = CopyValue               : r408_7
#  408|     m408_9(int)            = Store[?]                : &:r408_8, r408_1
#  408|     m408_10(unknown)       = Chi                     : total:m403_3, partial:m408_9
#  410|     r410_1(glval<bool>)    = VariableAddress[b1]     : 
#  410|     r410_2(bool)           = Load[b1]                : &:r410_1, m401_12
#  410|     v410_3(void)           = ConditionalBranch       : r410_2
#-----|   False -> Block 2
#-----|   True -> Block 1

#  411|   Block 1
#  411|     r411_1(glval<int[]>) = VariableAddress[b]  : 
#  411|     m411_2(int[])        = Uninitialized[b]    : &:r411_1
#  411|     r411_3(glval<int>)   = VariableAddress[n1] : 
#  411|     r411_4(int)          = Load[n1]            : &:r411_3, m401_6
#  411|     v411_5(void)         = NoOp                : 
#-----|   Goto -> Block 3

#  413|   Block 2
#  413|     r413_1(glval<int[]>) = VariableAddress[b]  : 
#  413|     m413_2(int[])        = Uninitialized[b]    : &:r413_1
#  413|     r413_3(glval<int>)   = VariableAddress[n2] : 
#  413|     r413_4(int)          = Load[n2]            : &:r413_3, m401_8
#  413|     v413_5(void)         = NoOp                : 
#-----|   Goto -> Block 3

#  415|   Block 3
#  415|     v415_1(void)  = NoOp         : 
#  401|     v401_13(void) = ReturnVoid   : 
#  401|     v401_14(void) = AliasedUse   : ~m408_10
#  401|     v401_15(void) = ExitFunction : 

#  417| void nested_array_designators()
#  417|   Block 0
#  417|     v417_1(void)             = EnterFunction      : 
#  417|     m417_2(unknown)          = AliasedDefinition  : 
#  417|     m417_3(unknown)          = InitializeNonLocal : 
#  417|     m417_4(unknown)          = Chi                : total:m417_2, partial:m417_3
#  418|     r418_1(glval<int[1][2]>) = VariableAddress[x] : 
#  418|     m418_2(int[1][2])        = Uninitialized[x]   : &:r418_1
#  418|     r418_3(int)              = Constant[0]        : 
#  418|     r418_4(glval<int[2]>)    = PointerAdd[8]      : r418_1, r418_3
#  418|     r418_5(int)              = Constant[0]        : 
#  418|     r418_6(glval<int>)       = PointerAdd[4]      : r418_4, r418_5
#  418|     r418_7(int)              = Constant[1234]     : 
#  418|     m418_8(int)              = Store[?]           : &:r418_6, r418_7
#  418|     m418_9(int[1][2])        = Chi                : total:m418_2, partial:m418_8
#  418|     r418_10(int)             = Constant[1]        : 
#  418|     r418_11(glval<int>)      = PointerAdd[4]      : r418_4, r418_10
#  418|     r418_12(int)             = Constant[0]        : 
#  418|     m418_13(int)             = Store[?]           : &:r418_11, r418_12
#  418|     m418_14(int[1][2])       = Chi                : total:m418_9, partial:m418_13
#  418|     r418_15(int)             = Constant[0]        : 
#  418|     r418_16(glval<int[2]>)   = PointerAdd[8]      : r418_1, r418_15
#  418|     r418_17(int)             = Constant[0]        : 
#  418|     r418_18(glval<int>)      = PointerAdd[4]      : r418_16, r418_17
#  418|     r418_19(int)             = Constant[0]        : 
#  418|     m418_20(int)             = Store[?]           : &:r418_18, r418_19
#  418|     m418_21(int[1][2])       = Chi                : total:m418_14, partial:m418_20
#  418|     r418_22(int)             = Constant[1]        : 
#  418|     r418_23(glval<int>)      = PointerAdd[4]      : r418_16, r418_22
#  418|     r418_24(int)             = Constant[5678]     : 
#  418|     m418_25(int)             = Store[?]           : &:r418_23, r418_24
#  418|     m418_26(int[1][2])       = Chi                : total:m418_21, partial:m418_25
#  419|     v419_1(void)             = NoOp               : 
#  417|     v417_5(void)             = ReturnVoid         : 
#  417|     v417_6(void)             = AliasedUse         : m417_3
#  417|     v417_7(void)             = ExitFunction       : 
>>>>>>> fc66aacf
<|MERGE_RESOLUTION|>--- conflicted
+++ resolved
@@ -1977,40 +1977,6 @@
 #  383|   Block 5
 #  383|     v383_17(void) = Unreached : 
 
-<<<<<<< HEAD
-#  403| int noreturnTest(int)
-#  403|   Block 0
-#  403|     v403_1(void)       = EnterFunction          : 
-#  403|     m403_2(unknown)    = AliasedDefinition      : 
-#  403|     m403_3(unknown)    = InitializeNonLocal     : 
-#  403|     m403_4(unknown)    = Chi                    : total:m403_2, partial:m403_3
-#  403|     r403_5(glval<int>) = VariableAddress[x]     : 
-#  403|     m403_6(int)        = InitializeParameter[x] : &:r403_5
-#  404|     r404_1(glval<int>) = VariableAddress[x]     : 
-#  404|     r404_2(int)        = Load[x]                : &:r404_1, m403_6
-#  404|     r404_3(int)        = Constant[10]           : 
-#  404|     r404_4(bool)       = CompareLT              : r404_2, r404_3
-#  404|     v404_5(void)       = ConditionalBranch      : r404_4
-#-----|   False -> Block 2
-#-----|   True -> Block 1
-
-#  405|   Block 1
-#  405|     r405_1(glval<int>) = VariableAddress[#return] : 
-#  405|     r405_2(glval<int>) = VariableAddress[x]       : 
-#  405|     r405_3(int)        = Load[x]                  : &:r405_2, m403_6
-#  405|     m405_4(int)        = Store[#return]           : &:r405_1, r405_3
-#  403|     r403_7(glval<int>) = VariableAddress[#return] : 
-#  403|     v403_8(void)       = ReturnValue              : &:r403_7, m405_4
-#  403|     v403_9(void)       = AliasedUse               : m403_3
-#  403|     v403_10(void)      = ExitFunction             : 
-
-#  407|   Block 2
-#  407|     r407_1(glval<unknown>) = FunctionAddress[noreturnFunc] : 
-#  407|     v407_2(void)           = Call[noreturnFunc]            : func:r407_1
-#  407|     m407_3(unknown)        = ^CallSideEffect               : ~m403_4
-#  407|     m407_4(unknown)        = Chi                           : total:m403_4, partial:m407_3
-#  403|     v403_11(void)          = Unreached                     : 
-=======
 #  401| void vla(int, int, int, bool)
 #  401|   Block 0
 #  401|     v401_1(void)           = EnterFunction           : 
@@ -2125,4 +2091,36 @@
 #  417|     v417_5(void)             = ReturnVoid         : 
 #  417|     v417_6(void)             = AliasedUse         : m417_3
 #  417|     v417_7(void)             = ExitFunction       : 
->>>>>>> fc66aacf
+
+#  423| int noreturnTest(int)
+#  423|   Block 0
+#  423|     v423_1(void)       = EnterFunction          : 
+#  423|     m423_2(unknown)    = AliasedDefinition      : 
+#  423|     m423_3(unknown)    = InitializeNonLocal     : 
+#  423|     m423_4(unknown)    = Chi                    : total:m423_2, partial:m423_3
+#  423|     r423_5(glval<int>) = VariableAddress[x]     : 
+#  423|     m423_6(int)        = InitializeParameter[x] : &:r423_5
+#  424|     r424_1(glval<int>) = VariableAddress[x]     : 
+#  424|     r424_2(int)        = Load[x]                : &:r424_1, m423_6
+#  424|     r424_3(int)        = Constant[10]           : 
+#  424|     r424_4(bool)       = CompareLT              : r424_2, r424_3
+#  424|     v424_5(void)       = ConditionalBranch      : r424_4
+#-----|   False -> Block 2
+#-----|   True -> Block 1
+
+#  425|   Block 1
+#  425|     r425_1(glval<int>) = VariableAddress[#return] : 
+#  425|     r425_2(glval<int>) = VariableAddress[x]       : 
+#  425|     r425_3(int)        = Load[x]                  : &:r425_2, m423_6
+#  425|     m425_4(int)        = Store[#return]           : &:r425_1, r425_3
+#  423|     r423_7(glval<int>) = VariableAddress[#return] : 
+#  423|     v423_8(void)       = ReturnValue              : &:r423_7, m425_4
+#  423|     v423_9(void)       = AliasedUse               : m423_3
+#  423|     v423_10(void)      = ExitFunction             : 
+
+#  427|   Block 2
+#  427|     r427_1(glval<unknown>) = FunctionAddress[noreturnFunc] : 
+#  427|     v427_2(void)           = Call[noreturnFunc]            : func:r427_1
+#  427|     m427_3(unknown)        = ^CallSideEffect               : ~m423_4
+#  427|     m427_4(unknown)        = Chi                           : total:m423_4, partial:m427_3
+#  423|     v423_11(void)          = Unreached                     : 