ssa.cpp:
#   13| int ChiPhiNode(Point*, bool, bool)
#   13|   Block 0
#   13|     v0_0(void)           = EnterFunction               : 
#   13|     m0_1(unknown)        = AliasedDefinition           : 
#   13|     mu0_2(unknown)       = UnmodeledDefinition         : 
#   13|     r0_3(glval<Point *>) = VariableAddress[p]          : 
#   13|     m0_4(Point *)        = InitializeParameter[p]      : &:r0_3
#   13|     r0_5(Point *)        = Load                        : &:r0_3, m0_4
#   13|     m0_6(unknown)        = InitializeIndirection[p]    : &:r0_5
#   13|     m0_7(unknown)        = Chi                         : total:m0_1, partial:m0_6
#   13|     r0_8(glval<bool>)    = VariableAddress[which1]     : 
#   13|     m0_9(bool)           = InitializeParameter[which1] : &:r0_8
#   13|     r0_10(glval<bool>)   = VariableAddress[which2]     : 
#   13|     m0_11(bool)          = InitializeParameter[which2] : &:r0_10
#   14|     r0_12(glval<bool>)   = VariableAddress[which1]     : 
#   14|     r0_13(bool)          = Load                        : &:r0_12, m0_9
#   14|     v0_14(void)          = ConditionalBranch           : r0_13
#-----|   False -> Block 2
#-----|   True -> Block 1

#   15|   Block 1
#   15|     r1_0(glval<Point *>) = VariableAddress[p] : 
#   15|     r1_1(Point *)        = Load               : &:r1_0, m0_4
#   15|     r1_2(glval<int>)     = FieldAddress[x]    : r1_1
#   15|     r1_3(int)            = Load               : &:r1_2, ~m0_7
#   15|     r1_4(int)            = Constant[1]        : 
#   15|     r1_5(int)            = Add                : r1_3, r1_4
#   15|     m1_6(int)            = Store              : &:r1_2, r1_5
#   15|     m1_7(unknown)        = Chi                : total:m0_7, partial:m1_6
#-----|   Goto -> Block 3

#   18|   Block 2
#   18|     r2_0(glval<Point *>) = VariableAddress[p] : 
#   18|     r2_1(Point *)        = Load               : &:r2_0, m0_4
#   18|     r2_2(glval<int>)     = FieldAddress[y]    : r2_1
#   18|     r2_3(int)            = Load               : &:r2_2, ~m0_7
#   18|     r2_4(int)            = Constant[1]        : 
#   18|     r2_5(int)            = Add                : r2_3, r2_4
#   18|     m2_6(int)            = Store              : &:r2_2, r2_5
#   18|     m2_7(unknown)        = Chi                : total:m0_7, partial:m2_6
#-----|   Goto -> Block 3

#   21|   Block 3
#   21|     m3_0(unknown)     = Phi                     : from 1:~m1_7, from 2:~m2_7
#   21|     r3_1(glval<bool>) = VariableAddress[which2] : 
#   21|     r3_2(bool)        = Load                    : &:r3_1, m0_11
#   21|     v3_3(void)        = ConditionalBranch       : r3_2
#-----|   False -> Block 5
#-----|   True -> Block 4

#   22|   Block 4
#   22|     r4_0(glval<Point *>) = VariableAddress[p] : 
#   22|     r4_1(Point *)        = Load               : &:r4_0, m0_4
#   22|     r4_2(glval<int>)     = FieldAddress[x]    : r4_1
#   22|     r4_3(int)            = Load               : &:r4_2, ~m3_0
#   22|     r4_4(int)            = Constant[1]        : 
#   22|     r4_5(int)            = Add                : r4_3, r4_4
#   22|     m4_6(int)            = Store              : &:r4_2, r4_5
#   22|     m4_7(unknown)        = Chi                : total:m3_0, partial:m4_6
#-----|   Goto -> Block 6

#   25|   Block 5
#   25|     r5_0(glval<Point *>) = VariableAddress[p] : 
#   25|     r5_1(Point *)        = Load               : &:r5_0, m0_4
#   25|     r5_2(glval<int>)     = FieldAddress[y]    : r5_1
#   25|     r5_3(int)            = Load               : &:r5_2, ~m3_0
#   25|     r5_4(int)            = Constant[1]        : 
#   25|     r5_5(int)            = Add                : r5_3, r5_4
#   25|     m5_6(int)            = Store              : &:r5_2, r5_5
#   25|     m5_7(unknown)        = Chi                : total:m3_0, partial:m5_6
#-----|   Goto -> Block 6

#   28|   Block 6
#   28|     m6_0(unknown)        = Phi                      : from 4:~m4_7, from 5:~m5_7
#   28|     r6_1(glval<int>)     = VariableAddress[#return] : 
#   28|     r6_2(glval<Point *>) = VariableAddress[p]       : 
#   28|     r6_3(Point *)        = Load                     : &:r6_2, m0_4
#   28|     r6_4(glval<int>)     = FieldAddress[x]          : r6_3
#   28|     r6_5(int)            = Load                     : &:r6_4, ~m6_0
#   28|     r6_6(glval<Point *>) = VariableAddress[p]       : 
#   28|     r6_7(Point *)        = Load                     : &:r6_6, m0_4
#   28|     r6_8(glval<int>)     = FieldAddress[y]          : r6_7
#   28|     r6_9(int)            = Load                     : &:r6_8, ~m6_0
#   28|     r6_10(int)           = Add                      : r6_5, r6_9
#   28|     m6_11(int)           = Store                    : &:r6_1, r6_10
#   13|     v6_12(void)          = ReturnIndirection        : &:r0_5, ~m6_0
#   13|     r6_13(glval<int>)    = VariableAddress[#return] : 
#   13|     v6_14(void)          = ReturnValue              : &:r6_13, m6_11
#   13|     v6_15(void)          = UnmodeledUse             : mu*
#   13|     v6_16(void)          = ExitFunction             : 

#   31| int UnreachableViaGoto()
#   31|   Block 0
#   31|     v0_0(void)       = EnterFunction            : 
#   31|     m0_1(unknown)    = AliasedDefinition        : 
#   31|     mu0_2(unknown)   = UnmodeledDefinition      : 
#   32|     v0_3(void)       = NoOp                     : 
#   34|     v0_4(void)       = NoOp                     : 
#   35|     r0_5(glval<int>) = VariableAddress[#return] : 
#   35|     r0_6(int)        = Constant[0]              : 
#   35|     m0_7(int)        = Store                    : &:r0_5, r0_6
#   31|     r0_8(glval<int>) = VariableAddress[#return] : 
#   31|     v0_9(void)       = ReturnValue              : &:r0_8, m0_7
#   31|     v0_10(void)      = UnmodeledUse             : mu*
#   31|     v0_11(void)      = ExitFunction             : 

#   38| int UnreachableIf(bool)
#   38|   Block 0
#   38|     v0_0(void)         = EnterFunction          : 
#   38|     m0_1(unknown)      = AliasedDefinition      : 
#   38|     mu0_2(unknown)     = UnmodeledDefinition    : 
#   38|     r0_3(glval<bool>)  = VariableAddress[b]     : 
#   38|     m0_4(bool)         = InitializeParameter[b] : &:r0_3
#   39|     r0_5(glval<int>)   = VariableAddress[x]     : 
#   39|     r0_6(int)          = Constant[5]            : 
#   39|     m0_7(int)          = Store                  : &:r0_5, r0_6
#   40|     r0_8(glval<int>)   = VariableAddress[y]     : 
#   40|     r0_9(int)          = Constant[10]           : 
#   40|     m0_10(int)         = Store                  : &:r0_8, r0_9
#   41|     r0_11(glval<bool>) = VariableAddress[b]     : 
#   41|     r0_12(bool)        = Load                   : &:r0_11, m0_4
#   41|     v0_13(void)        = ConditionalBranch      : r0_12
#-----|   False -> Block 4
#-----|   True -> Block 2

#   38|   Block 1
#   38|     m1_0(int)        = Phi                      : from 3:m3_2, from 5:m5_2
#   38|     r1_1(glval<int>) = VariableAddress[#return] : 
#   38|     v1_2(void)       = ReturnValue              : &:r1_1, m1_0
#   38|     v1_3(void)       = UnmodeledUse             : mu*
#   38|     v1_4(void)       = ExitFunction             : 

#   42|   Block 2
#   42|     r2_0(glval<int>) = VariableAddress[x] : 
#   42|     r2_1(int)        = Load               : &:r2_0, m0_7
#   42|     r2_2(glval<int>) = VariableAddress[y] : 
#   42|     r2_3(int)        = Load               : &:r2_2, m0_10
#   42|     r2_4(bool)       = CompareEQ          : r2_1, r2_3
#   42|     v2_5(void)       = ConditionalBranch  : r2_4
#-----|   False -> Block 3
#-----|   True -> Block 6

#   46|   Block 3
#   46|     r3_0(glval<int>) = VariableAddress[#return] : 
#   46|     r3_1(int)        = Constant[0]              : 
#   46|     m3_2(int)        = Store                    : &:r3_0, r3_1
#-----|   Goto -> Block 1

#   50|   Block 4
#   50|     r4_0(glval<int>) = VariableAddress[x] : 
#   50|     r4_1(int)        = Load               : &:r4_0, m0_7
#   50|     r4_2(glval<int>) = VariableAddress[y] : 
#   50|     r4_3(int)        = Load               : &:r4_2, m0_10
#   50|     r4_4(bool)       = CompareLT          : r4_1, r4_3
#   50|     v4_5(void)       = ConditionalBranch  : r4_4
#-----|   False -> Block 6
#-----|   True -> Block 5

#   51|   Block 5
#   51|     r5_0(glval<int>) = VariableAddress[#return] : 
#   51|     r5_1(int)        = Constant[0]              : 
#   51|     m5_2(int)        = Store                    : &:r5_0, r5_1
#-----|   Goto -> Block 1

#   38|   Block 6
#   38|     v6_0(void) = Unreached : 

#   59| int DoWhileFalse()
#   59|   Block 0
#   59|     v0_0(void)       = EnterFunction       : 
#   59|     m0_1(unknown)    = AliasedDefinition   : 
#   59|     mu0_2(unknown)   = UnmodeledDefinition : 
#   60|     r0_3(glval<int>) = VariableAddress[i]  : 
#   60|     r0_4(int)        = Constant[0]         : 
#   60|     m0_5(int)        = Store               : &:r0_3, r0_4
#   62|     r0_6(glval<int>) = VariableAddress[i]  : 
#   62|     r0_7(int)        = Load                : &:r0_6, m0_5
#   62|     r0_8(int)        = Constant[1]         : 
#   62|     r0_9(int)        = Add                 : r0_7, r0_8
#   62|     m0_10(int)       = Store               : &:r0_6, r0_9
#   63|     r0_11(bool)      = Constant[0]         : 
#   63|     v0_12(void)      = ConditionalBranch   : r0_11
#-----|   False -> Block 1
#-----|   True -> Block 2

#   65|   Block 1
#   65|     r1_0(glval<int>) = VariableAddress[#return] : 
#   65|     r1_1(glval<int>) = VariableAddress[i]       : 
#   65|     r1_2(int)        = Load                     : &:r1_1, m0_10
#   65|     m1_3(int)        = Store                    : &:r1_0, r1_2
#   59|     r1_4(glval<int>) = VariableAddress[#return] : 
#   59|     v1_5(void)       = ReturnValue              : &:r1_4, m1_3
#   59|     v1_6(void)       = UnmodeledUse             : mu*
#   59|     v1_7(void)       = ExitFunction             : 

#   59|   Block 2
#   59|     v2_0(void) = Unreached : 

#   68| void chiNodeAtEndOfLoop(int, char*)
#   68|   Block 0
#   68|     v0_0(void)          = EnterFunction            : 
#   68|     m0_1(unknown)       = AliasedDefinition        : 
#   68|     mu0_2(unknown)      = UnmodeledDefinition      : 
#   68|     r0_3(glval<int>)    = VariableAddress[n]       : 
#   68|     m0_4(int)           = InitializeParameter[n]   : &:r0_3
#   68|     r0_5(glval<char *>) = VariableAddress[p]       : 
#   68|     m0_6(char *)        = InitializeParameter[p]   : &:r0_5
#   68|     r0_7(char *)        = Load                     : &:r0_5, m0_6
#   68|     m0_8(unknown)       = InitializeIndirection[p] : &:r0_7
#   68|     m0_9(unknown)       = Chi                      : total:m0_1, partial:m0_8
#-----|   Goto -> Block 3

#   70|   Block 1
#   70|     r1_0(char)          = Constant[0]        : 
#   70|     r1_1(glval<char *>) = VariableAddress[p] : 
#   70|     r1_2(char *)        = Load               : &:r1_1, m3_2
#   70|     r1_3(int)           = Constant[1]        : 
#   70|     r1_4(char *)        = PointerAdd[1]      : r1_2, r1_3
#   70|     m1_5(char *)        = Store              : &:r1_1, r1_4
#   70|     m1_6(char)          = Store              : &:r1_2, r1_0
#   70|     m1_7(unknown)       = Chi                : total:m3_0, partial:m1_6
#-----|   Goto (back edge) -> Block 3

#   71|   Block 2
#   71|     v2_0(void) = NoOp              : 
#   68|     v2_1(void) = ReturnIndirection : &:r0_7, ~m3_0
#   68|     v2_2(void) = ReturnVoid        : 
#   68|     v2_3(void) = UnmodeledUse      : mu*
#   68|     v2_4(void) = ExitFunction      : 

#   69|   Block 3
#   69|     m3_0(unknown)    = Phi                : from 0:~m0_9, from 1:~m1_7
#   69|     m3_1(int)        = Phi                : from 0:m0_4, from 1:m3_7
#   69|     m3_2(char *)     = Phi                : from 0:m0_6, from 1:m1_5
#   69|     r3_3(glval<int>) = VariableAddress[n] : 
#   69|     r3_4(int)        = Load               : &:r3_3, m3_1
#   69|     r3_5(int)        = Constant[1]        : 
#   69|     r3_6(int)        = Sub                : r3_4, r3_5
#   69|     m3_7(int)        = Store              : &:r3_3, r3_6
#   69|     r3_8(int)        = Constant[0]        : 
#   69|     r3_9(bool)       = CompareGT          : r3_4, r3_8
#   69|     v3_10(void)      = ConditionalBranch  : r3_9
#-----|   False -> Block 2
#-----|   True -> Block 1

#   75| void ScalarPhi(bool)
#   75|   Block 0
#   75|     v0_0(void)         = EnterFunction          : 
#   75|     m0_1(unknown)      = AliasedDefinition      : 
#   75|     mu0_2(unknown)     = UnmodeledDefinition    : 
#   75|     r0_3(glval<bool>)  = VariableAddress[b]     : 
#   75|     m0_4(bool)         = InitializeParameter[b] : &:r0_3
#   76|     r0_5(glval<int>)   = VariableAddress[x]     : 
#   76|     r0_6(int)          = Constant[0]            : 
#   76|     m0_7(int)          = Store                  : &:r0_5, r0_6
#   77|     r0_8(glval<int>)   = VariableAddress[y]     : 
#   77|     r0_9(int)          = Constant[1]            : 
#   77|     m0_10(int)         = Store                  : &:r0_8, r0_9
#   78|     r0_11(glval<int>)  = VariableAddress[z]     : 
#   78|     r0_12(int)         = Constant[2]            : 
#   78|     m0_13(int)         = Store                  : &:r0_11, r0_12
#   79|     r0_14(glval<bool>) = VariableAddress[b]     : 
#   79|     r0_15(bool)        = Load                   : &:r0_14, m0_4
#   79|     v0_16(void)        = ConditionalBranch      : r0_15
#-----|   False -> Block 2
#-----|   True -> Block 1

#   80|   Block 1
#   80|     r1_0(int)        = Constant[3]        : 
#   80|     r1_1(glval<int>) = VariableAddress[x] : 
#   80|     m1_2(int)        = Store              : &:r1_1, r1_0
#   81|     r1_3(int)        = Constant[4]        : 
#   81|     r1_4(glval<int>) = VariableAddress[y] : 
#   81|     m1_5(int)        = Store              : &:r1_4, r1_3
#-----|   Goto -> Block 3

#   84|   Block 2
#   84|     r2_0(int)        = Constant[5]        : 
#   84|     r2_1(glval<int>) = VariableAddress[x] : 
#   84|     m2_2(int)        = Store              : &:r2_1, r2_0
#-----|   Goto -> Block 3

#   86|   Block 3
#   86|     m3_0(int)         = Phi                      : from 1:m1_2, from 2:m2_2
#   86|     m3_1(int)         = Phi                      : from 1:m1_5, from 2:m0_10
#   86|     r3_2(glval<int>)  = VariableAddress[x_merge] : 
#   86|     r3_3(glval<int>)  = VariableAddress[x]       : 
#   86|     r3_4(int)         = Load                     : &:r3_3, m3_0
#   86|     m3_5(int)         = Store                    : &:r3_2, r3_4
#   87|     r3_6(glval<int>)  = VariableAddress[y_merge] : 
#   87|     r3_7(glval<int>)  = VariableAddress[y]       : 
#   87|     r3_8(int)         = Load                     : &:r3_7, m3_1
#   87|     m3_9(int)         = Store                    : &:r3_6, r3_8
#   88|     r3_10(glval<int>) = VariableAddress[z_merge] : 
#   88|     r3_11(glval<int>) = VariableAddress[z]       : 
#   88|     r3_12(int)        = Load                     : &:r3_11, m0_13
#   88|     m3_13(int)        = Store                    : &:r3_10, r3_12
#   89|     v3_14(void)       = NoOp                     : 
#   75|     v3_15(void)       = ReturnVoid               : 
#   75|     v3_16(void)       = UnmodeledUse             : mu*
#   75|     v3_17(void)       = ExitFunction             : 

#   91| void MustExactlyOverlap(Point)
#   91|   Block 0
#   91|     v0_0(void)         = EnterFunction          : 
#   91|     m0_1(unknown)      = AliasedDefinition      : 
#   91|     mu0_2(unknown)     = UnmodeledDefinition    : 
#   91|     r0_3(glval<Point>) = VariableAddress[a]     : 
#   91|     m0_4(Point)        = InitializeParameter[a] : &:r0_3
#   92|     r0_5(glval<Point>) = VariableAddress[b]     : 
#   92|     r0_6(glval<Point>) = VariableAddress[a]     : 
#   92|     r0_7(Point)        = Load                   : &:r0_6, m0_4
#   92|     m0_8(Point)        = Store                  : &:r0_5, r0_7
#   93|     v0_9(void)         = NoOp                   : 
#   91|     v0_10(void)        = ReturnVoid             : 
#   91|     v0_11(void)        = UnmodeledUse           : mu*
#   91|     v0_12(void)        = ExitFunction           : 

#   95| void MustExactlyOverlapEscaped(Point)
#   95|   Block 0
#   95|     v0_0(void)            = EnterFunction                : 
#   95|     m0_1(unknown)         = AliasedDefinition            : 
#   95|     mu0_2(unknown)        = UnmodeledDefinition          : 
#   95|     r0_3(glval<Point>)    = VariableAddress[a]           : 
#   95|     m0_4(Point)           = InitializeParameter[a]       : &:r0_3
#   95|     m0_5(unknown)         = Chi                          : total:m0_1, partial:m0_4
#   96|     r0_6(glval<Point>)    = VariableAddress[b]           : 
#   96|     r0_7(glval<Point>)    = VariableAddress[a]           : 
#   96|     r0_8(Point)           = Load                         : &:r0_7, m0_4
#   96|     m0_9(Point)           = Store                        : &:r0_6, r0_8
#   97|     r0_10(glval<unknown>) = FunctionAddress[Escape]      : 
#   97|     r0_11(glval<Point>)   = VariableAddress[a]           : 
#   97|     r0_12(void *)         = Convert                      : r0_11
#   97|     v0_13(void)           = Call                         : func:r0_10, 0:r0_12
#   97|     m0_14(unknown)        = ^CallSideEffect              : ~m0_5
#   97|     m0_15(unknown)        = Chi                          : total:m0_5, partial:m0_14
#   97|     v0_16(void)           = ^IndirectReadSideEffect[0]   : &:r0_12, ~m0_15
#   97|     m0_17(unknown)        = ^BufferMayWriteSideEffect[0] : &:r0_12
#   97|     m0_18(unknown)        = Chi                          : total:m0_15, partial:m0_17
#   98|     v0_19(void)           = NoOp                         : 
#   95|     v0_20(void)           = ReturnVoid                   : 
#   95|     v0_21(void)           = UnmodeledUse                 : mu*
#   95|     v0_22(void)           = ExitFunction                 : 

#  100| void MustTotallyOverlap(Point)
#  100|   Block 0
#  100|     v0_0(void)          = EnterFunction          : 
#  100|     m0_1(unknown)       = AliasedDefinition      : 
#  100|     mu0_2(unknown)      = UnmodeledDefinition    : 
#  100|     r0_3(glval<Point>)  = VariableAddress[a]     : 
#  100|     m0_4(Point)         = InitializeParameter[a] : &:r0_3
#  101|     r0_5(glval<int>)    = VariableAddress[x]     : 
#  101|     r0_6(glval<Point>)  = VariableAddress[a]     : 
#  101|     r0_7(glval<int>)    = FieldAddress[x]        : r0_6
#  101|     r0_8(int)           = Load                   : &:r0_7, ~m0_4
#  101|     m0_9(int)           = Store                  : &:r0_5, r0_8
#  102|     r0_10(glval<int>)   = VariableAddress[y]     : 
#  102|     r0_11(glval<Point>) = VariableAddress[a]     : 
#  102|     r0_12(glval<int>)   = FieldAddress[y]        : r0_11
#  102|     r0_13(int)          = Load                   : &:r0_12, ~m0_4
#  102|     m0_14(int)          = Store                  : &:r0_10, r0_13
#  103|     v0_15(void)         = NoOp                   : 
#  100|     v0_16(void)         = ReturnVoid             : 
#  100|     v0_17(void)         = UnmodeledUse           : mu*
#  100|     v0_18(void)         = ExitFunction           : 

#  105| void MustTotallyOverlapEscaped(Point)
#  105|   Block 0
#  105|     v0_0(void)            = EnterFunction                : 
#  105|     m0_1(unknown)         = AliasedDefinition            : 
#  105|     mu0_2(unknown)        = UnmodeledDefinition          : 
#  105|     r0_3(glval<Point>)    = VariableAddress[a]           : 
#  105|     m0_4(Point)           = InitializeParameter[a]       : &:r0_3
#  105|     m0_5(unknown)         = Chi                          : total:m0_1, partial:m0_4
#  106|     r0_6(glval<int>)      = VariableAddress[x]           : 
#  106|     r0_7(glval<Point>)    = VariableAddress[a]           : 
#  106|     r0_8(glval<int>)      = FieldAddress[x]              : r0_7
#  106|     r0_9(int)             = Load                         : &:r0_8, ~m0_4
#  106|     m0_10(int)            = Store                        : &:r0_6, r0_9
#  107|     r0_11(glval<int>)     = VariableAddress[y]           : 
#  107|     r0_12(glval<Point>)   = VariableAddress[a]           : 
#  107|     r0_13(glval<int>)     = FieldAddress[y]              : r0_12
#  107|     r0_14(int)            = Load                         : &:r0_13, ~m0_4
#  107|     m0_15(int)            = Store                        : &:r0_11, r0_14
#  108|     r0_16(glval<unknown>) = FunctionAddress[Escape]      : 
#  108|     r0_17(glval<Point>)   = VariableAddress[a]           : 
#  108|     r0_18(void *)         = Convert                      : r0_17
#  108|     v0_19(void)           = Call                         : func:r0_16, 0:r0_18
#  108|     m0_20(unknown)        = ^CallSideEffect              : ~m0_5
#  108|     m0_21(unknown)        = Chi                          : total:m0_5, partial:m0_20
#  108|     v0_22(void)           = ^IndirectReadSideEffect[0]   : &:r0_18, ~m0_21
#  108|     m0_23(unknown)        = ^BufferMayWriteSideEffect[0] : &:r0_18
#  108|     m0_24(unknown)        = Chi                          : total:m0_21, partial:m0_23
#  109|     v0_25(void)           = NoOp                         : 
#  105|     v0_26(void)           = ReturnVoid                   : 
#  105|     v0_27(void)           = UnmodeledUse                 : mu*
#  105|     v0_28(void)           = ExitFunction                 : 

#  111| void MayPartiallyOverlap(int, int)
#  111|   Block 0
#  111|     v0_0(void)          = EnterFunction          : 
#  111|     m0_1(unknown)       = AliasedDefinition      : 
#  111|     mu0_2(unknown)      = UnmodeledDefinition    : 
#  111|     r0_3(glval<int>)    = VariableAddress[x]     : 
#  111|     m0_4(int)           = InitializeParameter[x] : &:r0_3
#  111|     r0_5(glval<int>)    = VariableAddress[y]     : 
#  111|     m0_6(int)           = InitializeParameter[y] : &:r0_5
#  112|     r0_7(glval<Point>)  = VariableAddress[a]     : 
#  112|     m0_8(Point)         = Uninitialized[a]       : &:r0_7
#  112|     r0_9(glval<int>)    = FieldAddress[x]        : r0_7
#  112|     r0_10(glval<int>)   = VariableAddress[x]     : 
#  112|     r0_11(int)          = Load                   : &:r0_10, m0_4
#  112|     m0_12(int)          = Store                  : &:r0_9, r0_11
#  112|     m0_13(Point)        = Chi                    : total:m0_8, partial:m0_12
#  112|     r0_14(glval<int>)   = FieldAddress[y]        : r0_7
#  112|     r0_15(glval<int>)   = VariableAddress[y]     : 
#  112|     r0_16(int)          = Load                   : &:r0_15, m0_6
#  112|     m0_17(int)          = Store                  : &:r0_14, r0_16
#  112|     m0_18(Point)        = Chi                    : total:m0_13, partial:m0_17
#  113|     r0_19(glval<Point>) = VariableAddress[b]     : 
#  113|     r0_20(glval<Point>) = VariableAddress[a]     : 
#  113|     r0_21(Point)        = Load                   : &:r0_20, ~m0_18
#  113|     m0_22(Point)        = Store                  : &:r0_19, r0_21
#  114|     v0_23(void)         = NoOp                   : 
#  111|     v0_24(void)         = ReturnVoid             : 
#  111|     v0_25(void)         = UnmodeledUse           : mu*
#  111|     v0_26(void)         = ExitFunction           : 

#  116| void MayPartiallyOverlapEscaped(int, int)
#  116|   Block 0
#  116|     v0_0(void)            = EnterFunction                : 
#  116|     m0_1(unknown)         = AliasedDefinition            : 
#  116|     mu0_2(unknown)        = UnmodeledDefinition          : 
#  116|     r0_3(glval<int>)      = VariableAddress[x]           : 
#  116|     m0_4(int)             = InitializeParameter[x]       : &:r0_3
#  116|     r0_5(glval<int>)      = VariableAddress[y]           : 
#  116|     m0_6(int)             = InitializeParameter[y]       : &:r0_5
#  117|     r0_7(glval<Point>)    = VariableAddress[a]           : 
#  117|     m0_8(Point)           = Uninitialized[a]             : &:r0_7
#  117|     m0_9(unknown)         = Chi                          : total:m0_1, partial:m0_8
#  117|     r0_10(glval<int>)     = FieldAddress[x]              : r0_7
#  117|     r0_11(glval<int>)     = VariableAddress[x]           : 
#  117|     r0_12(int)            = Load                         : &:r0_11, m0_4
#  117|     m0_13(int)            = Store                        : &:r0_10, r0_12
#  117|     m0_14(unknown)        = Chi                          : total:m0_9, partial:m0_13
#  117|     r0_15(glval<int>)     = FieldAddress[y]              : r0_7
#  117|     r0_16(glval<int>)     = VariableAddress[y]           : 
#  117|     r0_17(int)            = Load                         : &:r0_16, m0_6
#  117|     m0_18(int)            = Store                        : &:r0_15, r0_17
#  117|     m0_19(unknown)        = Chi                          : total:m0_14, partial:m0_18
#  118|     r0_20(glval<Point>)   = VariableAddress[b]           : 
#  118|     r0_21(glval<Point>)   = VariableAddress[a]           : 
#  118|     r0_22(Point)          = Load                         : &:r0_21, ~m0_19
#  118|     m0_23(Point)          = Store                        : &:r0_20, r0_22
#  119|     r0_24(glval<unknown>) = FunctionAddress[Escape]      : 
#  119|     r0_25(glval<Point>)   = VariableAddress[a]           : 
#  119|     r0_26(void *)         = Convert                      : r0_25
#  119|     v0_27(void)           = Call                         : func:r0_24, 0:r0_26
#  119|     m0_28(unknown)        = ^CallSideEffect              : ~m0_19
#  119|     m0_29(unknown)        = Chi                          : total:m0_19, partial:m0_28
#  119|     v0_30(void)           = ^IndirectReadSideEffect[0]   : &:r0_26, ~m0_29
#  119|     m0_31(unknown)        = ^BufferMayWriteSideEffect[0] : &:r0_26
#  119|     m0_32(unknown)        = Chi                          : total:m0_29, partial:m0_31
#  120|     v0_33(void)           = NoOp                         : 
#  116|     v0_34(void)           = ReturnVoid                   : 
#  116|     v0_35(void)           = UnmodeledUse                 : mu*
#  116|     v0_36(void)           = ExitFunction                 : 

#  122| void MergeMustExactlyOverlap(bool, int, int)
#  122|   Block 0
#  122|     v0_0(void)         = EnterFunction           : 
#  122|     m0_1(unknown)      = AliasedDefinition       : 
#  122|     mu0_2(unknown)     = UnmodeledDefinition     : 
#  122|     r0_3(glval<bool>)  = VariableAddress[c]      : 
#  122|     m0_4(bool)         = InitializeParameter[c]  : &:r0_3
#  122|     r0_5(glval<int>)   = VariableAddress[x1]     : 
#  122|     m0_6(int)          = InitializeParameter[x1] : &:r0_5
#  122|     r0_7(glval<int>)   = VariableAddress[x2]     : 
#  122|     m0_8(int)          = InitializeParameter[x2] : &:r0_7
#  123|     r0_9(glval<Point>) = VariableAddress[a]      : 
#  123|     m0_10(Point)       = Uninitialized[a]        : &:r0_9
#  123|     r0_11(glval<int>)  = FieldAddress[x]         : r0_9
#  123|     r0_12(int)         = Constant[0]             : 
#  123|     m0_13(int)         = Store                   : &:r0_11, r0_12
#  123|     m0_14(Point)       = Chi                     : total:m0_10, partial:m0_13
#  123|     r0_15(glval<int>)  = FieldAddress[y]         : r0_9
#  123|     r0_16(int)         = Constant[0]             : 
#  123|     m0_17(int)         = Store                   : &:r0_15, r0_16
#  123|     m0_18(Point)       = Chi                     : total:m0_14, partial:m0_17
#  124|     r0_19(glval<bool>) = VariableAddress[c]      : 
#  124|     r0_20(bool)        = Load                    : &:r0_19, m0_4
#  124|     v0_21(void)        = ConditionalBranch       : r0_20
#-----|   False -> Block 2
#-----|   True -> Block 1

#  125|   Block 1
#  125|     r1_0(glval<int>)   = VariableAddress[x1] : 
#  125|     r1_1(int)          = Load                : &:r1_0, m0_6
#  125|     r1_2(glval<Point>) = VariableAddress[a]  : 
#  125|     r1_3(glval<int>)   = FieldAddress[x]     : r1_2
#  125|     m1_4(int)          = Store               : &:r1_3, r1_1
#  125|     m1_5(Point)        = Chi                 : total:m0_18, partial:m1_4
#-----|   Goto -> Block 3

#  128|   Block 2
#  128|     r2_0(glval<int>)   = VariableAddress[x2] : 
#  128|     r2_1(int)          = Load                : &:r2_0, m0_8
#  128|     r2_2(glval<Point>) = VariableAddress[a]  : 
#  128|     r2_3(glval<int>)   = FieldAddress[x]     : r2_2
#  128|     m2_4(int)          = Store               : &:r2_3, r2_1
#  128|     m2_5(Point)        = Chi                 : total:m0_18, partial:m2_4
#-----|   Goto -> Block 3

#  130|   Block 3
#  130|     m3_0(Point)        = Phi                : from 1:~m1_5, from 2:~m2_5
#  130|     m3_1(int)          = Phi                : from 1:m1_4, from 2:m2_4
#  130|     r3_2(glval<int>)   = VariableAddress[x] : 
#  130|     r3_3(glval<Point>) = VariableAddress[a] : 
#  130|     r3_4(glval<int>)   = FieldAddress[x]    : r3_3
#  130|     r3_5(int)          = Load               : &:r3_4, m3_1
#  130|     m3_6(int)          = Store              : &:r3_2, r3_5
#  131|     r3_7(glval<Point>) = VariableAddress[b] : 
#  131|     r3_8(glval<Point>) = VariableAddress[a] : 
#  131|     r3_9(Point)        = Load               : &:r3_8, m3_0
#  131|     m3_10(Point)       = Store              : &:r3_7, r3_9
#  132|     v3_11(void)        = NoOp               : 
#  122|     v3_12(void)        = ReturnVoid         : 
#  122|     v3_13(void)        = UnmodeledUse       : mu*
#  122|     v3_14(void)        = ExitFunction       : 

#  134| void MergeMustExactlyWithMustTotallyOverlap(bool, Point, int)
#  134|   Block 0
#  134|     v0_0(void)         = EnterFunction           : 
#  134|     m0_1(unknown)      = AliasedDefinition       : 
#  134|     mu0_2(unknown)     = UnmodeledDefinition     : 
#  134|     r0_3(glval<bool>)  = VariableAddress[c]      : 
#  134|     m0_4(bool)         = InitializeParameter[c]  : &:r0_3
#  134|     r0_5(glval<Point>) = VariableAddress[p]      : 
#  134|     m0_6(Point)        = InitializeParameter[p]  : &:r0_5
#  134|     r0_7(glval<int>)   = VariableAddress[x1]     : 
#  134|     m0_8(int)          = InitializeParameter[x1] : &:r0_7
#  135|     r0_9(glval<Point>) = VariableAddress[a]      : 
#  135|     m0_10(Point)       = Uninitialized[a]        : &:r0_9
#  135|     r0_11(glval<int>)  = FieldAddress[x]         : r0_9
#  135|     r0_12(int)         = Constant[0]             : 
#  135|     m0_13(int)         = Store                   : &:r0_11, r0_12
#  135|     m0_14(Point)       = Chi                     : total:m0_10, partial:m0_13
#  135|     r0_15(glval<int>)  = FieldAddress[y]         : r0_9
#  135|     r0_16(int)         = Constant[0]             : 
#  135|     m0_17(int)         = Store                   : &:r0_15, r0_16
#  135|     m0_18(Point)       = Chi                     : total:m0_14, partial:m0_17
#  136|     r0_19(glval<bool>) = VariableAddress[c]      : 
#  136|     r0_20(bool)        = Load                    : &:r0_19, m0_4
#  136|     v0_21(void)        = ConditionalBranch       : r0_20
#-----|   False -> Block 2
#-----|   True -> Block 1

#  137|   Block 1
#  137|     r1_0(glval<int>)   = VariableAddress[x1] : 
#  137|     r1_1(int)          = Load                : &:r1_0, m0_8
#  137|     r1_2(glval<Point>) = VariableAddress[a]  : 
#  137|     r1_3(glval<int>)   = FieldAddress[x]     : r1_2
#  137|     m1_4(int)          = Store               : &:r1_3, r1_1
#  137|     m1_5(Point)        = Chi                 : total:m0_18, partial:m1_4
#-----|   Goto -> Block 3

#  140|   Block 2
#  140|     r2_0(glval<Point>) = VariableAddress[p] : 
#  140|     r2_1(Point)        = Load               : &:r2_0, m0_6
#  140|     r2_2(glval<Point>) = VariableAddress[a] : 
#  140|     m2_3(Point)        = Store              : &:r2_2, r2_1
#-----|   Goto -> Block 3

#  142|   Block 3
#  142|     m3_0(Point)        = Phi                : from 1:~m1_5, from 2:m2_3
#  142|     m3_1(int)          = Phi                : from 1:m1_4, from 2:~m2_3
#  142|     r3_2(glval<int>)   = VariableAddress[x] : 
#  142|     r3_3(glval<Point>) = VariableAddress[a] : 
#  142|     r3_4(glval<int>)   = FieldAddress[x]    : r3_3
#  142|     r3_5(int)          = Load               : &:r3_4, m3_1
#  142|     m3_6(int)          = Store              : &:r3_2, r3_5
#  143|     v3_7(void)         = NoOp               : 
#  134|     v3_8(void)         = ReturnVoid         : 
#  134|     v3_9(void)         = UnmodeledUse       : mu*
#  134|     v3_10(void)        = ExitFunction       : 

#  145| void MergeMustExactlyWithMayPartiallyOverlap(bool, Point, int)
#  145|   Block 0
#  145|     v0_0(void)         = EnterFunction           : 
#  145|     m0_1(unknown)      = AliasedDefinition       : 
#  145|     mu0_2(unknown)     = UnmodeledDefinition     : 
#  145|     r0_3(glval<bool>)  = VariableAddress[c]      : 
#  145|     m0_4(bool)         = InitializeParameter[c]  : &:r0_3
#  145|     r0_5(glval<Point>) = VariableAddress[p]      : 
#  145|     m0_6(Point)        = InitializeParameter[p]  : &:r0_5
#  145|     r0_7(glval<int>)   = VariableAddress[x1]     : 
#  145|     m0_8(int)          = InitializeParameter[x1] : &:r0_7
#  146|     r0_9(glval<Point>) = VariableAddress[a]      : 
#  146|     m0_10(Point)       = Uninitialized[a]        : &:r0_9
#  146|     r0_11(glval<int>)  = FieldAddress[x]         : r0_9
#  146|     r0_12(int)         = Constant[0]             : 
#  146|     m0_13(int)         = Store                   : &:r0_11, r0_12
#  146|     m0_14(Point)       = Chi                     : total:m0_10, partial:m0_13
#  146|     r0_15(glval<int>)  = FieldAddress[y]         : r0_9
#  146|     r0_16(int)         = Constant[0]             : 
#  146|     m0_17(int)         = Store                   : &:r0_15, r0_16
#  146|     m0_18(Point)       = Chi                     : total:m0_14, partial:m0_17
#  147|     r0_19(glval<bool>) = VariableAddress[c]      : 
#  147|     r0_20(bool)        = Load                    : &:r0_19, m0_4
#  147|     v0_21(void)        = ConditionalBranch       : r0_20
#-----|   False -> Block 2
#-----|   True -> Block 1

#  148|   Block 1
#  148|     r1_0(glval<int>)   = VariableAddress[x1] : 
#  148|     r1_1(int)          = Load                : &:r1_0, m0_8
#  148|     r1_2(glval<Point>) = VariableAddress[a]  : 
#  148|     r1_3(glval<int>)   = FieldAddress[x]     : r1_2
#  148|     m1_4(int)          = Store               : &:r1_3, r1_1
#  148|     m1_5(Point)        = Chi                 : total:m0_18, partial:m1_4
#-----|   Goto -> Block 3

#  151|   Block 2
#  151|     r2_0(glval<Point>) = VariableAddress[p] : 
#  151|     r2_1(Point)        = Load               : &:r2_0, m0_6
#  151|     r2_2(glval<Point>) = VariableAddress[a] : 
#  151|     m2_3(Point)        = Store              : &:r2_2, r2_1
#-----|   Goto -> Block 3

#  153|   Block 3
#  153|     m3_0(Point)        = Phi                : from 1:~m1_5, from 2:m2_3
#  153|     r3_1(glval<Point>) = VariableAddress[b] : 
#  153|     r3_2(glval<Point>) = VariableAddress[a] : 
#  153|     r3_3(Point)        = Load               : &:r3_2, m3_0
#  153|     m3_4(Point)        = Store              : &:r3_1, r3_3
#  154|     v3_5(void)         = NoOp               : 
#  145|     v3_6(void)         = ReturnVoid         : 
#  145|     v3_7(void)         = UnmodeledUse       : mu*
#  145|     v3_8(void)         = ExitFunction       : 

#  156| void MergeMustTotallyOverlapWithMayPartiallyOverlap(bool, Rect, int)
#  156|   Block 0
#  156|     v0_0(void)          = EnterFunction             : 
#  156|     m0_1(unknown)       = AliasedDefinition         : 
#  156|     mu0_2(unknown)      = UnmodeledDefinition       : 
#  156|     r0_3(glval<bool>)   = VariableAddress[c]        : 
#  156|     m0_4(bool)          = InitializeParameter[c]    : &:r0_3
#  156|     r0_5(glval<Rect>)   = VariableAddress[r]        : 
#  156|     m0_6(Rect)          = InitializeParameter[r]    : &:r0_5
#  156|     r0_7(glval<int>)    = VariableAddress[x1]       : 
#  156|     m0_8(int)           = InitializeParameter[x1]   : &:r0_7
#  157|     r0_9(glval<Rect>)   = VariableAddress[a]        : 
#  157|     m0_10(Rect)         = Uninitialized[a]          : &:r0_9
#  157|     r0_11(glval<Point>) = FieldAddress[topLeft]     : r0_9
#  157|     r0_12(Point)        = Constant[0]               : 
#  157|     m0_13(Point)        = Store                     : &:r0_11, r0_12
#  157|     m0_14(Rect)         = Chi                       : total:m0_10, partial:m0_13
#  157|     r0_15(glval<Point>) = FieldAddress[bottomRight] : r0_9
#  157|     r0_16(Point)        = Constant[0]               : 
#  157|     m0_17(Point)        = Store                     : &:r0_15, r0_16
#  157|     m0_18(Rect)         = Chi                       : total:m0_14, partial:m0_17
#  158|     r0_19(glval<bool>)  = VariableAddress[c]        : 
#  158|     r0_20(bool)         = Load                      : &:r0_19, m0_4
#  158|     v0_21(void)         = ConditionalBranch         : r0_20
#-----|   False -> Block 2
#-----|   True -> Block 1

#  159|   Block 1
#  159|     r1_0(glval<int>)   = VariableAddress[x1]   : 
#  159|     r1_1(int)          = Load                  : &:r1_0, m0_8
#  159|     r1_2(glval<Rect>)  = VariableAddress[a]    : 
#  159|     r1_3(glval<Point>) = FieldAddress[topLeft] : r1_2
#  159|     r1_4(glval<int>)   = FieldAddress[x]       : r1_3
#  159|     m1_5(int)          = Store                 : &:r1_4, r1_1
#  159|     m1_6(Rect)         = Chi                   : total:m0_18, partial:m1_5
#-----|   Goto -> Block 3

#  162|   Block 2
#  162|     r2_0(glval<Rect>) = VariableAddress[r] : 
#  162|     r2_1(Rect)        = Load               : &:r2_0, m0_6
#  162|     r2_2(glval<Rect>) = VariableAddress[a] : 
#  162|     m2_3(Rect)        = Store              : &:r2_2, r2_1
#-----|   Goto -> Block 3

#  164|   Block 3
#  164|     m3_0(Rect)         = Phi                   : from 1:~m1_6, from 2:m2_3
#  164|     r3_1(glval<Point>) = VariableAddress[b]    : 
#  164|     r3_2(glval<Rect>)  = VariableAddress[a]    : 
#  164|     r3_3(glval<Point>) = FieldAddress[topLeft] : r3_2
#  164|     r3_4(Point)        = Load                  : &:r3_3, ~m3_0
#  164|     m3_5(Point)        = Store                 : &:r3_1, r3_4
#  165|     v3_6(void)         = NoOp                  : 
#  156|     v3_7(void)         = ReturnVoid            : 
#  156|     v3_8(void)         = UnmodeledUse          : mu*
#  156|     v3_9(void)         = ExitFunction          : 

#  171| void WrapperStruct(Wrapper)
#  171|   Block 0
#  171|     v0_0(void)            = EnterFunction          : 
#  171|     m0_1(unknown)         = AliasedDefinition      : 
#  171|     mu0_2(unknown)        = UnmodeledDefinition    : 
#  171|     r0_3(glval<Wrapper>)  = VariableAddress[w]     : 
#  171|     m0_4(Wrapper)         = InitializeParameter[w] : &:r0_3
#  172|     r0_5(glval<Wrapper>)  = VariableAddress[x]     : 
#  172|     r0_6(glval<Wrapper>)  = VariableAddress[w]     : 
#  172|     r0_7(Wrapper)         = Load                   : &:r0_6, m0_4
#  172|     m0_8(Wrapper)         = Store                  : &:r0_5, r0_7
#  173|     r0_9(glval<int>)      = VariableAddress[a]     : 
#  173|     r0_10(glval<Wrapper>) = VariableAddress[w]     : 
#  173|     r0_11(glval<int>)     = FieldAddress[f]        : r0_10
#  173|     r0_12(int)            = Load                   : &:r0_11, ~m0_4
#  173|     m0_13(int)            = Store                  : &:r0_9, r0_12
#  174|     r0_14(int)            = Constant[5]            : 
#  174|     r0_15(glval<Wrapper>) = VariableAddress[w]     : 
#  174|     r0_16(glval<int>)     = FieldAddress[f]        : r0_15
#  174|     m0_17(int)            = Store                  : &:r0_16, r0_14
#  175|     r0_18(glval<Wrapper>) = VariableAddress[w]     : 
#  175|     r0_19(glval<int>)     = FieldAddress[f]        : r0_18
#  175|     r0_20(int)            = Load                   : &:r0_19, m0_17
#  175|     r0_21(glval<int>)     = VariableAddress[a]     : 
#  175|     m0_22(int)            = Store                  : &:r0_21, r0_20
#  176|     r0_23(glval<Wrapper>) = VariableAddress[w]     : 
#  176|     r0_24(Wrapper)        = Load                   : &:r0_23, ~m0_17
#  176|     r0_25(glval<Wrapper>) = VariableAddress[x]     : 
#  176|     m0_26(Wrapper)        = Store                  : &:r0_25, r0_24
#  177|     v0_27(void)           = NoOp                   : 
#  171|     v0_28(void)           = ReturnVoid             : 
#  171|     v0_29(void)           = UnmodeledUse           : mu*
#  171|     v0_30(void)           = ExitFunction           : 

#  179| int AsmStmt(int*)
#  179|   Block 0
#  179|     v0_0(void)          = EnterFunction            : 
#  179|     m0_1(unknown)       = AliasedDefinition        : 
#  179|     mu0_2(unknown)      = UnmodeledDefinition      : 
#  179|     r0_3(glval<int *>)  = VariableAddress[p]       : 
#  179|     m0_4(int *)         = InitializeParameter[p]   : &:r0_3
#  179|     r0_5(int *)         = Load                     : &:r0_3, m0_4
#  179|     m0_6(unknown)       = InitializeIndirection[p] : &:r0_5
#  179|     m0_7(unknown)       = Chi                      : total:m0_1, partial:m0_6
#  180|     m0_8(unknown)       = InlineAsm                : ~mu0_2
#  180|     m0_9(unknown)       = Chi                      : total:m0_7, partial:m0_8
#  181|     r0_10(glval<int>)   = VariableAddress[#return] : 
#  181|     r0_11(glval<int *>) = VariableAddress[p]       : 
#  181|     r0_12(int *)        = Load                     : &:r0_11, m0_4
#  181|     r0_13(int)          = Load                     : &:r0_12, ~m0_9
#  181|     m0_14(int)          = Store                    : &:r0_10, r0_13
#  179|     v0_15(void)         = ReturnIndirection        : &:r0_5, ~m0_9
#  179|     r0_16(glval<int>)   = VariableAddress[#return] : 
#  179|     v0_17(void)         = ReturnValue              : &:r0_16, m0_14
#  179|     v0_18(void)         = UnmodeledUse             : mu*
#  179|     v0_19(void)         = ExitFunction             : 

#  184| void AsmStmtWithOutputs(unsigned int&, unsigned int&, unsigned int&, unsigned int&)
#  184|   Block 0
<<<<<<< HEAD
#  184|     v0_0(void)                   = EnterFunction            : 
#  184|     m0_1(unknown)                = AliasedDefinition        : 
#  184|     mu0_2(unknown)               = UnmodeledDefinition      : 
#  184|     r0_3(glval<unsigned int &>)  = VariableAddress[a]       : 
#  184|     m0_4(unsigned int &)         = InitializeParameter[a]   : &:r0_3
#  184|     m0_5(unknown)                = Chi                      : total:m0_1, partial:m0_4
#  184|     r0_6(unsigned int &)         = Load                     : &:r0_3, m0_4
#  184|     m0_7(unknown)                = InitializeIndirection[a] : &:r0_6
#  184|     m0_8(unknown)                = Chi                      : total:m0_5, partial:m0_7
#  184|     r0_9(glval<unsigned int &>)  = VariableAddress[b]       : 
#  184|     m0_10(unsigned int &)        = InitializeParameter[b]   : &:r0_9
#  184|     m0_11(unknown)               = Chi                      : total:m0_8, partial:m0_10
#  184|     r0_12(unsigned int &)        = Load                     : &:r0_9, m0_10
#  184|     m0_13(unknown)               = InitializeIndirection[b] : &:r0_12
#  184|     m0_14(unknown)               = Chi                      : total:m0_11, partial:m0_13
#  184|     r0_15(glval<unsigned int &>) = VariableAddress[c]       : 
#  184|     m0_16(unsigned int &)        = InitializeParameter[c]   : &:r0_15
#  184|     m0_17(unknown)               = Chi                      : total:m0_14, partial:m0_16
#  184|     r0_18(unsigned int &)        = Load                     : &:r0_15, m0_16
#  184|     m0_19(unknown)               = InitializeIndirection[c] : &:r0_18
#  184|     m0_20(unknown)               = Chi                      : total:m0_17, partial:m0_19
#  184|     r0_21(glval<unsigned int &>) = VariableAddress[d]       : 
#  184|     m0_22(unsigned int &)        = InitializeParameter[d]   : &:r0_21
#  184|     m0_23(unknown)               = Chi                      : total:m0_20, partial:m0_22
#  184|     r0_24(unsigned int &)        = Load                     : &:r0_21, m0_22
#  184|     m0_25(unknown)               = InitializeIndirection[d] : &:r0_24
#  184|     m0_26(unknown)               = Chi                      : total:m0_23, partial:m0_25
#  186|     r0_27(glval<unsigned int &>) = VariableAddress[a]       : 
#  186|     r0_28(glval<unsigned int &>) = VariableAddress[b]       : 
#  186|     r0_29(glval<unsigned int &>) = VariableAddress[c]       : 
#  186|     r0_30(glval<unsigned int &>) = VariableAddress[d]       : 
#  186|     m0_31(unknown)               = InlineAsm                : ~mu0_2, 0:r0_27, 1:r0_28, 2:r0_29, 3:r0_30
#  186|     m0_32(unknown)               = Chi                      : total:m0_26, partial:m0_31
#  192|     v0_33(void)                  = NoOp                     : 
#  184|     v0_34(void)                  = ReturnIndirection        : &:r0_6, ~m0_32
#  184|     v0_35(void)                  = ReturnIndirection        : &:r0_12, ~m0_32
#  184|     v0_36(void)                  = ReturnIndirection        : &:r0_18, ~m0_32
#  184|     v0_37(void)                  = ReturnIndirection        : &:r0_24, ~m0_32
#  184|     v0_38(void)                  = ReturnVoid               : 
#  184|     v0_39(void)                  = UnmodeledUse             : mu*
#  184|     v0_40(void)                  = ExitFunction             : 
=======
#  184|     v0_0(void)                   = EnterFunction          : 
#  184|     m0_1(unknown)                = AliasedDefinition      : 
#  184|     mu0_2(unknown)               = UnmodeledDefinition    : 
#  184|     r0_3(glval<unsigned int &>)  = VariableAddress[a]     : 
#  184|     m0_4(unsigned int &)         = InitializeParameter[a] : &:r0_3
#  184|     r0_5(glval<unsigned int &>)  = VariableAddress[b]     : 
#  184|     m0_6(unsigned int &)         = InitializeParameter[b] : &:r0_5
#  184|     r0_7(glval<unsigned int &>)  = VariableAddress[c]     : 
#  184|     m0_8(unsigned int &)         = InitializeParameter[c] : &:r0_7
#  184|     r0_9(glval<unsigned int &>)  = VariableAddress[d]     : 
#  184|     m0_10(unsigned int &)        = InitializeParameter[d] : &:r0_9
#  189|     r0_11(glval<unsigned int &>) = VariableAddress[a]     : 
#  189|     r0_12(unsigned int &)        = Load                   : &:r0_11, m0_4
#  189|     r0_13(glval<unsigned int &>) = VariableAddress[b]     : 
#  189|     r0_14(unsigned int &)        = Load                   : &:r0_13, m0_6
#  190|     r0_15(glval<unsigned int &>) = VariableAddress[c]     : 
#  190|     r0_16(unsigned int &)        = Load                   : &:r0_15, m0_8
#  190|     r0_17(unsigned int)          = Load                   : &:r0_16, ~m0_1
#  190|     r0_18(glval<unsigned int &>) = VariableAddress[d]     : 
#  190|     r0_19(unsigned int &)        = Load                   : &:r0_18, m0_10
#  190|     r0_20(unsigned int)          = Load                   : &:r0_19, ~m0_1
#  186|     m0_21(unknown)               = InlineAsm              : ~mu0_2, 0:r0_12, 1:r0_14, 2:r0_17, 3:r0_20
#  186|     m0_22(unknown)               = Chi                    : total:m0_1, partial:m0_21
#  192|     v0_23(void)                  = NoOp                   : 
#  184|     v0_24(void)                  = ReturnVoid             : 
#  184|     v0_25(void)                  = UnmodeledUse           : mu*
#  184|     v0_26(void)                  = ExitFunction           : 
>>>>>>> 04e36830

#  198| int PureFunctions(char*, char*, int)
#  198|   Block 0
#  198|     v0_0(void)            = EnterFunction               : 
#  198|     m0_1(unknown)         = AliasedDefinition           : 
#  198|     mu0_2(unknown)        = UnmodeledDefinition         : 
#  198|     r0_3(glval<char *>)   = VariableAddress[str1]       : 
#  198|     m0_4(char *)          = InitializeParameter[str1]   : &:r0_3
#  198|     r0_5(char *)          = Load                        : &:r0_3, m0_4
#  198|     m0_6(unknown)         = InitializeIndirection[str1] : &:r0_5
#  198|     m0_7(unknown)         = Chi                         : total:m0_1, partial:m0_6
#  198|     r0_8(glval<char *>)   = VariableAddress[str2]       : 
#  198|     m0_9(char *)          = InitializeParameter[str2]   : &:r0_8
#  198|     r0_10(char *)         = Load                        : &:r0_8, m0_9
#  198|     m0_11(unknown)        = InitializeIndirection[str2] : &:r0_10
#  198|     m0_12(unknown)        = Chi                         : total:m0_7, partial:m0_11
#  198|     r0_13(glval<int>)     = VariableAddress[x]          : 
#  198|     m0_14(int)            = InitializeParameter[x]      : &:r0_13
#  199|     r0_15(glval<int>)     = VariableAddress[ret]        : 
#  199|     r0_16(glval<unknown>) = FunctionAddress[strcmp]     : 
#  199|     r0_17(glval<char *>)  = VariableAddress[str1]       : 
#  199|     r0_18(char *)         = Load                        : &:r0_17, m0_4
#  199|     r0_19(char *)         = Convert                     : r0_18
#  199|     r0_20(glval<char *>)  = VariableAddress[str2]       : 
#  199|     r0_21(char *)         = Load                        : &:r0_20, m0_9
#  199|     r0_22(char *)         = Convert                     : r0_21
#  199|     r0_23(int)            = Call                        : func:r0_16, 0:r0_19, 1:r0_22
#  199|     v0_24(void)           = ^CallReadSideEffect         : ~m0_12
#  199|     m0_25(int)            = Store                       : &:r0_15, r0_23
#  200|     r0_26(glval<unknown>) = FunctionAddress[strlen]     : 
#  200|     r0_27(glval<char *>)  = VariableAddress[str1]       : 
#  200|     r0_28(char *)         = Load                        : &:r0_27, m0_4
#  200|     r0_29(char *)         = Convert                     : r0_28
#  200|     r0_30(int)            = Call                        : func:r0_26, 0:r0_29
#  200|     v0_31(void)           = ^CallReadSideEffect         : ~m0_12
#  200|     r0_32(glval<int>)     = VariableAddress[ret]        : 
#  200|     r0_33(int)            = Load                        : &:r0_32, m0_25
#  200|     r0_34(int)            = Add                         : r0_33, r0_30
#  200|     m0_35(int)            = Store                       : &:r0_32, r0_34
#  201|     r0_36(glval<unknown>) = FunctionAddress[abs]        : 
#  201|     r0_37(glval<int>)     = VariableAddress[x]          : 
#  201|     r0_38(int)            = Load                        : &:r0_37, m0_14
#  201|     r0_39(int)            = Call                        : func:r0_36, 0:r0_38
#  201|     r0_40(glval<int>)     = VariableAddress[ret]        : 
#  201|     r0_41(int)            = Load                        : &:r0_40, m0_35
#  201|     r0_42(int)            = Add                         : r0_41, r0_39
#  201|     m0_43(int)            = Store                       : &:r0_40, r0_42
#  202|     r0_44(glval<int>)     = VariableAddress[#return]    : 
#  202|     r0_45(glval<int>)     = VariableAddress[ret]        : 
#  202|     r0_46(int)            = Load                        : &:r0_45, m0_43
#  202|     m0_47(int)            = Store                       : &:r0_44, r0_46
#  198|     v0_48(void)           = ReturnIndirection           : &:r0_5, ~m0_12
#  198|     v0_49(void)           = ReturnIndirection           : &:r0_10, ~m0_12
#  198|     r0_50(glval<int>)     = VariableAddress[#return]    : 
#  198|     v0_51(void)           = ReturnValue                 : &:r0_50, m0_47
#  198|     v0_52(void)           = UnmodeledUse                : mu*
#  198|     v0_53(void)           = ExitFunction                : 

#  207| int ModeledCallTarget(int)
#  207|   Block 0
#  207|     v0_0(void)           = EnterFunction                      : 
#  207|     m0_1(unknown)        = AliasedDefinition                  : 
#  207|     mu0_2(unknown)       = UnmodeledDefinition                : 
#  207|     r0_3(glval<int>)     = VariableAddress[x]                 : 
#  207|     m0_4(int)            = InitializeParameter[x]             : &:r0_3
#  207|     m0_5(unknown)        = Chi                                : total:m0_1, partial:m0_4
#  208|     r0_6(glval<int>)     = VariableAddress[y]                 : 
#  208|     m0_7(int)            = Uninitialized[y]                   : &:r0_6
#  208|     m0_8(unknown)        = Chi                                : total:m0_5, partial:m0_7
#  209|     r0_9(glval<unknown>) = FunctionAddress[memcpy]            : 
#  209|     r0_10(glval<int>)    = VariableAddress[y]                 : 
#  209|     r0_11(void *)        = Convert                            : r0_10
#  209|     r0_12(glval<int>)    = VariableAddress[x]                 : 
#  209|     r0_13(void *)        = Convert                            : r0_12
#  209|     r0_14(int)           = Constant[4]                        : 
#  209|     r0_15(void *)        = Call                               : func:r0_9, 0:r0_11, 1:r0_13, 2:r0_14
#  209|     v0_16(void)          = ^SizedBufferReadSideEffect[1]      : &:r0_13, r0_14, ~mu0_2
#  209|     m0_17(unknown)       = ^SizedBufferMustWriteSideEffect[0] : &:r0_11, r0_14
#  209|     m0_18(unknown)       = Chi                                : total:m0_8, partial:m0_17
#  210|     r0_19(glval<int>)    = VariableAddress[#return]           : 
#  210|     r0_20(glval<int>)    = VariableAddress[y]                 : 
#  210|     r0_21(int)           = Load                               : &:r0_20, ~m0_18
#  210|     m0_22(int)           = Store                              : &:r0_19, r0_21
#  207|     r0_23(glval<int>)    = VariableAddress[#return]           : 
#  207|     v0_24(void)          = ReturnValue                        : &:r0_23, m0_22
#  207|     v0_25(void)          = UnmodeledUse                       : mu*
#  207|     v0_26(void)          = ExitFunction                       : <|MERGE_RESOLUTION|>--- conflicted
+++ resolved
@@ -85,10 +85,9 @@
 #   28|     r6_10(int)           = Add                      : r6_5, r6_9
 #   28|     m6_11(int)           = Store                    : &:r6_1, r6_10
 #   13|     v6_12(void)          = ReturnIndirection        : &:r0_5, ~m6_0
-#   13|     r6_13(glval<int>)    = VariableAddress[#return] : 
-#   13|     v6_14(void)          = ReturnValue              : &:r6_13, m6_11
-#   13|     v6_15(void)          = UnmodeledUse             : mu*
-#   13|     v6_16(void)          = ExitFunction             : 
+#   13|     v6_13(void)          = ReturnValue              : ~m6_0
+#   13|     v6_14(void)          = UnmodeledUse             : mu*
+#   13|     v6_15(void)          = ExitFunction             : 
 
 #   31| int UnreachableViaGoto()
 #   31|   Block 0
@@ -100,10 +99,9 @@
 #   35|     r0_5(glval<int>) = VariableAddress[#return] : 
 #   35|     r0_6(int)        = Constant[0]              : 
 #   35|     m0_7(int)        = Store                    : &:r0_5, r0_6
-#   31|     r0_8(glval<int>) = VariableAddress[#return] : 
-#   31|     v0_9(void)       = ReturnValue              : &:r0_8, m0_7
-#   31|     v0_10(void)      = UnmodeledUse             : mu*
-#   31|     v0_11(void)      = ExitFunction             : 
+#   31|     v0_8(void)       = ReturnValue              : ~m0_1
+#   31|     v0_9(void)       = UnmodeledUse             : mu*
+#   31|     v0_10(void)      = ExitFunction             : 
 
 #   38| int UnreachableIf(bool)
 #   38|   Block 0
@@ -125,11 +123,9 @@
 #-----|   True -> Block 2
 
 #   38|   Block 1
-#   38|     m1_0(int)        = Phi                      : from 3:m3_2, from 5:m5_2
-#   38|     r1_1(glval<int>) = VariableAddress[#return] : 
-#   38|     v1_2(void)       = ReturnValue              : &:r1_1, m1_0
-#   38|     v1_3(void)       = UnmodeledUse             : mu*
-#   38|     v1_4(void)       = ExitFunction             : 
+#   38|     v1_0(void) = ReturnValue  : ~m0_1
+#   38|     v1_1(void) = UnmodeledUse : mu*
+#   38|     v1_2(void) = ExitFunction : 
 
 #   42|   Block 2
 #   42|     r2_0(glval<int>) = VariableAddress[x] : 
@@ -189,10 +185,9 @@
 #   65|     r1_1(glval<int>) = VariableAddress[i]       : 
 #   65|     r1_2(int)        = Load                     : &:r1_1, m0_10
 #   65|     m1_3(int)        = Store                    : &:r1_0, r1_2
-#   59|     r1_4(glval<int>) = VariableAddress[#return] : 
-#   59|     v1_5(void)       = ReturnValue              : &:r1_4, m1_3
-#   59|     v1_6(void)       = UnmodeledUse             : mu*
-#   59|     v1_7(void)       = ExitFunction             : 
+#   59|     v1_4(void)       = ReturnValue              : ~m0_1
+#   59|     v1_5(void)       = UnmodeledUse             : mu*
+#   59|     v1_6(void)       = ExitFunction             : 
 
 #   59|   Block 2
 #   59|     v2_0(void) = Unreached : 
@@ -225,9 +220,6 @@
 #   71|   Block 2
 #   71|     v2_0(void) = NoOp              : 
 #   68|     v2_1(void) = ReturnIndirection : &:r0_7, ~m3_0
-#   68|     v2_2(void) = ReturnVoid        : 
-#   68|     v2_3(void) = UnmodeledUse      : mu*
-#   68|     v2_4(void) = ExitFunction      : 
 
 #   69|   Block 3
 #   69|     m3_0(unknown)    = Phi                : from 0:~m0_9, from 1:~m1_7
@@ -297,9 +289,6 @@
 #   88|     r3_12(int)        = Load                     : &:r3_11, m0_13
 #   88|     m3_13(int)        = Store                    : &:r3_10, r3_12
 #   89|     v3_14(void)       = NoOp                     : 
-#   75|     v3_15(void)       = ReturnVoid               : 
-#   75|     v3_16(void)       = UnmodeledUse             : mu*
-#   75|     v3_17(void)       = ExitFunction             : 
 
 #   91| void MustExactlyOverlap(Point)
 #   91|   Block 0
@@ -313,9 +302,6 @@
 #   92|     r0_7(Point)        = Load                   : &:r0_6, m0_4
 #   92|     m0_8(Point)        = Store                  : &:r0_5, r0_7
 #   93|     v0_9(void)         = NoOp                   : 
-#   91|     v0_10(void)        = ReturnVoid             : 
-#   91|     v0_11(void)        = UnmodeledUse           : mu*
-#   91|     v0_12(void)        = ExitFunction           : 
 
 #   95| void MustExactlyOverlapEscaped(Point)
 #   95|   Block 0
@@ -339,9 +325,6 @@
 #   97|     m0_17(unknown)        = ^BufferMayWriteSideEffect[0] : &:r0_12
 #   97|     m0_18(unknown)        = Chi                          : total:m0_15, partial:m0_17
 #   98|     v0_19(void)           = NoOp                         : 
-#   95|     v0_20(void)           = ReturnVoid                   : 
-#   95|     v0_21(void)           = UnmodeledUse                 : mu*
-#   95|     v0_22(void)           = ExitFunction                 : 
 
 #  100| void MustTotallyOverlap(Point)
 #  100|   Block 0
@@ -361,9 +344,6 @@
 #  102|     r0_13(int)          = Load                   : &:r0_12, ~m0_4
 #  102|     m0_14(int)          = Store                  : &:r0_10, r0_13
 #  103|     v0_15(void)         = NoOp                   : 
-#  100|     v0_16(void)         = ReturnVoid             : 
-#  100|     v0_17(void)         = UnmodeledUse           : mu*
-#  100|     v0_18(void)         = ExitFunction           : 
 
 #  105| void MustTotallyOverlapEscaped(Point)
 #  105|   Block 0
@@ -393,9 +373,6 @@
 #  108|     m0_23(unknown)        = ^BufferMayWriteSideEffect[0] : &:r0_18
 #  108|     m0_24(unknown)        = Chi                          : total:m0_21, partial:m0_23
 #  109|     v0_25(void)           = NoOp                         : 
-#  105|     v0_26(void)           = ReturnVoid                   : 
-#  105|     v0_27(void)           = UnmodeledUse                 : mu*
-#  105|     v0_28(void)           = ExitFunction                 : 
 
 #  111| void MayPartiallyOverlap(int, int)
 #  111|   Block 0
@@ -423,9 +400,6 @@
 #  113|     r0_21(Point)        = Load                   : &:r0_20, ~m0_18
 #  113|     m0_22(Point)        = Store                  : &:r0_19, r0_21
 #  114|     v0_23(void)         = NoOp                   : 
-#  111|     v0_24(void)         = ReturnVoid             : 
-#  111|     v0_25(void)         = UnmodeledUse           : mu*
-#  111|     v0_26(void)         = ExitFunction           : 
 
 #  116| void MayPartiallyOverlapEscaped(int, int)
 #  116|   Block 0
@@ -463,9 +437,6 @@
 #  119|     m0_31(unknown)        = ^BufferMayWriteSideEffect[0] : &:r0_26
 #  119|     m0_32(unknown)        = Chi                          : total:m0_29, partial:m0_31
 #  120|     v0_33(void)           = NoOp                         : 
-#  116|     v0_34(void)           = ReturnVoid                   : 
-#  116|     v0_35(void)           = UnmodeledUse                 : mu*
-#  116|     v0_36(void)           = ExitFunction                 : 
 
 #  122| void MergeMustExactlyOverlap(bool, int, int)
 #  122|   Block 0
@@ -525,9 +496,6 @@
 #  131|     r3_9(Point)        = Load               : &:r3_8, m3_0
 #  131|     m3_10(Point)       = Store              : &:r3_7, r3_9
 #  132|     v3_11(void)        = NoOp               : 
-#  122|     v3_12(void)        = ReturnVoid         : 
-#  122|     v3_13(void)        = UnmodeledUse       : mu*
-#  122|     v3_14(void)        = ExitFunction       : 
 
 #  134| void MergeMustExactlyWithMustTotallyOverlap(bool, Point, int)
 #  134|   Block 0
@@ -581,9 +549,6 @@
 #  142|     r3_5(int)          = Load               : &:r3_4, m3_1
 #  142|     m3_6(int)          = Store              : &:r3_2, r3_5
 #  143|     v3_7(void)         = NoOp               : 
-#  134|     v3_8(void)         = ReturnVoid         : 
-#  134|     v3_9(void)         = UnmodeledUse       : mu*
-#  134|     v3_10(void)        = ExitFunction       : 
 
 #  145| void MergeMustExactlyWithMayPartiallyOverlap(bool, Point, int)
 #  145|   Block 0
@@ -635,9 +600,6 @@
 #  153|     r3_3(Point)        = Load               : &:r3_2, m3_0
 #  153|     m3_4(Point)        = Store              : &:r3_1, r3_3
 #  154|     v3_5(void)         = NoOp               : 
-#  145|     v3_6(void)         = ReturnVoid         : 
-#  145|     v3_7(void)         = UnmodeledUse       : mu*
-#  145|     v3_8(void)         = ExitFunction       : 
 
 #  156| void MergeMustTotallyOverlapWithMayPartiallyOverlap(bool, Rect, int)
 #  156|   Block 0
@@ -691,9 +653,6 @@
 #  164|     r3_4(Point)        = Load                  : &:r3_3, ~m3_0
 #  164|     m3_5(Point)        = Store                 : &:r3_1, r3_4
 #  165|     v3_6(void)         = NoOp                  : 
-#  156|     v3_7(void)         = ReturnVoid            : 
-#  156|     v3_8(void)         = UnmodeledUse          : mu*
-#  156|     v3_9(void)         = ExitFunction          : 
 
 #  171| void WrapperStruct(Wrapper)
 #  171|   Block 0
@@ -725,9 +684,6 @@
 #  176|     r0_25(glval<Wrapper>) = VariableAddress[x]     : 
 #  176|     m0_26(Wrapper)        = Store                  : &:r0_25, r0_24
 #  177|     v0_27(void)           = NoOp                   : 
-#  171|     v0_28(void)           = ReturnVoid             : 
-#  171|     v0_29(void)           = UnmodeledUse           : mu*
-#  171|     v0_30(void)           = ExitFunction           : 
 
 #  179| int AsmStmt(int*)
 #  179|   Block 0
@@ -747,84 +703,52 @@
 #  181|     r0_13(int)          = Load                     : &:r0_12, ~m0_9
 #  181|     m0_14(int)          = Store                    : &:r0_10, r0_13
 #  179|     v0_15(void)         = ReturnIndirection        : &:r0_5, ~m0_9
-#  179|     r0_16(glval<int>)   = VariableAddress[#return] : 
-#  179|     v0_17(void)         = ReturnValue              : &:r0_16, m0_14
-#  179|     v0_18(void)         = UnmodeledUse             : mu*
-#  179|     v0_19(void)         = ExitFunction             : 
+#  179|     v0_16(void)         = ReturnValue              : ~m0_9
+#  179|     v0_17(void)         = UnmodeledUse             : mu*
+#  179|     v0_18(void)         = ExitFunction             : 
 
 #  184| void AsmStmtWithOutputs(unsigned int&, unsigned int&, unsigned int&, unsigned int&)
 #  184|   Block 0
-<<<<<<< HEAD
 #  184|     v0_0(void)                   = EnterFunction            : 
 #  184|     m0_1(unknown)                = AliasedDefinition        : 
 #  184|     mu0_2(unknown)               = UnmodeledDefinition      : 
 #  184|     r0_3(glval<unsigned int &>)  = VariableAddress[a]       : 
 #  184|     m0_4(unsigned int &)         = InitializeParameter[a]   : &:r0_3
-#  184|     m0_5(unknown)                = Chi                      : total:m0_1, partial:m0_4
-#  184|     r0_6(unsigned int &)         = Load                     : &:r0_3, m0_4
-#  184|     m0_7(unknown)                = InitializeIndirection[a] : &:r0_6
-#  184|     m0_8(unknown)                = Chi                      : total:m0_5, partial:m0_7
-#  184|     r0_9(glval<unsigned int &>)  = VariableAddress[b]       : 
-#  184|     m0_10(unsigned int &)        = InitializeParameter[b]   : &:r0_9
-#  184|     m0_11(unknown)               = Chi                      : total:m0_8, partial:m0_10
-#  184|     r0_12(unsigned int &)        = Load                     : &:r0_9, m0_10
-#  184|     m0_13(unknown)               = InitializeIndirection[b] : &:r0_12
-#  184|     m0_14(unknown)               = Chi                      : total:m0_11, partial:m0_13
-#  184|     r0_15(glval<unsigned int &>) = VariableAddress[c]       : 
-#  184|     m0_16(unsigned int &)        = InitializeParameter[c]   : &:r0_15
-#  184|     m0_17(unknown)               = Chi                      : total:m0_14, partial:m0_16
-#  184|     r0_18(unsigned int &)        = Load                     : &:r0_15, m0_16
-#  184|     m0_19(unknown)               = InitializeIndirection[c] : &:r0_18
-#  184|     m0_20(unknown)               = Chi                      : total:m0_17, partial:m0_19
-#  184|     r0_21(glval<unsigned int &>) = VariableAddress[d]       : 
-#  184|     m0_22(unsigned int &)        = InitializeParameter[d]   : &:r0_21
-#  184|     m0_23(unknown)               = Chi                      : total:m0_20, partial:m0_22
-#  184|     r0_24(unsigned int &)        = Load                     : &:r0_21, m0_22
-#  184|     m0_25(unknown)               = InitializeIndirection[d] : &:r0_24
-#  184|     m0_26(unknown)               = Chi                      : total:m0_23, partial:m0_25
-#  186|     r0_27(glval<unsigned int &>) = VariableAddress[a]       : 
-#  186|     r0_28(glval<unsigned int &>) = VariableAddress[b]       : 
-#  186|     r0_29(glval<unsigned int &>) = VariableAddress[c]       : 
-#  186|     r0_30(glval<unsigned int &>) = VariableAddress[d]       : 
-#  186|     m0_31(unknown)               = InlineAsm                : ~mu0_2, 0:r0_27, 1:r0_28, 2:r0_29, 3:r0_30
-#  186|     m0_32(unknown)               = Chi                      : total:m0_26, partial:m0_31
-#  192|     v0_33(void)                  = NoOp                     : 
-#  184|     v0_34(void)                  = ReturnIndirection        : &:r0_6, ~m0_32
-#  184|     v0_35(void)                  = ReturnIndirection        : &:r0_12, ~m0_32
-#  184|     v0_36(void)                  = ReturnIndirection        : &:r0_18, ~m0_32
-#  184|     v0_37(void)                  = ReturnIndirection        : &:r0_24, ~m0_32
-#  184|     v0_38(void)                  = ReturnVoid               : 
-#  184|     v0_39(void)                  = UnmodeledUse             : mu*
-#  184|     v0_40(void)                  = ExitFunction             : 
-=======
-#  184|     v0_0(void)                   = EnterFunction          : 
-#  184|     m0_1(unknown)                = AliasedDefinition      : 
-#  184|     mu0_2(unknown)               = UnmodeledDefinition    : 
-#  184|     r0_3(glval<unsigned int &>)  = VariableAddress[a]     : 
-#  184|     m0_4(unsigned int &)         = InitializeParameter[a] : &:r0_3
-#  184|     r0_5(glval<unsigned int &>)  = VariableAddress[b]     : 
-#  184|     m0_6(unsigned int &)         = InitializeParameter[b] : &:r0_5
-#  184|     r0_7(glval<unsigned int &>)  = VariableAddress[c]     : 
-#  184|     m0_8(unsigned int &)         = InitializeParameter[c] : &:r0_7
-#  184|     r0_9(glval<unsigned int &>)  = VariableAddress[d]     : 
-#  184|     m0_10(unsigned int &)        = InitializeParameter[d] : &:r0_9
-#  189|     r0_11(glval<unsigned int &>) = VariableAddress[a]     : 
-#  189|     r0_12(unsigned int &)        = Load                   : &:r0_11, m0_4
-#  189|     r0_13(glval<unsigned int &>) = VariableAddress[b]     : 
-#  189|     r0_14(unsigned int &)        = Load                   : &:r0_13, m0_6
-#  190|     r0_15(glval<unsigned int &>) = VariableAddress[c]     : 
-#  190|     r0_16(unsigned int &)        = Load                   : &:r0_15, m0_8
-#  190|     r0_17(unsigned int)          = Load                   : &:r0_16, ~m0_1
-#  190|     r0_18(glval<unsigned int &>) = VariableAddress[d]     : 
-#  190|     r0_19(unsigned int &)        = Load                   : &:r0_18, m0_10
-#  190|     r0_20(unsigned int)          = Load                   : &:r0_19, ~m0_1
-#  186|     m0_21(unknown)               = InlineAsm              : ~mu0_2, 0:r0_12, 1:r0_14, 2:r0_17, 3:r0_20
-#  186|     m0_22(unknown)               = Chi                    : total:m0_1, partial:m0_21
-#  192|     v0_23(void)                  = NoOp                   : 
-#  184|     v0_24(void)                  = ReturnVoid             : 
-#  184|     v0_25(void)                  = UnmodeledUse           : mu*
-#  184|     v0_26(void)                  = ExitFunction           : 
->>>>>>> 04e36830
+#  184|     r0_5(unsigned int &)         = Load                     : &:r0_3, m0_4
+#  184|     m0_6(unknown)                = InitializeIndirection[a] : &:r0_5
+#  184|     m0_7(unknown)                = Chi                      : total:m0_1, partial:m0_6
+#  184|     r0_8(glval<unsigned int &>)  = VariableAddress[b]       : 
+#  184|     m0_9(unsigned int &)         = InitializeParameter[b]   : &:r0_8
+#  184|     r0_10(unsigned int &)        = Load                     : &:r0_8, m0_9
+#  184|     m0_11(unknown)               = InitializeIndirection[b] : &:r0_10
+#  184|     m0_12(unknown)               = Chi                      : total:m0_7, partial:m0_11
+#  184|     r0_13(glval<unsigned int &>) = VariableAddress[c]       : 
+#  184|     m0_14(unsigned int &)        = InitializeParameter[c]   : &:r0_13
+#  184|     r0_15(unsigned int &)        = Load                     : &:r0_13, m0_14
+#  184|     m0_16(unknown)               = InitializeIndirection[c] : &:r0_15
+#  184|     m0_17(unknown)               = Chi                      : total:m0_12, partial:m0_16
+#  184|     r0_18(glval<unsigned int &>) = VariableAddress[d]       : 
+#  184|     m0_19(unsigned int &)        = InitializeParameter[d]   : &:r0_18
+#  184|     r0_20(unsigned int &)        = Load                     : &:r0_18, m0_19
+#  184|     m0_21(unknown)               = InitializeIndirection[d] : &:r0_20
+#  184|     m0_22(unknown)               = Chi                      : total:m0_17, partial:m0_21
+#  189|     r0_23(glval<unsigned int &>) = VariableAddress[a]       : 
+#  189|     r0_24(unsigned int &)        = Load                     : &:r0_23, m0_4
+#  189|     r0_25(glval<unsigned int &>) = VariableAddress[b]       : 
+#  189|     r0_26(unsigned int &)        = Load                     : &:r0_25, m0_9
+#  190|     r0_27(glval<unsigned int &>) = VariableAddress[c]       : 
+#  190|     r0_28(unsigned int &)        = Load                     : &:r0_27, m0_14
+#  190|     r0_29(unsigned int)          = Load                     : &:r0_28, ~m0_22
+#  190|     r0_30(glval<unsigned int &>) = VariableAddress[d]       : 
+#  190|     r0_31(unsigned int &)        = Load                     : &:r0_30, m0_19
+#  190|     r0_32(unsigned int)          = Load                     : &:r0_31, ~m0_22
+#  186|     m0_33(unknown)               = InlineAsm                : ~mu0_2, 0:r0_24, 1:r0_26, 2:r0_29, 3:r0_32
+#  186|     m0_34(unknown)               = Chi                      : total:m0_22, partial:m0_33
+#  192|     v0_35(void)                  = NoOp                     : 
+#  184|     v0_36(void)                  = ReturnIndirection        : &:r0_5, ~m0_34
+#  184|     v0_37(void)                  = ReturnIndirection        : &:r0_10, ~m0_34
+#  184|     v0_38(void)                  = ReturnIndirection        : &:r0_15, ~m0_34
+#  184|     v0_39(void)                  = ReturnIndirection        : &:r0_20, ~m0_34
 
 #  198| int PureFunctions(char*, char*, int)
 #  198|   Block 0
@@ -878,10 +802,9 @@
 #  202|     m0_47(int)            = Store                       : &:r0_44, r0_46
 #  198|     v0_48(void)           = ReturnIndirection           : &:r0_5, ~m0_12
 #  198|     v0_49(void)           = ReturnIndirection           : &:r0_10, ~m0_12
-#  198|     r0_50(glval<int>)     = VariableAddress[#return]    : 
-#  198|     v0_51(void)           = ReturnValue                 : &:r0_50, m0_47
-#  198|     v0_52(void)           = UnmodeledUse                : mu*
-#  198|     v0_53(void)           = ExitFunction                : 
+#  198|     v0_50(void)           = ReturnValue                 : ~m0_12
+#  198|     v0_51(void)           = UnmodeledUse                : mu*
+#  198|     v0_52(void)           = ExitFunction                : 
 
 #  207| int ModeledCallTarget(int)
 #  207|   Block 0
@@ -908,7 +831,6 @@
 #  210|     r0_20(glval<int>)    = VariableAddress[y]                 : 
 #  210|     r0_21(int)           = Load                               : &:r0_20, ~m0_18
 #  210|     m0_22(int)           = Store                              : &:r0_19, r0_21
-#  207|     r0_23(glval<int>)    = VariableAddress[#return]           : 
-#  207|     v0_24(void)          = ReturnValue                        : &:r0_23, m0_22
-#  207|     v0_25(void)          = UnmodeledUse                       : mu*
-#  207|     v0_26(void)          = ExitFunction                       : +#  207|     v0_23(void)          = ReturnValue                        : ~m0_18
+#  207|     v0_24(void)          = UnmodeledUse                       : mu*
+#  207|     v0_25(void)          = ExitFunction                       : 