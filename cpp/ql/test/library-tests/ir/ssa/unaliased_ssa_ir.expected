--- conflicted
+++ resolved
@@ -1189,51 +1189,6 @@
 #  268|     v268_15(void)          = AliasedUse                         : ~mu268_4
 #  268|     v268_16(void)          = ExitFunction                       : 
 
-<<<<<<< HEAD
-#  276| int main(int, char**)
-#  276|   Block 0
-#  276|     v276_1(void)           = EnterFunction                    : 
-#  276|     mu276_2(unknown)       = AliasedDefinition                : 
-#  276|     mu276_3(unknown)       = InitializeNonLocal               : 
-#  276|     mu276_4(unknown)       = UnmodeledDefinition              : 
-#  276|     r276_5(glval<int>)     = VariableAddress[argc]            : 
-#  276|     m276_6(int)            = InitializeParameter[argc]        : &:r276_5
-#  276|     r276_7(glval<char **>) = VariableAddress[argv]            : 
-#  276|     m276_8(char **)        = InitializeParameter[argv]        : &:r276_7
-#  276|     r276_9(char **)        = Load                             : &:r276_7, m276_8
-#  276|     mu276_10(unknown)      = InitializeIndirection[argv]      : &:r276_9
-#  277|     r277_1(glval<unknown>) = FunctionAddress[unknownFunction] : 
-#  277|     r277_2(glval<int>)     = VariableAddress[argc]            : 
-#  277|     r277_3(int)            = Load                             : &:r277_2, m276_6
-#  277|     r277_4(glval<char **>) = VariableAddress[argv]            : 
-#  277|     r277_5(char **)        = Load                             : &:r277_4, m276_8
-#  277|     v277_6(void)           = Call                             : func:r277_1, 0:r277_3, 1:r277_5
-#  277|     mu277_7(unknown)       = ^CallSideEffect                  : ~mu276_4
-#  277|     v277_8(void)           = ^BufferReadSideEffect[1]         : &:r277_5, ~mu276_4
-#  277|     mu277_9(unknown)       = ^BufferMayWriteSideEffect[1]     : &:r277_5
-#  278|     r278_1(glval<unknown>) = FunctionAddress[unknownFunction] : 
-#  278|     r278_2(glval<int>)     = VariableAddress[argc]            : 
-#  278|     r278_3(int)            = Load                             : &:r278_2, m276_6
-#  278|     r278_4(glval<char **>) = VariableAddress[argv]            : 
-#  278|     r278_5(char **)        = Load                             : &:r278_4, m276_8
-#  278|     v278_6(void)           = Call                             : func:r278_1, 0:r278_3, 1:r278_5
-#  278|     mu278_7(unknown)       = ^CallSideEffect                  : ~mu276_4
-#  278|     v278_8(void)           = ^BufferReadSideEffect[1]         : &:r278_5, ~mu276_4
-#  278|     mu278_9(unknown)       = ^BufferMayWriteSideEffect[1]     : &:r278_5
-#  279|     r279_1(glval<int>)     = VariableAddress[#return]         : 
-#  279|     r279_2(glval<char **>) = VariableAddress[argv]            : 
-#  279|     r279_3(char **)        = Load                             : &:r279_2, m276_8
-#  279|     r279_4(char *)         = Load                             : &:r279_3, ~mu276_4
-#  279|     r279_5(char)           = Load                             : &:r279_4, ~mu276_4
-#  279|     r279_6(int)            = Convert                          : r279_5
-#  279|     m279_7(int)            = Store                            : &:r279_1, r279_6
-#  276|     v276_11(void)          = ReturnIndirection[argv]          : &:r276_9, ~mu276_4
-#  276|     r276_12(glval<int>)    = VariableAddress[#return]         : 
-#  276|     v276_13(void)          = ReturnValue                      : &:r276_12, m279_7
-#  276|     v276_14(void)          = UnmodeledUse                     : mu*
-#  276|     v276_15(void)          = AliasedUse                       : ~mu276_4
-#  276|     v276_16(void)          = ExitFunction                     : 
-=======
 #  275| void EscapedButNotConflated(bool, Point, int)
 #  275|   Block 0
 #  275|     v275_1(void)           = EnterFunction           : 
@@ -1283,4 +1238,47 @@
 #  275|     v275_12(void)        = UnmodeledUse       : mu*
 #  275|     v275_13(void)        = AliasedUse         : ~mu275_4
 #  275|     v275_14(void)        = ExitFunction       : 
->>>>>>> ca9b8925
+
+#  286| int main(int, char**)
+#  286|   Block 0
+#  286|     v286_1(void)           = EnterFunction                    : 
+#  286|     mu286_2(unknown)       = AliasedDefinition                : 
+#  286|     mu286_3(unknown)       = InitializeNonLocal               : 
+#  286|     mu286_4(unknown)       = UnmodeledDefinition              : 
+#  286|     r286_5(glval<int>)     = VariableAddress[argc]            : 
+#  286|     m286_6(int)            = InitializeParameter[argc]        : &:r286_5
+#  286|     r286_7(glval<char **>) = VariableAddress[argv]            : 
+#  286|     m286_8(char **)        = InitializeParameter[argv]        : &:r286_7
+#  286|     r286_9(char **)        = Load                             : &:r286_7, m286_8
+#  286|     mu286_10(unknown)      = InitializeIndirection[argv]      : &:r286_9
+#  287|     r287_1(glval<unknown>) = FunctionAddress[unknownFunction] : 
+#  287|     r287_2(glval<int>)     = VariableAddress[argc]            : 
+#  287|     r287_3(int)            = Load                             : &:r287_2, m286_6
+#  287|     r287_4(glval<char **>) = VariableAddress[argv]            : 
+#  287|     r287_5(char **)        = Load                             : &:r287_4, m286_8
+#  287|     v287_6(void)           = Call                             : func:r287_1, 0:r287_3, 1:r287_5
+#  287|     mu287_7(unknown)       = ^CallSideEffect                  : ~mu286_4
+#  287|     v287_8(void)           = ^BufferReadSideEffect[1]         : &:r287_5, ~mu286_4
+#  287|     mu287_9(unknown)       = ^BufferMayWriteSideEffect[1]     : &:r287_5
+#  288|     r288_1(glval<unknown>) = FunctionAddress[unknownFunction] : 
+#  288|     r288_2(glval<int>)     = VariableAddress[argc]            : 
+#  288|     r288_3(int)            = Load                             : &:r288_2, m286_6
+#  288|     r288_4(glval<char **>) = VariableAddress[argv]            : 
+#  288|     r288_5(char **)        = Load                             : &:r288_4, m286_8
+#  288|     v288_6(void)           = Call                             : func:r288_1, 0:r288_3, 1:r288_5
+#  288|     mu288_7(unknown)       = ^CallSideEffect                  : ~mu286_4
+#  288|     v288_8(void)           = ^BufferReadSideEffect[1]         : &:r288_5, ~mu286_4
+#  288|     mu288_9(unknown)       = ^BufferMayWriteSideEffect[1]     : &:r288_5
+#  289|     r289_1(glval<int>)     = VariableAddress[#return]         : 
+#  289|     r289_2(glval<char **>) = VariableAddress[argv]            : 
+#  289|     r289_3(char **)        = Load                             : &:r289_2, m286_8
+#  289|     r289_4(char *)         = Load                             : &:r289_3, ~mu286_4
+#  289|     r289_5(char)           = Load                             : &:r289_4, ~mu286_4
+#  289|     r289_6(int)            = Convert                          : r289_5
+#  289|     m289_7(int)            = Store                            : &:r289_1, r289_6
+#  286|     v286_11(void)          = ReturnIndirection[argv]          : &:r286_9, ~mu286_4
+#  286|     r286_12(glval<int>)    = VariableAddress[#return]         : 
+#  286|     v286_13(void)          = ReturnValue                      : &:r286_12, m289_7
+#  286|     v286_14(void)          = UnmodeledUse                     : mu*
+#  286|     v286_15(void)          = AliasedUse                       : ~mu286_4
+#  286|     v286_16(void)          = ExitFunction                     : 