--- conflicted
+++ resolved
@@ -292,10 +292,6 @@
 | simple.cpp:65:7:65:7 | i | AST only |
 | simple.cpp:83:12:83:13 | f1 | AST only |
 | simple.cpp:84:14:84:20 | this | AST only |
-<<<<<<< HEAD
-| simple.cpp:90:5:90:29 | * ... | IR only |
-| simple.cpp:90:13:90:14 | a_ | AST only |
-=======
 | simple.cpp:105:14:105:14 | y | AST only |
 | simple.cpp:122:18:122:18 | x | AST only |
 | simple.cpp:136:21:136:28 | & ... | AST only |
@@ -303,7 +299,6 @@
 | simple.cpp:144:23:144:30 | & ... | AST only |
 | simple.cpp:167:17:167:17 | f | AST only |
 | simple.cpp:168:12:168:23 | & ... | AST only |
->>>>>>> abd05bcf
 | struct_init.c:15:8:15:9 | ab | AST only |
 | struct_init.c:15:12:15:12 | a | AST only |
 | struct_init.c:16:8:16:9 | ab | AST only |
