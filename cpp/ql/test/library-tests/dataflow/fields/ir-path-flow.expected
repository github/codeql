--- conflicted
+++ resolved
@@ -1,118 +1,68 @@
 edges
-| A.cpp:55:5:55:5 | set output argument [c] | A.cpp:56:13:56:15 | call to get |
-| A.cpp:55:12:55:19 | (C *)... | A.cpp:55:5:55:5 | set output argument [c] |
-| A.cpp:55:12:55:19 | new | A.cpp:55:5:55:5 | set output argument [c] |
-| A.cpp:57:11:57:24 | B output argument [c] | A.cpp:57:28:57:30 | call to get |
-| A.cpp:57:17:57:23 | new | A.cpp:57:11:57:24 | B output argument [c] |
-<<<<<<< HEAD
-| A.cpp:98:12:98:18 | new | A.cpp:100:5:100:13 | Store |
-| A.cpp:100:5:100:13 | Store | A.cpp:100:9:100:9 | a [a] |
-| A.cpp:100:9:100:9 | a [a] | A.cpp:103:14:103:14 | *c [a] |
-=======
-| A.cpp:98:12:98:18 | new | A.cpp:100:5:100:13 | Chi [a] |
-| A.cpp:100:5:100:13 | Chi [a] | A.cpp:103:14:103:14 | *c [a] |
->>>>>>> 19fac60e
-| A.cpp:103:14:103:14 | *c [a] | A.cpp:107:16:107:16 | a |
+| A.cpp:55:5:55:5 | set output argument [B[0, 64)] | A.cpp:56:13:56:15 | call to get |
+| A.cpp:55:12:55:19 | (C *)... | A.cpp:55:5:55:5 | set output argument [B[0, 64)] |
+| A.cpp:55:12:55:19 | new | A.cpp:55:5:55:5 | set output argument [B[0, 64)] |
+| A.cpp:57:11:57:24 | B output argument [B[0, 64)] | A.cpp:57:28:57:30 | call to get |
+| A.cpp:57:17:57:23 | new | A.cpp:57:11:57:24 | B output argument [B[0, 64)] |
+| A.cpp:98:12:98:18 | new | A.cpp:100:9:100:9 | a [C1[64, 128)] |
+| A.cpp:100:9:100:9 | a [C1[64, 128)] | A.cpp:103:14:103:14 | *c [C1[64, 128)] |
+| A.cpp:103:14:103:14 | *c [C1[64, 128)] | A.cpp:107:16:107:16 | a |
 | A.cpp:107:16:107:16 | a | A.cpp:107:16:107:16 | a |
-| A.cpp:126:5:126:5 | Chi [c] | A.cpp:131:8:131:8 | f7 output argument [c] |
-| A.cpp:126:5:126:5 | set output argument [c] | A.cpp:126:5:126:5 | Chi [c] |
-| A.cpp:126:12:126:18 | new | A.cpp:126:5:126:5 | set output argument [c] |
-| A.cpp:131:8:131:8 | Chi [c] | A.cpp:132:13:132:13 | c |
-| A.cpp:131:8:131:8 | f7 output argument [c] | A.cpp:131:8:131:8 | Chi [c] |
+| A.cpp:126:5:126:5 | Chi [B[0, 64)] | A.cpp:131:8:131:8 | f7 output argument [B[0, 64)] |
+| A.cpp:126:5:126:5 | set output argument [B[0, 64)] | A.cpp:126:5:126:5 | Chi [B[0, 64)] |
+| A.cpp:126:12:126:18 | new | A.cpp:126:5:126:5 | set output argument [B[0, 64)] |
+| A.cpp:131:8:131:8 | Chi [B[0, 64)] | A.cpp:132:13:132:13 | c |
+| A.cpp:131:8:131:8 | f7 output argument [B[0, 64)] | A.cpp:131:8:131:8 | Chi [B[0, 64)] |
 | A.cpp:132:13:132:13 | c | A.cpp:132:13:132:13 | c |
-| A.cpp:142:7:142:20 | Chi [c] | A.cpp:151:18:151:18 | D output argument [c] |
-<<<<<<< HEAD
-| A.cpp:142:7:142:20 | Store | A.cpp:142:10:142:10 | c [c] |
-| A.cpp:142:10:142:10 | c [c] | A.cpp:142:7:142:20 | Chi [c] |
-| A.cpp:142:14:142:20 | new | A.cpp:142:7:142:20 | Store |
-| A.cpp:143:7:143:31 | Chi [b] | A.cpp:151:12:151:24 | D output argument [b] |
-| A.cpp:143:7:143:31 | Store | A.cpp:143:13:143:13 | b [b] |
-| A.cpp:143:13:143:13 | b [b] | A.cpp:143:7:143:31 | Chi [b] |
-| A.cpp:143:25:143:31 | new | A.cpp:143:7:143:31 | Store |
-=======
-| A.cpp:142:14:142:20 | new | A.cpp:142:7:142:20 | Chi [c] |
-| A.cpp:143:7:143:31 | Chi [b] | A.cpp:151:12:151:24 | D output argument [b] |
-| A.cpp:143:25:143:31 | new | A.cpp:143:7:143:31 | Chi [b] |
->>>>>>> 19fac60e
-| A.cpp:150:12:150:18 | new | A.cpp:151:12:151:24 | D output argument [b] |
-| A.cpp:151:12:151:24 | Chi [b] | A.cpp:152:13:152:13 | b |
-| A.cpp:151:12:151:24 | D output argument [b] | A.cpp:151:12:151:24 | Chi [b] |
-| A.cpp:151:18:151:18 | Chi [c] | A.cpp:154:13:154:13 | c |
-| A.cpp:151:18:151:18 | D output argument [c] | A.cpp:151:18:151:18 | Chi [c] |
+| A.cpp:142:7:142:20 | Chi [B[0, 64)] | A.cpp:151:18:151:18 | D output argument [B[0, 64)] |
+| A.cpp:142:10:142:10 | c [B[0, 64)] | A.cpp:142:7:142:20 | Chi [B[0, 64)] |
+| A.cpp:142:14:142:20 | new | A.cpp:142:10:142:10 | c [B[0, 64)] |
+| A.cpp:143:7:143:31 | Chi [D[0, 64)] | A.cpp:151:12:151:24 | D output argument [D[0, 64)] |
+| A.cpp:143:13:143:13 | b [D[0, 64)] | A.cpp:143:7:143:31 | Chi [D[0, 64)] |
+| A.cpp:143:25:143:31 | new | A.cpp:143:13:143:13 | b [D[0, 64)] |
+| A.cpp:150:12:150:18 | new | A.cpp:151:12:151:24 | D output argument [D[0, 64)] |
+| A.cpp:151:12:151:24 | Chi [D[0, 64)] | A.cpp:152:13:152:13 | b |
+| A.cpp:151:12:151:24 | D output argument [D[0, 64)] | A.cpp:151:12:151:24 | Chi [D[0, 64)] |
+| A.cpp:151:18:151:18 | Chi [B[0, 64)] | A.cpp:154:13:154:13 | c |
+| A.cpp:151:18:151:18 | D output argument [B[0, 64)] | A.cpp:151:18:151:18 | Chi [B[0, 64)] |
 | A.cpp:152:13:152:13 | b | A.cpp:152:13:152:13 | b |
 | A.cpp:154:13:154:13 | c | A.cpp:154:13:154:13 | c |
-| C.cpp:18:12:18:18 | C output argument [s1] | C.cpp:27:8:27:11 | *#this [s1] |
-| C.cpp:18:12:18:18 | C output argument [s3] | C.cpp:27:8:27:11 | *#this [s3] |
-<<<<<<< HEAD
-| C.cpp:22:9:22:22 | s1 [s1] | C.cpp:24:5:24:25 | Chi [s1] |
-| C.cpp:22:12:22:21 | Store | C.cpp:22:9:22:22 | s1 [s1] |
-| C.cpp:22:12:22:21 | new | C.cpp:22:12:22:21 | Store |
-| C.cpp:24:5:24:25 | Chi [s1] | C.cpp:18:12:18:18 | C output argument [s1] |
-| C.cpp:24:5:24:25 | Chi [s3] | C.cpp:18:12:18:18 | C output argument [s3] |
-| C.cpp:24:5:24:25 | Store | C.cpp:24:11:24:12 | s3 [s3] |
-| C.cpp:24:11:24:12 | s3 [s3] | C.cpp:24:5:24:25 | Chi [s3] |
-| C.cpp:24:16:24:25 | new | C.cpp:24:5:24:25 | Store |
-=======
-| C.cpp:22:12:22:21 | Chi [s1] | C.cpp:24:5:24:25 | Chi [s1] |
-| C.cpp:22:12:22:21 | new | C.cpp:22:12:22:21 | Chi [s1] |
-| C.cpp:24:5:24:25 | Chi [s1] | C.cpp:18:12:18:18 | C output argument [s1] |
-| C.cpp:24:5:24:25 | Chi [s3] | C.cpp:18:12:18:18 | C output argument [s3] |
-| C.cpp:24:16:24:25 | new | C.cpp:24:5:24:25 | Chi [s3] |
->>>>>>> 19fac60e
-| C.cpp:27:8:27:11 | *#this [s1] | C.cpp:29:10:29:11 | s1 |
-| C.cpp:27:8:27:11 | *#this [s1] | C.cpp:29:10:29:11 | s1 |
-| C.cpp:27:8:27:11 | *#this [s3] | C.cpp:31:10:31:11 | s3 |
-| C.cpp:27:8:27:11 | *#this [s3] | C.cpp:31:10:31:11 | s3 |
+| C.cpp:18:12:18:18 | C output argument [C[0, 64)] | C.cpp:27:8:27:11 | *#this [C[0, 64)] |
+| C.cpp:18:12:18:18 | C output argument [C[128, 192)] | C.cpp:27:8:27:11 | *#this [C[128, 192)] |
+| C.cpp:22:9:22:22 | s1 [C[0, 64)] | C.cpp:24:5:24:25 | Chi [C[0, 64)] |
+| C.cpp:22:12:22:21 | new | C.cpp:22:9:22:22 | s1 [C[0, 64)] |
+| C.cpp:24:5:24:25 | Chi [C[0, 64)] | C.cpp:18:12:18:18 | C output argument [C[0, 64)] |
+| C.cpp:24:5:24:25 | Chi [C[128, 192)] | C.cpp:18:12:18:18 | C output argument [C[128, 192)] |
+| C.cpp:24:11:24:12 | s3 [C[128, 192)] | C.cpp:24:5:24:25 | Chi [C[128, 192)] |
+| C.cpp:24:16:24:25 | new | C.cpp:24:11:24:12 | s3 [C[128, 192)] |
+| C.cpp:27:8:27:11 | *#this [C[0, 64)] | C.cpp:29:10:29:11 | s1 |
+| C.cpp:27:8:27:11 | *#this [C[128, 192)] | C.cpp:31:10:31:11 | s3 |
 | C.cpp:29:10:29:11 | s1 | C.cpp:29:10:29:11 | s1 |
 | C.cpp:31:10:31:11 | s3 | C.cpp:31:10:31:11 | s3 |
-| aliasing.cpp:9:3:9:22 | Chi [m1] | aliasing.cpp:25:17:25:19 | pointerSetter output argument [m1] |
-<<<<<<< HEAD
-| aliasing.cpp:9:3:9:22 | Store | aliasing.cpp:9:6:9:7 | m1 [m1] |
-| aliasing.cpp:9:6:9:7 | m1 [m1] | aliasing.cpp:9:3:9:22 | Chi [m1] |
-| aliasing.cpp:9:11:9:20 | call to user_input | aliasing.cpp:9:3:9:22 | Store |
-| aliasing.cpp:13:3:13:21 | Chi [m1] | aliasing.cpp:26:19:26:20 | referenceSetter output argument [m1] |
-| aliasing.cpp:13:3:13:21 | Store | aliasing.cpp:13:5:13:6 | m1 [m1] |
-| aliasing.cpp:13:5:13:6 | m1 [m1] | aliasing.cpp:13:3:13:21 | Chi [m1] |
-| aliasing.cpp:13:10:13:19 | call to user_input | aliasing.cpp:13:3:13:21 | Store |
-=======
-| aliasing.cpp:9:11:9:20 | call to user_input | aliasing.cpp:9:3:9:22 | Chi [m1] |
-| aliasing.cpp:13:3:13:21 | Chi [m1] | aliasing.cpp:26:19:26:20 | referenceSetter output argument [m1] |
-| aliasing.cpp:13:10:13:19 | call to user_input | aliasing.cpp:13:3:13:21 | Chi [m1] |
->>>>>>> 19fac60e
-| aliasing.cpp:25:17:25:19 | Chi [m1] | aliasing.cpp:29:11:29:12 | m1 |
-| aliasing.cpp:25:17:25:19 | Chi [m1] | aliasing.cpp:29:11:29:12 | m1 |
-| aliasing.cpp:25:17:25:19 | pointerSetter output argument [m1] | aliasing.cpp:25:17:25:19 | Chi [m1] |
-| aliasing.cpp:26:19:26:20 | Chi [m1] | aliasing.cpp:30:11:30:12 | m1 |
-| aliasing.cpp:26:19:26:20 | Chi [m1] | aliasing.cpp:30:11:30:12 | m1 |
-| aliasing.cpp:26:19:26:20 | referenceSetter output argument [m1] | aliasing.cpp:26:19:26:20 | Chi [m1] |
+| aliasing.cpp:9:3:9:22 | Chi [S[0, 32)] | aliasing.cpp:25:17:25:19 | pointerSetter output argument [S[0, 32)] |
+| aliasing.cpp:9:6:9:7 | m1 [S[0, 32)] | aliasing.cpp:9:3:9:22 | Chi [S[0, 32)] |
+| aliasing.cpp:9:11:9:20 | call to user_input | aliasing.cpp:9:6:9:7 | m1 [S[0, 32)] |
+| aliasing.cpp:13:3:13:21 | Chi [S[0, 32)] | aliasing.cpp:26:19:26:20 | referenceSetter output argument [S[0, 32)] |
+| aliasing.cpp:13:5:13:6 | m1 [S[0, 32)] | aliasing.cpp:13:3:13:21 | Chi [S[0, 32)] |
+| aliasing.cpp:13:10:13:19 | call to user_input | aliasing.cpp:13:5:13:6 | m1 [S[0, 32)] |
+| aliasing.cpp:25:17:25:19 | Chi [S[0, 32)] | aliasing.cpp:29:11:29:12 | m1 |
+| aliasing.cpp:25:17:25:19 | pointerSetter output argument [S[0, 32)] | aliasing.cpp:25:17:25:19 | Chi [S[0, 32)] |
+| aliasing.cpp:26:19:26:20 | Chi [S[0, 32)] | aliasing.cpp:30:11:30:12 | m1 |
+| aliasing.cpp:26:19:26:20 | referenceSetter output argument [S[0, 32)] | aliasing.cpp:26:19:26:20 | Chi [S[0, 32)] |
 | aliasing.cpp:29:11:29:12 | m1 | aliasing.cpp:29:11:29:12 | m1 |
 | aliasing.cpp:30:11:30:12 | m1 | aliasing.cpp:30:11:30:12 | m1 |
 | aliasing.cpp:37:13:37:22 | call to user_input | aliasing.cpp:38:11:38:12 | m1 |
 | aliasing.cpp:42:11:42:20 | call to user_input | aliasing.cpp:43:13:43:14 | m1 |
-<<<<<<< HEAD
-| aliasing.cpp:60:3:60:22 | Store | aliasing.cpp:60:6:60:7 | m1 [m1] |
-| aliasing.cpp:60:6:60:7 | m1 [m1] | aliasing.cpp:61:13:61:14 | Store [m1] |
-| aliasing.cpp:60:11:60:20 | call to user_input | aliasing.cpp:60:3:60:22 | Store |
-=======
-| aliasing.cpp:60:3:60:22 | Chi [m1] | aliasing.cpp:61:13:61:14 | Store [m1] |
-| aliasing.cpp:60:11:60:20 | call to user_input | aliasing.cpp:60:3:60:22 | Chi [m1] |
->>>>>>> 19fac60e
-| aliasing.cpp:61:13:61:14 | Store [m1] | aliasing.cpp:62:14:62:15 | m1 |
-| aliasing.cpp:61:13:61:14 | Store [m1] | aliasing.cpp:62:14:62:15 | m1 |
+| aliasing.cpp:60:6:60:7 | m1 [S[0, 32)] | aliasing.cpp:61:13:61:14 | Store [S[0, 32)] |
+| aliasing.cpp:60:11:60:20 | call to user_input | aliasing.cpp:60:6:60:7 | m1 [S[0, 32)] |
+| aliasing.cpp:61:13:61:14 | Store [S[0, 32)] | aliasing.cpp:62:14:62:15 | m1 |
 | aliasing.cpp:62:14:62:15 | m1 | aliasing.cpp:62:14:62:15 | m1 |
 | aliasing.cpp:79:11:79:20 | call to user_input | aliasing.cpp:80:12:80:13 | m1 |
 | aliasing.cpp:86:10:86:19 | call to user_input | aliasing.cpp:87:12:87:13 | m1 |
 | aliasing.cpp:92:12:92:21 | call to user_input | aliasing.cpp:93:12:93:13 | m1 |
-<<<<<<< HEAD
-| aliasing.cpp:98:3:98:21 | Store | aliasing.cpp:98:5:98:6 | m1 [m1] |
-| aliasing.cpp:98:5:98:6 | m1 [m1] | aliasing.cpp:100:14:100:14 | Store [m1] |
-| aliasing.cpp:98:10:98:19 | call to user_input | aliasing.cpp:98:3:98:21 | Store |
-| aliasing.cpp:100:14:100:14 | Store [m1] | aliasing.cpp:101:21:101:22 | m1 |
-=======
-| aliasing.cpp:98:3:98:21 | Chi [m1] | aliasing.cpp:100:14:100:14 | Store [m1] |
-| aliasing.cpp:98:10:98:19 | call to user_input | aliasing.cpp:98:3:98:21 | Chi [m1] |
->>>>>>> 19fac60e
-| aliasing.cpp:100:14:100:14 | Store [m1] | aliasing.cpp:102:8:102:10 | * ... |
+| aliasing.cpp:98:5:98:6 | m1 [S[0, 32)] | aliasing.cpp:100:14:100:14 | Store [S[0, 32)] |
+| aliasing.cpp:98:10:98:19 | call to user_input | aliasing.cpp:98:5:98:6 | m1 [S[0, 32)] |
+| aliasing.cpp:100:14:100:14 | Store [S[0, 32)] | aliasing.cpp:101:21:101:22 | m1 |
 | aliasing.cpp:101:21:101:22 | m1 | aliasing.cpp:102:8:102:10 | * ... |
 | aliasing.cpp:106:3:106:20 | Chi [array content] | aliasing.cpp:121:15:121:16 | taint_a_ptr output argument [array content] |
 | aliasing.cpp:106:3:106:20 | Chi [array content] | aliasing.cpp:126:15:126:20 | taint_a_ptr output argument [array content] |
@@ -123,13 +73,8 @@
 | aliasing.cpp:106:3:106:20 | Chi [array content] | aliasing.cpp:175:15:175:22 | taint_a_ptr output argument [array content] |
 | aliasing.cpp:106:3:106:20 | Chi [array content] | aliasing.cpp:187:15:187:22 | taint_a_ptr output argument [array content] |
 | aliasing.cpp:106:3:106:20 | Chi [array content] | aliasing.cpp:200:15:200:24 | taint_a_ptr output argument [array content] |
-<<<<<<< HEAD
 | aliasing.cpp:106:3:106:20 | Chi [array content] | aliasing.cpp:225:15:225:22 | taint_a_ptr output argument [array content] |
-| aliasing.cpp:106:3:106:20 | Store | aliasing.cpp:106:3:106:20 | Chi [array content] |
-| aliasing.cpp:106:9:106:18 | call to user_input | aliasing.cpp:106:3:106:20 | Store |
-=======
 | aliasing.cpp:106:9:106:18 | call to user_input | aliasing.cpp:106:3:106:20 | Chi [array content] |
->>>>>>> 19fac60e
 | aliasing.cpp:121:15:121:16 | Chi [array content] | aliasing.cpp:122:8:122:12 | access to array |
 | aliasing.cpp:121:15:121:16 | taint_a_ptr output argument [array content] | aliasing.cpp:121:15:121:16 | Chi [array content] |
 | aliasing.cpp:126:15:126:20 | Chi [array content] | aliasing.cpp:127:8:127:16 | * ... |
@@ -142,529 +87,321 @@
 | aliasing.cpp:158:15:158:20 | taint_a_ptr output argument [array content] | aliasing.cpp:158:15:158:20 | Chi [array content] |
 | aliasing.cpp:164:15:164:20 | Chi [array content] | aliasing.cpp:165:8:165:16 | access to array |
 | aliasing.cpp:164:15:164:20 | taint_a_ptr output argument [array content] | aliasing.cpp:164:15:164:20 | Chi [array content] |
-| aliasing.cpp:175:15:175:22 | BufferMayWriteSideEffect: & ... | aliasing.cpp:175:21:175:22 | m1 [m1] |
-| aliasing.cpp:175:15:175:22 | Chi [s, m1] | aliasing.cpp:176:11:176:11 | s [m1] |
+| aliasing.cpp:175:15:175:22 | BufferMayWriteSideEffect: & ... | aliasing.cpp:175:21:175:22 | m1 [S[0, 32)] |
+| aliasing.cpp:175:15:175:22 | Chi [S2[0, 64), S[0, 32)] | aliasing.cpp:176:11:176:11 | s [S[0, 32)] |
 | aliasing.cpp:175:15:175:22 | taint_a_ptr output argument [array content] | aliasing.cpp:175:15:175:22 | BufferMayWriteSideEffect: & ... |
-| aliasing.cpp:175:19:175:19 | s [s, m1] | aliasing.cpp:175:15:175:22 | Chi [s, m1] |
-| aliasing.cpp:175:21:175:22 | m1 [m1] | aliasing.cpp:175:19:175:19 | s [s, m1] |
-| aliasing.cpp:176:11:176:11 | s [m1] | aliasing.cpp:176:13:176:14 | m1 |
+| aliasing.cpp:175:19:175:19 | s [S2[0, 64), S[0, 32)] | aliasing.cpp:175:15:175:22 | Chi [S2[0, 64), S[0, 32)] |
+| aliasing.cpp:175:21:175:22 | m1 [S[0, 32)] | aliasing.cpp:175:19:175:19 | s [S2[0, 64), S[0, 32)] |
+| aliasing.cpp:176:11:176:11 | s [S[0, 32)] | aliasing.cpp:176:13:176:14 | m1 |
 | aliasing.cpp:176:13:176:14 | m1 | aliasing.cpp:176:13:176:14 | m1 |
-| aliasing.cpp:187:15:187:22 | BufferMayWriteSideEffect: & ... | aliasing.cpp:187:21:187:22 | m1 [m1] |
+| aliasing.cpp:187:15:187:22 | BufferMayWriteSideEffect: & ... | aliasing.cpp:187:21:187:22 | m1 [S[0, 32)] |
 | aliasing.cpp:187:15:187:22 | taint_a_ptr output argument [array content] | aliasing.cpp:187:15:187:22 | BufferMayWriteSideEffect: & ... |
-| aliasing.cpp:187:19:187:19 | s [s, m1] | aliasing.cpp:188:13:188:14 | Store [s, m1] |
-| aliasing.cpp:187:21:187:22 | m1 [m1] | aliasing.cpp:187:19:187:19 | s [s, m1] |
-| aliasing.cpp:188:13:188:14 | Store [s, m1] | aliasing.cpp:189:13:189:13 | s [m1] |
-| aliasing.cpp:189:13:189:13 | s [m1] | aliasing.cpp:189:15:189:16 | m1 |
+| aliasing.cpp:187:19:187:19 | s [S2[0, 64), S[0, 32)] | aliasing.cpp:188:13:188:14 | Store [S2[0, 64), S[0, 32)] |
+| aliasing.cpp:187:21:187:22 | m1 [S[0, 32)] | aliasing.cpp:187:19:187:19 | s [S2[0, 64), S[0, 32)] |
+| aliasing.cpp:188:13:188:14 | Store [S2[0, 64), S[0, 32)] | aliasing.cpp:189:13:189:13 | s [S[0, 32)] |
+| aliasing.cpp:189:13:189:13 | s [S[0, 32)] | aliasing.cpp:189:15:189:16 | m1 |
 | aliasing.cpp:189:15:189:16 | m1 | aliasing.cpp:189:15:189:16 | m1 |
-| aliasing.cpp:200:15:200:24 | BufferMayWriteSideEffect: & ... | aliasing.cpp:200:23:200:24 | m1 [m1] |
-| aliasing.cpp:200:15:200:24 | Chi [s, m1] | aliasing.cpp:201:13:201:13 | s [m1] |
+| aliasing.cpp:200:15:200:24 | BufferMayWriteSideEffect: & ... | aliasing.cpp:200:23:200:24 | m1 [S[0, 32)] |
+| aliasing.cpp:200:15:200:24 | Chi [S2[0, 64), S[0, 32)] | aliasing.cpp:201:13:201:13 | s [S[0, 32)] |
 | aliasing.cpp:200:15:200:24 | taint_a_ptr output argument [array content] | aliasing.cpp:200:15:200:24 | BufferMayWriteSideEffect: & ... |
-| aliasing.cpp:200:21:200:21 | s [s, m1] | aliasing.cpp:200:15:200:24 | Chi [s, m1] |
-| aliasing.cpp:200:23:200:24 | m1 [m1] | aliasing.cpp:200:21:200:21 | s [s, m1] |
-| aliasing.cpp:201:13:201:13 | s [m1] | aliasing.cpp:201:15:201:16 | m1 |
+| aliasing.cpp:200:21:200:21 | s [S2[0, 64), S[0, 32)] | aliasing.cpp:200:15:200:24 | Chi [S2[0, 64), S[0, 32)] |
+| aliasing.cpp:200:23:200:24 | m1 [S[0, 32)] | aliasing.cpp:200:21:200:21 | s [S2[0, 64), S[0, 32)] |
+| aliasing.cpp:201:13:201:13 | s [S[0, 32)] | aliasing.cpp:201:15:201:16 | m1 |
 | aliasing.cpp:201:15:201:16 | m1 | aliasing.cpp:201:15:201:16 | m1 |
-| aliasing.cpp:211:3:211:24 | Chi [s, m1] | aliasing.cpp:212:12:212:12 | s [m1] |
-| aliasing.cpp:211:3:211:24 | Chi [s, m1] | aliasing.cpp:212:12:212:12 | s [m1] |
-| aliasing.cpp:211:3:211:24 | Store | aliasing.cpp:211:8:211:9 | m1 [m1] |
-| aliasing.cpp:211:6:211:6 | s [s, m1] | aliasing.cpp:211:3:211:24 | Chi [s, m1] |
-| aliasing.cpp:211:8:211:9 | m1 [m1] | aliasing.cpp:211:6:211:6 | s [s, m1] |
-| aliasing.cpp:211:13:211:22 | call to user_input | aliasing.cpp:211:3:211:24 | Store |
-| aliasing.cpp:212:12:212:12 | Store [m1] | aliasing.cpp:213:10:213:11 | m1 |
-| aliasing.cpp:212:12:212:12 | Store [m1] | aliasing.cpp:213:10:213:11 | m1 |
-| aliasing.cpp:212:12:212:12 | s [m1] | aliasing.cpp:212:12:212:12 | Store [m1] |
-| aliasing.cpp:212:12:212:12 | s [m1] | aliasing.cpp:212:12:212:12 | Store [m1] |
+| aliasing.cpp:211:3:211:24 | Chi [S2[0, 64), S[0, 32)] | aliasing.cpp:212:12:212:12 | s [S[0, 32)] |
+| aliasing.cpp:211:6:211:6 | s [S2[0, 64), S[0, 32)] | aliasing.cpp:211:3:211:24 | Chi [S2[0, 64), S[0, 32)] |
+| aliasing.cpp:211:8:211:9 | m1 [S[0, 32)] | aliasing.cpp:211:6:211:6 | s [S2[0, 64), S[0, 32)] |
+| aliasing.cpp:211:13:211:22 | call to user_input | aliasing.cpp:211:8:211:9 | m1 [S[0, 32)] |
+| aliasing.cpp:212:12:212:12 | Store [S[0, 32)] | aliasing.cpp:213:10:213:11 | m1 |
+| aliasing.cpp:212:12:212:12 | s [S[0, 32)] | aliasing.cpp:212:12:212:12 | Store [S[0, 32)] |
 | aliasing.cpp:213:10:213:11 | m1 | aliasing.cpp:213:10:213:11 | m1 |
-| aliasing.cpp:225:15:225:22 | BufferMayWriteSideEffect: & ... | aliasing.cpp:225:21:225:22 | m1 [m1] |
-| aliasing.cpp:225:15:225:22 | Chi [s, m1] | aliasing.cpp:226:12:226:12 | s [m1] |
-| aliasing.cpp:225:15:225:22 | Chi [s, m1] | aliasing.cpp:226:12:226:12 | s [m1] |
+| aliasing.cpp:225:15:225:22 | BufferMayWriteSideEffect: & ... | aliasing.cpp:225:21:225:22 | m1 [S[0, 32)] |
+| aliasing.cpp:225:15:225:22 | Chi [S2[0, 64), S[0, 32)] | aliasing.cpp:226:12:226:12 | s [S[0, 32)] |
 | aliasing.cpp:225:15:225:22 | taint_a_ptr output argument [array content] | aliasing.cpp:225:15:225:22 | BufferMayWriteSideEffect: & ... |
-| aliasing.cpp:225:19:225:19 | s [s, m1] | aliasing.cpp:225:15:225:22 | Chi [s, m1] |
-| aliasing.cpp:225:21:225:22 | m1 [m1] | aliasing.cpp:225:19:225:19 | s [s, m1] |
-| aliasing.cpp:226:12:226:12 | Store [m1] | aliasing.cpp:227:10:227:11 | m1 |
-| aliasing.cpp:226:12:226:12 | Store [m1] | aliasing.cpp:227:10:227:11 | m1 |
-| aliasing.cpp:226:12:226:12 | s [m1] | aliasing.cpp:226:12:226:12 | Store [m1] |
-| aliasing.cpp:226:12:226:12 | s [m1] | aliasing.cpp:226:12:226:12 | Store [m1] |
+| aliasing.cpp:225:19:225:19 | s [S2[0, 64), S[0, 32)] | aliasing.cpp:225:15:225:22 | Chi [S2[0, 64), S[0, 32)] |
+| aliasing.cpp:225:21:225:22 | m1 [S[0, 32)] | aliasing.cpp:225:19:225:19 | s [S2[0, 64), S[0, 32)] |
+| aliasing.cpp:226:12:226:12 | Store [S[0, 32)] | aliasing.cpp:227:10:227:11 | m1 |
+| aliasing.cpp:226:12:226:12 | s [S[0, 32)] | aliasing.cpp:226:12:226:12 | Store [S[0, 32)] |
 | aliasing.cpp:227:10:227:11 | m1 | aliasing.cpp:227:10:227:11 | m1 |
-| aliasing.cpp:249:26:249:26 | *p [e] | aliasing.cpp:250:11:250:11 | e |
+| aliasing.cpp:249:26:249:26 | *p [B[96, 128)] | aliasing.cpp:250:11:250:11 | e |
 | aliasing.cpp:250:11:250:11 | e | aliasing.cpp:250:11:250:11 | e |
-| aliasing.cpp:256:10:256:19 | call to user_input | aliasing.cpp:257:3:257:13 | Store |
-| aliasing.cpp:257:3:257:13 | Store | aliasing.cpp:257:6:257:6 | e [e] |
-| aliasing.cpp:257:6:257:6 | e [e] | aliasing.cpp:249:26:249:26 | *p [e] |
-| aliasing.cpp:266:3:266:21 | Store | aliasing.cpp:266:6:266:6 | c [c] |
-| aliasing.cpp:266:6:266:6 | c [c] | aliasing.cpp:267:37:267:37 | multiple_loads_from_a_same_memory output argument [e] |
-| aliasing.cpp:266:10:266:19 | call to user_input | aliasing.cpp:266:3:266:21 | Store |
-| aliasing.cpp:267:37:267:37 | multiple_loads_from_a_same_memory output argument [e] | aliasing.cpp:249:26:249:26 | *p [e] |
+| aliasing.cpp:256:10:256:19 | call to user_input | aliasing.cpp:257:6:257:6 | e [B[96, 128)] |
+| aliasing.cpp:257:6:257:6 | e [B[96, 128)] | aliasing.cpp:249:26:249:26 | *p [B[96, 128)] |
+| aliasing.cpp:266:6:266:6 | c [B[32, 64)] | aliasing.cpp:267:37:267:37 | multiple_loads_from_a_same_memory output argument [B[96, 128)] |
+| aliasing.cpp:266:10:266:19 | call to user_input | aliasing.cpp:266:6:266:6 | c [B[32, 64)] |
+| aliasing.cpp:267:37:267:37 | multiple_loads_from_a_same_memory output argument [B[96, 128)] | aliasing.cpp:249:26:249:26 | *p [B[96, 128)] |
 | arrays.cpp:6:12:6:21 | call to user_input | arrays.cpp:7:8:7:13 | access to array |
 | arrays.cpp:6:12:6:21 | call to user_input | arrays.cpp:9:8:9:11 | * ... |
 | arrays.cpp:6:12:6:21 | call to user_input | arrays.cpp:10:8:10:15 | * ... |
 | arrays.cpp:15:14:15:23 | call to user_input | arrays.cpp:16:8:16:13 | access to array |
 | arrays.cpp:36:26:36:35 | call to user_input | arrays.cpp:37:24:37:27 | data |
-| by_reference.cpp:50:3:50:3 | setDirectly output argument [a] | by_reference.cpp:51:10:51:20 | call to getDirectly |
-| by_reference.cpp:50:17:50:26 | call to user_input | by_reference.cpp:50:3:50:3 | setDirectly output argument [a] |
-| by_reference.cpp:56:3:56:3 | setIndirectly output argument [a] | by_reference.cpp:57:10:57:22 | call to getIndirectly |
-| by_reference.cpp:56:19:56:28 | call to user_input | by_reference.cpp:56:3:56:3 | setIndirectly output argument [a] |
-| by_reference.cpp:62:3:62:3 | setThroughNonMember output argument [a] | by_reference.cpp:63:10:63:28 | call to getThroughNonMember |
-| by_reference.cpp:62:25:62:34 | call to user_input | by_reference.cpp:62:3:62:3 | setThroughNonMember output argument [a] |
-| by_reference.cpp:68:17:68:18 | nonMemberSetA output argument [a] | by_reference.cpp:69:8:69:20 | call to nonMemberGetA |
-| by_reference.cpp:68:21:68:30 | call to user_input | by_reference.cpp:68:17:68:18 | nonMemberSetA output argument [a] |
-| by_reference.cpp:84:3:84:25 | Chi [a] | by_reference.cpp:102:21:102:39 | taint_inner_a_ptr output argument [a] |
-| by_reference.cpp:84:3:84:25 | Chi [a] | by_reference.cpp:106:21:106:41 | taint_inner_a_ptr output argument [a] |
-<<<<<<< HEAD
-| by_reference.cpp:84:3:84:25 | Store | by_reference.cpp:84:10:84:10 | a [a] |
-| by_reference.cpp:84:10:84:10 | a [a] | by_reference.cpp:84:3:84:25 | Chi [a] |
-| by_reference.cpp:84:14:84:23 | call to user_input | by_reference.cpp:84:3:84:25 | Store |
-| by_reference.cpp:88:3:88:24 | Chi [a] | by_reference.cpp:122:21:122:38 | taint_inner_a_ref output argument [a] |
-| by_reference.cpp:88:3:88:24 | Chi [a] | by_reference.cpp:126:21:126:40 | taint_inner_a_ref output argument [a] |
-| by_reference.cpp:88:3:88:24 | Store | by_reference.cpp:88:9:88:9 | a [a] |
-| by_reference.cpp:88:9:88:9 | a [a] | by_reference.cpp:88:3:88:24 | Chi [a] |
-| by_reference.cpp:88:13:88:22 | call to user_input | by_reference.cpp:88:3:88:24 | Store |
-=======
-| by_reference.cpp:84:14:84:23 | call to user_input | by_reference.cpp:84:3:84:25 | Chi [a] |
-| by_reference.cpp:88:3:88:24 | Chi [a] | by_reference.cpp:122:21:122:38 | taint_inner_a_ref output argument [a] |
-| by_reference.cpp:88:3:88:24 | Chi [a] | by_reference.cpp:126:21:126:40 | taint_inner_a_ref output argument [a] |
-| by_reference.cpp:88:13:88:22 | call to user_input | by_reference.cpp:88:3:88:24 | Chi [a] |
->>>>>>> 19fac60e
+| by_reference.cpp:50:3:50:3 | setDirectly output argument [S[0, 64)] | by_reference.cpp:51:10:51:20 | call to getDirectly |
+| by_reference.cpp:50:17:50:26 | call to user_input | by_reference.cpp:50:3:50:3 | setDirectly output argument [S[0, 64)] |
+| by_reference.cpp:56:3:56:3 | setIndirectly output argument [S[0, 64)] | by_reference.cpp:57:10:57:22 | call to getIndirectly |
+| by_reference.cpp:56:19:56:28 | call to user_input | by_reference.cpp:56:3:56:3 | setIndirectly output argument [S[0, 64)] |
+| by_reference.cpp:62:3:62:3 | setThroughNonMember output argument [S[0, 64)] | by_reference.cpp:63:10:63:28 | call to getThroughNonMember |
+| by_reference.cpp:62:25:62:34 | call to user_input | by_reference.cpp:62:3:62:3 | setThroughNonMember output argument [S[0, 64)] |
+| by_reference.cpp:68:17:68:18 | nonMemberSetA output argument [S[0, 64)] | by_reference.cpp:69:8:69:20 | call to nonMemberGetA |
+| by_reference.cpp:68:21:68:30 | call to user_input | by_reference.cpp:68:17:68:18 | nonMemberSetA output argument [S[0, 64)] |
+| by_reference.cpp:84:3:84:25 | Chi [Inner[0, 64)] | by_reference.cpp:102:21:102:39 | taint_inner_a_ptr output argument [Inner[0, 64)] |
+| by_reference.cpp:84:3:84:25 | Chi [Inner[0, 64)] | by_reference.cpp:106:21:106:41 | taint_inner_a_ptr output argument [Inner[0, 64)] |
+| by_reference.cpp:84:10:84:10 | a [Inner[0, 64)] | by_reference.cpp:84:3:84:25 | Chi [Inner[0, 64)] |
+| by_reference.cpp:84:14:84:23 | call to user_input | by_reference.cpp:84:10:84:10 | a [Inner[0, 64)] |
+| by_reference.cpp:88:3:88:24 | Chi [Inner[0, 64)] | by_reference.cpp:122:21:122:38 | taint_inner_a_ref output argument [Inner[0, 64)] |
+| by_reference.cpp:88:3:88:24 | Chi [Inner[0, 64)] | by_reference.cpp:126:21:126:40 | taint_inner_a_ref output argument [Inner[0, 64)] |
+| by_reference.cpp:88:9:88:9 | a [Inner[0, 64)] | by_reference.cpp:88:3:88:24 | Chi [Inner[0, 64)] |
+| by_reference.cpp:88:13:88:22 | call to user_input | by_reference.cpp:88:9:88:9 | a [Inner[0, 64)] |
 | by_reference.cpp:92:3:92:20 | Chi [array content] | by_reference.cpp:104:15:104:22 | taint_a_ptr output argument [array content] |
 | by_reference.cpp:92:3:92:20 | Chi [array content] | by_reference.cpp:108:15:108:24 | taint_a_ptr output argument [array content] |
 | by_reference.cpp:92:9:92:18 | call to user_input | by_reference.cpp:92:3:92:20 | Chi [array content] |
 | by_reference.cpp:96:3:96:19 | Chi [array content] | by_reference.cpp:124:15:124:21 | taint_a_ref output argument [array content] |
 | by_reference.cpp:96:3:96:19 | Chi [array content] | by_reference.cpp:128:15:128:23 | taint_a_ref output argument [array content] |
-<<<<<<< HEAD
-| by_reference.cpp:96:3:96:19 | Store | by_reference.cpp:96:3:96:19 | Chi [array content] |
-| by_reference.cpp:96:8:96:17 | call to user_input | by_reference.cpp:96:3:96:19 | Store |
-| by_reference.cpp:102:21:102:39 | Chi [a, a] | by_reference.cpp:110:14:110:25 | inner_nested [a] |
-| by_reference.cpp:102:21:102:39 | taint_inner_a_ptr output argument [a, a] | by_reference.cpp:102:21:102:39 | Chi [a, a] |
-| by_reference.cpp:102:21:102:39 | taint_inner_a_ptr output argument [a] | by_reference.cpp:102:28:102:39 | inner_nested [a, a] |
-| by_reference.cpp:102:28:102:39 | inner_nested [a, a] | by_reference.cpp:102:21:102:39 | Chi [a, a] |
-| by_reference.cpp:102:28:102:39 | inner_nested [a, a] | by_reference.cpp:102:21:102:39 | taint_inner_a_ptr output argument [a, a] |
-| by_reference.cpp:104:15:104:22 | BufferMayWriteSideEffect: & ... | by_reference.cpp:104:22:104:22 | a [a] |
-| by_reference.cpp:104:15:104:22 | Chi [a] | by_reference.cpp:112:14:112:14 | a |
-=======
 | by_reference.cpp:96:8:96:17 | call to user_input | by_reference.cpp:96:3:96:19 | Chi [array content] |
-| by_reference.cpp:102:21:102:39 | Chi [a] | by_reference.cpp:110:27:110:27 | a |
-| by_reference.cpp:102:21:102:39 | taint_inner_a_ptr output argument [a] | by_reference.cpp:102:21:102:39 | Chi [a] |
-| by_reference.cpp:104:15:104:22 | Chi | by_reference.cpp:104:15:104:22 | Chi [a] |
->>>>>>> 19fac60e
-| by_reference.cpp:104:15:104:22 | Chi [a] | by_reference.cpp:112:14:112:14 | a |
-| by_reference.cpp:104:15:104:22 | taint_a_ptr output argument [a] | by_reference.cpp:104:15:104:22 | Chi [a] |
+| by_reference.cpp:102:21:102:39 | Chi [Outer[0, 64), Inner[0, 64)] | by_reference.cpp:110:14:110:25 | inner_nested [Inner[0, 64)] |
+| by_reference.cpp:102:21:102:39 | taint_inner_a_ptr output argument [Inner[0, 64)] | by_reference.cpp:102:28:102:39 | inner_nested [Outer[0, 64), Inner[0, 64)] |
+| by_reference.cpp:102:21:102:39 | taint_inner_a_ptr output argument [Outer[0, 64), Inner[0, 64)] | by_reference.cpp:102:21:102:39 | Chi [Outer[0, 64), Inner[0, 64)] |
+| by_reference.cpp:102:28:102:39 | inner_nested [Outer[0, 64), Inner[0, 64)] | by_reference.cpp:102:21:102:39 | Chi [Outer[0, 64), Inner[0, 64)] |
+| by_reference.cpp:102:28:102:39 | inner_nested [Outer[0, 64), Inner[0, 64)] | by_reference.cpp:102:21:102:39 | taint_inner_a_ptr output argument [Outer[0, 64), Inner[0, 64)] |
+| by_reference.cpp:104:15:104:22 | BufferMayWriteSideEffect: & ... | by_reference.cpp:104:22:104:22 | a [Outer[128, 192)] |
+| by_reference.cpp:104:15:104:22 | Chi [Outer[128, 192)] | by_reference.cpp:112:14:112:14 | a |
+| by_reference.cpp:104:15:104:22 | taint_a_ptr output argument [Outer[128, 192)] | by_reference.cpp:104:15:104:22 | Chi [Outer[128, 192)] |
 | by_reference.cpp:104:15:104:22 | taint_a_ptr output argument [array content] | by_reference.cpp:104:15:104:22 | BufferMayWriteSideEffect: & ... |
-| by_reference.cpp:104:22:104:22 | a [a] | by_reference.cpp:104:15:104:22 | Chi [a] |
-| by_reference.cpp:104:22:104:22 | a [a] | by_reference.cpp:104:15:104:22 | taint_a_ptr output argument [a] |
-| by_reference.cpp:106:21:106:41 | Chi [a, a] | by_reference.cpp:114:16:114:27 | inner_nested [a] |
-| by_reference.cpp:106:21:106:41 | taint_inner_a_ptr output argument [a, a] | by_reference.cpp:106:21:106:41 | Chi [a, a] |
-| by_reference.cpp:106:21:106:41 | taint_inner_a_ptr output argument [a] | by_reference.cpp:106:30:106:41 | inner_nested [a, a] |
-| by_reference.cpp:106:30:106:41 | inner_nested [a, a] | by_reference.cpp:106:21:106:41 | Chi [a, a] |
-| by_reference.cpp:106:30:106:41 | inner_nested [a, a] | by_reference.cpp:106:21:106:41 | taint_inner_a_ptr output argument [a, a] |
-| by_reference.cpp:108:15:108:24 | BufferMayWriteSideEffect: & ... | by_reference.cpp:108:24:108:24 | a [a] |
-| by_reference.cpp:108:15:108:24 | Chi [a] | by_reference.cpp:116:16:116:16 | a |
-| by_reference.cpp:108:15:108:24 | taint_a_ptr output argument [a] | by_reference.cpp:108:15:108:24 | Chi [a] |
+| by_reference.cpp:104:22:104:22 | a [Outer[128, 192)] | by_reference.cpp:104:15:104:22 | Chi [Outer[128, 192)] |
+| by_reference.cpp:104:22:104:22 | a [Outer[128, 192)] | by_reference.cpp:104:15:104:22 | taint_a_ptr output argument [Outer[128, 192)] |
+| by_reference.cpp:106:21:106:41 | Chi [Outer[0, 64), Inner[0, 64)] | by_reference.cpp:114:16:114:27 | inner_nested [Inner[0, 64)] |
+| by_reference.cpp:106:21:106:41 | taint_inner_a_ptr output argument [Inner[0, 64)] | by_reference.cpp:106:30:106:41 | inner_nested [Outer[0, 64), Inner[0, 64)] |
+| by_reference.cpp:106:21:106:41 | taint_inner_a_ptr output argument [Outer[0, 64), Inner[0, 64)] | by_reference.cpp:106:21:106:41 | Chi [Outer[0, 64), Inner[0, 64)] |
+| by_reference.cpp:106:30:106:41 | inner_nested [Outer[0, 64), Inner[0, 64)] | by_reference.cpp:106:21:106:41 | Chi [Outer[0, 64), Inner[0, 64)] |
+| by_reference.cpp:106:30:106:41 | inner_nested [Outer[0, 64), Inner[0, 64)] | by_reference.cpp:106:21:106:41 | taint_inner_a_ptr output argument [Outer[0, 64), Inner[0, 64)] |
+| by_reference.cpp:108:15:108:24 | BufferMayWriteSideEffect: & ... | by_reference.cpp:108:24:108:24 | a [Outer[128, 192)] |
+| by_reference.cpp:108:15:108:24 | Chi [Outer[128, 192)] | by_reference.cpp:116:16:116:16 | a |
+| by_reference.cpp:108:15:108:24 | taint_a_ptr output argument [Outer[128, 192)] | by_reference.cpp:108:15:108:24 | Chi [Outer[128, 192)] |
 | by_reference.cpp:108:15:108:24 | taint_a_ptr output argument [array content] | by_reference.cpp:108:15:108:24 | BufferMayWriteSideEffect: & ... |
-| by_reference.cpp:108:24:108:24 | a [a] | by_reference.cpp:108:15:108:24 | Chi [a] |
-| by_reference.cpp:108:24:108:24 | a [a] | by_reference.cpp:108:15:108:24 | taint_a_ptr output argument [a] |
-| by_reference.cpp:110:14:110:25 | inner_nested [a] | by_reference.cpp:110:27:110:27 | a |
+| by_reference.cpp:108:24:108:24 | a [Outer[128, 192)] | by_reference.cpp:108:15:108:24 | Chi [Outer[128, 192)] |
+| by_reference.cpp:108:24:108:24 | a [Outer[128, 192)] | by_reference.cpp:108:15:108:24 | taint_a_ptr output argument [Outer[128, 192)] |
+| by_reference.cpp:110:14:110:25 | inner_nested [Inner[0, 64)] | by_reference.cpp:110:27:110:27 | a |
 | by_reference.cpp:110:27:110:27 | a | by_reference.cpp:110:27:110:27 | a |
 | by_reference.cpp:112:14:112:14 | a | by_reference.cpp:112:14:112:14 | a |
-| by_reference.cpp:114:16:114:27 | inner_nested [a] | by_reference.cpp:114:29:114:29 | a |
+| by_reference.cpp:114:16:114:27 | inner_nested [Inner[0, 64)] | by_reference.cpp:114:29:114:29 | a |
 | by_reference.cpp:114:29:114:29 | a | by_reference.cpp:114:29:114:29 | a |
 | by_reference.cpp:116:16:116:16 | a | by_reference.cpp:116:16:116:16 | a |
-| by_reference.cpp:122:21:122:38 | Chi [a, a] | by_reference.cpp:130:14:130:25 | inner_nested [a] |
-| by_reference.cpp:122:21:122:38 | taint_inner_a_ref output argument [a, a] | by_reference.cpp:122:21:122:38 | Chi [a, a] |
-| by_reference.cpp:122:21:122:38 | taint_inner_a_ref output argument [a] | by_reference.cpp:122:27:122:38 | inner_nested [a, a] |
-| by_reference.cpp:122:27:122:38 | inner_nested [a, a] | by_reference.cpp:122:21:122:38 | Chi [a, a] |
-| by_reference.cpp:122:27:122:38 | inner_nested [a, a] | by_reference.cpp:122:21:122:38 | taint_inner_a_ref output argument [a, a] |
-| by_reference.cpp:124:15:124:21 | BufferMayWriteSideEffect: (reference to) | by_reference.cpp:124:21:124:21 | a [a] |
-| by_reference.cpp:124:15:124:21 | Chi [a] | by_reference.cpp:132:14:132:14 | a |
-| by_reference.cpp:124:15:124:21 | Chi [a] | by_reference.cpp:132:14:132:14 | a |
-| by_reference.cpp:124:15:124:21 | taint_a_ref output argument [a] | by_reference.cpp:124:15:124:21 | Chi [a] |
+| by_reference.cpp:122:21:122:38 | Chi [Outer[0, 64), Inner[0, 64)] | by_reference.cpp:130:14:130:25 | inner_nested [Inner[0, 64)] |
+| by_reference.cpp:122:21:122:38 | taint_inner_a_ref output argument [Inner[0, 64)] | by_reference.cpp:122:27:122:38 | inner_nested [Outer[0, 64), Inner[0, 64)] |
+| by_reference.cpp:122:21:122:38 | taint_inner_a_ref output argument [Outer[0, 64), Inner[0, 64)] | by_reference.cpp:122:21:122:38 | Chi [Outer[0, 64), Inner[0, 64)] |
+| by_reference.cpp:122:27:122:38 | inner_nested [Outer[0, 64), Inner[0, 64)] | by_reference.cpp:122:21:122:38 | Chi [Outer[0, 64), Inner[0, 64)] |
+| by_reference.cpp:122:27:122:38 | inner_nested [Outer[0, 64), Inner[0, 64)] | by_reference.cpp:122:21:122:38 | taint_inner_a_ref output argument [Outer[0, 64), Inner[0, 64)] |
+| by_reference.cpp:124:15:124:21 | BufferMayWriteSideEffect: (reference to) | by_reference.cpp:124:21:124:21 | a [Outer[128, 192)] |
+| by_reference.cpp:124:15:124:21 | Chi [Outer[128, 192)] | by_reference.cpp:132:14:132:14 | a |
+| by_reference.cpp:124:15:124:21 | taint_a_ref output argument [Outer[128, 192)] | by_reference.cpp:124:15:124:21 | Chi [Outer[128, 192)] |
 | by_reference.cpp:124:15:124:21 | taint_a_ref output argument [array content] | by_reference.cpp:124:15:124:21 | BufferMayWriteSideEffect: (reference to) |
-| by_reference.cpp:124:21:124:21 | a [a] | by_reference.cpp:124:15:124:21 | Chi [a] |
-| by_reference.cpp:124:21:124:21 | a [a] | by_reference.cpp:124:15:124:21 | taint_a_ref output argument [a] |
-| by_reference.cpp:126:21:126:40 | Chi [a, a] | by_reference.cpp:134:16:134:27 | inner_nested [a] |
-| by_reference.cpp:126:21:126:40 | taint_inner_a_ref output argument [a, a] | by_reference.cpp:126:21:126:40 | Chi [a, a] |
-| by_reference.cpp:126:21:126:40 | taint_inner_a_ref output argument [a] | by_reference.cpp:126:29:126:40 | inner_nested [a, a] |
-| by_reference.cpp:126:29:126:40 | inner_nested [a, a] | by_reference.cpp:126:21:126:40 | Chi [a, a] |
-| by_reference.cpp:126:29:126:40 | inner_nested [a, a] | by_reference.cpp:126:21:126:40 | taint_inner_a_ref output argument [a, a] |
-| by_reference.cpp:128:15:128:23 | BufferMayWriteSideEffect: (reference to) | by_reference.cpp:128:23:128:23 | a [a] |
-| by_reference.cpp:128:15:128:23 | Chi [a] | by_reference.cpp:136:16:136:16 | a |
-<<<<<<< HEAD
-| by_reference.cpp:128:15:128:23 | taint_a_ref output argument [a] | by_reference.cpp:128:15:128:23 | Chi [a] |
+| by_reference.cpp:124:21:124:21 | a [Outer[128, 192)] | by_reference.cpp:124:15:124:21 | Chi [Outer[128, 192)] |
+| by_reference.cpp:124:21:124:21 | a [Outer[128, 192)] | by_reference.cpp:124:15:124:21 | taint_a_ref output argument [Outer[128, 192)] |
+| by_reference.cpp:126:21:126:40 | Chi [Outer[0, 64), Inner[0, 64)] | by_reference.cpp:134:16:134:27 | inner_nested [Inner[0, 64)] |
+| by_reference.cpp:126:21:126:40 | taint_inner_a_ref output argument [Inner[0, 64)] | by_reference.cpp:126:29:126:40 | inner_nested [Outer[0, 64), Inner[0, 64)] |
+| by_reference.cpp:126:21:126:40 | taint_inner_a_ref output argument [Outer[0, 64), Inner[0, 64)] | by_reference.cpp:126:21:126:40 | Chi [Outer[0, 64), Inner[0, 64)] |
+| by_reference.cpp:126:29:126:40 | inner_nested [Outer[0, 64), Inner[0, 64)] | by_reference.cpp:126:21:126:40 | Chi [Outer[0, 64), Inner[0, 64)] |
+| by_reference.cpp:126:29:126:40 | inner_nested [Outer[0, 64), Inner[0, 64)] | by_reference.cpp:126:21:126:40 | taint_inner_a_ref output argument [Outer[0, 64), Inner[0, 64)] |
+| by_reference.cpp:128:15:128:23 | BufferMayWriteSideEffect: (reference to) | by_reference.cpp:128:23:128:23 | a [Outer[128, 192)] |
+| by_reference.cpp:128:15:128:23 | Chi [Outer[128, 192)] | by_reference.cpp:136:16:136:16 | a |
+| by_reference.cpp:128:15:128:23 | taint_a_ref output argument [Outer[128, 192)] | by_reference.cpp:128:15:128:23 | Chi [Outer[128, 192)] |
 | by_reference.cpp:128:15:128:23 | taint_a_ref output argument [array content] | by_reference.cpp:128:15:128:23 | BufferMayWriteSideEffect: (reference to) |
-| by_reference.cpp:128:23:128:23 | a [a] | by_reference.cpp:128:15:128:23 | Chi [a] |
-| by_reference.cpp:128:23:128:23 | a [a] | by_reference.cpp:128:15:128:23 | taint_a_ref output argument [a] |
-| by_reference.cpp:130:14:130:25 | inner_nested [a] | by_reference.cpp:130:27:130:27 | a |
+| by_reference.cpp:128:23:128:23 | a [Outer[128, 192)] | by_reference.cpp:128:15:128:23 | Chi [Outer[128, 192)] |
+| by_reference.cpp:128:23:128:23 | a [Outer[128, 192)] | by_reference.cpp:128:15:128:23 | taint_a_ref output argument [Outer[128, 192)] |
+| by_reference.cpp:130:14:130:25 | inner_nested [Inner[0, 64)] | by_reference.cpp:130:27:130:27 | a |
 | by_reference.cpp:130:27:130:27 | a | by_reference.cpp:130:27:130:27 | a |
 | by_reference.cpp:132:14:132:14 | a | by_reference.cpp:132:14:132:14 | a |
-| by_reference.cpp:134:16:134:27 | inner_nested [a] | by_reference.cpp:134:29:134:29 | a |
+| by_reference.cpp:134:16:134:27 | inner_nested [Inner[0, 64)] | by_reference.cpp:134:29:134:29 | a |
 | by_reference.cpp:134:29:134:29 | a | by_reference.cpp:134:29:134:29 | a |
 | by_reference.cpp:136:16:136:16 | a | by_reference.cpp:136:16:136:16 | a |
-| complex.cpp:40:17:40:17 | *b [a_] | complex.cpp:51:16:51:16 | a output argument [a_] |
-| complex.cpp:40:17:40:17 | *b [a_] | complex.cpp:51:18:51:18 | call to a |
-| complex.cpp:40:17:40:17 | *b [b_] | complex.cpp:51:16:51:16 | a output argument [b_] |
-| complex.cpp:40:17:40:17 | *b [b_] | complex.cpp:52:18:52:18 | call to b |
-| complex.cpp:40:17:40:17 | *b [f, b_] | complex.cpp:51:10:51:14 | inner [b_] |
-| complex.cpp:40:17:40:17 | *b [f, f, ... (3)] | complex.cpp:51:10:51:14 | inner [f, a_] |
-| complex.cpp:40:17:40:17 | *b [f, f, ... (3)] | complex.cpp:51:10:51:14 | inner [f, b_] |
-| complex.cpp:40:17:40:17 | *b [f, f, ... (3)] | complex.cpp:51:16:51:16 | Chi [f, f, ... (3)] |
-| complex.cpp:40:17:40:17 | *b [f, f, ... (3)] | complex.cpp:51:16:51:16 | a output argument [f, f, ... (3)] |
-| complex.cpp:40:17:40:17 | *b [f, f, ... (4)] | complex.cpp:51:10:51:14 | inner [f, f, ... (3)] |
-| complex.cpp:40:17:40:17 | *b [f, f, ... (4)] | complex.cpp:51:10:51:14 | inner [f, f, ... (3)] |
-| complex.cpp:40:17:40:17 | *b [f, f, ... (5)] | complex.cpp:51:10:51:14 | inner [f, f, ... (4)] |
-| complex.cpp:51:10:51:14 | inner [b_] | complex.cpp:52:18:52:18 | call to b |
-| complex.cpp:51:10:51:14 | inner [f, a_] | complex.cpp:51:16:51:16 | f [a_] |
-| complex.cpp:51:10:51:14 | inner [f, a_] | complex.cpp:51:16:51:16 | f [a_] |
-| complex.cpp:51:10:51:14 | inner [f, a_] | complex.cpp:51:16:51:16 | f [a_] |
-| complex.cpp:51:10:51:14 | inner [f, b_] | complex.cpp:51:16:51:16 | f [b_] |
-| complex.cpp:51:10:51:14 | inner [f, b_] | complex.cpp:51:16:51:16 | f [b_] |
-| complex.cpp:51:10:51:14 | inner [f, b_] | complex.cpp:51:16:51:16 | f [b_] |
-| complex.cpp:51:10:51:14 | inner [f, f, ... (3)] | complex.cpp:51:16:51:16 | Chi [f, f, ... (3)] |
-| complex.cpp:51:10:51:14 | inner [f, f, ... (3)] | complex.cpp:51:16:51:16 | f [f, a_] |
-| complex.cpp:51:10:51:14 | inner [f, f, ... (3)] | complex.cpp:51:16:51:16 | f [f, b_] |
-| complex.cpp:51:10:51:14 | inner [f, f, ... (4)] | complex.cpp:51:16:51:16 | f [f, f, ... (3)] |
-| complex.cpp:51:10:51:14 | inner [f, f, ... (4)] | complex.cpp:51:16:51:16 | f [f, f, ... (3)] |
-| complex.cpp:51:10:51:14 | inner [f, f, ... (4)] | complex.cpp:51:16:51:16 | f [f, f, ... (3)] |
-| complex.cpp:51:16:51:16 | Chi [f, f, ... (3)] | complex.cpp:52:10:52:14 | inner [f, b_] |
-| complex.cpp:51:16:51:16 | a output argument [a_] | complex.cpp:51:16:51:16 | f [f, a_] |
-| complex.cpp:51:16:51:16 | a output argument [b_] | complex.cpp:51:16:51:16 | f [f, b_] |
-| complex.cpp:51:16:51:16 | a output argument [b_] | complex.cpp:52:18:52:18 | call to b |
-| complex.cpp:51:16:51:16 | a output argument [f, f, ... (3)] | complex.cpp:51:16:51:16 | Chi [f, f, ... (3)] |
-| complex.cpp:51:16:51:16 | f [a_] | complex.cpp:51:16:51:16 | a output argument [a_] |
-| complex.cpp:51:16:51:16 | f [a_] | complex.cpp:51:16:51:16 | a output argument [a_] |
-| complex.cpp:51:16:51:16 | f [a_] | complex.cpp:51:16:51:16 | a output argument [a_] |
-| complex.cpp:51:16:51:16 | f [a_] | complex.cpp:51:18:51:18 | call to a |
-| complex.cpp:51:16:51:16 | f [a_] | complex.cpp:51:18:51:18 | call to a |
-| complex.cpp:51:16:51:16 | f [a_] | complex.cpp:51:18:51:18 | call to a |
-| complex.cpp:51:16:51:16 | f [b_] | complex.cpp:51:16:51:16 | a output argument [b_] |
-| complex.cpp:51:16:51:16 | f [b_] | complex.cpp:51:16:51:16 | a output argument [b_] |
-| complex.cpp:51:16:51:16 | f [b_] | complex.cpp:51:16:51:16 | a output argument [b_] |
-| complex.cpp:51:16:51:16 | f [f, a_] | complex.cpp:51:10:51:14 | inner [f, f, ... (3)] |
-| complex.cpp:51:16:51:16 | f [f, b_] | complex.cpp:51:10:51:14 | inner [f, f, ... (3)] |
-| complex.cpp:51:16:51:16 | f [f, f, ... (3)] | complex.cpp:51:16:51:16 | a output argument [f, f, ... (3)] |
-| complex.cpp:51:16:51:16 | f [f, f, ... (3)] | complex.cpp:51:16:51:16 | a output argument [f, f, ... (3)] |
-| complex.cpp:51:16:51:16 | f [f, f, ... (3)] | complex.cpp:51:16:51:16 | a output argument [f, f, ... (3)] |
-| complex.cpp:52:10:52:14 | inner [f, b_] | complex.cpp:52:16:52:16 | f [b_] |
-| complex.cpp:52:10:52:14 | inner [f, b_] | complex.cpp:52:16:52:16 | f [b_] |
-| complex.cpp:52:10:52:14 | inner [f, b_] | complex.cpp:52:16:52:16 | f [b_] |
-| complex.cpp:52:16:52:16 | f [b_] | complex.cpp:52:18:52:18 | call to b |
-| complex.cpp:52:16:52:16 | f [b_] | complex.cpp:52:18:52:18 | call to b |
-| complex.cpp:52:16:52:16 | f [b_] | complex.cpp:52:18:52:18 | call to b |
-| complex.cpp:62:6:62:10 | inner [f, f, ... (3)] | complex.cpp:40:17:40:17 | *b [f, f, ... (3)] |
-| complex.cpp:62:6:62:10 | inner [f, f, ... (4)] | complex.cpp:40:17:40:17 | *b [f, f, ... (4)] |
-| complex.cpp:62:6:62:10 | inner [f, f, ... (5)] | complex.cpp:40:17:40:17 | *b [f, f, ... (5)] |
-| complex.cpp:62:12:62:12 | f [f, a_] | complex.cpp:62:6:62:10 | inner [f, f, ... (3)] |
-| complex.cpp:62:12:62:12 | f [f, a_] | complex.cpp:62:12:62:12 | setA output argument [f, a_] |
-| complex.cpp:62:12:62:12 | f [f, f, ... (3)] | complex.cpp:62:6:62:10 | inner [f, f, ... (4)] |
-| complex.cpp:62:12:62:12 | f [f, f, ... (3)] | complex.cpp:62:12:62:12 | setA output argument [f, f, ... (3)] |
-| complex.cpp:62:12:62:12 | f [f, f, ... (4)] | complex.cpp:62:6:62:10 | inner [f, f, ... (5)] |
-| complex.cpp:62:12:62:12 | setA output argument [a_] | complex.cpp:40:17:40:17 | *b [a_] |
-| complex.cpp:62:12:62:12 | setA output argument [a_] | complex.cpp:62:12:62:12 | f [f, a_] |
-| complex.cpp:62:12:62:12 | setA output argument [f, a_] | complex.cpp:62:12:62:12 | f [f, f, ... (3)] |
-| complex.cpp:62:12:62:12 | setA output argument [f, f, ... (3)] | complex.cpp:62:12:62:12 | f [f, f, ... (4)] |
-| complex.cpp:62:19:62:28 | call to user_input | complex.cpp:62:12:62:12 | setA output argument [a_] |
-| complex.cpp:63:6:63:10 | inner [f, f, ... (3)] | complex.cpp:40:17:40:17 | *b [f, f, ... (3)] |
-| complex.cpp:63:6:63:10 | inner [f, f, ... (4)] | complex.cpp:40:17:40:17 | *b [f, f, ... (4)] |
-| complex.cpp:63:6:63:10 | inner [f, f, ... (5)] | complex.cpp:40:17:40:17 | *b [f, f, ... (5)] |
-| complex.cpp:63:12:63:12 | f [f, b_] | complex.cpp:63:6:63:10 | inner [f, f, ... (3)] |
-| complex.cpp:63:12:63:12 | f [f, b_] | complex.cpp:63:12:63:12 | setB output argument [f, b_] |
-| complex.cpp:63:12:63:12 | f [f, f, ... (3)] | complex.cpp:63:6:63:10 | inner [f, f, ... (4)] |
-| complex.cpp:63:12:63:12 | f [f, f, ... (3)] | complex.cpp:63:12:63:12 | setB output argument [f, f, ... (3)] |
-| complex.cpp:63:12:63:12 | f [f, f, ... (4)] | complex.cpp:63:6:63:10 | inner [f, f, ... (5)] |
-| complex.cpp:63:12:63:12 | setB output argument [b_] | complex.cpp:40:17:40:17 | *b [b_] |
-| complex.cpp:63:12:63:12 | setB output argument [b_] | complex.cpp:63:12:63:12 | f [f, b_] |
-| complex.cpp:63:12:63:12 | setB output argument [f, b_] | complex.cpp:63:12:63:12 | f [f, f, ... (3)] |
-| complex.cpp:63:12:63:12 | setB output argument [f, f, ... (3)] | complex.cpp:63:12:63:12 | f [f, f, ... (4)] |
-| complex.cpp:63:19:63:28 | call to user_input | complex.cpp:63:12:63:12 | setB output argument [b_] |
-| complex.cpp:64:6:64:10 | inner [f, f, ... (3)] | complex.cpp:40:17:40:17 | *b [f, f, ... (3)] |
-| complex.cpp:64:6:64:10 | inner [f, f, ... (3)] | complex.cpp:64:12:64:12 | Chi [f, f, ... (3)] |
-| complex.cpp:64:6:64:10 | inner [f, f, ... (3)] | complex.cpp:65:12:65:12 | setB output argument [f, f, ... (3)] |
-| complex.cpp:64:6:64:10 | inner [f, f, ... (4)] | complex.cpp:40:17:40:17 | *b [f, f, ... (4)] |
-| complex.cpp:64:6:64:10 | inner [f, f, ... (4)] | complex.cpp:64:12:64:12 | Chi [f, f, ... (4)] |
-| complex.cpp:64:6:64:10 | inner [f, f, ... (4)] | complex.cpp:65:12:65:12 | setB output argument [f, f, ... (4)] |
-| complex.cpp:64:6:64:10 | inner [f, f, ... (5)] | complex.cpp:40:17:40:17 | *b [f, f, ... (5)] |
-| complex.cpp:64:6:64:10 | inner [f, f, ... (5)] | complex.cpp:64:12:64:12 | Chi [f, f, ... (5)] |
-| complex.cpp:64:6:64:10 | inner [f, f, ... (5)] | complex.cpp:65:12:65:12 | setB output argument [f, f, ... (5)] |
-| complex.cpp:64:12:64:12 | Chi [f, f, ... (3)] | complex.cpp:65:6:65:10 | inner [f, a_] |
-| complex.cpp:64:12:64:12 | Chi [f, f, ... (3)] | complex.cpp:65:6:65:10 | inner [f, b_] |
-| complex.cpp:64:12:64:12 | Chi [f, f, ... (4)] | complex.cpp:65:6:65:10 | inner [f, f, ... (3)] |
-| complex.cpp:64:12:64:12 | Chi [f, f, ... (4)] | complex.cpp:65:6:65:10 | inner [f, f, ... (3)] |
-| complex.cpp:64:12:64:12 | Chi [f, f, ... (5)] | complex.cpp:65:6:65:10 | inner [f, f, ... (4)] |
-| complex.cpp:64:12:64:12 | Chi [f, f, ... (5)] | complex.cpp:65:6:65:10 | inner [f, f, ... (4)] |
-| complex.cpp:64:12:64:12 | f [f, a_] | complex.cpp:64:6:64:10 | inner [f, f, ... (3)] |
-| complex.cpp:64:12:64:12 | f [f, a_] | complex.cpp:64:12:64:12 | setA output argument [f, a_] |
-| complex.cpp:64:12:64:12 | f [f, f, ... (3)] | complex.cpp:64:6:64:10 | inner [f, f, ... (4)] |
-| complex.cpp:64:12:64:12 | f [f, f, ... (3)] | complex.cpp:64:12:64:12 | setA output argument [f, f, ... (3)] |
-| complex.cpp:64:12:64:12 | f [f, f, ... (4)] | complex.cpp:64:6:64:10 | inner [f, f, ... (5)] |
-| complex.cpp:64:12:64:12 | setA output argument [a_] | complex.cpp:40:17:40:17 | *b [a_] |
-| complex.cpp:64:12:64:12 | setA output argument [a_] | complex.cpp:64:12:64:12 | f [f, a_] |
-| complex.cpp:64:12:64:12 | setA output argument [a_] | complex.cpp:65:12:65:12 | setB output argument [a_] |
-| complex.cpp:64:12:64:12 | setA output argument [f, a_] | complex.cpp:64:12:64:12 | f [f, f, ... (3)] |
-| complex.cpp:64:12:64:12 | setA output argument [f, a_] | complex.cpp:65:12:65:12 | setB output argument [f, a_] |
-| complex.cpp:64:12:64:12 | setA output argument [f, f, ... (3)] | complex.cpp:64:12:64:12 | f [f, f, ... (4)] |
-| complex.cpp:64:12:64:12 | setA output argument [f, f, ... (3)] | complex.cpp:65:12:65:12 | setB output argument [f, f, ... (3)] |
-| complex.cpp:64:19:64:28 | call to user_input | complex.cpp:64:12:64:12 | setA output argument [a_] |
-| complex.cpp:65:6:65:10 | inner [f, a_] | complex.cpp:65:12:65:12 | f [a_] |
-| complex.cpp:65:6:65:10 | inner [f, a_] | complex.cpp:65:12:65:12 | f [a_] |
-| complex.cpp:65:6:65:10 | inner [f, a_] | complex.cpp:65:12:65:12 | f [a_] |
-| complex.cpp:65:6:65:10 | inner [f, b_] | complex.cpp:40:17:40:17 | *b [f, b_] |
-| complex.cpp:65:6:65:10 | inner [f, b_] | complex.cpp:65:12:65:12 | f [b_] |
-| complex.cpp:65:6:65:10 | inner [f, b_] | complex.cpp:65:12:65:12 | f [b_] |
-| complex.cpp:65:6:65:10 | inner [f, b_] | complex.cpp:65:12:65:12 | f [b_] |
-| complex.cpp:65:6:65:10 | inner [f, f, ... (3)] | complex.cpp:40:17:40:17 | *b [f, f, ... (3)] |
-| complex.cpp:65:6:65:10 | inner [f, f, ... (3)] | complex.cpp:65:12:65:12 | f [f, a_] |
-| complex.cpp:65:6:65:10 | inner [f, f, ... (3)] | complex.cpp:65:12:65:12 | f [f, a_] |
-| complex.cpp:65:6:65:10 | inner [f, f, ... (3)] | complex.cpp:65:12:65:12 | f [f, a_] |
-| complex.cpp:65:6:65:10 | inner [f, f, ... (3)] | complex.cpp:65:12:65:12 | f [f, b_] |
-| complex.cpp:65:6:65:10 | inner [f, f, ... (3)] | complex.cpp:65:12:65:12 | f [f, b_] |
-| complex.cpp:65:6:65:10 | inner [f, f, ... (3)] | complex.cpp:65:12:65:12 | f [f, b_] |
-| complex.cpp:65:6:65:10 | inner [f, f, ... (3)] | complex.cpp:65:12:65:12 | f [f, b_] |
-| complex.cpp:65:6:65:10 | inner [f, f, ... (3)] | complex.cpp:65:12:65:12 | f [f, b_] |
-| complex.cpp:65:6:65:10 | inner [f, f, ... (3)] | complex.cpp:65:12:65:12 | f [f, b_] |
-| complex.cpp:65:6:65:10 | inner [f, f, ... (4)] | complex.cpp:40:17:40:17 | *b [f, f, ... (4)] |
-| complex.cpp:65:6:65:10 | inner [f, f, ... (4)] | complex.cpp:40:17:40:17 | *b [f, f, ... (4)] |
-| complex.cpp:65:6:65:10 | inner [f, f, ... (4)] | complex.cpp:65:12:65:12 | f [f, f, ... (3)] |
-| complex.cpp:65:6:65:10 | inner [f, f, ... (4)] | complex.cpp:65:12:65:12 | f [f, f, ... (3)] |
-| complex.cpp:65:6:65:10 | inner [f, f, ... (4)] | complex.cpp:65:12:65:12 | f [f, f, ... (3)] |
-| complex.cpp:65:6:65:10 | inner [f, f, ... (4)] | complex.cpp:65:12:65:12 | f [f, f, ... (3)] |
-| complex.cpp:65:6:65:10 | inner [f, f, ... (4)] | complex.cpp:65:12:65:12 | f [f, f, ... (3)] |
-| complex.cpp:65:6:65:10 | inner [f, f, ... (4)] | complex.cpp:65:12:65:12 | f [f, f, ... (3)] |
-| complex.cpp:65:6:65:10 | inner [f, f, ... (4)] | complex.cpp:65:12:65:12 | f [f, f, ... (3)] |
-| complex.cpp:65:6:65:10 | inner [f, f, ... (4)] | complex.cpp:65:12:65:12 | f [f, f, ... (3)] |
-| complex.cpp:65:6:65:10 | inner [f, f, ... (4)] | complex.cpp:65:12:65:12 | f [f, f, ... (3)] |
-| complex.cpp:65:6:65:10 | inner [f, f, ... (5)] | complex.cpp:40:17:40:17 | *b [f, f, ... (5)] |
-| complex.cpp:65:12:65:12 | f [a_] | complex.cpp:65:12:65:12 | setB output argument [a_] |
-| complex.cpp:65:12:65:12 | f [a_] | complex.cpp:65:12:65:12 | setB output argument [a_] |
-| complex.cpp:65:12:65:12 | f [a_] | complex.cpp:65:12:65:12 | setB output argument [a_] |
-| complex.cpp:65:12:65:12 | f [b_] | complex.cpp:65:6:65:10 | inner [f, b_] |
-| complex.cpp:65:12:65:12 | f [b_] | complex.cpp:65:12:65:12 | setB output argument [b_] |
-| complex.cpp:65:12:65:12 | f [b_] | complex.cpp:65:12:65:12 | setB output argument [b_] |
-| complex.cpp:65:12:65:12 | f [b_] | complex.cpp:65:12:65:12 | setB output argument [b_] |
-| complex.cpp:65:12:65:12 | f [f, a_] | complex.cpp:65:6:65:10 | inner [f, f, ... (3)] |
-| complex.cpp:65:12:65:12 | f [f, a_] | complex.cpp:65:12:65:12 | setB output argument [f, a_] |
-| complex.cpp:65:12:65:12 | f [f, a_] | complex.cpp:65:12:65:12 | setB output argument [f, a_] |
-| complex.cpp:65:12:65:12 | f [f, a_] | complex.cpp:65:12:65:12 | setB output argument [f, a_] |
-| complex.cpp:65:12:65:12 | f [f, b_] | complex.cpp:65:6:65:10 | inner [f, f, ... (3)] |
-| complex.cpp:65:12:65:12 | f [f, b_] | complex.cpp:65:12:65:12 | setB output argument [f, b_] |
-| complex.cpp:65:12:65:12 | f [f, b_] | complex.cpp:65:12:65:12 | setB output argument [f, b_] |
-| complex.cpp:65:12:65:12 | f [f, b_] | complex.cpp:65:12:65:12 | setB output argument [f, b_] |
-| complex.cpp:65:12:65:12 | f [f, b_] | complex.cpp:65:12:65:12 | setB output argument [f, b_] |
-| complex.cpp:65:12:65:12 | f [f, b_] | complex.cpp:65:12:65:12 | setB output argument [f, b_] |
-| complex.cpp:65:12:65:12 | f [f, b_] | complex.cpp:65:12:65:12 | setB output argument [f, b_] |
-| complex.cpp:65:12:65:12 | f [f, f, ... (3)] | complex.cpp:65:6:65:10 | inner [f, f, ... (4)] |
-| complex.cpp:65:12:65:12 | f [f, f, ... (3)] | complex.cpp:65:6:65:10 | inner [f, f, ... (4)] |
-| complex.cpp:65:12:65:12 | f [f, f, ... (3)] | complex.cpp:65:6:65:10 | inner [f, f, ... (4)] |
-| complex.cpp:65:12:65:12 | f [f, f, ... (3)] | complex.cpp:65:12:65:12 | setB output argument [f, f, ... (3)] |
-| complex.cpp:65:12:65:12 | f [f, f, ... (3)] | complex.cpp:65:12:65:12 | setB output argument [f, f, ... (3)] |
-| complex.cpp:65:12:65:12 | f [f, f, ... (3)] | complex.cpp:65:12:65:12 | setB output argument [f, f, ... (3)] |
-| complex.cpp:65:12:65:12 | f [f, f, ... (3)] | complex.cpp:65:12:65:12 | setB output argument [f, f, ... (3)] |
-| complex.cpp:65:12:65:12 | f [f, f, ... (3)] | complex.cpp:65:12:65:12 | setB output argument [f, f, ... (3)] |
-| complex.cpp:65:12:65:12 | f [f, f, ... (3)] | complex.cpp:65:12:65:12 | setB output argument [f, f, ... (3)] |
-| complex.cpp:65:12:65:12 | f [f, f, ... (3)] | complex.cpp:65:12:65:12 | setB output argument [f, f, ... (3)] |
-| complex.cpp:65:12:65:12 | f [f, f, ... (3)] | complex.cpp:65:12:65:12 | setB output argument [f, f, ... (3)] |
-| complex.cpp:65:12:65:12 | f [f, f, ... (3)] | complex.cpp:65:12:65:12 | setB output argument [f, f, ... (3)] |
-| complex.cpp:65:12:65:12 | f [f, f, ... (4)] | complex.cpp:65:6:65:10 | inner [f, f, ... (5)] |
-| complex.cpp:65:12:65:12 | f [f, f, ... (4)] | complex.cpp:65:6:65:10 | inner [f, f, ... (5)] |
-| complex.cpp:65:12:65:12 | setB output argument [a_] | complex.cpp:40:17:40:17 | *b [a_] |
-| complex.cpp:65:12:65:12 | setB output argument [a_] | complex.cpp:65:12:65:12 | f [f, a_] |
-| complex.cpp:65:12:65:12 | setB output argument [b_] | complex.cpp:40:17:40:17 | *b [b_] |
-| complex.cpp:65:12:65:12 | setB output argument [b_] | complex.cpp:65:12:65:12 | f [f, b_] |
-| complex.cpp:65:12:65:12 | setB output argument [f, a_] | complex.cpp:65:12:65:12 | f [f, f, ... (3)] |
-| complex.cpp:65:12:65:12 | setB output argument [f, b_] | complex.cpp:40:17:40:17 | *b [f, b_] |
-| complex.cpp:65:12:65:12 | setB output argument [f, b_] | complex.cpp:65:12:65:12 | f [f, f, ... (3)] |
-| complex.cpp:65:12:65:12 | setB output argument [f, b_] | complex.cpp:65:12:65:12 | f [f, f, ... (3)] |
-| complex.cpp:65:12:65:12 | setB output argument [f, f, ... (3)] | complex.cpp:40:17:40:17 | *b [f, f, ... (3)] |
-| complex.cpp:65:12:65:12 | setB output argument [f, f, ... (3)] | complex.cpp:65:12:65:12 | f [f, f, ... (4)] |
-| complex.cpp:65:12:65:12 | setB output argument [f, f, ... (3)] | complex.cpp:65:12:65:12 | f [f, f, ... (4)] |
-| complex.cpp:65:12:65:12 | setB output argument [f, f, ... (3)] | complex.cpp:65:12:65:12 | f [f, f, ... (4)] |
-| complex.cpp:65:12:65:12 | setB output argument [f, f, ... (4)] | complex.cpp:40:17:40:17 | *b [f, f, ... (4)] |
-| complex.cpp:65:12:65:12 | setB output argument [f, f, ... (5)] | complex.cpp:40:17:40:17 | *b [f, f, ... (5)] |
-| complex.cpp:65:19:65:28 | call to user_input | complex.cpp:65:12:65:12 | setB output argument [b_] |
-=======
-| by_reference.cpp:128:15:128:23 | taint_a_ref output argument [array content] | by_reference.cpp:128:15:128:23 | Chi |
-| complex.cpp:40:17:40:17 | *b [a_] | complex.cpp:42:18:42:18 | call to a |
-| complex.cpp:40:17:40:17 | *b [b_] | complex.cpp:42:16:42:16 | Chi [b_] |
-| complex.cpp:40:17:40:17 | *b [b_] | complex.cpp:42:16:42:16 | a output argument [b_] |
-| complex.cpp:40:17:40:17 | *b [b_] | complex.cpp:43:18:43:18 | call to b |
-| complex.cpp:42:16:42:16 | Chi [b_] | complex.cpp:43:18:43:18 | call to b |
-| complex.cpp:42:16:42:16 | a output argument [b_] | complex.cpp:42:16:42:16 | Chi [b_] |
-| complex.cpp:42:16:42:16 | a output argument [b_] | complex.cpp:43:18:43:18 | call to b |
-| complex.cpp:53:12:53:12 | Chi [a_] | complex.cpp:40:17:40:17 | *b [a_] |
-| complex.cpp:53:12:53:12 | setA output argument [a_] | complex.cpp:40:17:40:17 | *b [a_] |
-| complex.cpp:53:12:53:12 | setA output argument [a_] | complex.cpp:53:12:53:12 | Chi [a_] |
-| complex.cpp:53:19:53:28 | call to user_input | complex.cpp:53:12:53:12 | setA output argument [a_] |
-| complex.cpp:54:12:54:12 | Chi [b_] | complex.cpp:40:17:40:17 | *b [b_] |
-| complex.cpp:54:12:54:12 | setB output argument [b_] | complex.cpp:40:17:40:17 | *b [b_] |
-| complex.cpp:54:12:54:12 | setB output argument [b_] | complex.cpp:54:12:54:12 | Chi [b_] |
-| complex.cpp:54:19:54:28 | call to user_input | complex.cpp:54:12:54:12 | setB output argument [b_] |
-| complex.cpp:55:12:55:12 | Chi [a_] | complex.cpp:40:17:40:17 | *b [a_] |
-| complex.cpp:55:12:55:12 | Chi [a_] | complex.cpp:56:12:56:12 | Chi [a_] |
-| complex.cpp:55:12:55:12 | Chi [a_] | complex.cpp:56:12:56:12 | setB output argument [a_] |
-| complex.cpp:55:12:55:12 | setA output argument [a_] | complex.cpp:40:17:40:17 | *b [a_] |
-| complex.cpp:55:12:55:12 | setA output argument [a_] | complex.cpp:55:12:55:12 | Chi [a_] |
-| complex.cpp:55:12:55:12 | setA output argument [a_] | complex.cpp:56:12:56:12 | Chi [a_] |
-| complex.cpp:55:12:55:12 | setA output argument [a_] | complex.cpp:56:12:56:12 | setB output argument [a_] |
-| complex.cpp:55:19:55:28 | call to user_input | complex.cpp:55:12:55:12 | setA output argument [a_] |
-| complex.cpp:56:12:56:12 | Chi [a_] | complex.cpp:40:17:40:17 | *b [a_] |
-| complex.cpp:56:12:56:12 | Chi [b_] | complex.cpp:40:17:40:17 | *b [b_] |
-| complex.cpp:56:12:56:12 | setB output argument [a_] | complex.cpp:40:17:40:17 | *b [a_] |
-| complex.cpp:56:12:56:12 | setB output argument [a_] | complex.cpp:56:12:56:12 | Chi [a_] |
-| complex.cpp:56:12:56:12 | setB output argument [b_] | complex.cpp:40:17:40:17 | *b [b_] |
-| complex.cpp:56:12:56:12 | setB output argument [b_] | complex.cpp:56:12:56:12 | Chi [b_] |
-| complex.cpp:56:19:56:28 | call to user_input | complex.cpp:56:12:56:12 | setB output argument [b_] |
->>>>>>> 19fac60e
-| constructors.cpp:26:15:26:15 | *f [a_] | constructors.cpp:28:12:28:12 | call to a |
-| constructors.cpp:26:15:26:15 | *f [b_] | constructors.cpp:28:10:28:10 | a output argument [b_] |
-| constructors.cpp:26:15:26:15 | *f [b_] | constructors.cpp:29:12:29:12 | call to b |
-| constructors.cpp:28:10:28:10 | a output argument [b_] | constructors.cpp:29:12:29:12 | call to b |
-| constructors.cpp:34:11:34:20 | call to user_input | constructors.cpp:34:11:34:26 | Foo output argument [a_] |
-| constructors.cpp:34:11:34:26 | Foo output argument [a_] | constructors.cpp:26:15:26:15 | *f [a_] |
-| constructors.cpp:35:11:35:26 | Foo output argument [b_] | constructors.cpp:26:15:26:15 | *f [b_] |
-| constructors.cpp:35:14:35:23 | call to user_input | constructors.cpp:35:11:35:26 | Foo output argument [b_] |
-| constructors.cpp:36:11:36:20 | call to user_input | constructors.cpp:36:11:36:37 | Foo output argument [a_] |
-| constructors.cpp:36:11:36:37 | Foo output argument [a_] | constructors.cpp:26:15:26:15 | *f [a_] |
-| constructors.cpp:36:11:36:37 | Foo output argument [b_] | constructors.cpp:26:15:26:15 | *f [b_] |
-| constructors.cpp:36:25:36:34 | call to user_input | constructors.cpp:36:11:36:37 | Foo output argument [b_] |
-| simple.cpp:26:15:26:15 | *f [a_] | simple.cpp:28:12:28:12 | call to a |
-| simple.cpp:26:15:26:15 | *f [b_] | simple.cpp:28:10:28:10 | a output argument [b_] |
-| simple.cpp:26:15:26:15 | *f [b_] | simple.cpp:29:12:29:12 | call to b |
-| simple.cpp:28:10:28:10 | a output argument [b_] | simple.cpp:29:12:29:12 | call to b |
-| simple.cpp:39:5:39:5 | setA output argument [a_] | simple.cpp:26:15:26:15 | *f [a_] |
-| simple.cpp:39:12:39:21 | call to user_input | simple.cpp:39:5:39:5 | setA output argument [a_] |
-| simple.cpp:40:5:40:5 | setB output argument [b_] | simple.cpp:26:15:26:15 | *f [b_] |
-| simple.cpp:40:12:40:21 | call to user_input | simple.cpp:40:5:40:5 | setB output argument [b_] |
-| simple.cpp:41:5:41:5 | setA output argument [a_] | simple.cpp:26:15:26:15 | *f [a_] |
-| simple.cpp:41:5:41:5 | setA output argument [a_] | simple.cpp:42:5:42:5 | setB output argument [a_] |
-| simple.cpp:41:12:41:21 | call to user_input | simple.cpp:41:5:41:5 | setA output argument [a_] |
-| simple.cpp:42:5:42:5 | setB output argument [a_] | simple.cpp:26:15:26:15 | *f [a_] |
-| simple.cpp:42:5:42:5 | setB output argument [b_] | simple.cpp:26:15:26:15 | *f [b_] |
-| simple.cpp:42:12:42:21 | call to user_input | simple.cpp:42:5:42:5 | setB output argument [b_] |
-| simple.cpp:65:7:65:7 | i [i] | simple.cpp:66:12:66:12 | Store [i] |
-| simple.cpp:65:11:65:20 | call to user_input | simple.cpp:65:7:65:7 | i [i] |
-| simple.cpp:66:12:66:12 | Store [i] | simple.cpp:67:13:67:13 | i |
-| simple.cpp:66:12:66:12 | Store [i] | simple.cpp:67:13:67:13 | i |
-<<<<<<< HEAD
+| complex.cpp:40:17:40:17 | *b [Foo[0, 32)] | complex.cpp:42:18:42:18 | call to a |
+| complex.cpp:40:17:40:17 | *b [Foo[32, 64)] | complex.cpp:42:16:42:16 | a output argument [Foo[32, 64)] |
+| complex.cpp:40:17:40:17 | *b [Foo[32, 64)] | complex.cpp:43:18:43:18 | call to b |
+| complex.cpp:40:17:40:17 | *b [Outer[0, 64), Bar[0, 64), Bar[0, 64), Foo[32, 64)] | complex.cpp:42:10:42:14 | inner [Bar[0, 64), Bar[0, 64), Foo[32, 64)] |
+| complex.cpp:40:17:40:17 | *b [Outer[0, 64), Bar[0, 64), Foo[0, 32)] | complex.cpp:42:10:42:14 | inner [Bar[0, 64), Foo[0, 32)] |
+| complex.cpp:40:17:40:17 | *b [Outer[0, 64), Bar[0, 64), Foo[32, 64)] | complex.cpp:42:10:42:14 | inner [Bar[0, 64), Foo[32, 64)] |
+| complex.cpp:40:17:40:17 | *b [Outer[0, 64), Bar[0, 64), Foo[32, 64)] | complex.cpp:42:16:42:16 | Chi [Outer[0, 64), Bar[0, 64), Foo[32, 64)] |
+| complex.cpp:40:17:40:17 | *b [Outer[0, 64), Bar[0, 64), Foo[32, 64)] | complex.cpp:42:16:42:16 | a output argument [Outer[0, 64), Bar[0, 64), Foo[32, 64)] |
+| complex.cpp:42:10:42:14 | inner [Bar[0, 64), Bar[0, 64), Foo[32, 64)] | complex.cpp:42:16:42:16 | f [Bar[0, 64), Foo[32, 64)] |
+| complex.cpp:42:10:42:14 | inner [Bar[0, 64), Foo[0, 32)] | complex.cpp:42:16:42:16 | f [Foo[0, 32)] |
+| complex.cpp:42:10:42:14 | inner [Bar[0, 64), Foo[0, 32)] | complex.cpp:42:16:42:16 | f [Foo[0, 32)] |
+| complex.cpp:42:10:42:14 | inner [Bar[0, 64), Foo[0, 32)] | complex.cpp:42:16:42:16 | f [Foo[0, 32)] |
+| complex.cpp:42:10:42:14 | inner [Bar[0, 64), Foo[32, 64)] | complex.cpp:42:16:42:16 | f [Foo[32, 64)] |
+| complex.cpp:42:10:42:14 | inner [Bar[0, 64), Foo[32, 64)] | complex.cpp:42:16:42:16 | f [Foo[32, 64)] |
+| complex.cpp:42:10:42:14 | inner [Bar[0, 64), Foo[32, 64)] | complex.cpp:42:16:42:16 | f [Foo[32, 64)] |
+| complex.cpp:42:10:42:14 | inner [Outer[0, 64), Bar[0, 64), Foo[32, 64)] | complex.cpp:42:16:42:16 | Chi [Outer[0, 64), Bar[0, 64), Foo[32, 64)] |
+| complex.cpp:42:16:42:16 | Chi [Outer[0, 64), Bar[0, 64), Foo[32, 64)] | complex.cpp:43:10:43:14 | inner [Bar[0, 64), Foo[32, 64)] |
+| complex.cpp:42:16:42:16 | a output argument [Foo[32, 64)] | complex.cpp:42:16:42:16 | f [Bar[0, 64), Foo[32, 64)] |
+| complex.cpp:42:16:42:16 | a output argument [Foo[32, 64)] | complex.cpp:43:18:43:18 | call to b |
+| complex.cpp:42:16:42:16 | a output argument [Outer[0, 64), Bar[0, 64), Foo[32, 64)] | complex.cpp:42:16:42:16 | Chi [Outer[0, 64), Bar[0, 64), Foo[32, 64)] |
+| complex.cpp:42:16:42:16 | f [Bar[0, 64), Foo[32, 64)] | complex.cpp:42:10:42:14 | inner [Outer[0, 64), Bar[0, 64), Foo[32, 64)] |
+| complex.cpp:42:16:42:16 | f [Foo[0, 32)] | complex.cpp:42:18:42:18 | call to a |
+| complex.cpp:42:16:42:16 | f [Foo[0, 32)] | complex.cpp:42:18:42:18 | call to a |
+| complex.cpp:42:16:42:16 | f [Foo[0, 32)] | complex.cpp:42:18:42:18 | call to a |
+| complex.cpp:42:16:42:16 | f [Foo[32, 64)] | complex.cpp:42:16:42:16 | a output argument [Foo[32, 64)] |
+| complex.cpp:42:16:42:16 | f [Foo[32, 64)] | complex.cpp:42:16:42:16 | a output argument [Foo[32, 64)] |
+| complex.cpp:42:16:42:16 | f [Foo[32, 64)] | complex.cpp:42:16:42:16 | a output argument [Foo[32, 64)] |
+| complex.cpp:43:10:43:14 | inner [Bar[0, 64), Foo[32, 64)] | complex.cpp:43:16:43:16 | f [Foo[32, 64)] |
+| complex.cpp:43:10:43:14 | inner [Bar[0, 64), Foo[32, 64)] | complex.cpp:43:16:43:16 | f [Foo[32, 64)] |
+| complex.cpp:43:10:43:14 | inner [Bar[0, 64), Foo[32, 64)] | complex.cpp:43:16:43:16 | f [Foo[32, 64)] |
+| complex.cpp:43:16:43:16 | f [Foo[32, 64)] | complex.cpp:43:18:43:18 | call to b |
+| complex.cpp:43:16:43:16 | f [Foo[32, 64)] | complex.cpp:43:18:43:18 | call to b |
+| complex.cpp:43:16:43:16 | f [Foo[32, 64)] | complex.cpp:43:18:43:18 | call to b |
+| complex.cpp:53:6:53:10 | inner [Outer[0, 64), Bar[0, 64), Foo[0, 32)] | complex.cpp:40:17:40:17 | *b [Outer[0, 64), Bar[0, 64), Foo[0, 32)] |
+| complex.cpp:53:12:53:12 | f [Bar[0, 64), Foo[0, 32)] | complex.cpp:53:6:53:10 | inner [Outer[0, 64), Bar[0, 64), Foo[0, 32)] |
+| complex.cpp:53:12:53:12 | setA output argument [Foo[0, 32)] | complex.cpp:40:17:40:17 | *b [Foo[0, 32)] |
+| complex.cpp:53:12:53:12 | setA output argument [Foo[0, 32)] | complex.cpp:53:12:53:12 | f [Bar[0, 64), Foo[0, 32)] |
+| complex.cpp:53:19:53:28 | call to user_input | complex.cpp:53:12:53:12 | setA output argument [Foo[0, 32)] |
+| complex.cpp:54:6:54:10 | inner [Outer[0, 64), Bar[0, 64), Bar[0, 64), Foo[32, 64)] | complex.cpp:40:17:40:17 | *b [Outer[0, 64), Bar[0, 64), Bar[0, 64), Foo[32, 64)] |
+| complex.cpp:54:6:54:10 | inner [Outer[0, 64), Bar[0, 64), Foo[32, 64)] | complex.cpp:40:17:40:17 | *b [Outer[0, 64), Bar[0, 64), Foo[32, 64)] |
+| complex.cpp:54:12:54:12 | f [Bar[0, 64), Bar[0, 64), Foo[32, 64)] | complex.cpp:54:6:54:10 | inner [Outer[0, 64), Bar[0, 64), Bar[0, 64), Foo[32, 64)] |
+| complex.cpp:54:12:54:12 | f [Bar[0, 64), Foo[32, 64)] | complex.cpp:54:6:54:10 | inner [Outer[0, 64), Bar[0, 64), Foo[32, 64)] |
+| complex.cpp:54:12:54:12 | f [Bar[0, 64), Foo[32, 64)] | complex.cpp:54:12:54:12 | setB output argument [Bar[0, 64), Foo[32, 64)] |
+| complex.cpp:54:12:54:12 | setB output argument [Bar[0, 64), Foo[32, 64)] | complex.cpp:54:12:54:12 | f [Bar[0, 64), Bar[0, 64), Foo[32, 64)] |
+| complex.cpp:54:12:54:12 | setB output argument [Foo[32, 64)] | complex.cpp:40:17:40:17 | *b [Foo[32, 64)] |
+| complex.cpp:54:12:54:12 | setB output argument [Foo[32, 64)] | complex.cpp:54:12:54:12 | f [Bar[0, 64), Foo[32, 64)] |
+| complex.cpp:54:19:54:28 | call to user_input | complex.cpp:54:12:54:12 | setB output argument [Foo[32, 64)] |
+| complex.cpp:55:6:55:10 | inner [Outer[0, 64), Bar[0, 64), Bar[0, 64), Foo[0, 32)] | complex.cpp:55:12:55:12 | Chi [Outer[0, 64), Bar[0, 64), Bar[0, 64), Foo[0, 32)] |
+| complex.cpp:55:6:55:10 | inner [Outer[0, 64), Bar[0, 64), Foo[0, 32)] | complex.cpp:40:17:40:17 | *b [Outer[0, 64), Bar[0, 64), Foo[0, 32)] |
+| complex.cpp:55:6:55:10 | inner [Outer[0, 64), Bar[0, 64), Foo[0, 32)] | complex.cpp:55:12:55:12 | Chi [Outer[0, 64), Bar[0, 64), Foo[0, 32)] |
+| complex.cpp:55:6:55:10 | inner [Outer[0, 64), Bar[0, 64), Foo[0, 32)] | complex.cpp:56:12:56:12 | setB output argument [Outer[0, 64), Bar[0, 64), Foo[0, 32)] |
+| complex.cpp:55:12:55:12 | Chi [Outer[0, 64), Bar[0, 64), Bar[0, 64), Foo[0, 32)] | complex.cpp:56:6:56:10 | inner [Bar[0, 64), Bar[0, 64), Foo[0, 32)] |
+| complex.cpp:55:12:55:12 | Chi [Outer[0, 64), Bar[0, 64), Foo[0, 32)] | complex.cpp:56:6:56:10 | inner [Bar[0, 64), Foo[0, 32)] |
+| complex.cpp:55:12:55:12 | f [Bar[0, 64), Bar[0, 64), Foo[0, 32)] | complex.cpp:55:6:55:10 | inner [Outer[0, 64), Bar[0, 64), Bar[0, 64), Foo[0, 32)] |
+| complex.cpp:55:12:55:12 | f [Bar[0, 64), Foo[0, 32)] | complex.cpp:55:6:55:10 | inner [Outer[0, 64), Bar[0, 64), Foo[0, 32)] |
+| complex.cpp:55:12:55:12 | f [Bar[0, 64), Foo[0, 32)] | complex.cpp:55:12:55:12 | setA output argument [Bar[0, 64), Foo[0, 32)] |
+| complex.cpp:55:12:55:12 | setA output argument [Bar[0, 64), Foo[0, 32)] | complex.cpp:55:12:55:12 | f [Bar[0, 64), Bar[0, 64), Foo[0, 32)] |
+| complex.cpp:55:12:55:12 | setA output argument [Foo[0, 32)] | complex.cpp:40:17:40:17 | *b [Foo[0, 32)] |
+| complex.cpp:55:12:55:12 | setA output argument [Foo[0, 32)] | complex.cpp:55:12:55:12 | f [Bar[0, 64), Foo[0, 32)] |
+| complex.cpp:55:12:55:12 | setA output argument [Foo[0, 32)] | complex.cpp:56:12:56:12 | setB output argument [Foo[0, 32)] |
+| complex.cpp:55:19:55:28 | call to user_input | complex.cpp:55:12:55:12 | setA output argument [Foo[0, 32)] |
+| complex.cpp:56:6:56:10 | inner [Bar[0, 64), Bar[0, 64), Foo[0, 32)] | complex.cpp:56:12:56:12 | f [Bar[0, 64), Foo[0, 32)] |
+| complex.cpp:56:6:56:10 | inner [Bar[0, 64), Foo[0, 32)] | complex.cpp:56:12:56:12 | f [Foo[0, 32)] |
+| complex.cpp:56:6:56:10 | inner [Bar[0, 64), Foo[0, 32)] | complex.cpp:56:12:56:12 | f [Foo[0, 32)] |
+| complex.cpp:56:6:56:10 | inner [Bar[0, 64), Foo[0, 32)] | complex.cpp:56:12:56:12 | f [Foo[0, 32)] |
+| complex.cpp:56:6:56:10 | inner [Outer[0, 64), Bar[0, 64), Bar[0, 64), Foo[32, 64)] | complex.cpp:40:17:40:17 | *b [Outer[0, 64), Bar[0, 64), Bar[0, 64), Foo[32, 64)] |
+| complex.cpp:56:6:56:10 | inner [Outer[0, 64), Bar[0, 64), Foo[0, 32)] | complex.cpp:40:17:40:17 | *b [Outer[0, 64), Bar[0, 64), Foo[0, 32)] |
+| complex.cpp:56:6:56:10 | inner [Outer[0, 64), Bar[0, 64), Foo[32, 64)] | complex.cpp:40:17:40:17 | *b [Outer[0, 64), Bar[0, 64), Foo[32, 64)] |
+| complex.cpp:56:12:56:12 | f [Bar[0, 64), Bar[0, 64), Foo[32, 64)] | complex.cpp:56:6:56:10 | inner [Outer[0, 64), Bar[0, 64), Bar[0, 64), Foo[32, 64)] |
+| complex.cpp:56:12:56:12 | f [Bar[0, 64), Foo[0, 32)] | complex.cpp:56:6:56:10 | inner [Outer[0, 64), Bar[0, 64), Foo[0, 32)] |
+| complex.cpp:56:12:56:12 | f [Bar[0, 64), Foo[32, 64)] | complex.cpp:56:6:56:10 | inner [Outer[0, 64), Bar[0, 64), Foo[32, 64)] |
+| complex.cpp:56:12:56:12 | f [Bar[0, 64), Foo[32, 64)] | complex.cpp:56:12:56:12 | setB output argument [Bar[0, 64), Foo[32, 64)] |
+| complex.cpp:56:12:56:12 | f [Foo[0, 32)] | complex.cpp:56:12:56:12 | setB output argument [Foo[0, 32)] |
+| complex.cpp:56:12:56:12 | f [Foo[0, 32)] | complex.cpp:56:12:56:12 | setB output argument [Foo[0, 32)] |
+| complex.cpp:56:12:56:12 | f [Foo[0, 32)] | complex.cpp:56:12:56:12 | setB output argument [Foo[0, 32)] |
+| complex.cpp:56:12:56:12 | setB output argument [Bar[0, 64), Foo[32, 64)] | complex.cpp:56:12:56:12 | f [Bar[0, 64), Bar[0, 64), Foo[32, 64)] |
+| complex.cpp:56:12:56:12 | setB output argument [Foo[0, 32)] | complex.cpp:40:17:40:17 | *b [Foo[0, 32)] |
+| complex.cpp:56:12:56:12 | setB output argument [Foo[0, 32)] | complex.cpp:56:12:56:12 | f [Bar[0, 64), Foo[0, 32)] |
+| complex.cpp:56:12:56:12 | setB output argument [Foo[32, 64)] | complex.cpp:40:17:40:17 | *b [Foo[32, 64)] |
+| complex.cpp:56:12:56:12 | setB output argument [Foo[32, 64)] | complex.cpp:56:12:56:12 | f [Bar[0, 64), Foo[32, 64)] |
+| complex.cpp:56:12:56:12 | setB output argument [Outer[0, 64), Bar[0, 64), Foo[0, 32)] | complex.cpp:40:17:40:17 | *b [Outer[0, 64), Bar[0, 64), Foo[0, 32)] |
+| complex.cpp:56:19:56:28 | call to user_input | complex.cpp:56:12:56:12 | setB output argument [Foo[32, 64)] |
+| constructors.cpp:26:15:26:15 | *f [Foo[0, 32)] | constructors.cpp:28:12:28:12 | call to a |
+| constructors.cpp:26:15:26:15 | *f [Foo[32, 64)] | constructors.cpp:28:10:28:10 | a output argument [Foo[32, 64)] |
+| constructors.cpp:26:15:26:15 | *f [Foo[32, 64)] | constructors.cpp:29:12:29:12 | call to b |
+| constructors.cpp:28:10:28:10 | a output argument [Foo[32, 64)] | constructors.cpp:29:12:29:12 | call to b |
+| constructors.cpp:34:11:34:20 | call to user_input | constructors.cpp:34:11:34:26 | Foo output argument [Foo[0, 32)] |
+| constructors.cpp:34:11:34:26 | Foo output argument [Foo[0, 32)] | constructors.cpp:26:15:26:15 | *f [Foo[0, 32)] |
+| constructors.cpp:35:11:35:26 | Foo output argument [Foo[32, 64)] | constructors.cpp:26:15:26:15 | *f [Foo[32, 64)] |
+| constructors.cpp:35:14:35:23 | call to user_input | constructors.cpp:35:11:35:26 | Foo output argument [Foo[32, 64)] |
+| constructors.cpp:36:11:36:20 | call to user_input | constructors.cpp:36:11:36:37 | Foo output argument [Foo[0, 32)] |
+| constructors.cpp:36:11:36:37 | Foo output argument [Foo[0, 32)] | constructors.cpp:26:15:26:15 | *f [Foo[0, 32)] |
+| constructors.cpp:36:11:36:37 | Foo output argument [Foo[32, 64)] | constructors.cpp:26:15:26:15 | *f [Foo[32, 64)] |
+| constructors.cpp:36:25:36:34 | call to user_input | constructors.cpp:36:11:36:37 | Foo output argument [Foo[32, 64)] |
+| simple.cpp:26:15:26:15 | *f [Foo[0, 32)] | simple.cpp:28:12:28:12 | call to a |
+| simple.cpp:26:15:26:15 | *f [Foo[32, 64)] | simple.cpp:28:10:28:10 | a output argument [Foo[32, 64)] |
+| simple.cpp:26:15:26:15 | *f [Foo[32, 64)] | simple.cpp:29:12:29:12 | call to b |
+| simple.cpp:28:10:28:10 | a output argument [Foo[32, 64)] | simple.cpp:29:12:29:12 | call to b |
+| simple.cpp:39:5:39:5 | setA output argument [Foo[0, 32)] | simple.cpp:26:15:26:15 | *f [Foo[0, 32)] |
+| simple.cpp:39:12:39:21 | call to user_input | simple.cpp:39:5:39:5 | setA output argument [Foo[0, 32)] |
+| simple.cpp:40:5:40:5 | setB output argument [Foo[32, 64)] | simple.cpp:26:15:26:15 | *f [Foo[32, 64)] |
+| simple.cpp:40:12:40:21 | call to user_input | simple.cpp:40:5:40:5 | setB output argument [Foo[32, 64)] |
+| simple.cpp:41:5:41:5 | setA output argument [Foo[0, 32)] | simple.cpp:26:15:26:15 | *f [Foo[0, 32)] |
+| simple.cpp:41:5:41:5 | setA output argument [Foo[0, 32)] | simple.cpp:42:5:42:5 | setB output argument [Foo[0, 32)] |
+| simple.cpp:41:12:41:21 | call to user_input | simple.cpp:41:5:41:5 | setA output argument [Foo[0, 32)] |
+| simple.cpp:42:5:42:5 | setB output argument [Foo[0, 32)] | simple.cpp:26:15:26:15 | *f [Foo[0, 32)] |
+| simple.cpp:42:5:42:5 | setB output argument [Foo[32, 64)] | simple.cpp:26:15:26:15 | *f [Foo[32, 64)] |
+| simple.cpp:42:12:42:21 | call to user_input | simple.cpp:42:5:42:5 | setB output argument [Foo[32, 64)] |
+| simple.cpp:65:7:65:7 | i [A[0, 32)] | simple.cpp:66:12:66:12 | Store [A[0, 32)] |
+| simple.cpp:65:11:65:20 | call to user_input | simple.cpp:65:7:65:7 | i [A[0, 32)] |
+| simple.cpp:66:12:66:12 | Store [A[0, 32)] | simple.cpp:67:13:67:13 | i |
 | simple.cpp:67:13:67:13 | i | simple.cpp:67:13:67:13 | i |
-| simple.cpp:83:9:83:10 | f2 [f1, f1] | simple.cpp:84:14:84:20 | call to getf2f1 |
-| simple.cpp:83:9:83:28 | Store | simple.cpp:83:12:83:13 | f1 [f1] |
-| simple.cpp:83:12:83:13 | f1 [f1] | simple.cpp:83:9:83:10 | f2 [f1, f1] |
-| simple.cpp:83:17:83:26 | call to user_input | simple.cpp:83:9:83:28 | Store |
-| simple.cpp:92:7:92:7 | i [i] | simple.cpp:93:20:93:20 | Store [i] |
-| simple.cpp:92:11:92:20 | call to user_input | simple.cpp:92:7:92:7 | i [i] |
-=======
-| simple.cpp:83:9:83:28 | Chi [f1] | simple.cpp:84:14:84:20 | call to getf2f1 |
-| simple.cpp:83:17:83:26 | call to user_input | simple.cpp:83:9:83:28 | Chi [f1] |
-| simple.cpp:92:5:92:22 | Store [i] | simple.cpp:93:20:93:20 | Store [i] |
-| simple.cpp:92:11:92:20 | call to user_input | simple.cpp:92:5:92:22 | Store [i] |
->>>>>>> 19fac60e
-| simple.cpp:93:20:93:20 | Store [i] | simple.cpp:94:13:94:13 | i |
-| simple.cpp:93:20:93:20 | Store [i] | simple.cpp:94:13:94:13 | i |
+| simple.cpp:83:9:83:10 | f2 [C2[0, 32), C[0, 32)] | simple.cpp:84:14:84:20 | call to getf2f1 |
+| simple.cpp:83:12:83:13 | f1 [C[0, 32)] | simple.cpp:83:9:83:10 | f2 [C2[0, 32), C[0, 32)] |
+| simple.cpp:83:17:83:26 | call to user_input | simple.cpp:83:12:83:13 | f1 [C[0, 32)] |
+| simple.cpp:92:7:92:7 | i [A[0, 32)] | simple.cpp:93:20:93:20 | Store [A[0, 32)] |
+| simple.cpp:92:11:92:20 | call to user_input | simple.cpp:92:7:92:7 | i [A[0, 32)] |
+| simple.cpp:93:20:93:20 | Store [A[0, 32)] | simple.cpp:94:13:94:13 | i |
 | simple.cpp:94:13:94:13 | i | simple.cpp:94:13:94:13 | i |
-| struct_init.c:14:24:14:25 | *ab [a] | struct_init.c:15:12:15:12 | a |
-<<<<<<< HEAD
+| struct_init.c:14:24:14:25 | *ab [AB[0, 64)] | struct_init.c:15:12:15:12 | a |
 | struct_init.c:15:12:15:12 | a | struct_init.c:15:12:15:12 | a |
-| struct_init.c:20:17:20:36 | a [a] | struct_init.c:14:24:14:25 | *ab [a] |
-| struct_init.c:20:20:20:29 | Store | struct_init.c:20:17:20:36 | a [a] |
-| struct_init.c:20:20:20:29 | call to user_input | struct_init.c:20:20:20:29 | Store |
+| struct_init.c:20:17:20:36 | a [AB[0, 64)] | struct_init.c:14:24:14:25 | *ab [AB[0, 64)] |
+| struct_init.c:20:20:20:29 | call to user_input | struct_init.c:20:17:20:36 | a [AB[0, 64)] |
 | struct_init.c:20:20:20:29 | call to user_input | struct_init.c:22:11:22:11 | a |
-| struct_init.c:26:23:29:3 | nestedAB [nestedAB, a] | struct_init.c:28:5:28:7 | Chi [nestedAB, a] |
-| struct_init.c:27:5:27:23 | a [a] | struct_init.c:26:23:29:3 | nestedAB [nestedAB, a] |
-| struct_init.c:27:7:27:16 | Store | struct_init.c:27:5:27:23 | a [a] |
-| struct_init.c:27:7:27:16 | call to user_input | struct_init.c:27:7:27:16 | Store |
-=======
-| struct_init.c:20:20:20:29 | Chi [a] | struct_init.c:14:24:14:25 | *ab [a] |
-| struct_init.c:20:20:20:29 | call to user_input | struct_init.c:20:20:20:29 | Chi [a] |
-| struct_init.c:20:20:20:29 | call to user_input | struct_init.c:22:11:22:11 | a |
-| struct_init.c:27:7:27:16 | Chi [a] | struct_init.c:14:24:14:25 | *ab [a] |
-| struct_init.c:27:7:27:16 | call to user_input | struct_init.c:27:7:27:16 | Chi [a] |
->>>>>>> 19fac60e
+| struct_init.c:26:23:29:3 | nestedAB [Outer[0, 128), AB[0, 64)] | struct_init.c:28:5:28:7 | Chi [Outer[0, 128), AB[0, 64)] |
+| struct_init.c:27:5:27:23 | a [AB[0, 64)] | struct_init.c:26:23:29:3 | nestedAB [Outer[0, 128), AB[0, 64)] |
+| struct_init.c:27:7:27:16 | call to user_input | struct_init.c:27:5:27:23 | a [AB[0, 64)] |
 | struct_init.c:27:7:27:16 | call to user_input | struct_init.c:31:23:31:23 | a |
-| struct_init.c:28:5:28:7 | Chi [nestedAB, a] | struct_init.c:36:17:36:24 | nestedAB [a] |
-| struct_init.c:36:17:36:24 | nestedAB [a] | struct_init.c:14:24:14:25 | *ab [a] |
+| struct_init.c:28:5:28:7 | Chi [Outer[0, 128), AB[0, 64)] | struct_init.c:36:17:36:24 | nestedAB [AB[0, 64)] |
+| struct_init.c:36:17:36:24 | nestedAB [AB[0, 64)] | struct_init.c:14:24:14:25 | *ab [AB[0, 64)] |
 nodes
-| A.cpp:55:5:55:5 | set output argument [c] | semmle.label | set output argument [c] |
+| A.cpp:55:5:55:5 | set output argument [B[0, 64)] | semmle.label | set output argument [B[0, 64)] |
 | A.cpp:55:12:55:19 | (C *)... | semmle.label | (C *)... |
 | A.cpp:55:12:55:19 | new | semmle.label | new |
 | A.cpp:56:13:56:15 | call to get | semmle.label | call to get |
-| A.cpp:57:11:57:24 | B output argument [c] | semmle.label | B output argument [c] |
+| A.cpp:57:11:57:24 | B output argument [B[0, 64)] | semmle.label | B output argument [B[0, 64)] |
 | A.cpp:57:17:57:23 | new | semmle.label | new |
 | A.cpp:57:28:57:30 | call to get | semmle.label | call to get |
 | A.cpp:98:12:98:18 | new | semmle.label | new |
-<<<<<<< HEAD
-| A.cpp:100:5:100:13 | Store | semmle.label | Store |
-| A.cpp:100:9:100:9 | a [a] | semmle.label | a [a] |
-=======
-| A.cpp:100:5:100:13 | Chi [a] | semmle.label | Chi [a] |
->>>>>>> 19fac60e
-| A.cpp:103:14:103:14 | *c [a] | semmle.label | *c [a] |
+| A.cpp:100:9:100:9 | a [C1[64, 128)] | semmle.label | a [C1[64, 128)] |
+| A.cpp:103:14:103:14 | *c [C1[64, 128)] | semmle.label | *c [C1[64, 128)] |
 | A.cpp:107:16:107:16 | a | semmle.label | a |
 | A.cpp:107:16:107:16 | a | semmle.label | a |
-| A.cpp:126:5:126:5 | Chi [c] | semmle.label | Chi [c] |
-| A.cpp:126:5:126:5 | set output argument [c] | semmle.label | set output argument [c] |
+| A.cpp:126:5:126:5 | Chi [B[0, 64)] | semmle.label | Chi [B[0, 64)] |
+| A.cpp:126:5:126:5 | set output argument [B[0, 64)] | semmle.label | set output argument [B[0, 64)] |
 | A.cpp:126:12:126:18 | new | semmle.label | new |
-| A.cpp:131:8:131:8 | Chi [c] | semmle.label | Chi [c] |
-| A.cpp:131:8:131:8 | f7 output argument [c] | semmle.label | f7 output argument [c] |
+| A.cpp:131:8:131:8 | Chi [B[0, 64)] | semmle.label | Chi [B[0, 64)] |
+| A.cpp:131:8:131:8 | f7 output argument [B[0, 64)] | semmle.label | f7 output argument [B[0, 64)] |
 | A.cpp:132:13:132:13 | c | semmle.label | c |
 | A.cpp:132:13:132:13 | c | semmle.label | c |
-| A.cpp:142:7:142:20 | Chi [c] | semmle.label | Chi [c] |
-<<<<<<< HEAD
-| A.cpp:142:7:142:20 | Store | semmle.label | Store |
-| A.cpp:142:10:142:10 | c [c] | semmle.label | c [c] |
+| A.cpp:142:7:142:20 | Chi [B[0, 64)] | semmle.label | Chi [B[0, 64)] |
+| A.cpp:142:10:142:10 | c [B[0, 64)] | semmle.label | c [B[0, 64)] |
 | A.cpp:142:14:142:20 | new | semmle.label | new |
-| A.cpp:143:7:143:31 | Chi [b] | semmle.label | Chi [b] |
-| A.cpp:143:7:143:31 | Store | semmle.label | Store |
-| A.cpp:143:13:143:13 | b [b] | semmle.label | b [b] |
-=======
-| A.cpp:142:14:142:20 | new | semmle.label | new |
-| A.cpp:143:7:143:31 | Chi [b] | semmle.label | Chi [b] |
->>>>>>> 19fac60e
+| A.cpp:143:7:143:31 | Chi [D[0, 64)] | semmle.label | Chi [D[0, 64)] |
+| A.cpp:143:13:143:13 | b [D[0, 64)] | semmle.label | b [D[0, 64)] |
 | A.cpp:143:25:143:31 | new | semmle.label | new |
 | A.cpp:150:12:150:18 | new | semmle.label | new |
-| A.cpp:151:12:151:24 | Chi [b] | semmle.label | Chi [b] |
-| A.cpp:151:12:151:24 | D output argument [b] | semmle.label | D output argument [b] |
-| A.cpp:151:18:151:18 | Chi [c] | semmle.label | Chi [c] |
-| A.cpp:151:18:151:18 | D output argument [c] | semmle.label | D output argument [c] |
+| A.cpp:151:12:151:24 | Chi [D[0, 64)] | semmle.label | Chi [D[0, 64)] |
+| A.cpp:151:12:151:24 | D output argument [D[0, 64)] | semmle.label | D output argument [D[0, 64)] |
+| A.cpp:151:18:151:18 | Chi [B[0, 64)] | semmle.label | Chi [B[0, 64)] |
+| A.cpp:151:18:151:18 | D output argument [B[0, 64)] | semmle.label | D output argument [B[0, 64)] |
 | A.cpp:152:13:152:13 | b | semmle.label | b |
 | A.cpp:152:13:152:13 | b | semmle.label | b |
 | A.cpp:154:13:154:13 | c | semmle.label | c |
 | A.cpp:154:13:154:13 | c | semmle.label | c |
-| C.cpp:18:12:18:18 | C output argument [s1] | semmle.label | C output argument [s1] |
-| C.cpp:18:12:18:18 | C output argument [s3] | semmle.label | C output argument [s3] |
-<<<<<<< HEAD
-| C.cpp:22:9:22:22 | s1 [s1] | semmle.label | s1 [s1] |
-| C.cpp:22:12:22:21 | Store | semmle.label | Store |
+| C.cpp:18:12:18:18 | C output argument [C[0, 64)] | semmle.label | C output argument [C[0, 64)] |
+| C.cpp:18:12:18:18 | C output argument [C[128, 192)] | semmle.label | C output argument [C[128, 192)] |
+| C.cpp:22:9:22:22 | s1 [C[0, 64)] | semmle.label | s1 [C[0, 64)] |
 | C.cpp:22:12:22:21 | new | semmle.label | new |
-| C.cpp:24:5:24:25 | Chi [s1] | semmle.label | Chi [s1] |
-| C.cpp:24:5:24:25 | Chi [s3] | semmle.label | Chi [s3] |
-| C.cpp:24:5:24:25 | Store | semmle.label | Store |
-| C.cpp:24:11:24:12 | s3 [s3] | semmle.label | s3 [s3] |
-=======
-| C.cpp:22:12:22:21 | Chi [s1] | semmle.label | Chi [s1] |
-| C.cpp:22:12:22:21 | new | semmle.label | new |
-| C.cpp:24:5:24:25 | Chi [s1] | semmle.label | Chi [s1] |
-| C.cpp:24:5:24:25 | Chi [s3] | semmle.label | Chi [s3] |
->>>>>>> 19fac60e
+| C.cpp:24:5:24:25 | Chi [C[0, 64)] | semmle.label | Chi [C[0, 64)] |
+| C.cpp:24:5:24:25 | Chi [C[128, 192)] | semmle.label | Chi [C[128, 192)] |
+| C.cpp:24:11:24:12 | s3 [C[128, 192)] | semmle.label | s3 [C[128, 192)] |
 | C.cpp:24:16:24:25 | new | semmle.label | new |
-| C.cpp:27:8:27:11 | *#this [s1] | semmle.label | *#this [s1] |
-| C.cpp:27:8:27:11 | *#this [s3] | semmle.label | *#this [s3] |
+| C.cpp:27:8:27:11 | *#this [C[0, 64)] | semmle.label | *#this [C[0, 64)] |
+| C.cpp:27:8:27:11 | *#this [C[128, 192)] | semmle.label | *#this [C[128, 192)] |
 | C.cpp:29:10:29:11 | s1 | semmle.label | s1 |
 | C.cpp:29:10:29:11 | s1 | semmle.label | s1 |
 | C.cpp:31:10:31:11 | s3 | semmle.label | s3 |
 | C.cpp:31:10:31:11 | s3 | semmle.label | s3 |
-| aliasing.cpp:9:3:9:22 | Chi [m1] | semmle.label | Chi [m1] |
-<<<<<<< HEAD
-| aliasing.cpp:9:3:9:22 | Store | semmle.label | Store |
-| aliasing.cpp:9:6:9:7 | m1 [m1] | semmle.label | m1 [m1] |
+| aliasing.cpp:9:3:9:22 | Chi [S[0, 32)] | semmle.label | Chi [S[0, 32)] |
+| aliasing.cpp:9:6:9:7 | m1 [S[0, 32)] | semmle.label | m1 [S[0, 32)] |
 | aliasing.cpp:9:11:9:20 | call to user_input | semmle.label | call to user_input |
-| aliasing.cpp:13:3:13:21 | Chi [m1] | semmle.label | Chi [m1] |
-| aliasing.cpp:13:3:13:21 | Store | semmle.label | Store |
-| aliasing.cpp:13:5:13:6 | m1 [m1] | semmle.label | m1 [m1] |
-=======
-| aliasing.cpp:9:11:9:20 | call to user_input | semmle.label | call to user_input |
-| aliasing.cpp:13:3:13:21 | Chi [m1] | semmle.label | Chi [m1] |
->>>>>>> 19fac60e
+| aliasing.cpp:13:3:13:21 | Chi [S[0, 32)] | semmle.label | Chi [S[0, 32)] |
+| aliasing.cpp:13:5:13:6 | m1 [S[0, 32)] | semmle.label | m1 [S[0, 32)] |
 | aliasing.cpp:13:10:13:19 | call to user_input | semmle.label | call to user_input |
-| aliasing.cpp:25:17:25:19 | Chi [m1] | semmle.label | Chi [m1] |
-| aliasing.cpp:25:17:25:19 | pointerSetter output argument [m1] | semmle.label | pointerSetter output argument [m1] |
-| aliasing.cpp:26:19:26:20 | Chi [m1] | semmle.label | Chi [m1] |
-| aliasing.cpp:26:19:26:20 | referenceSetter output argument [m1] | semmle.label | referenceSetter output argument [m1] |
+| aliasing.cpp:25:17:25:19 | Chi [S[0, 32)] | semmle.label | Chi [S[0, 32)] |
+| aliasing.cpp:25:17:25:19 | pointerSetter output argument [S[0, 32)] | semmle.label | pointerSetter output argument [S[0, 32)] |
+| aliasing.cpp:26:19:26:20 | Chi [S[0, 32)] | semmle.label | Chi [S[0, 32)] |
+| aliasing.cpp:26:19:26:20 | referenceSetter output argument [S[0, 32)] | semmle.label | referenceSetter output argument [S[0, 32)] |
 | aliasing.cpp:29:11:29:12 | m1 | semmle.label | m1 |
 | aliasing.cpp:29:11:29:12 | m1 | semmle.label | m1 |
 | aliasing.cpp:30:11:30:12 | m1 | semmle.label | m1 |
@@ -673,14 +410,9 @@
 | aliasing.cpp:38:11:38:12 | m1 | semmle.label | m1 |
 | aliasing.cpp:42:11:42:20 | call to user_input | semmle.label | call to user_input |
 | aliasing.cpp:43:13:43:14 | m1 | semmle.label | m1 |
-<<<<<<< HEAD
-| aliasing.cpp:60:3:60:22 | Store | semmle.label | Store |
-| aliasing.cpp:60:6:60:7 | m1 [m1] | semmle.label | m1 [m1] |
-=======
-| aliasing.cpp:60:3:60:22 | Chi [m1] | semmle.label | Chi [m1] |
->>>>>>> 19fac60e
+| aliasing.cpp:60:6:60:7 | m1 [S[0, 32)] | semmle.label | m1 [S[0, 32)] |
 | aliasing.cpp:60:11:60:20 | call to user_input | semmle.label | call to user_input |
-| aliasing.cpp:61:13:61:14 | Store [m1] | semmle.label | Store [m1] |
+| aliasing.cpp:61:13:61:14 | Store [S[0, 32)] | semmle.label | Store [S[0, 32)] |
 | aliasing.cpp:62:14:62:15 | m1 | semmle.label | m1 |
 | aliasing.cpp:62:14:62:15 | m1 | semmle.label | m1 |
 | aliasing.cpp:79:11:79:20 | call to user_input | semmle.label | call to user_input |
@@ -689,14 +421,9 @@
 | aliasing.cpp:87:12:87:13 | m1 | semmle.label | m1 |
 | aliasing.cpp:92:12:92:21 | call to user_input | semmle.label | call to user_input |
 | aliasing.cpp:93:12:93:13 | m1 | semmle.label | m1 |
-<<<<<<< HEAD
-| aliasing.cpp:98:3:98:21 | Store | semmle.label | Store |
-| aliasing.cpp:98:5:98:6 | m1 [m1] | semmle.label | m1 [m1] |
-=======
-| aliasing.cpp:98:3:98:21 | Chi [m1] | semmle.label | Chi [m1] |
->>>>>>> 19fac60e
+| aliasing.cpp:98:5:98:6 | m1 [S[0, 32)] | semmle.label | m1 [S[0, 32)] |
 | aliasing.cpp:98:10:98:19 | call to user_input | semmle.label | call to user_input |
-| aliasing.cpp:100:14:100:14 | Store [m1] | semmle.label | Store [m1] |
+| aliasing.cpp:100:14:100:14 | Store [S[0, 32)] | semmle.label | Store [S[0, 32)] |
 | aliasing.cpp:101:21:101:22 | m1 | semmle.label | m1 |
 | aliasing.cpp:102:8:102:10 | * ... | semmle.label | * ... |
 | aliasing.cpp:106:3:106:20 | Chi [array content] | semmle.label | Chi [array content] |
@@ -720,59 +447,54 @@
 | aliasing.cpp:164:15:164:20 | taint_a_ptr output argument [array content] | semmle.label | taint_a_ptr output argument [array content] |
 | aliasing.cpp:165:8:165:16 | access to array | semmle.label | access to array |
 | aliasing.cpp:175:15:175:22 | BufferMayWriteSideEffect: & ... | semmle.label | BufferMayWriteSideEffect: & ... |
-| aliasing.cpp:175:15:175:22 | Chi [s, m1] | semmle.label | Chi [s, m1] |
+| aliasing.cpp:175:15:175:22 | Chi [S2[0, 64), S[0, 32)] | semmle.label | Chi [S2[0, 64), S[0, 32)] |
 | aliasing.cpp:175:15:175:22 | taint_a_ptr output argument [array content] | semmle.label | taint_a_ptr output argument [array content] |
-| aliasing.cpp:175:19:175:19 | s [s, m1] | semmle.label | s [s, m1] |
-| aliasing.cpp:175:21:175:22 | m1 [m1] | semmle.label | m1 [m1] |
-| aliasing.cpp:176:11:176:11 | s [m1] | semmle.label | s [m1] |
+| aliasing.cpp:175:19:175:19 | s [S2[0, 64), S[0, 32)] | semmle.label | s [S2[0, 64), S[0, 32)] |
+| aliasing.cpp:175:21:175:22 | m1 [S[0, 32)] | semmle.label | m1 [S[0, 32)] |
+| aliasing.cpp:176:11:176:11 | s [S[0, 32)] | semmle.label | s [S[0, 32)] |
 | aliasing.cpp:176:13:176:14 | m1 | semmle.label | m1 |
 | aliasing.cpp:176:13:176:14 | m1 | semmle.label | m1 |
 | aliasing.cpp:187:15:187:22 | BufferMayWriteSideEffect: & ... | semmle.label | BufferMayWriteSideEffect: & ... |
 | aliasing.cpp:187:15:187:22 | taint_a_ptr output argument [array content] | semmle.label | taint_a_ptr output argument [array content] |
-| aliasing.cpp:187:19:187:19 | s [s, m1] | semmle.label | s [s, m1] |
-| aliasing.cpp:187:21:187:22 | m1 [m1] | semmle.label | m1 [m1] |
-| aliasing.cpp:188:13:188:14 | Store [s, m1] | semmle.label | Store [s, m1] |
-| aliasing.cpp:189:13:189:13 | s [m1] | semmle.label | s [m1] |
+| aliasing.cpp:187:19:187:19 | s [S2[0, 64), S[0, 32)] | semmle.label | s [S2[0, 64), S[0, 32)] |
+| aliasing.cpp:187:21:187:22 | m1 [S[0, 32)] | semmle.label | m1 [S[0, 32)] |
+| aliasing.cpp:188:13:188:14 | Store [S2[0, 64), S[0, 32)] | semmle.label | Store [S2[0, 64), S[0, 32)] |
+| aliasing.cpp:189:13:189:13 | s [S[0, 32)] | semmle.label | s [S[0, 32)] |
 | aliasing.cpp:189:15:189:16 | m1 | semmle.label | m1 |
 | aliasing.cpp:189:15:189:16 | m1 | semmle.label | m1 |
 | aliasing.cpp:200:15:200:24 | BufferMayWriteSideEffect: & ... | semmle.label | BufferMayWriteSideEffect: & ... |
-| aliasing.cpp:200:15:200:24 | Chi [s, m1] | semmle.label | Chi [s, m1] |
+| aliasing.cpp:200:15:200:24 | Chi [S2[0, 64), S[0, 32)] | semmle.label | Chi [S2[0, 64), S[0, 32)] |
 | aliasing.cpp:200:15:200:24 | taint_a_ptr output argument [array content] | semmle.label | taint_a_ptr output argument [array content] |
-| aliasing.cpp:200:21:200:21 | s [s, m1] | semmle.label | s [s, m1] |
-| aliasing.cpp:200:23:200:24 | m1 [m1] | semmle.label | m1 [m1] |
-| aliasing.cpp:201:13:201:13 | s [m1] | semmle.label | s [m1] |
+| aliasing.cpp:200:21:200:21 | s [S2[0, 64), S[0, 32)] | semmle.label | s [S2[0, 64), S[0, 32)] |
+| aliasing.cpp:200:23:200:24 | m1 [S[0, 32)] | semmle.label | m1 [S[0, 32)] |
+| aliasing.cpp:201:13:201:13 | s [S[0, 32)] | semmle.label | s [S[0, 32)] |
 | aliasing.cpp:201:15:201:16 | m1 | semmle.label | m1 |
 | aliasing.cpp:201:15:201:16 | m1 | semmle.label | m1 |
-| aliasing.cpp:211:3:211:24 | Chi [s, m1] | semmle.label | Chi [s, m1] |
-| aliasing.cpp:211:3:211:24 | Store | semmle.label | Store |
-| aliasing.cpp:211:6:211:6 | s [s, m1] | semmle.label | s [s, m1] |
-| aliasing.cpp:211:8:211:9 | m1 [m1] | semmle.label | m1 [m1] |
+| aliasing.cpp:211:3:211:24 | Chi [S2[0, 64), S[0, 32)] | semmle.label | Chi [S2[0, 64), S[0, 32)] |
+| aliasing.cpp:211:6:211:6 | s [S2[0, 64), S[0, 32)] | semmle.label | s [S2[0, 64), S[0, 32)] |
+| aliasing.cpp:211:8:211:9 | m1 [S[0, 32)] | semmle.label | m1 [S[0, 32)] |
 | aliasing.cpp:211:13:211:22 | call to user_input | semmle.label | call to user_input |
-| aliasing.cpp:212:12:212:12 | Store [m1] | semmle.label | Store [m1] |
-| aliasing.cpp:212:12:212:12 | s [m1] | semmle.label | s [m1] |
-| aliasing.cpp:212:12:212:12 | s [m1] | semmle.label | s [m1] |
+| aliasing.cpp:212:12:212:12 | Store [S[0, 32)] | semmle.label | Store [S[0, 32)] |
+| aliasing.cpp:212:12:212:12 | s [S[0, 32)] | semmle.label | s [S[0, 32)] |
 | aliasing.cpp:213:10:213:11 | m1 | semmle.label | m1 |
 | aliasing.cpp:213:10:213:11 | m1 | semmle.label | m1 |
 | aliasing.cpp:225:15:225:22 | BufferMayWriteSideEffect: & ... | semmle.label | BufferMayWriteSideEffect: & ... |
-| aliasing.cpp:225:15:225:22 | Chi [s, m1] | semmle.label | Chi [s, m1] |
+| aliasing.cpp:225:15:225:22 | Chi [S2[0, 64), S[0, 32)] | semmle.label | Chi [S2[0, 64), S[0, 32)] |
 | aliasing.cpp:225:15:225:22 | taint_a_ptr output argument [array content] | semmle.label | taint_a_ptr output argument [array content] |
-| aliasing.cpp:225:19:225:19 | s [s, m1] | semmle.label | s [s, m1] |
-| aliasing.cpp:225:21:225:22 | m1 [m1] | semmle.label | m1 [m1] |
-| aliasing.cpp:226:12:226:12 | Store [m1] | semmle.label | Store [m1] |
-| aliasing.cpp:226:12:226:12 | s [m1] | semmle.label | s [m1] |
-| aliasing.cpp:226:12:226:12 | s [m1] | semmle.label | s [m1] |
+| aliasing.cpp:225:19:225:19 | s [S2[0, 64), S[0, 32)] | semmle.label | s [S2[0, 64), S[0, 32)] |
+| aliasing.cpp:225:21:225:22 | m1 [S[0, 32)] | semmle.label | m1 [S[0, 32)] |
+| aliasing.cpp:226:12:226:12 | Store [S[0, 32)] | semmle.label | Store [S[0, 32)] |
+| aliasing.cpp:226:12:226:12 | s [S[0, 32)] | semmle.label | s [S[0, 32)] |
 | aliasing.cpp:227:10:227:11 | m1 | semmle.label | m1 |
 | aliasing.cpp:227:10:227:11 | m1 | semmle.label | m1 |
-| aliasing.cpp:249:26:249:26 | *p [e] | semmle.label | *p [e] |
+| aliasing.cpp:249:26:249:26 | *p [B[96, 128)] | semmle.label | *p [B[96, 128)] |
 | aliasing.cpp:250:11:250:11 | e | semmle.label | e |
 | aliasing.cpp:250:11:250:11 | e | semmle.label | e |
 | aliasing.cpp:256:10:256:19 | call to user_input | semmle.label | call to user_input |
-| aliasing.cpp:257:3:257:13 | Store | semmle.label | Store |
-| aliasing.cpp:257:6:257:6 | e [e] | semmle.label | e [e] |
-| aliasing.cpp:266:3:266:21 | Store | semmle.label | Store |
-| aliasing.cpp:266:6:266:6 | c [c] | semmle.label | c [c] |
+| aliasing.cpp:257:6:257:6 | e [B[96, 128)] | semmle.label | e [B[96, 128)] |
+| aliasing.cpp:266:6:266:6 | c [B[32, 64)] | semmle.label | c [B[32, 64)] |
 | aliasing.cpp:266:10:266:19 | call to user_input | semmle.label | call to user_input |
-| aliasing.cpp:267:37:267:37 | multiple_loads_from_a_same_memory output argument [e] | semmle.label | multiple_loads_from_a_same_memory output argument [e] |
+| aliasing.cpp:267:37:267:37 | multiple_loads_from_a_same_memory output argument [B[96, 128)] | semmle.label | multiple_loads_from_a_same_memory output argument [B[96, 128)] |
 | arrays.cpp:6:12:6:21 | call to user_input | semmle.label | call to user_input |
 | arrays.cpp:7:8:7:13 | access to array | semmle.label | access to array |
 | arrays.cpp:9:8:9:11 | * ... | semmle.label | * ... |
@@ -781,294 +503,198 @@
 | arrays.cpp:16:8:16:13 | access to array | semmle.label | access to array |
 | arrays.cpp:36:26:36:35 | call to user_input | semmle.label | call to user_input |
 | arrays.cpp:37:24:37:27 | data | semmle.label | data |
-| by_reference.cpp:50:3:50:3 | setDirectly output argument [a] | semmle.label | setDirectly output argument [a] |
+| by_reference.cpp:50:3:50:3 | setDirectly output argument [S[0, 64)] | semmle.label | setDirectly output argument [S[0, 64)] |
 | by_reference.cpp:50:17:50:26 | call to user_input | semmle.label | call to user_input |
 | by_reference.cpp:51:10:51:20 | call to getDirectly | semmle.label | call to getDirectly |
-| by_reference.cpp:56:3:56:3 | setIndirectly output argument [a] | semmle.label | setIndirectly output argument [a] |
+| by_reference.cpp:56:3:56:3 | setIndirectly output argument [S[0, 64)] | semmle.label | setIndirectly output argument [S[0, 64)] |
 | by_reference.cpp:56:19:56:28 | call to user_input | semmle.label | call to user_input |
 | by_reference.cpp:57:10:57:22 | call to getIndirectly | semmle.label | call to getIndirectly |
-| by_reference.cpp:62:3:62:3 | setThroughNonMember output argument [a] | semmle.label | setThroughNonMember output argument [a] |
+| by_reference.cpp:62:3:62:3 | setThroughNonMember output argument [S[0, 64)] | semmle.label | setThroughNonMember output argument [S[0, 64)] |
 | by_reference.cpp:62:25:62:34 | call to user_input | semmle.label | call to user_input |
 | by_reference.cpp:63:10:63:28 | call to getThroughNonMember | semmle.label | call to getThroughNonMember |
-| by_reference.cpp:68:17:68:18 | nonMemberSetA output argument [a] | semmle.label | nonMemberSetA output argument [a] |
+| by_reference.cpp:68:17:68:18 | nonMemberSetA output argument [S[0, 64)] | semmle.label | nonMemberSetA output argument [S[0, 64)] |
 | by_reference.cpp:68:21:68:30 | call to user_input | semmle.label | call to user_input |
 | by_reference.cpp:69:8:69:20 | call to nonMemberGetA | semmle.label | call to nonMemberGetA |
-| by_reference.cpp:84:3:84:25 | Chi [a] | semmle.label | Chi [a] |
-<<<<<<< HEAD
-| by_reference.cpp:84:3:84:25 | Store | semmle.label | Store |
-| by_reference.cpp:84:10:84:10 | a [a] | semmle.label | a [a] |
+| by_reference.cpp:84:3:84:25 | Chi [Inner[0, 64)] | semmle.label | Chi [Inner[0, 64)] |
+| by_reference.cpp:84:10:84:10 | a [Inner[0, 64)] | semmle.label | a [Inner[0, 64)] |
 | by_reference.cpp:84:14:84:23 | call to user_input | semmle.label | call to user_input |
-| by_reference.cpp:88:3:88:24 | Chi [a] | semmle.label | Chi [a] |
-| by_reference.cpp:88:3:88:24 | Store | semmle.label | Store |
-| by_reference.cpp:88:9:88:9 | a [a] | semmle.label | a [a] |
-=======
-| by_reference.cpp:84:14:84:23 | call to user_input | semmle.label | call to user_input |
-| by_reference.cpp:88:3:88:24 | Chi [a] | semmle.label | Chi [a] |
->>>>>>> 19fac60e
+| by_reference.cpp:88:3:88:24 | Chi [Inner[0, 64)] | semmle.label | Chi [Inner[0, 64)] |
+| by_reference.cpp:88:9:88:9 | a [Inner[0, 64)] | semmle.label | a [Inner[0, 64)] |
 | by_reference.cpp:88:13:88:22 | call to user_input | semmle.label | call to user_input |
 | by_reference.cpp:92:3:92:20 | Chi [array content] | semmle.label | Chi [array content] |
 | by_reference.cpp:92:9:92:18 | call to user_input | semmle.label | call to user_input |
 | by_reference.cpp:96:3:96:19 | Chi [array content] | semmle.label | Chi [array content] |
 | by_reference.cpp:96:8:96:17 | call to user_input | semmle.label | call to user_input |
-| by_reference.cpp:102:21:102:39 | Chi [a, a] | semmle.label | Chi [a, a] |
-| by_reference.cpp:102:21:102:39 | taint_inner_a_ptr output argument [a, a] | semmle.label | taint_inner_a_ptr output argument [a, a] |
-| by_reference.cpp:102:21:102:39 | taint_inner_a_ptr output argument [a] | semmle.label | taint_inner_a_ptr output argument [a] |
-| by_reference.cpp:102:28:102:39 | inner_nested [a, a] | semmle.label | inner_nested [a, a] |
+| by_reference.cpp:102:21:102:39 | Chi [Outer[0, 64), Inner[0, 64)] | semmle.label | Chi [Outer[0, 64), Inner[0, 64)] |
+| by_reference.cpp:102:21:102:39 | taint_inner_a_ptr output argument [Inner[0, 64)] | semmle.label | taint_inner_a_ptr output argument [Inner[0, 64)] |
+| by_reference.cpp:102:21:102:39 | taint_inner_a_ptr output argument [Outer[0, 64), Inner[0, 64)] | semmle.label | taint_inner_a_ptr output argument [Outer[0, 64), Inner[0, 64)] |
+| by_reference.cpp:102:28:102:39 | inner_nested [Outer[0, 64), Inner[0, 64)] | semmle.label | inner_nested [Outer[0, 64), Inner[0, 64)] |
 | by_reference.cpp:104:15:104:22 | BufferMayWriteSideEffect: & ... | semmle.label | BufferMayWriteSideEffect: & ... |
-| by_reference.cpp:104:15:104:22 | Chi [a] | semmle.label | Chi [a] |
-| by_reference.cpp:104:15:104:22 | taint_a_ptr output argument [a] | semmle.label | taint_a_ptr output argument [a] |
+| by_reference.cpp:104:15:104:22 | Chi [Outer[128, 192)] | semmle.label | Chi [Outer[128, 192)] |
+| by_reference.cpp:104:15:104:22 | taint_a_ptr output argument [Outer[128, 192)] | semmle.label | taint_a_ptr output argument [Outer[128, 192)] |
 | by_reference.cpp:104:15:104:22 | taint_a_ptr output argument [array content] | semmle.label | taint_a_ptr output argument [array content] |
-| by_reference.cpp:104:22:104:22 | a [a] | semmle.label | a [a] |
-| by_reference.cpp:106:21:106:41 | Chi [a, a] | semmle.label | Chi [a, a] |
-| by_reference.cpp:106:21:106:41 | taint_inner_a_ptr output argument [a, a] | semmle.label | taint_inner_a_ptr output argument [a, a] |
-| by_reference.cpp:106:21:106:41 | taint_inner_a_ptr output argument [a] | semmle.label | taint_inner_a_ptr output argument [a] |
-| by_reference.cpp:106:30:106:41 | inner_nested [a, a] | semmle.label | inner_nested [a, a] |
+| by_reference.cpp:104:22:104:22 | a [Outer[128, 192)] | semmle.label | a [Outer[128, 192)] |
+| by_reference.cpp:106:21:106:41 | Chi [Outer[0, 64), Inner[0, 64)] | semmle.label | Chi [Outer[0, 64), Inner[0, 64)] |
+| by_reference.cpp:106:21:106:41 | taint_inner_a_ptr output argument [Inner[0, 64)] | semmle.label | taint_inner_a_ptr output argument [Inner[0, 64)] |
+| by_reference.cpp:106:21:106:41 | taint_inner_a_ptr output argument [Outer[0, 64), Inner[0, 64)] | semmle.label | taint_inner_a_ptr output argument [Outer[0, 64), Inner[0, 64)] |
+| by_reference.cpp:106:30:106:41 | inner_nested [Outer[0, 64), Inner[0, 64)] | semmle.label | inner_nested [Outer[0, 64), Inner[0, 64)] |
 | by_reference.cpp:108:15:108:24 | BufferMayWriteSideEffect: & ... | semmle.label | BufferMayWriteSideEffect: & ... |
-| by_reference.cpp:108:15:108:24 | Chi [a] | semmle.label | Chi [a] |
-| by_reference.cpp:108:15:108:24 | taint_a_ptr output argument [a] | semmle.label | taint_a_ptr output argument [a] |
+| by_reference.cpp:108:15:108:24 | Chi [Outer[128, 192)] | semmle.label | Chi [Outer[128, 192)] |
+| by_reference.cpp:108:15:108:24 | taint_a_ptr output argument [Outer[128, 192)] | semmle.label | taint_a_ptr output argument [Outer[128, 192)] |
 | by_reference.cpp:108:15:108:24 | taint_a_ptr output argument [array content] | semmle.label | taint_a_ptr output argument [array content] |
-| by_reference.cpp:108:24:108:24 | a [a] | semmle.label | a [a] |
-| by_reference.cpp:110:14:110:25 | inner_nested [a] | semmle.label | inner_nested [a] |
+| by_reference.cpp:108:24:108:24 | a [Outer[128, 192)] | semmle.label | a [Outer[128, 192)] |
+| by_reference.cpp:110:14:110:25 | inner_nested [Inner[0, 64)] | semmle.label | inner_nested [Inner[0, 64)] |
 | by_reference.cpp:110:27:110:27 | a | semmle.label | a |
 | by_reference.cpp:110:27:110:27 | a | semmle.label | a |
 | by_reference.cpp:112:14:112:14 | a | semmle.label | a |
 | by_reference.cpp:112:14:112:14 | a | semmle.label | a |
-| by_reference.cpp:114:16:114:27 | inner_nested [a] | semmle.label | inner_nested [a] |
+| by_reference.cpp:114:16:114:27 | inner_nested [Inner[0, 64)] | semmle.label | inner_nested [Inner[0, 64)] |
 | by_reference.cpp:114:29:114:29 | a | semmle.label | a |
 | by_reference.cpp:114:29:114:29 | a | semmle.label | a |
 | by_reference.cpp:116:16:116:16 | a | semmle.label | a |
 | by_reference.cpp:116:16:116:16 | a | semmle.label | a |
-| by_reference.cpp:122:21:122:38 | Chi [a, a] | semmle.label | Chi [a, a] |
-| by_reference.cpp:122:21:122:38 | taint_inner_a_ref output argument [a, a] | semmle.label | taint_inner_a_ref output argument [a, a] |
-| by_reference.cpp:122:21:122:38 | taint_inner_a_ref output argument [a] | semmle.label | taint_inner_a_ref output argument [a] |
-| by_reference.cpp:122:27:122:38 | inner_nested [a, a] | semmle.label | inner_nested [a, a] |
+| by_reference.cpp:122:21:122:38 | Chi [Outer[0, 64), Inner[0, 64)] | semmle.label | Chi [Outer[0, 64), Inner[0, 64)] |
+| by_reference.cpp:122:21:122:38 | taint_inner_a_ref output argument [Inner[0, 64)] | semmle.label | taint_inner_a_ref output argument [Inner[0, 64)] |
+| by_reference.cpp:122:21:122:38 | taint_inner_a_ref output argument [Outer[0, 64), Inner[0, 64)] | semmle.label | taint_inner_a_ref output argument [Outer[0, 64), Inner[0, 64)] |
+| by_reference.cpp:122:27:122:38 | inner_nested [Outer[0, 64), Inner[0, 64)] | semmle.label | inner_nested [Outer[0, 64), Inner[0, 64)] |
 | by_reference.cpp:124:15:124:21 | BufferMayWriteSideEffect: (reference to) | semmle.label | BufferMayWriteSideEffect: (reference to) |
-| by_reference.cpp:124:15:124:21 | Chi [a] | semmle.label | Chi [a] |
-| by_reference.cpp:124:15:124:21 | taint_a_ref output argument [a] | semmle.label | taint_a_ref output argument [a] |
+| by_reference.cpp:124:15:124:21 | Chi [Outer[128, 192)] | semmle.label | Chi [Outer[128, 192)] |
+| by_reference.cpp:124:15:124:21 | taint_a_ref output argument [Outer[128, 192)] | semmle.label | taint_a_ref output argument [Outer[128, 192)] |
 | by_reference.cpp:124:15:124:21 | taint_a_ref output argument [array content] | semmle.label | taint_a_ref output argument [array content] |
-| by_reference.cpp:124:21:124:21 | a [a] | semmle.label | a [a] |
-| by_reference.cpp:126:21:126:40 | Chi [a, a] | semmle.label | Chi [a, a] |
-| by_reference.cpp:126:21:126:40 | taint_inner_a_ref output argument [a, a] | semmle.label | taint_inner_a_ref output argument [a, a] |
-| by_reference.cpp:126:21:126:40 | taint_inner_a_ref output argument [a] | semmle.label | taint_inner_a_ref output argument [a] |
-| by_reference.cpp:126:29:126:40 | inner_nested [a, a] | semmle.label | inner_nested [a, a] |
+| by_reference.cpp:124:21:124:21 | a [Outer[128, 192)] | semmle.label | a [Outer[128, 192)] |
+| by_reference.cpp:126:21:126:40 | Chi [Outer[0, 64), Inner[0, 64)] | semmle.label | Chi [Outer[0, 64), Inner[0, 64)] |
+| by_reference.cpp:126:21:126:40 | taint_inner_a_ref output argument [Inner[0, 64)] | semmle.label | taint_inner_a_ref output argument [Inner[0, 64)] |
+| by_reference.cpp:126:21:126:40 | taint_inner_a_ref output argument [Outer[0, 64), Inner[0, 64)] | semmle.label | taint_inner_a_ref output argument [Outer[0, 64), Inner[0, 64)] |
+| by_reference.cpp:126:29:126:40 | inner_nested [Outer[0, 64), Inner[0, 64)] | semmle.label | inner_nested [Outer[0, 64), Inner[0, 64)] |
 | by_reference.cpp:128:15:128:23 | BufferMayWriteSideEffect: (reference to) | semmle.label | BufferMayWriteSideEffect: (reference to) |
-| by_reference.cpp:128:15:128:23 | Chi [a] | semmle.label | Chi [a] |
-| by_reference.cpp:128:15:128:23 | taint_a_ref output argument [a] | semmle.label | taint_a_ref output argument [a] |
+| by_reference.cpp:128:15:128:23 | Chi [Outer[128, 192)] | semmle.label | Chi [Outer[128, 192)] |
+| by_reference.cpp:128:15:128:23 | taint_a_ref output argument [Outer[128, 192)] | semmle.label | taint_a_ref output argument [Outer[128, 192)] |
 | by_reference.cpp:128:15:128:23 | taint_a_ref output argument [array content] | semmle.label | taint_a_ref output argument [array content] |
-| by_reference.cpp:128:23:128:23 | a [a] | semmle.label | a [a] |
-| by_reference.cpp:130:14:130:25 | inner_nested [a] | semmle.label | inner_nested [a] |
+| by_reference.cpp:128:23:128:23 | a [Outer[128, 192)] | semmle.label | a [Outer[128, 192)] |
+| by_reference.cpp:130:14:130:25 | inner_nested [Inner[0, 64)] | semmle.label | inner_nested [Inner[0, 64)] |
 | by_reference.cpp:130:27:130:27 | a | semmle.label | a |
 | by_reference.cpp:130:27:130:27 | a | semmle.label | a |
 | by_reference.cpp:132:14:132:14 | a | semmle.label | a |
 | by_reference.cpp:132:14:132:14 | a | semmle.label | a |
-| by_reference.cpp:134:16:134:27 | inner_nested [a] | semmle.label | inner_nested [a] |
+| by_reference.cpp:134:16:134:27 | inner_nested [Inner[0, 64)] | semmle.label | inner_nested [Inner[0, 64)] |
 | by_reference.cpp:134:29:134:29 | a | semmle.label | a |
 | by_reference.cpp:134:29:134:29 | a | semmle.label | a |
 | by_reference.cpp:136:16:136:16 | a | semmle.label | a |
 | by_reference.cpp:136:16:136:16 | a | semmle.label | a |
-| complex.cpp:40:17:40:17 | *b [a_] | semmle.label | *b [a_] |
-| complex.cpp:40:17:40:17 | *b [b_] | semmle.label | *b [b_] |
-<<<<<<< HEAD
-| complex.cpp:40:17:40:17 | *b [f, b_] | semmle.label | *b [f, b_] |
-| complex.cpp:40:17:40:17 | *b [f, f, ... (3)] | semmle.label | *b [f, f, ... (3)] |
-| complex.cpp:40:17:40:17 | *b [f, f, ... (4)] | semmle.label | *b [f, f, ... (4)] |
-| complex.cpp:40:17:40:17 | *b [f, f, ... (4)] | semmle.label | *b [f, f, ... (4)] |
-| complex.cpp:40:17:40:17 | *b [f, f, ... (5)] | semmle.label | *b [f, f, ... (5)] |
-| complex.cpp:51:10:51:14 | inner [b_] | semmle.label | inner [b_] |
-| complex.cpp:51:10:51:14 | inner [f, a_] | semmle.label | inner [f, a_] |
-| complex.cpp:51:10:51:14 | inner [f, b_] | semmle.label | inner [f, b_] |
-| complex.cpp:51:10:51:14 | inner [f, f, ... (3)] | semmle.label | inner [f, f, ... (3)] |
-| complex.cpp:51:10:51:14 | inner [f, f, ... (3)] | semmle.label | inner [f, f, ... (3)] |
-| complex.cpp:51:10:51:14 | inner [f, f, ... (4)] | semmle.label | inner [f, f, ... (4)] |
-| complex.cpp:51:16:51:16 | Chi [f, f, ... (3)] | semmle.label | Chi [f, f, ... (3)] |
-| complex.cpp:51:16:51:16 | a output argument [a_] | semmle.label | a output argument [a_] |
-| complex.cpp:51:16:51:16 | a output argument [b_] | semmle.label | a output argument [b_] |
-| complex.cpp:51:16:51:16 | a output argument [f, f, ... (3)] | semmle.label | a output argument [f, f, ... (3)] |
-| complex.cpp:51:16:51:16 | f [a_] | semmle.label | f [a_] |
-| complex.cpp:51:16:51:16 | f [a_] | semmle.label | f [a_] |
-| complex.cpp:51:16:51:16 | f [a_] | semmle.label | f [a_] |
-| complex.cpp:51:16:51:16 | f [b_] | semmle.label | f [b_] |
-| complex.cpp:51:16:51:16 | f [b_] | semmle.label | f [b_] |
-| complex.cpp:51:16:51:16 | f [b_] | semmle.label | f [b_] |
-| complex.cpp:51:16:51:16 | f [f, a_] | semmle.label | f [f, a_] |
-| complex.cpp:51:16:51:16 | f [f, b_] | semmle.label | f [f, b_] |
-| complex.cpp:51:16:51:16 | f [f, f, ... (3)] | semmle.label | f [f, f, ... (3)] |
-| complex.cpp:51:16:51:16 | f [f, f, ... (3)] | semmle.label | f [f, f, ... (3)] |
-| complex.cpp:51:16:51:16 | f [f, f, ... (3)] | semmle.label | f [f, f, ... (3)] |
-| complex.cpp:51:18:51:18 | call to a | semmle.label | call to a |
-| complex.cpp:52:10:52:14 | inner [f, b_] | semmle.label | inner [f, b_] |
-| complex.cpp:52:16:52:16 | f [b_] | semmle.label | f [b_] |
-| complex.cpp:52:16:52:16 | f [b_] | semmle.label | f [b_] |
-| complex.cpp:52:16:52:16 | f [b_] | semmle.label | f [b_] |
-| complex.cpp:52:18:52:18 | call to b | semmle.label | call to b |
-| complex.cpp:62:6:62:10 | inner [f, f, ... (3)] | semmle.label | inner [f, f, ... (3)] |
-| complex.cpp:62:6:62:10 | inner [f, f, ... (4)] | semmle.label | inner [f, f, ... (4)] |
-| complex.cpp:62:6:62:10 | inner [f, f, ... (5)] | semmle.label | inner [f, f, ... (5)] |
-| complex.cpp:62:12:62:12 | f [f, a_] | semmle.label | f [f, a_] |
-| complex.cpp:62:12:62:12 | f [f, f, ... (3)] | semmle.label | f [f, f, ... (3)] |
-| complex.cpp:62:12:62:12 | f [f, f, ... (4)] | semmle.label | f [f, f, ... (4)] |
-| complex.cpp:62:12:62:12 | setA output argument [a_] | semmle.label | setA output argument [a_] |
-| complex.cpp:62:12:62:12 | setA output argument [f, a_] | semmle.label | setA output argument [f, a_] |
-| complex.cpp:62:12:62:12 | setA output argument [f, f, ... (3)] | semmle.label | setA output argument [f, f, ... (3)] |
-| complex.cpp:62:19:62:28 | call to user_input | semmle.label | call to user_input |
-| complex.cpp:63:6:63:10 | inner [f, f, ... (3)] | semmle.label | inner [f, f, ... (3)] |
-| complex.cpp:63:6:63:10 | inner [f, f, ... (4)] | semmle.label | inner [f, f, ... (4)] |
-| complex.cpp:63:6:63:10 | inner [f, f, ... (5)] | semmle.label | inner [f, f, ... (5)] |
-| complex.cpp:63:12:63:12 | f [f, b_] | semmle.label | f [f, b_] |
-| complex.cpp:63:12:63:12 | f [f, f, ... (3)] | semmle.label | f [f, f, ... (3)] |
-| complex.cpp:63:12:63:12 | f [f, f, ... (4)] | semmle.label | f [f, f, ... (4)] |
-| complex.cpp:63:12:63:12 | setB output argument [b_] | semmle.label | setB output argument [b_] |
-| complex.cpp:63:12:63:12 | setB output argument [f, b_] | semmle.label | setB output argument [f, b_] |
-| complex.cpp:63:12:63:12 | setB output argument [f, f, ... (3)] | semmle.label | setB output argument [f, f, ... (3)] |
-| complex.cpp:63:19:63:28 | call to user_input | semmle.label | call to user_input |
-| complex.cpp:64:6:64:10 | inner [f, f, ... (3)] | semmle.label | inner [f, f, ... (3)] |
-| complex.cpp:64:6:64:10 | inner [f, f, ... (4)] | semmle.label | inner [f, f, ... (4)] |
-| complex.cpp:64:6:64:10 | inner [f, f, ... (5)] | semmle.label | inner [f, f, ... (5)] |
-| complex.cpp:64:12:64:12 | Chi [f, f, ... (3)] | semmle.label | Chi [f, f, ... (3)] |
-| complex.cpp:64:12:64:12 | Chi [f, f, ... (4)] | semmle.label | Chi [f, f, ... (4)] |
-| complex.cpp:64:12:64:12 | Chi [f, f, ... (5)] | semmle.label | Chi [f, f, ... (5)] |
-| complex.cpp:64:12:64:12 | f [f, a_] | semmle.label | f [f, a_] |
-| complex.cpp:64:12:64:12 | f [f, f, ... (3)] | semmle.label | f [f, f, ... (3)] |
-| complex.cpp:64:12:64:12 | f [f, f, ... (4)] | semmle.label | f [f, f, ... (4)] |
-| complex.cpp:64:12:64:12 | setA output argument [a_] | semmle.label | setA output argument [a_] |
-| complex.cpp:64:12:64:12 | setA output argument [f, a_] | semmle.label | setA output argument [f, a_] |
-| complex.cpp:64:12:64:12 | setA output argument [f, f, ... (3)] | semmle.label | setA output argument [f, f, ... (3)] |
-| complex.cpp:64:19:64:28 | call to user_input | semmle.label | call to user_input |
-| complex.cpp:65:6:65:10 | inner [f, a_] | semmle.label | inner [f, a_] |
-| complex.cpp:65:6:65:10 | inner [f, b_] | semmle.label | inner [f, b_] |
-| complex.cpp:65:6:65:10 | inner [f, b_] | semmle.label | inner [f, b_] |
-| complex.cpp:65:6:65:10 | inner [f, f, ... (3)] | semmle.label | inner [f, f, ... (3)] |
-| complex.cpp:65:6:65:10 | inner [f, f, ... (3)] | semmle.label | inner [f, f, ... (3)] |
-| complex.cpp:65:6:65:10 | inner [f, f, ... (3)] | semmle.label | inner [f, f, ... (3)] |
-| complex.cpp:65:6:65:10 | inner [f, f, ... (4)] | semmle.label | inner [f, f, ... (4)] |
-| complex.cpp:65:6:65:10 | inner [f, f, ... (4)] | semmle.label | inner [f, f, ... (4)] |
-| complex.cpp:65:6:65:10 | inner [f, f, ... (4)] | semmle.label | inner [f, f, ... (4)] |
-| complex.cpp:65:6:65:10 | inner [f, f, ... (4)] | semmle.label | inner [f, f, ... (4)] |
-| complex.cpp:65:6:65:10 | inner [f, f, ... (5)] | semmle.label | inner [f, f, ... (5)] |
-| complex.cpp:65:12:65:12 | f [a_] | semmle.label | f [a_] |
-| complex.cpp:65:12:65:12 | f [a_] | semmle.label | f [a_] |
-| complex.cpp:65:12:65:12 | f [a_] | semmle.label | f [a_] |
-| complex.cpp:65:12:65:12 | f [b_] | semmle.label | f [b_] |
-| complex.cpp:65:12:65:12 | f [b_] | semmle.label | f [b_] |
-| complex.cpp:65:12:65:12 | f [b_] | semmle.label | f [b_] |
-| complex.cpp:65:12:65:12 | f [f, a_] | semmle.label | f [f, a_] |
-| complex.cpp:65:12:65:12 | f [f, a_] | semmle.label | f [f, a_] |
-| complex.cpp:65:12:65:12 | f [f, a_] | semmle.label | f [f, a_] |
-| complex.cpp:65:12:65:12 | f [f, b_] | semmle.label | f [f, b_] |
-| complex.cpp:65:12:65:12 | f [f, b_] | semmle.label | f [f, b_] |
-| complex.cpp:65:12:65:12 | f [f, b_] | semmle.label | f [f, b_] |
-| complex.cpp:65:12:65:12 | f [f, b_] | semmle.label | f [f, b_] |
-| complex.cpp:65:12:65:12 | f [f, b_] | semmle.label | f [f, b_] |
-| complex.cpp:65:12:65:12 | f [f, b_] | semmle.label | f [f, b_] |
-| complex.cpp:65:12:65:12 | f [f, f, ... (3)] | semmle.label | f [f, f, ... (3)] |
-| complex.cpp:65:12:65:12 | f [f, f, ... (3)] | semmle.label | f [f, f, ... (3)] |
-| complex.cpp:65:12:65:12 | f [f, f, ... (3)] | semmle.label | f [f, f, ... (3)] |
-| complex.cpp:65:12:65:12 | f [f, f, ... (3)] | semmle.label | f [f, f, ... (3)] |
-| complex.cpp:65:12:65:12 | f [f, f, ... (3)] | semmle.label | f [f, f, ... (3)] |
-| complex.cpp:65:12:65:12 | f [f, f, ... (3)] | semmle.label | f [f, f, ... (3)] |
-| complex.cpp:65:12:65:12 | f [f, f, ... (3)] | semmle.label | f [f, f, ... (3)] |
-| complex.cpp:65:12:65:12 | f [f, f, ... (3)] | semmle.label | f [f, f, ... (3)] |
-| complex.cpp:65:12:65:12 | f [f, f, ... (3)] | semmle.label | f [f, f, ... (3)] |
-| complex.cpp:65:12:65:12 | f [f, f, ... (4)] | semmle.label | f [f, f, ... (4)] |
-| complex.cpp:65:12:65:12 | f [f, f, ... (4)] | semmle.label | f [f, f, ... (4)] |
-| complex.cpp:65:12:65:12 | setB output argument [a_] | semmle.label | setB output argument [a_] |
-| complex.cpp:65:12:65:12 | setB output argument [b_] | semmle.label | setB output argument [b_] |
-| complex.cpp:65:12:65:12 | setB output argument [f, a_] | semmle.label | setB output argument [f, a_] |
-| complex.cpp:65:12:65:12 | setB output argument [f, b_] | semmle.label | setB output argument [f, b_] |
-| complex.cpp:65:12:65:12 | setB output argument [f, b_] | semmle.label | setB output argument [f, b_] |
-| complex.cpp:65:12:65:12 | setB output argument [f, f, ... (3)] | semmle.label | setB output argument [f, f, ... (3)] |
-| complex.cpp:65:12:65:12 | setB output argument [f, f, ... (3)] | semmle.label | setB output argument [f, f, ... (3)] |
-| complex.cpp:65:12:65:12 | setB output argument [f, f, ... (3)] | semmle.label | setB output argument [f, f, ... (3)] |
-| complex.cpp:65:12:65:12 | setB output argument [f, f, ... (4)] | semmle.label | setB output argument [f, f, ... (4)] |
-| complex.cpp:65:12:65:12 | setB output argument [f, f, ... (5)] | semmle.label | setB output argument [f, f, ... (5)] |
-| complex.cpp:65:19:65:28 | call to user_input | semmle.label | call to user_input |
-=======
-| complex.cpp:42:16:42:16 | Chi [b_] | semmle.label | Chi [b_] |
-| complex.cpp:42:16:42:16 | a output argument [b_] | semmle.label | a output argument [b_] |
+| complex.cpp:40:17:40:17 | *b [Foo[0, 32)] | semmle.label | *b [Foo[0, 32)] |
+| complex.cpp:40:17:40:17 | *b [Foo[32, 64)] | semmle.label | *b [Foo[32, 64)] |
+| complex.cpp:40:17:40:17 | *b [Outer[0, 64), Bar[0, 64), Bar[0, 64), Foo[32, 64)] | semmle.label | *b [Outer[0, 64), Bar[0, 64), Bar[0, 64), Foo[32, 64)] |
+| complex.cpp:40:17:40:17 | *b [Outer[0, 64), Bar[0, 64), Foo[0, 32)] | semmle.label | *b [Outer[0, 64), Bar[0, 64), Foo[0, 32)] |
+| complex.cpp:40:17:40:17 | *b [Outer[0, 64), Bar[0, 64), Foo[32, 64)] | semmle.label | *b [Outer[0, 64), Bar[0, 64), Foo[32, 64)] |
+| complex.cpp:42:10:42:14 | inner [Bar[0, 64), Bar[0, 64), Foo[32, 64)] | semmle.label | inner [Bar[0, 64), Bar[0, 64), Foo[32, 64)] |
+| complex.cpp:42:10:42:14 | inner [Bar[0, 64), Foo[0, 32)] | semmle.label | inner [Bar[0, 64), Foo[0, 32)] |
+| complex.cpp:42:10:42:14 | inner [Bar[0, 64), Foo[32, 64)] | semmle.label | inner [Bar[0, 64), Foo[32, 64)] |
+| complex.cpp:42:10:42:14 | inner [Outer[0, 64), Bar[0, 64), Foo[32, 64)] | semmle.label | inner [Outer[0, 64), Bar[0, 64), Foo[32, 64)] |
+| complex.cpp:42:16:42:16 | Chi [Outer[0, 64), Bar[0, 64), Foo[32, 64)] | semmle.label | Chi [Outer[0, 64), Bar[0, 64), Foo[32, 64)] |
+| complex.cpp:42:16:42:16 | a output argument [Foo[32, 64)] | semmle.label | a output argument [Foo[32, 64)] |
+| complex.cpp:42:16:42:16 | a output argument [Outer[0, 64), Bar[0, 64), Foo[32, 64)] | semmle.label | a output argument [Outer[0, 64), Bar[0, 64), Foo[32, 64)] |
+| complex.cpp:42:16:42:16 | f [Bar[0, 64), Foo[32, 64)] | semmle.label | f [Bar[0, 64), Foo[32, 64)] |
+| complex.cpp:42:16:42:16 | f [Foo[0, 32)] | semmle.label | f [Foo[0, 32)] |
+| complex.cpp:42:16:42:16 | f [Foo[0, 32)] | semmle.label | f [Foo[0, 32)] |
+| complex.cpp:42:16:42:16 | f [Foo[0, 32)] | semmle.label | f [Foo[0, 32)] |
+| complex.cpp:42:16:42:16 | f [Foo[32, 64)] | semmle.label | f [Foo[32, 64)] |
+| complex.cpp:42:16:42:16 | f [Foo[32, 64)] | semmle.label | f [Foo[32, 64)] |
+| complex.cpp:42:16:42:16 | f [Foo[32, 64)] | semmle.label | f [Foo[32, 64)] |
 | complex.cpp:42:18:42:18 | call to a | semmle.label | call to a |
+| complex.cpp:43:10:43:14 | inner [Bar[0, 64), Foo[32, 64)] | semmle.label | inner [Bar[0, 64), Foo[32, 64)] |
+| complex.cpp:43:16:43:16 | f [Foo[32, 64)] | semmle.label | f [Foo[32, 64)] |
+| complex.cpp:43:16:43:16 | f [Foo[32, 64)] | semmle.label | f [Foo[32, 64)] |
+| complex.cpp:43:16:43:16 | f [Foo[32, 64)] | semmle.label | f [Foo[32, 64)] |
 | complex.cpp:43:18:43:18 | call to b | semmle.label | call to b |
-| complex.cpp:53:12:53:12 | Chi [a_] | semmle.label | Chi [a_] |
-| complex.cpp:53:12:53:12 | setA output argument [a_] | semmle.label | setA output argument [a_] |
+| complex.cpp:53:6:53:10 | inner [Outer[0, 64), Bar[0, 64), Foo[0, 32)] | semmle.label | inner [Outer[0, 64), Bar[0, 64), Foo[0, 32)] |
+| complex.cpp:53:12:53:12 | f [Bar[0, 64), Foo[0, 32)] | semmle.label | f [Bar[0, 64), Foo[0, 32)] |
+| complex.cpp:53:12:53:12 | setA output argument [Foo[0, 32)] | semmle.label | setA output argument [Foo[0, 32)] |
 | complex.cpp:53:19:53:28 | call to user_input | semmle.label | call to user_input |
-| complex.cpp:54:12:54:12 | Chi [b_] | semmle.label | Chi [b_] |
-| complex.cpp:54:12:54:12 | setB output argument [b_] | semmle.label | setB output argument [b_] |
+| complex.cpp:54:6:54:10 | inner [Outer[0, 64), Bar[0, 64), Bar[0, 64), Foo[32, 64)] | semmle.label | inner [Outer[0, 64), Bar[0, 64), Bar[0, 64), Foo[32, 64)] |
+| complex.cpp:54:6:54:10 | inner [Outer[0, 64), Bar[0, 64), Foo[32, 64)] | semmle.label | inner [Outer[0, 64), Bar[0, 64), Foo[32, 64)] |
+| complex.cpp:54:12:54:12 | f [Bar[0, 64), Bar[0, 64), Foo[32, 64)] | semmle.label | f [Bar[0, 64), Bar[0, 64), Foo[32, 64)] |
+| complex.cpp:54:12:54:12 | f [Bar[0, 64), Foo[32, 64)] | semmle.label | f [Bar[0, 64), Foo[32, 64)] |
+| complex.cpp:54:12:54:12 | setB output argument [Bar[0, 64), Foo[32, 64)] | semmle.label | setB output argument [Bar[0, 64), Foo[32, 64)] |
+| complex.cpp:54:12:54:12 | setB output argument [Foo[32, 64)] | semmle.label | setB output argument [Foo[32, 64)] |
 | complex.cpp:54:19:54:28 | call to user_input | semmle.label | call to user_input |
-| complex.cpp:55:12:55:12 | Chi [a_] | semmle.label | Chi [a_] |
-| complex.cpp:55:12:55:12 | setA output argument [a_] | semmle.label | setA output argument [a_] |
+| complex.cpp:55:6:55:10 | inner [Outer[0, 64), Bar[0, 64), Bar[0, 64), Foo[0, 32)] | semmle.label | inner [Outer[0, 64), Bar[0, 64), Bar[0, 64), Foo[0, 32)] |
+| complex.cpp:55:6:55:10 | inner [Outer[0, 64), Bar[0, 64), Foo[0, 32)] | semmle.label | inner [Outer[0, 64), Bar[0, 64), Foo[0, 32)] |
+| complex.cpp:55:12:55:12 | Chi [Outer[0, 64), Bar[0, 64), Bar[0, 64), Foo[0, 32)] | semmle.label | Chi [Outer[0, 64), Bar[0, 64), Bar[0, 64), Foo[0, 32)] |
+| complex.cpp:55:12:55:12 | Chi [Outer[0, 64), Bar[0, 64), Foo[0, 32)] | semmle.label | Chi [Outer[0, 64), Bar[0, 64), Foo[0, 32)] |
+| complex.cpp:55:12:55:12 | f [Bar[0, 64), Bar[0, 64), Foo[0, 32)] | semmle.label | f [Bar[0, 64), Bar[0, 64), Foo[0, 32)] |
+| complex.cpp:55:12:55:12 | f [Bar[0, 64), Foo[0, 32)] | semmle.label | f [Bar[0, 64), Foo[0, 32)] |
+| complex.cpp:55:12:55:12 | setA output argument [Bar[0, 64), Foo[0, 32)] | semmle.label | setA output argument [Bar[0, 64), Foo[0, 32)] |
+| complex.cpp:55:12:55:12 | setA output argument [Foo[0, 32)] | semmle.label | setA output argument [Foo[0, 32)] |
 | complex.cpp:55:19:55:28 | call to user_input | semmle.label | call to user_input |
-| complex.cpp:56:12:56:12 | Chi [a_] | semmle.label | Chi [a_] |
-| complex.cpp:56:12:56:12 | Chi [b_] | semmle.label | Chi [b_] |
-| complex.cpp:56:12:56:12 | setB output argument [a_] | semmle.label | setB output argument [a_] |
-| complex.cpp:56:12:56:12 | setB output argument [b_] | semmle.label | setB output argument [b_] |
+| complex.cpp:56:6:56:10 | inner [Bar[0, 64), Bar[0, 64), Foo[0, 32)] | semmle.label | inner [Bar[0, 64), Bar[0, 64), Foo[0, 32)] |
+| complex.cpp:56:6:56:10 | inner [Bar[0, 64), Foo[0, 32)] | semmle.label | inner [Bar[0, 64), Foo[0, 32)] |
+| complex.cpp:56:6:56:10 | inner [Outer[0, 64), Bar[0, 64), Bar[0, 64), Foo[32, 64)] | semmle.label | inner [Outer[0, 64), Bar[0, 64), Bar[0, 64), Foo[32, 64)] |
+| complex.cpp:56:6:56:10 | inner [Outer[0, 64), Bar[0, 64), Foo[0, 32)] | semmle.label | inner [Outer[0, 64), Bar[0, 64), Foo[0, 32)] |
+| complex.cpp:56:6:56:10 | inner [Outer[0, 64), Bar[0, 64), Foo[32, 64)] | semmle.label | inner [Outer[0, 64), Bar[0, 64), Foo[32, 64)] |
+| complex.cpp:56:12:56:12 | f [Bar[0, 64), Bar[0, 64), Foo[32, 64)] | semmle.label | f [Bar[0, 64), Bar[0, 64), Foo[32, 64)] |
+| complex.cpp:56:12:56:12 | f [Bar[0, 64), Foo[0, 32)] | semmle.label | f [Bar[0, 64), Foo[0, 32)] |
+| complex.cpp:56:12:56:12 | f [Bar[0, 64), Foo[32, 64)] | semmle.label | f [Bar[0, 64), Foo[32, 64)] |
+| complex.cpp:56:12:56:12 | f [Foo[0, 32)] | semmle.label | f [Foo[0, 32)] |
+| complex.cpp:56:12:56:12 | f [Foo[0, 32)] | semmle.label | f [Foo[0, 32)] |
+| complex.cpp:56:12:56:12 | f [Foo[0, 32)] | semmle.label | f [Foo[0, 32)] |
+| complex.cpp:56:12:56:12 | setB output argument [Bar[0, 64), Foo[32, 64)] | semmle.label | setB output argument [Bar[0, 64), Foo[32, 64)] |
+| complex.cpp:56:12:56:12 | setB output argument [Foo[0, 32)] | semmle.label | setB output argument [Foo[0, 32)] |
+| complex.cpp:56:12:56:12 | setB output argument [Foo[32, 64)] | semmle.label | setB output argument [Foo[32, 64)] |
+| complex.cpp:56:12:56:12 | setB output argument [Outer[0, 64), Bar[0, 64), Foo[0, 32)] | semmle.label | setB output argument [Outer[0, 64), Bar[0, 64), Foo[0, 32)] |
 | complex.cpp:56:19:56:28 | call to user_input | semmle.label | call to user_input |
->>>>>>> 19fac60e
-| constructors.cpp:26:15:26:15 | *f [a_] | semmle.label | *f [a_] |
-| constructors.cpp:26:15:26:15 | *f [b_] | semmle.label | *f [b_] |
-| constructors.cpp:28:10:28:10 | a output argument [b_] | semmle.label | a output argument [b_] |
+| constructors.cpp:26:15:26:15 | *f [Foo[0, 32)] | semmle.label | *f [Foo[0, 32)] |
+| constructors.cpp:26:15:26:15 | *f [Foo[32, 64)] | semmle.label | *f [Foo[32, 64)] |
+| constructors.cpp:28:10:28:10 | a output argument [Foo[32, 64)] | semmle.label | a output argument [Foo[32, 64)] |
 | constructors.cpp:28:12:28:12 | call to a | semmle.label | call to a |
 | constructors.cpp:29:12:29:12 | call to b | semmle.label | call to b |
 | constructors.cpp:34:11:34:20 | call to user_input | semmle.label | call to user_input |
-| constructors.cpp:34:11:34:26 | Foo output argument [a_] | semmle.label | Foo output argument [a_] |
-| constructors.cpp:35:11:35:26 | Foo output argument [b_] | semmle.label | Foo output argument [b_] |
+| constructors.cpp:34:11:34:26 | Foo output argument [Foo[0, 32)] | semmle.label | Foo output argument [Foo[0, 32)] |
+| constructors.cpp:35:11:35:26 | Foo output argument [Foo[32, 64)] | semmle.label | Foo output argument [Foo[32, 64)] |
 | constructors.cpp:35:14:35:23 | call to user_input | semmle.label | call to user_input |
 | constructors.cpp:36:11:36:20 | call to user_input | semmle.label | call to user_input |
-| constructors.cpp:36:11:36:37 | Foo output argument [a_] | semmle.label | Foo output argument [a_] |
-| constructors.cpp:36:11:36:37 | Foo output argument [b_] | semmle.label | Foo output argument [b_] |
+| constructors.cpp:36:11:36:37 | Foo output argument [Foo[0, 32)] | semmle.label | Foo output argument [Foo[0, 32)] |
+| constructors.cpp:36:11:36:37 | Foo output argument [Foo[32, 64)] | semmle.label | Foo output argument [Foo[32, 64)] |
 | constructors.cpp:36:25:36:34 | call to user_input | semmle.label | call to user_input |
-| simple.cpp:26:15:26:15 | *f [a_] | semmle.label | *f [a_] |
-| simple.cpp:26:15:26:15 | *f [b_] | semmle.label | *f [b_] |
-| simple.cpp:28:10:28:10 | a output argument [b_] | semmle.label | a output argument [b_] |
+| simple.cpp:26:15:26:15 | *f [Foo[0, 32)] | semmle.label | *f [Foo[0, 32)] |
+| simple.cpp:26:15:26:15 | *f [Foo[32, 64)] | semmle.label | *f [Foo[32, 64)] |
+| simple.cpp:28:10:28:10 | a output argument [Foo[32, 64)] | semmle.label | a output argument [Foo[32, 64)] |
 | simple.cpp:28:12:28:12 | call to a | semmle.label | call to a |
 | simple.cpp:29:12:29:12 | call to b | semmle.label | call to b |
-| simple.cpp:39:5:39:5 | setA output argument [a_] | semmle.label | setA output argument [a_] |
+| simple.cpp:39:5:39:5 | setA output argument [Foo[0, 32)] | semmle.label | setA output argument [Foo[0, 32)] |
 | simple.cpp:39:12:39:21 | call to user_input | semmle.label | call to user_input |
-| simple.cpp:40:5:40:5 | setB output argument [b_] | semmle.label | setB output argument [b_] |
+| simple.cpp:40:5:40:5 | setB output argument [Foo[32, 64)] | semmle.label | setB output argument [Foo[32, 64)] |
 | simple.cpp:40:12:40:21 | call to user_input | semmle.label | call to user_input |
-| simple.cpp:41:5:41:5 | setA output argument [a_] | semmle.label | setA output argument [a_] |
+| simple.cpp:41:5:41:5 | setA output argument [Foo[0, 32)] | semmle.label | setA output argument [Foo[0, 32)] |
 | simple.cpp:41:12:41:21 | call to user_input | semmle.label | call to user_input |
-| simple.cpp:42:5:42:5 | setB output argument [a_] | semmle.label | setB output argument [a_] |
-| simple.cpp:42:5:42:5 | setB output argument [b_] | semmle.label | setB output argument [b_] |
+| simple.cpp:42:5:42:5 | setB output argument [Foo[0, 32)] | semmle.label | setB output argument [Foo[0, 32)] |
+| simple.cpp:42:5:42:5 | setB output argument [Foo[32, 64)] | semmle.label | setB output argument [Foo[32, 64)] |
 | simple.cpp:42:12:42:21 | call to user_input | semmle.label | call to user_input |
-| simple.cpp:65:7:65:7 | i [i] | semmle.label | i [i] |
+| simple.cpp:65:7:65:7 | i [A[0, 32)] | semmle.label | i [A[0, 32)] |
 | simple.cpp:65:11:65:20 | call to user_input | semmle.label | call to user_input |
-| simple.cpp:66:12:66:12 | Store [i] | semmle.label | Store [i] |
+| simple.cpp:66:12:66:12 | Store [A[0, 32)] | semmle.label | Store [A[0, 32)] |
 | simple.cpp:67:13:67:13 | i | semmle.label | i |
-<<<<<<< HEAD
 | simple.cpp:67:13:67:13 | i | semmle.label | i |
-| simple.cpp:83:9:83:10 | f2 [f1, f1] | semmle.label | f2 [f1, f1] |
-| simple.cpp:83:9:83:28 | Store | semmle.label | Store |
-| simple.cpp:83:12:83:13 | f1 [f1] | semmle.label | f1 [f1] |
-=======
-| simple.cpp:83:9:83:28 | Chi [f1] | semmle.label | Chi [f1] |
->>>>>>> 19fac60e
+| simple.cpp:83:9:83:10 | f2 [C2[0, 32), C[0, 32)] | semmle.label | f2 [C2[0, 32), C[0, 32)] |
+| simple.cpp:83:12:83:13 | f1 [C[0, 32)] | semmle.label | f1 [C[0, 32)] |
 | simple.cpp:83:17:83:26 | call to user_input | semmle.label | call to user_input |
 | simple.cpp:84:14:84:20 | call to getf2f1 | semmle.label | call to getf2f1 |
-| simple.cpp:92:7:92:7 | i [i] | semmle.label | i [i] |
+| simple.cpp:92:7:92:7 | i [A[0, 32)] | semmle.label | i [A[0, 32)] |
 | simple.cpp:92:11:92:20 | call to user_input | semmle.label | call to user_input |
-| simple.cpp:93:20:93:20 | Store [i] | semmle.label | Store [i] |
+| simple.cpp:93:20:93:20 | Store [A[0, 32)] | semmle.label | Store [A[0, 32)] |
 | simple.cpp:94:13:94:13 | i | semmle.label | i |
 | simple.cpp:94:13:94:13 | i | semmle.label | i |
-| struct_init.c:14:24:14:25 | *ab [a] | semmle.label | *ab [a] |
+| struct_init.c:14:24:14:25 | *ab [AB[0, 64)] | semmle.label | *ab [AB[0, 64)] |
 | struct_init.c:15:12:15:12 | a | semmle.label | a |
-<<<<<<< HEAD
 | struct_init.c:15:12:15:12 | a | semmle.label | a |
-| struct_init.c:20:17:20:36 | a [a] | semmle.label | a [a] |
-| struct_init.c:20:20:20:29 | Store | semmle.label | Store |
+| struct_init.c:20:17:20:36 | a [AB[0, 64)] | semmle.label | a [AB[0, 64)] |
 | struct_init.c:20:20:20:29 | call to user_input | semmle.label | call to user_input |
 | struct_init.c:22:11:22:11 | a | semmle.label | a |
-| struct_init.c:26:23:29:3 | nestedAB [nestedAB, a] | semmle.label | nestedAB [nestedAB, a] |
-| struct_init.c:27:5:27:23 | a [a] | semmle.label | a [a] |
-| struct_init.c:27:7:27:16 | Store | semmle.label | Store |
-=======
-| struct_init.c:20:20:20:29 | Chi [a] | semmle.label | Chi [a] |
-| struct_init.c:20:20:20:29 | call to user_input | semmle.label | call to user_input |
-| struct_init.c:22:11:22:11 | a | semmle.label | a |
-| struct_init.c:27:7:27:16 | Chi [a] | semmle.label | Chi [a] |
->>>>>>> 19fac60e
+| struct_init.c:26:23:29:3 | nestedAB [Outer[0, 128), AB[0, 64)] | semmle.label | nestedAB [Outer[0, 128), AB[0, 64)] |
+| struct_init.c:27:5:27:23 | a [AB[0, 64)] | semmle.label | a [AB[0, 64)] |
 | struct_init.c:27:7:27:16 | call to user_input | semmle.label | call to user_input |
-| struct_init.c:28:5:28:7 | Chi [nestedAB, a] | semmle.label | Chi [nestedAB, a] |
+| struct_init.c:28:5:28:7 | Chi [Outer[0, 128), AB[0, 64)] | semmle.label | Chi [Outer[0, 128), AB[0, 64)] |
 | struct_init.c:31:23:31:23 | a | semmle.label | a |
-| struct_init.c:36:17:36:24 | nestedAB [a] | semmle.label | nestedAB [a] |
+| struct_init.c:36:17:36:24 | nestedAB [AB[0, 64)] | semmle.label | nestedAB [AB[0, 64)] |
 #select
 | A.cpp:56:13:56:15 | call to get | A.cpp:55:12:55:19 | (C *)... | A.cpp:56:13:56:15 | call to get | call to get flows from $@ | A.cpp:55:12:55:19 | (C *)... | (C *)... |
 | A.cpp:56:13:56:15 | call to get | A.cpp:55:12:55:19 | new | A.cpp:56:13:56:15 | call to get | call to get flows from $@ | A.cpp:55:12:55:19 | new | new |
@@ -1119,21 +745,10 @@
 | by_reference.cpp:132:14:132:14 | a | by_reference.cpp:96:8:96:17 | call to user_input | by_reference.cpp:132:14:132:14 | a | a flows from $@ | by_reference.cpp:96:8:96:17 | call to user_input | call to user_input |
 | by_reference.cpp:134:29:134:29 | a | by_reference.cpp:88:13:88:22 | call to user_input | by_reference.cpp:134:29:134:29 | a | a flows from $@ | by_reference.cpp:88:13:88:22 | call to user_input | call to user_input |
 | by_reference.cpp:136:16:136:16 | a | by_reference.cpp:96:8:96:17 | call to user_input | by_reference.cpp:136:16:136:16 | a | a flows from $@ | by_reference.cpp:96:8:96:17 | call to user_input | call to user_input |
-<<<<<<< HEAD
-| complex.cpp:51:18:51:18 | call to a | complex.cpp:62:19:62:28 | call to user_input | complex.cpp:51:18:51:18 | call to a | call to a flows from $@ | complex.cpp:62:19:62:28 | call to user_input | call to user_input |
-| complex.cpp:51:18:51:18 | call to a | complex.cpp:63:19:63:28 | call to user_input | complex.cpp:51:18:51:18 | call to a | call to a flows from $@ | complex.cpp:63:19:63:28 | call to user_input | call to user_input |
-| complex.cpp:51:18:51:18 | call to a | complex.cpp:64:19:64:28 | call to user_input | complex.cpp:51:18:51:18 | call to a | call to a flows from $@ | complex.cpp:64:19:64:28 | call to user_input | call to user_input |
-| complex.cpp:51:18:51:18 | call to a | complex.cpp:65:19:65:28 | call to user_input | complex.cpp:51:18:51:18 | call to a | call to a flows from $@ | complex.cpp:65:19:65:28 | call to user_input | call to user_input |
-| complex.cpp:52:18:52:18 | call to b | complex.cpp:62:19:62:28 | call to user_input | complex.cpp:52:18:52:18 | call to b | call to b flows from $@ | complex.cpp:62:19:62:28 | call to user_input | call to user_input |
-| complex.cpp:52:18:52:18 | call to b | complex.cpp:63:19:63:28 | call to user_input | complex.cpp:52:18:52:18 | call to b | call to b flows from $@ | complex.cpp:63:19:63:28 | call to user_input | call to user_input |
-| complex.cpp:52:18:52:18 | call to b | complex.cpp:64:19:64:28 | call to user_input | complex.cpp:52:18:52:18 | call to b | call to b flows from $@ | complex.cpp:64:19:64:28 | call to user_input | call to user_input |
-| complex.cpp:52:18:52:18 | call to b | complex.cpp:65:19:65:28 | call to user_input | complex.cpp:52:18:52:18 | call to b | call to b flows from $@ | complex.cpp:65:19:65:28 | call to user_input | call to user_input |
-=======
 | complex.cpp:42:18:42:18 | call to a | complex.cpp:53:19:53:28 | call to user_input | complex.cpp:42:18:42:18 | call to a | call to a flows from $@ | complex.cpp:53:19:53:28 | call to user_input | call to user_input |
 | complex.cpp:42:18:42:18 | call to a | complex.cpp:55:19:55:28 | call to user_input | complex.cpp:42:18:42:18 | call to a | call to a flows from $@ | complex.cpp:55:19:55:28 | call to user_input | call to user_input |
 | complex.cpp:43:18:43:18 | call to b | complex.cpp:54:19:54:28 | call to user_input | complex.cpp:43:18:43:18 | call to b | call to b flows from $@ | complex.cpp:54:19:54:28 | call to user_input | call to user_input |
 | complex.cpp:43:18:43:18 | call to b | complex.cpp:56:19:56:28 | call to user_input | complex.cpp:43:18:43:18 | call to b | call to b flows from $@ | complex.cpp:56:19:56:28 | call to user_input | call to user_input |
->>>>>>> 19fac60e
 | constructors.cpp:28:12:28:12 | call to a | constructors.cpp:34:11:34:20 | call to user_input | constructors.cpp:28:12:28:12 | call to a | call to a flows from $@ | constructors.cpp:34:11:34:20 | call to user_input | call to user_input |
 | constructors.cpp:28:12:28:12 | call to a | constructors.cpp:36:11:36:20 | call to user_input | constructors.cpp:28:12:28:12 | call to a | call to a flows from $@ | constructors.cpp:36:11:36:20 | call to user_input | call to user_input |
 | constructors.cpp:29:12:29:12 | call to b | constructors.cpp:35:14:35:23 | call to user_input | constructors.cpp:29:12:29:12 | call to b | call to b flows from $@ | constructors.cpp:35:14:35:23 | call to user_input | call to user_input |
