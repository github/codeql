--- conflicted
+++ resolved
@@ -86,37 +86,28 @@
 | arrays.cpp:6:12:6:21 | call to user_input | arrays.cpp:10:8:10:15 | * ... |
 | arrays.cpp:15:14:15:23 | call to user_input | arrays.cpp:16:8:16:13 | access to array |
 | arrays.cpp:36:26:36:35 | call to user_input | arrays.cpp:37:24:37:27 | data |
-<<<<<<< HEAD
-| by_reference.cpp:50:3:50:3 | setDirectly output argument [a] | by_reference.cpp:51:10:51:20 | call to getDirectly |
-| by_reference.cpp:50:17:50:26 | call to user_input | by_reference.cpp:50:3:50:3 | setDirectly output argument [a] |
-| by_reference.cpp:56:3:56:3 | Chi [a] | by_reference.cpp:57:10:57:22 | call to getIndirectly |
-| by_reference.cpp:56:3:56:3 | setIndirectly output argument [a] | by_reference.cpp:56:3:56:3 | Chi [a] |
-| by_reference.cpp:56:3:56:3 | setIndirectly output argument [a] | by_reference.cpp:57:10:57:22 | call to getIndirectly |
-| by_reference.cpp:56:19:56:28 | call to user_input | by_reference.cpp:56:3:56:3 | setIndirectly output argument [a] |
-| by_reference.cpp:62:3:62:3 | Chi [a] | by_reference.cpp:63:10:63:28 | call to getThroughNonMember |
-| by_reference.cpp:62:3:62:3 | setThroughNonMember output argument [a] | by_reference.cpp:62:3:62:3 | Chi [a] |
-| by_reference.cpp:62:3:62:3 | setThroughNonMember output argument [a] | by_reference.cpp:63:10:63:28 | call to getThroughNonMember |
-| by_reference.cpp:62:25:62:34 | call to user_input | by_reference.cpp:62:3:62:3 | setThroughNonMember output argument [a] |
-| by_reference.cpp:68:17:68:18 | nonMemberSetA output argument [a] | by_reference.cpp:69:8:69:20 | call to nonMemberGetA |
-| by_reference.cpp:68:21:68:30 | call to user_input | by_reference.cpp:68:17:68:18 | nonMemberSetA output argument [a] |
-=======
 | by_reference.cpp:50:3:50:3 | setDirectly output argument [a] | by_reference.cpp:51:8:51:8 | s indirection [a] |
 | by_reference.cpp:50:5:50:15 | call to user_input | by_reference.cpp:50:3:50:3 | setDirectly output argument [a] |
 | by_reference.cpp:50:17:50:26 | call to user_input | by_reference.cpp:50:5:50:15 | call to user_input |
 | by_reference.cpp:51:8:51:8 | s indirection [a] | by_reference.cpp:51:10:51:20 | call to getDirectly |
+| by_reference.cpp:56:3:56:3 | Chi [a] | by_reference.cpp:57:10:57:22 | s [array content, a] |
+| by_reference.cpp:56:3:56:3 | setIndirectly output argument [a] | by_reference.cpp:56:3:56:3 | Chi [a] |
 | by_reference.cpp:56:3:56:3 | setIndirectly output argument [a] | by_reference.cpp:57:8:57:8 | s indirection [a] |
 | by_reference.cpp:56:5:56:17 | call to user_input | by_reference.cpp:56:3:56:3 | setIndirectly output argument [a] |
 | by_reference.cpp:56:19:56:28 | call to user_input | by_reference.cpp:56:5:56:17 | call to user_input |
 | by_reference.cpp:57:8:57:8 | s indirection [a] | by_reference.cpp:57:10:57:22 | call to getIndirectly |
+| by_reference.cpp:57:10:57:22 | s [array content, a] | by_reference.cpp:57:10:57:22 | call to getIndirectly |
+| by_reference.cpp:62:3:62:3 | Chi [a] | by_reference.cpp:63:10:63:28 | s [array content, a] |
+| by_reference.cpp:62:3:62:3 | setThroughNonMember output argument [a] | by_reference.cpp:62:3:62:3 | Chi [a] |
 | by_reference.cpp:62:3:62:3 | setThroughNonMember output argument [a] | by_reference.cpp:63:8:63:8 | s indirection [a] |
 | by_reference.cpp:62:5:62:23 | call to user_input | by_reference.cpp:62:3:62:3 | setThroughNonMember output argument [a] |
 | by_reference.cpp:62:25:62:34 | call to user_input | by_reference.cpp:62:5:62:23 | call to user_input |
 | by_reference.cpp:63:8:63:8 | s indirection [a] | by_reference.cpp:63:10:63:28 | call to getThroughNonMember |
+| by_reference.cpp:63:10:63:28 | s [array content, a] | by_reference.cpp:63:10:63:28 | call to getThroughNonMember |
 | by_reference.cpp:68:3:68:15 | call to user_input | by_reference.cpp:68:17:68:18 | nonMemberSetA output argument [a] |
 | by_reference.cpp:68:17:68:18 | nonMemberSetA output argument [a] | by_reference.cpp:69:22:69:23 | & ... indirection [a] |
 | by_reference.cpp:68:21:68:30 | call to user_input | by_reference.cpp:68:3:68:15 | call to user_input |
 | by_reference.cpp:69:22:69:23 | & ... indirection [a] | by_reference.cpp:69:8:69:20 | call to nonMemberGetA |
->>>>>>> e37ba755
 | by_reference.cpp:84:3:84:25 | Chi [a] | by_reference.cpp:102:21:102:39 | taint_inner_a_ptr output argument [a] |
 | by_reference.cpp:84:3:84:25 | Chi [a] | by_reference.cpp:106:21:106:41 | taint_inner_a_ptr output argument [a] |
 | by_reference.cpp:84:14:84:23 | call to user_input | by_reference.cpp:84:3:84:25 | Chi [a] |
@@ -184,64 +175,6 @@
 | complex.cpp:56:12:56:12 | setB output argument [a_] | complex.cpp:56:12:56:12 | Chi [a_] |
 | complex.cpp:56:12:56:12 | setB output argument [a_] | complex.cpp:65:7:65:8 | b3 indirection [a_] |
 | complex.cpp:56:12:56:12 | setB output argument [b_] | complex.cpp:56:12:56:12 | Chi [b_] |
-<<<<<<< HEAD
-| complex.cpp:56:19:56:28 | call to user_input | complex.cpp:56:12:56:12 | setB output argument [b_] |
-| constructors.cpp:26:15:26:15 | *f [a_] | constructors.cpp:28:12:28:12 | call to a |
-| constructors.cpp:26:15:26:15 | *f [b_] | constructors.cpp:28:10:28:10 | a output argument [b_] |
-| constructors.cpp:26:15:26:15 | *f [b_] | constructors.cpp:29:12:29:12 | call to b |
-| constructors.cpp:26:15:26:15 | f [array content, a_] | constructors.cpp:28:10:28:10 | (reference dereference) [array content, a_] |
-| constructors.cpp:26:15:26:15 | f [array content, b_] | constructors.cpp:28:10:28:10 | (reference dereference) [array content, b_] |
-| constructors.cpp:26:15:26:15 | f [array content, b_] | constructors.cpp:29:10:29:10 | (reference dereference) [array content, b_] |
-| constructors.cpp:28:10:28:10 | (reference dereference) [array content, a_] | constructors.cpp:28:12:28:12 | call to a |
-| constructors.cpp:28:10:28:10 | (reference dereference) [array content, b_] | constructors.cpp:28:10:28:10 | a output argument [b_] |
-| constructors.cpp:28:10:28:10 | a output argument [b_] | constructors.cpp:29:12:29:12 | call to b |
-| constructors.cpp:29:10:29:10 | (reference dereference) [array content, b_] | constructors.cpp:29:12:29:12 | call to b |
-| constructors.cpp:34:11:34:20 | call to user_input | constructors.cpp:34:11:34:26 | Foo output argument [a_] |
-| constructors.cpp:34:11:34:26 | Chi [a_] | constructors.cpp:26:15:26:15 | f [array content, a_] |
-| constructors.cpp:34:11:34:26 | Foo output argument [a_] | constructors.cpp:26:15:26:15 | *f [a_] |
-| constructors.cpp:34:11:34:26 | Foo output argument [a_] | constructors.cpp:34:11:34:26 | Chi [a_] |
-| constructors.cpp:35:11:35:26 | Chi [b_] | constructors.cpp:26:15:26:15 | f [array content, b_] |
-| constructors.cpp:35:11:35:26 | Foo output argument [b_] | constructors.cpp:26:15:26:15 | *f [b_] |
-| constructors.cpp:35:11:35:26 | Foo output argument [b_] | constructors.cpp:35:11:35:26 | Chi [b_] |
-| constructors.cpp:35:14:35:23 | call to user_input | constructors.cpp:35:11:35:26 | Foo output argument [b_] |
-| constructors.cpp:36:11:36:20 | call to user_input | constructors.cpp:36:11:36:37 | Foo output argument [a_] |
-| constructors.cpp:36:11:36:37 | Chi [a_] | constructors.cpp:26:15:26:15 | f [array content, a_] |
-| constructors.cpp:36:11:36:37 | Chi [b_] | constructors.cpp:26:15:26:15 | f [array content, b_] |
-| constructors.cpp:36:11:36:37 | Foo output argument [a_] | constructors.cpp:26:15:26:15 | *f [a_] |
-| constructors.cpp:36:11:36:37 | Foo output argument [a_] | constructors.cpp:36:11:36:37 | Chi [a_] |
-| constructors.cpp:36:11:36:37 | Foo output argument [b_] | constructors.cpp:26:15:26:15 | *f [b_] |
-| constructors.cpp:36:11:36:37 | Foo output argument [b_] | constructors.cpp:36:11:36:37 | Chi [b_] |
-| constructors.cpp:36:25:36:34 | call to user_input | constructors.cpp:36:11:36:37 | Foo output argument [b_] |
-| simple.cpp:26:15:26:15 | *f [a_] | simple.cpp:28:12:28:12 | call to a |
-| simple.cpp:26:15:26:15 | *f [b_] | simple.cpp:28:10:28:10 | a output argument [b_] |
-| simple.cpp:26:15:26:15 | *f [b_] | simple.cpp:29:12:29:12 | call to b |
-| simple.cpp:26:15:26:15 | f [array content, a_] | simple.cpp:28:10:28:10 | (reference dereference) [array content, a_] |
-| simple.cpp:26:15:26:15 | f [array content, b_] | simple.cpp:28:10:28:10 | (reference dereference) [array content, b_] |
-| simple.cpp:26:15:26:15 | f [array content, b_] | simple.cpp:29:10:29:10 | (reference dereference) [array content, b_] |
-| simple.cpp:28:10:28:10 | (reference dereference) [array content, a_] | simple.cpp:28:12:28:12 | call to a |
-| simple.cpp:28:10:28:10 | (reference dereference) [array content, b_] | simple.cpp:28:10:28:10 | a output argument [b_] |
-| simple.cpp:28:10:28:10 | a output argument [b_] | simple.cpp:29:12:29:12 | call to b |
-| simple.cpp:29:10:29:10 | (reference dereference) [array content, b_] | simple.cpp:29:12:29:12 | call to b |
-| simple.cpp:39:5:39:5 | Chi [a_] | simple.cpp:26:15:26:15 | f [array content, a_] |
-| simple.cpp:39:5:39:5 | setA output argument [a_] | simple.cpp:26:15:26:15 | *f [a_] |
-| simple.cpp:39:5:39:5 | setA output argument [a_] | simple.cpp:39:5:39:5 | Chi [a_] |
-| simple.cpp:39:12:39:21 | call to user_input | simple.cpp:39:5:39:5 | setA output argument [a_] |
-| simple.cpp:40:5:40:5 | Chi [b_] | simple.cpp:26:15:26:15 | f [array content, b_] |
-| simple.cpp:40:5:40:5 | setB output argument [b_] | simple.cpp:26:15:26:15 | *f [b_] |
-| simple.cpp:40:5:40:5 | setB output argument [b_] | simple.cpp:40:5:40:5 | Chi [b_] |
-| simple.cpp:40:12:40:21 | call to user_input | simple.cpp:40:5:40:5 | setB output argument [b_] |
-| simple.cpp:41:5:41:5 | setA output argument [a_] | simple.cpp:26:15:26:15 | *f [a_] |
-| simple.cpp:41:5:41:5 | setA output argument [a_] | simple.cpp:42:5:42:5 | Chi [a_] |
-| simple.cpp:41:5:41:5 | setA output argument [a_] | simple.cpp:42:5:42:5 | setB output argument [a_] |
-| simple.cpp:41:12:41:21 | call to user_input | simple.cpp:41:5:41:5 | setA output argument [a_] |
-| simple.cpp:42:5:42:5 | Chi [a_] | simple.cpp:26:15:26:15 | f [array content, a_] |
-| simple.cpp:42:5:42:5 | Chi [b_] | simple.cpp:26:15:26:15 | f [array content, b_] |
-| simple.cpp:42:5:42:5 | setB output argument [a_] | simple.cpp:26:15:26:15 | *f [a_] |
-| simple.cpp:42:5:42:5 | setB output argument [a_] | simple.cpp:42:5:42:5 | Chi [a_] |
-| simple.cpp:42:5:42:5 | setB output argument [b_] | simple.cpp:26:15:26:15 | *f [b_] |
-| simple.cpp:42:5:42:5 | setB output argument [b_] | simple.cpp:42:5:42:5 | Chi [b_] |
-| simple.cpp:42:12:42:21 | call to user_input | simple.cpp:42:5:42:5 | setB output argument [b_] |
-=======
 | complex.cpp:56:12:56:12 | setB output argument [b_] | complex.cpp:65:7:65:8 | b3 indirection [b_] |
 | complex.cpp:56:14:56:17 | call to user_input | complex.cpp:56:12:56:12 | setB output argument [b_] |
 | complex.cpp:56:19:56:28 | call to user_input | complex.cpp:56:14:56:17 | call to user_input |
@@ -252,53 +185,89 @@
 | constructors.cpp:26:15:26:15 | *f [a_] | constructors.cpp:28:10:28:10 | f indirection [a_] |
 | constructors.cpp:26:15:26:15 | *f [b_] | constructors.cpp:28:10:28:10 | f indirection [b_] |
 | constructors.cpp:26:15:26:15 | *f [b_] | constructors.cpp:29:10:29:10 | f indirection [b_] |
+| constructors.cpp:26:15:26:15 | f [array content, a_] | constructors.cpp:28:10:28:10 | (reference dereference) [array content, a_] |
+| constructors.cpp:26:15:26:15 | f [array content, b_] | constructors.cpp:28:10:28:10 | (reference dereference) [array content, b_] |
+| constructors.cpp:26:15:26:15 | f [array content, b_] | constructors.cpp:29:10:29:10 | (reference dereference) [array content, b_] |
+| constructors.cpp:28:10:28:10 | (reference dereference) [array content, a_] | constructors.cpp:28:10:28:10 | f indirection [a_] |
+| constructors.cpp:28:10:28:10 | (reference dereference) [array content, b_] | constructors.cpp:28:10:28:10 | f indirection [b_] |
 | constructors.cpp:28:10:28:10 | a output argument [b_] | constructors.cpp:29:10:29:10 | f indirection [b_] |
 | constructors.cpp:28:10:28:10 | f indirection [a_] | constructors.cpp:28:12:28:12 | call to a |
 | constructors.cpp:28:10:28:10 | f indirection [b_] | constructors.cpp:28:10:28:10 | a output argument [b_] |
+| constructors.cpp:29:10:29:10 | (reference dereference) [array content, b_] | constructors.cpp:29:10:29:10 | f indirection [b_] |
 | constructors.cpp:29:10:29:10 | f indirection [b_] | constructors.cpp:29:12:29:12 | call to b |
 | constructors.cpp:34:11:34:20 | call to user_input | constructors.cpp:34:11:34:26 | call to user_input |
+| constructors.cpp:34:11:34:26 | Chi [a_] | constructors.cpp:40:5:40:7 | f [array content, a_] |
+| constructors.cpp:34:11:34:26 | Foo output argument [a_] | constructors.cpp:34:11:34:26 | Chi [a_] |
 | constructors.cpp:34:11:34:26 | Foo output argument [a_] | constructors.cpp:40:9:40:9 | f indirection [a_] |
 | constructors.cpp:34:11:34:26 | call to user_input | constructors.cpp:34:11:34:26 | Foo output argument [a_] |
+| constructors.cpp:35:11:35:26 | Chi [b_] | constructors.cpp:43:5:43:7 | g [array content, b_] |
+| constructors.cpp:35:11:35:26 | Foo output argument [b_] | constructors.cpp:35:11:35:26 | Chi [b_] |
 | constructors.cpp:35:11:35:26 | Foo output argument [b_] | constructors.cpp:43:9:43:9 | g indirection [b_] |
 | constructors.cpp:35:11:35:26 | call to user_input | constructors.cpp:35:11:35:26 | Foo output argument [b_] |
 | constructors.cpp:35:14:35:23 | call to user_input | constructors.cpp:35:11:35:26 | call to user_input |
 | constructors.cpp:36:11:36:20 | call to user_input | constructors.cpp:36:11:36:37 | call to user_input |
+| constructors.cpp:36:11:36:37 | Chi [a_] | constructors.cpp:46:5:46:7 | h [array content, a_] |
+| constructors.cpp:36:11:36:37 | Chi [b_] | constructors.cpp:46:5:46:7 | h [array content, b_] |
+| constructors.cpp:36:11:36:37 | Foo output argument [a_] | constructors.cpp:36:11:36:37 | Chi [a_] |
 | constructors.cpp:36:11:36:37 | Foo output argument [a_] | constructors.cpp:46:9:46:9 | h indirection [a_] |
+| constructors.cpp:36:11:36:37 | Foo output argument [b_] | constructors.cpp:36:11:36:37 | Chi [b_] |
 | constructors.cpp:36:11:36:37 | Foo output argument [b_] | constructors.cpp:46:9:46:9 | h indirection [b_] |
 | constructors.cpp:36:11:36:37 | call to user_input | constructors.cpp:36:11:36:37 | Foo output argument [a_] |
 | constructors.cpp:36:11:36:37 | call to user_input | constructors.cpp:36:11:36:37 | Foo output argument [b_] |
 | constructors.cpp:36:25:36:34 | call to user_input | constructors.cpp:36:11:36:37 | call to user_input |
+| constructors.cpp:40:5:40:7 | f [array content, a_] | constructors.cpp:26:15:26:15 | f [array content, a_] |
 | constructors.cpp:40:9:40:9 | f indirection [a_] | constructors.cpp:26:15:26:15 | *f [a_] |
+| constructors.cpp:43:5:43:7 | g [array content, b_] | constructors.cpp:26:15:26:15 | f [array content, b_] |
 | constructors.cpp:43:9:43:9 | g indirection [b_] | constructors.cpp:26:15:26:15 | *f [b_] |
+| constructors.cpp:46:5:46:7 | h [array content, a_] | constructors.cpp:26:15:26:15 | f [array content, a_] |
+| constructors.cpp:46:5:46:7 | h [array content, b_] | constructors.cpp:26:15:26:15 | f [array content, b_] |
 | constructors.cpp:46:9:46:9 | h indirection [a_] | constructors.cpp:26:15:26:15 | *f [a_] |
 | constructors.cpp:46:9:46:9 | h indirection [b_] | constructors.cpp:26:15:26:15 | *f [b_] |
 | simple.cpp:26:15:26:15 | *f [a_] | simple.cpp:28:10:28:10 | f indirection [a_] |
 | simple.cpp:26:15:26:15 | *f [b_] | simple.cpp:28:10:28:10 | f indirection [b_] |
 | simple.cpp:26:15:26:15 | *f [b_] | simple.cpp:29:10:29:10 | f indirection [b_] |
+| simple.cpp:26:15:26:15 | f [array content, a_] | simple.cpp:28:10:28:10 | (reference dereference) [array content, a_] |
+| simple.cpp:26:15:26:15 | f [array content, b_] | simple.cpp:28:10:28:10 | (reference dereference) [array content, b_] |
+| simple.cpp:26:15:26:15 | f [array content, b_] | simple.cpp:29:10:29:10 | (reference dereference) [array content, b_] |
+| simple.cpp:28:10:28:10 | (reference dereference) [array content, a_] | simple.cpp:28:10:28:10 | f indirection [a_] |
+| simple.cpp:28:10:28:10 | (reference dereference) [array content, b_] | simple.cpp:28:10:28:10 | f indirection [b_] |
 | simple.cpp:28:10:28:10 | a output argument [b_] | simple.cpp:29:10:29:10 | f indirection [b_] |
 | simple.cpp:28:10:28:10 | f indirection [a_] | simple.cpp:28:12:28:12 | call to a |
 | simple.cpp:28:10:28:10 | f indirection [b_] | simple.cpp:28:10:28:10 | a output argument [b_] |
+| simple.cpp:29:10:29:10 | (reference dereference) [array content, b_] | simple.cpp:29:10:29:10 | f indirection [b_] |
 | simple.cpp:29:10:29:10 | f indirection [b_] | simple.cpp:29:12:29:12 | call to b |
+| simple.cpp:39:5:39:5 | Chi [a_] | simple.cpp:45:5:45:7 | f [array content, a_] |
+| simple.cpp:39:5:39:5 | setA output argument [a_] | simple.cpp:39:5:39:5 | Chi [a_] |
 | simple.cpp:39:5:39:5 | setA output argument [a_] | simple.cpp:45:9:45:9 | f indirection [a_] |
 | simple.cpp:39:7:39:10 | call to user_input | simple.cpp:39:5:39:5 | setA output argument [a_] |
 | simple.cpp:39:12:39:21 | call to user_input | simple.cpp:39:7:39:10 | call to user_input |
+| simple.cpp:40:5:40:5 | Chi [b_] | simple.cpp:48:5:48:7 | g [array content, b_] |
+| simple.cpp:40:5:40:5 | setB output argument [b_] | simple.cpp:40:5:40:5 | Chi [b_] |
 | simple.cpp:40:5:40:5 | setB output argument [b_] | simple.cpp:48:9:48:9 | g indirection [b_] |
 | simple.cpp:40:7:40:10 | call to user_input | simple.cpp:40:5:40:5 | setB output argument [b_] |
 | simple.cpp:40:12:40:21 | call to user_input | simple.cpp:40:7:40:10 | call to user_input |
+| simple.cpp:41:5:41:5 | setA output argument [a_] | simple.cpp:42:5:42:5 | Chi [a_] |
 | simple.cpp:41:5:41:5 | setA output argument [a_] | simple.cpp:42:5:42:5 | h indirection [a_] |
 | simple.cpp:41:5:41:5 | setA output argument [a_] | simple.cpp:51:9:51:9 | h indirection [a_] |
 | simple.cpp:41:7:41:10 | call to user_input | simple.cpp:41:5:41:5 | setA output argument [a_] |
 | simple.cpp:41:12:41:21 | call to user_input | simple.cpp:41:7:41:10 | call to user_input |
+| simple.cpp:42:5:42:5 | Chi [a_] | simple.cpp:51:5:51:7 | h [array content, a_] |
+| simple.cpp:42:5:42:5 | Chi [b_] | simple.cpp:51:5:51:7 | h [array content, b_] |
 | simple.cpp:42:5:42:5 | h indirection [a_] | simple.cpp:42:5:42:5 | setB output argument [a_] |
+| simple.cpp:42:5:42:5 | setB output argument [a_] | simple.cpp:42:5:42:5 | Chi [a_] |
 | simple.cpp:42:5:42:5 | setB output argument [a_] | simple.cpp:51:9:51:9 | h indirection [a_] |
+| simple.cpp:42:5:42:5 | setB output argument [b_] | simple.cpp:42:5:42:5 | Chi [b_] |
 | simple.cpp:42:5:42:5 | setB output argument [b_] | simple.cpp:51:9:51:9 | h indirection [b_] |
 | simple.cpp:42:7:42:10 | call to user_input | simple.cpp:42:5:42:5 | setB output argument [b_] |
 | simple.cpp:42:12:42:21 | call to user_input | simple.cpp:42:7:42:10 | call to user_input |
+| simple.cpp:45:5:45:7 | f [array content, a_] | simple.cpp:26:15:26:15 | f [array content, a_] |
 | simple.cpp:45:9:45:9 | f indirection [a_] | simple.cpp:26:15:26:15 | *f [a_] |
+| simple.cpp:48:5:48:7 | g [array content, b_] | simple.cpp:26:15:26:15 | f [array content, b_] |
 | simple.cpp:48:9:48:9 | g indirection [b_] | simple.cpp:26:15:26:15 | *f [b_] |
+| simple.cpp:51:5:51:7 | h [array content, a_] | simple.cpp:26:15:26:15 | f [array content, a_] |
+| simple.cpp:51:5:51:7 | h [array content, b_] | simple.cpp:26:15:26:15 | f [array content, b_] |
 | simple.cpp:51:9:51:9 | h indirection [a_] | simple.cpp:26:15:26:15 | *f [a_] |
 | simple.cpp:51:9:51:9 | h indirection [b_] | simple.cpp:26:15:26:15 | *f [b_] |
->>>>>>> e37ba755
 | simple.cpp:65:5:65:22 | Store [i] | simple.cpp:66:12:66:12 | Store [i] |
 | simple.cpp:65:11:65:20 | call to user_input | simple.cpp:65:5:65:22 | Store [i] |
 | simple.cpp:66:12:66:12 | Store [i] | simple.cpp:67:13:67:13 | i |
@@ -437,12 +406,14 @@
 | by_reference.cpp:56:19:56:28 | call to user_input | semmle.label | call to user_input |
 | by_reference.cpp:57:8:57:8 | s indirection [a] | semmle.label | s indirection [a] |
 | by_reference.cpp:57:10:57:22 | call to getIndirectly | semmle.label | call to getIndirectly |
+| by_reference.cpp:57:10:57:22 | s [array content, a] | semmle.label | s [array content, a] |
 | by_reference.cpp:62:3:62:3 | Chi [a] | semmle.label | Chi [a] |
 | by_reference.cpp:62:3:62:3 | setThroughNonMember output argument [a] | semmle.label | setThroughNonMember output argument [a] |
 | by_reference.cpp:62:5:62:23 | call to user_input | semmle.label | call to user_input |
 | by_reference.cpp:62:25:62:34 | call to user_input | semmle.label | call to user_input |
 | by_reference.cpp:63:8:63:8 | s indirection [a] | semmle.label | s indirection [a] |
 | by_reference.cpp:63:10:63:28 | call to getThroughNonMember | semmle.label | call to getThroughNonMember |
+| by_reference.cpp:63:10:63:28 | s [array content, a] | semmle.label | s [array content, a] |
 | by_reference.cpp:68:3:68:15 | call to user_input | semmle.label | call to user_input |
 | by_reference.cpp:68:17:68:18 | nonMemberSetA output argument [a] | semmle.label | nonMemberSetA output argument [a] |
 | by_reference.cpp:68:21:68:30 | call to user_input | semmle.label | call to user_input |
@@ -526,20 +497,14 @@
 | constructors.cpp:28:10:28:10 | f indirection [a_] | semmle.label | f indirection [a_] |
 | constructors.cpp:28:10:28:10 | f indirection [b_] | semmle.label | f indirection [b_] |
 | constructors.cpp:28:12:28:12 | call to a | semmle.label | call to a |
-<<<<<<< HEAD
 | constructors.cpp:29:10:29:10 | (reference dereference) [array content, b_] | semmle.label | (reference dereference) [array content, b_] |
-=======
 | constructors.cpp:29:10:29:10 | f indirection [b_] | semmle.label | f indirection [b_] |
->>>>>>> e37ba755
 | constructors.cpp:29:12:29:12 | call to b | semmle.label | call to b |
 | constructors.cpp:34:11:34:20 | call to user_input | semmle.label | call to user_input |
 | constructors.cpp:34:11:34:26 | Chi [a_] | semmle.label | Chi [a_] |
 | constructors.cpp:34:11:34:26 | Foo output argument [a_] | semmle.label | Foo output argument [a_] |
-<<<<<<< HEAD
+| constructors.cpp:34:11:34:26 | call to user_input | semmle.label | call to user_input |
 | constructors.cpp:35:11:35:26 | Chi [b_] | semmle.label | Chi [b_] |
-=======
-| constructors.cpp:34:11:34:26 | call to user_input | semmle.label | call to user_input |
->>>>>>> e37ba755
 | constructors.cpp:35:11:35:26 | Foo output argument [b_] | semmle.label | Foo output argument [b_] |
 | constructors.cpp:35:11:35:26 | call to user_input | semmle.label | call to user_input |
 | constructors.cpp:35:14:35:23 | call to user_input | semmle.label | call to user_input |
@@ -551,8 +516,12 @@
 | constructors.cpp:36:11:36:37 | call to user_input | semmle.label | call to user_input |
 | constructors.cpp:36:11:36:37 | call to user_input | semmle.label | call to user_input |
 | constructors.cpp:36:25:36:34 | call to user_input | semmle.label | call to user_input |
+| constructors.cpp:40:5:40:7 | f [array content, a_] | semmle.label | f [array content, a_] |
 | constructors.cpp:40:9:40:9 | f indirection [a_] | semmle.label | f indirection [a_] |
+| constructors.cpp:43:5:43:7 | g [array content, b_] | semmle.label | g [array content, b_] |
 | constructors.cpp:43:9:43:9 | g indirection [b_] | semmle.label | g indirection [b_] |
+| constructors.cpp:46:5:46:7 | h [array content, a_] | semmle.label | h [array content, a_] |
+| constructors.cpp:46:5:46:7 | h [array content, b_] | semmle.label | h [array content, b_] |
 | constructors.cpp:46:9:46:9 | h indirection [a_] | semmle.label | h indirection [a_] |
 | constructors.cpp:46:9:46:9 | h indirection [b_] | semmle.label | h indirection [b_] |
 | simple.cpp:26:15:26:15 | *f [a_] | semmle.label | *f [a_] |
@@ -565,11 +534,8 @@
 | simple.cpp:28:10:28:10 | f indirection [a_] | semmle.label | f indirection [a_] |
 | simple.cpp:28:10:28:10 | f indirection [b_] | semmle.label | f indirection [b_] |
 | simple.cpp:28:12:28:12 | call to a | semmle.label | call to a |
-<<<<<<< HEAD
 | simple.cpp:29:10:29:10 | (reference dereference) [array content, b_] | semmle.label | (reference dereference) [array content, b_] |
-=======
 | simple.cpp:29:10:29:10 | f indirection [b_] | semmle.label | f indirection [b_] |
->>>>>>> e37ba755
 | simple.cpp:29:12:29:12 | call to b | semmle.label | call to b |
 | simple.cpp:39:5:39:5 | Chi [a_] | semmle.label | Chi [a_] |
 | simple.cpp:39:5:39:5 | setA output argument [a_] | semmle.label | setA output argument [a_] |
@@ -582,18 +548,19 @@
 | simple.cpp:41:5:41:5 | setA output argument [a_] | semmle.label | setA output argument [a_] |
 | simple.cpp:41:7:41:10 | call to user_input | semmle.label | call to user_input |
 | simple.cpp:41:12:41:21 | call to user_input | semmle.label | call to user_input |
-<<<<<<< HEAD
 | simple.cpp:42:5:42:5 | Chi [a_] | semmle.label | Chi [a_] |
 | simple.cpp:42:5:42:5 | Chi [b_] | semmle.label | Chi [b_] |
-=======
 | simple.cpp:42:5:42:5 | h indirection [a_] | semmle.label | h indirection [a_] |
->>>>>>> e37ba755
 | simple.cpp:42:5:42:5 | setB output argument [a_] | semmle.label | setB output argument [a_] |
 | simple.cpp:42:5:42:5 | setB output argument [b_] | semmle.label | setB output argument [b_] |
 | simple.cpp:42:7:42:10 | call to user_input | semmle.label | call to user_input |
 | simple.cpp:42:12:42:21 | call to user_input | semmle.label | call to user_input |
+| simple.cpp:45:5:45:7 | f [array content, a_] | semmle.label | f [array content, a_] |
 | simple.cpp:45:9:45:9 | f indirection [a_] | semmle.label | f indirection [a_] |
+| simple.cpp:48:5:48:7 | g [array content, b_] | semmle.label | g [array content, b_] |
 | simple.cpp:48:9:48:9 | g indirection [b_] | semmle.label | g indirection [b_] |
+| simple.cpp:51:5:51:7 | h [array content, a_] | semmle.label | h [array content, a_] |
+| simple.cpp:51:5:51:7 | h [array content, b_] | semmle.label | h [array content, b_] |
 | simple.cpp:51:9:51:9 | h indirection [a_] | semmle.label | h indirection [a_] |
 | simple.cpp:51:9:51:9 | h indirection [b_] | semmle.label | h indirection [b_] |
 | simple.cpp:65:5:65:22 | Store [i] | semmle.label | Store [i] |
