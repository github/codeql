void sink(void *o);
void *user_input(void);

struct S {
  void *a;

  /*
   * Setters
   */

  friend void nonMemberSetA(struct S *s, void *value) {
    s->a = value;
  }

  void setDirectly(void *value) {
    this->a = value;
  }

  void setIndirectly(void *value) {
    this->setDirectly(value);
  }

  void setThroughNonMember(void *value) {
    nonMemberSetA(this, value);
  }

  /*
   * Getters
   */

  friend void *nonMemberGetA(const struct S *s) {
    return s->a;
  }

  void* getDirectly() const {
    return this->a;
  }

  void* getIndirectly() const {
    return this->getDirectly();
  }

  void *getThroughNonMember() const {
    return nonMemberGetA(this);
  }
};

void test_setDirectly() {
  S s;
  s.setDirectly(user_input());
  sink(s.getDirectly()); // $ast $ir
}

void test_setIndirectly() {
  S s;
  s.setIndirectly(user_input());
  sink(s.getIndirectly()); // $ast $ir
}

void test_setThroughNonMember() {
  S s;
  s.setThroughNonMember(user_input());
  sink(s.getThroughNonMember()); // $ast $ir
}

void test_nonMemberSetA() {
  S s;
  nonMemberSetA(&s, user_input());
  sink(nonMemberGetA(&s)); // $ast,ir
}

////////////////////

struct Inner {
  void *a;
};

struct Outer {
  Inner inner_nested, *inner_ptr;
  void *a;
};

void taint_inner_a_ptr(Inner *inner) {
  inner->a = user_input();
}

void taint_inner_a_ref(Inner &inner) {
  inner.a = user_input();
}

void taint_a_ptr(void **pa) {
  *pa = user_input();
}

void taint_a_ref(void *&pa) {
  pa = user_input();
}

void test_outer_with_ptr(Outer *pouter) {
  Outer outer;

  taint_inner_a_ptr(&outer.inner_nested);
  taint_inner_a_ptr(outer.inner_ptr);
  taint_a_ptr(&outer.a);

  taint_inner_a_ptr(&pouter->inner_nested);
  taint_inner_a_ptr(pouter->inner_ptr);
  taint_a_ptr(&pouter->a);

  sink(outer.inner_nested.a); // $ast,ir
  sink(outer.inner_ptr->a); // $ast $f-:ir
<<<<<<< HEAD
  sink(outer.a); // $f-:ast $ir

  sink(pouter->inner_nested.a); // $ast,ir
  sink(pouter->inner_ptr->a); // $ast $f-:ir
  sink(pouter->a); // $f-:ast $ir
=======
  sink(outer.a); // $ast $f-:ir

  sink(pouter->inner_nested.a); // $ast,ir
  sink(pouter->inner_ptr->a); // $ast $f-:ir
  sink(pouter->a); // $ast $f-:ir
>>>>>>> d828bc5f
}

void test_outer_with_ref(Outer *pouter) {
  Outer outer;

  taint_inner_a_ref(outer.inner_nested);
  taint_inner_a_ref(*outer.inner_ptr);
  taint_a_ref(outer.a);

  taint_inner_a_ref(pouter->inner_nested);
  taint_inner_a_ref(*pouter->inner_ptr);
  taint_a_ref(pouter->a);

  sink(outer.inner_nested.a); // $ast,ir
  sink(outer.inner_ptr->a); // $ast $f-:ir
  sink(outer.a); // $ast,ir

  sink(pouter->inner_nested.a); // $ast,ir
  sink(pouter->inner_ptr->a); // $ast $f-:ir
  sink(pouter->a); // $ast,ir
}<|MERGE_RESOLUTION|>--- conflicted
+++ resolved
@@ -109,19 +109,11 @@
 
   sink(outer.inner_nested.a); // $ast,ir
   sink(outer.inner_ptr->a); // $ast $f-:ir
-<<<<<<< HEAD
-  sink(outer.a); // $f-:ast $ir
+  sink(outer.a); // $ast,ir
 
   sink(pouter->inner_nested.a); // $ast,ir
   sink(pouter->inner_ptr->a); // $ast $f-:ir
-  sink(pouter->a); // $f-:ast $ir
-=======
-  sink(outer.a); // $ast $f-:ir
-
-  sink(pouter->inner_nested.a); // $ast,ir
-  sink(pouter->inner_ptr->a); // $ast $f-:ir
-  sink(pouter->a); // $ast $f-:ir
->>>>>>> d828bc5f
+  sink(pouter->a); // $ast,ir
 }
 
 void test_outer_with_ref(Outer *pouter) {
