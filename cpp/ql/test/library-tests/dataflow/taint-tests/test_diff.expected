| arrayassignment.cpp:16:7:16:7 | arrayassignment.cpp:14:9:14:14 | IR only |
| arrayassignment.cpp:18:7:18:11 | arrayassignment.cpp:14:9:14:14 | IR only |
| arrayassignment.cpp:19:7:19:9 | arrayassignment.cpp:14:9:14:14 | IR only |
| arrayassignment.cpp:31:7:31:7 | arrayassignment.cpp:29:8:29:13 | IR only |
| arrayassignment.cpp:32:7:32:10 | arrayassignment.cpp:29:8:29:13 | IR only |
| arrayassignment.cpp:34:7:34:10 | arrayassignment.cpp:29:8:29:13 | IR only |
| arrayassignment.cpp:56:7:56:8 | arrayassignment.cpp:54:9:54:14 | IR only |
| arrayassignment.cpp:57:10:57:12 | arrayassignment.cpp:54:9:54:14 | AST only |
| arrayassignment.cpp:57:10:57:15 | arrayassignment.cpp:54:9:54:14 | IR only |
| arrayassignment.cpp:66:7:66:8 | arrayassignment.cpp:64:13:64:18 | IR only |
| arrayassignment.cpp:67:10:67:12 | arrayassignment.cpp:64:13:64:18 | AST only |
| arrayassignment.cpp:67:10:67:15 | arrayassignment.cpp:64:13:64:18 | IR only |
| arrayassignment.cpp:136:7:136:13 | arrayassignment.cpp:134:9:134:14 | IR only |
| arrayassignment.cpp:141:7:141:13 | arrayassignment.cpp:139:10:139:15 | IR only |
| arrayassignment.cpp:146:7:146:13 | arrayassignment.cpp:144:12:144:17 | IR only |
| copyableclass.cpp:67:11:67:11 | copyableclass.cpp:67:13:67:18 | AST only |
| copyableclass.cpp:67:11:67:21 | copyableclass.cpp:67:13:67:18 | IR only |
| copyableclass_declonly.cpp:42:8:42:9 | copyableclass_declonly.cpp:34:30:34:35 | AST only |
| copyableclass_declonly.cpp:67:11:67:11 | copyableclass_declonly.cpp:67:13:67:18 | AST only |
| map.cpp:49:9:49:13 | map.cpp:48:37:48:42 | IR only |
| map.cpp:54:9:54:13 | map.cpp:48:37:48:42 | IR only |
| map.cpp:60:9:60:13 | map.cpp:48:37:48:42 | IR only |
| map.cpp:70:9:70:13 | map.cpp:65:37:65:42 | IR only |
| map.cpp:71:9:71:14 | map.cpp:65:37:65:42 | IR only |
| map.cpp:73:9:73:13 | map.cpp:65:37:65:42 | IR only |
| map.cpp:76:9:76:13 | map.cpp:66:37:66:42 | IR only |
| map.cpp:79:9:79:13 | map.cpp:66:37:66:42 | IR only |
| map.cpp:80:9:80:14 | map.cpp:66:37:66:42 | IR only |
| map.cpp:90:34:90:38 | map.cpp:90:24:90:29 | IR only |
| map.cpp:91:34:91:39 | map.cpp:91:24:91:29 | IR only |
| map.cpp:108:7:108:54 | map.cpp:108:39:108:44 | IR only |
| map.cpp:111:7:111:48 | map.cpp:111:34:111:39 | IR only |
| map.cpp:114:7:114:8 | map.cpp:108:39:108:44 | AST only |
| map.cpp:116:7:116:8 | map.cpp:110:62:110:67 | AST only |
| map.cpp:117:7:117:8 | map.cpp:111:34:111:39 | AST only |
| map.cpp:118:7:118:8 | map.cpp:112:46:112:51 | AST only |
| map.cpp:123:10:123:13 | map.cpp:111:34:111:39 | AST only |
| map.cpp:124:10:124:13 | map.cpp:112:46:112:51 | AST only |
| map.cpp:129:10:129:13 | map.cpp:111:34:111:39 | AST only |
| map.cpp:130:10:130:13 | map.cpp:112:46:112:51 | AST only |
| map.cpp:137:7:137:8 | map.cpp:108:39:108:44 | AST only |
| map.cpp:138:7:138:8 | map.cpp:108:39:108:44 | AST only |
| map.cpp:139:7:139:8 | map.cpp:108:39:108:44 | AST only |
| map.cpp:140:10:140:13 | map.cpp:108:39:108:44 | AST only |
| map.cpp:141:10:141:13 | map.cpp:108:39:108:44 | AST only |
| map.cpp:155:12:155:16 | map.cpp:108:39:108:44 | IR only |
| map.cpp:156:12:156:17 | map.cpp:108:39:108:44 | IR only |
| map.cpp:161:12:161:16 | map.cpp:108:39:108:44 | IR only |
| map.cpp:162:12:162:17 | map.cpp:108:39:108:44 | IR only |
| map.cpp:172:10:172:10 | map.cpp:168:20:168:25 | AST only |
| map.cpp:174:10:174:10 | map.cpp:170:23:170:28 | AST only |
| map.cpp:184:7:184:31 | map.cpp:108:39:108:44 | IR only |
| map.cpp:185:7:185:32 | map.cpp:108:39:108:44 | IR only |
| map.cpp:187:7:187:32 | map.cpp:108:39:108:44 | IR only |
| map.cpp:193:7:193:9 | map.cpp:191:49:191:54 | AST only |
| map.cpp:196:7:196:9 | map.cpp:192:49:192:54 | AST only |
| map.cpp:199:7:199:9 | map.cpp:191:49:191:54 | AST only |
| map.cpp:200:7:200:9 | map.cpp:191:49:191:54 | AST only |
| map.cpp:201:7:201:9 | map.cpp:192:49:192:54 | AST only |
| map.cpp:202:7:202:9 | map.cpp:192:49:192:54 | AST only |
| map.cpp:210:7:210:9 | map.cpp:206:49:206:54 | AST only |
| map.cpp:213:7:213:9 | map.cpp:209:49:209:54 | AST only |
| map.cpp:216:7:216:9 | map.cpp:206:49:206:54 | AST only |
| map.cpp:218:7:218:9 | map.cpp:209:49:209:54 | AST only |
| map.cpp:219:7:219:9 | map.cpp:209:49:209:54 | AST only |
| map.cpp:225:7:225:9 | map.cpp:223:49:223:54 | AST only |
| map.cpp:225:7:225:9 | map.cpp:224:49:224:54 | AST only |
| map.cpp:227:7:227:9 | map.cpp:223:49:223:54 | AST only |
| map.cpp:227:7:227:9 | map.cpp:224:49:224:54 | AST only |
| map.cpp:229:7:229:9 | map.cpp:223:49:223:54 | AST only |
| map.cpp:229:7:229:9 | map.cpp:224:49:224:54 | AST only |
| map.cpp:235:7:235:40 | map.cpp:235:26:235:31 | IR only |
| map.cpp:236:7:236:9 | map.cpp:235:26:235:31 | AST only |
| map.cpp:240:7:240:9 | map.cpp:239:44:239:49 | AST only |
| map.cpp:246:7:246:44 | map.cpp:246:30:246:35 | IR only |
| map.cpp:247:7:247:9 | map.cpp:246:30:246:35 | AST only |
| map.cpp:251:7:251:9 | map.cpp:250:43:250:48 | AST only |
| map.cpp:260:7:260:54 | map.cpp:260:39:260:44 | IR only |
| map.cpp:263:7:263:48 | map.cpp:263:34:263:39 | IR only |
| map.cpp:266:7:266:8 | map.cpp:260:39:260:44 | AST only |
| map.cpp:268:7:268:8 | map.cpp:262:62:262:67 | AST only |
| map.cpp:269:7:269:8 | map.cpp:263:34:263:39 | AST only |
| map.cpp:270:7:270:8 | map.cpp:264:46:264:51 | AST only |
| map.cpp:275:10:275:13 | map.cpp:263:34:263:39 | AST only |
| map.cpp:276:10:276:13 | map.cpp:264:46:264:51 | AST only |
| map.cpp:281:10:281:13 | map.cpp:263:34:263:39 | AST only |
| map.cpp:282:10:282:13 | map.cpp:264:46:264:51 | AST only |
| map.cpp:289:7:289:8 | map.cpp:260:39:260:44 | AST only |
| map.cpp:290:7:290:8 | map.cpp:260:39:260:44 | AST only |
| map.cpp:291:7:291:8 | map.cpp:260:39:260:44 | AST only |
| map.cpp:292:10:292:13 | map.cpp:260:39:260:44 | AST only |
| map.cpp:293:10:293:13 | map.cpp:260:39:260:44 | AST only |
| map.cpp:307:12:307:16 | map.cpp:260:39:260:44 | IR only |
| map.cpp:308:12:308:17 | map.cpp:260:39:260:44 | IR only |
| map.cpp:313:12:313:16 | map.cpp:260:39:260:44 | IR only |
| map.cpp:314:12:314:17 | map.cpp:260:39:260:44 | IR only |
| map.cpp:324:10:324:10 | map.cpp:320:20:320:25 | AST only |
| map.cpp:326:10:326:10 | map.cpp:322:23:322:28 | AST only |
| map.cpp:334:7:334:31 | map.cpp:260:39:260:44 | IR only |
| map.cpp:335:7:335:32 | map.cpp:260:39:260:44 | IR only |
| map.cpp:336:7:336:32 | map.cpp:260:39:260:44 | IR only |
| map.cpp:342:7:342:9 | map.cpp:340:49:340:54 | AST only |
| map.cpp:345:7:345:9 | map.cpp:341:49:341:54 | AST only |
| map.cpp:348:7:348:9 | map.cpp:340:49:340:54 | AST only |
| map.cpp:349:7:349:9 | map.cpp:340:49:340:54 | AST only |
| map.cpp:350:7:350:9 | map.cpp:341:49:341:54 | AST only |
| map.cpp:351:7:351:9 | map.cpp:341:49:341:54 | AST only |
| map.cpp:359:7:359:9 | map.cpp:355:49:355:54 | AST only |
| map.cpp:362:7:362:9 | map.cpp:358:49:358:54 | AST only |
| map.cpp:365:7:365:9 | map.cpp:355:49:355:54 | AST only |
| map.cpp:367:7:367:9 | map.cpp:358:49:358:54 | AST only |
| map.cpp:368:7:368:9 | map.cpp:358:49:358:54 | AST only |
| map.cpp:374:7:374:9 | map.cpp:372:49:372:54 | AST only |
| map.cpp:374:7:374:9 | map.cpp:373:49:373:54 | AST only |
| map.cpp:376:7:376:9 | map.cpp:372:49:372:54 | AST only |
| map.cpp:376:7:376:9 | map.cpp:373:49:373:54 | AST only |
| map.cpp:378:7:378:9 | map.cpp:372:49:372:54 | AST only |
| map.cpp:378:7:378:9 | map.cpp:373:49:373:54 | AST only |
| map.cpp:384:7:384:40 | map.cpp:384:26:384:31 | IR only |
| map.cpp:385:7:385:9 | map.cpp:384:26:384:31 | AST only |
| map.cpp:389:7:389:9 | map.cpp:388:44:388:49 | AST only |
| map.cpp:396:7:396:44 | map.cpp:396:30:396:35 | IR only |
| map.cpp:397:40:397:45 | map.cpp:397:30:397:35 | IR only |
| map.cpp:398:7:398:9 | map.cpp:396:30:396:35 | AST only |
| map.cpp:398:7:398:9 | map.cpp:397:30:397:35 | AST only |
| map.cpp:402:7:402:9 | map.cpp:401:43:401:48 | AST only |
| map.cpp:417:7:417:9 | map.cpp:416:30:416:35 | AST only |
| map.cpp:418:7:418:16 | map.cpp:416:30:416:35 | AST only |
| map.cpp:420:7:420:9 | map.cpp:419:33:419:38 | AST only |
| map.cpp:421:7:421:16 | map.cpp:419:33:419:38 | AST only |
| map.cpp:431:7:431:67 | map.cpp:431:52:431:57 | IR only |
| map.cpp:432:7:432:9 | map.cpp:431:52:431:57 | AST only |
| movableclass.cpp:65:11:65:11 | movableclass.cpp:65:13:65:18 | AST only |
| movableclass.cpp:65:11:65:21 | movableclass.cpp:65:13:65:18 | IR only |
| set.cpp:20:7:20:31 | set.cpp:20:17:20:22 | IR only |
| set.cpp:26:7:26:8 | set.cpp:20:17:20:22 | AST only |
| set.cpp:28:7:28:8 | set.cpp:22:29:22:34 | AST only |
| set.cpp:30:7:30:8 | set.cpp:20:17:20:22 | AST only |
| set.cpp:44:7:44:8 | set.cpp:20:17:20:22 | AST only |
| set.cpp:45:7:45:8 | set.cpp:20:17:20:22 | AST only |
| set.cpp:46:7:46:8 | set.cpp:20:17:20:22 | AST only |
| set.cpp:47:7:47:9 | set.cpp:20:17:20:22 | AST only |
| set.cpp:48:10:48:13 | set.cpp:20:17:20:22 | AST only |
| set.cpp:49:10:49:13 | set.cpp:20:17:20:22 | AST only |
| set.cpp:61:8:61:11 | set.cpp:20:17:20:22 | IR only |
| set.cpp:71:7:71:32 | set.cpp:67:13:67:18 | IR only |
| set.cpp:72:7:72:33 | set.cpp:67:13:67:18 | IR only |
| set.cpp:78:7:78:9 | set.cpp:76:13:76:18 | AST only |
| set.cpp:81:7:81:9 | set.cpp:77:13:77:18 | AST only |
| set.cpp:84:7:84:9 | set.cpp:76:13:76:18 | AST only |
| set.cpp:85:7:85:9 | set.cpp:76:13:76:18 | AST only |
| set.cpp:86:7:86:9 | set.cpp:77:13:77:18 | AST only |
| set.cpp:87:7:87:9 | set.cpp:77:13:77:18 | AST only |
| set.cpp:95:7:95:9 | set.cpp:91:13:91:18 | AST only |
| set.cpp:98:7:98:9 | set.cpp:94:13:94:18 | AST only |
| set.cpp:101:7:101:9 | set.cpp:91:13:91:18 | AST only |
| set.cpp:103:7:103:9 | set.cpp:94:13:94:18 | AST only |
| set.cpp:104:7:104:9 | set.cpp:94:13:94:18 | AST only |
| set.cpp:110:7:110:9 | set.cpp:108:13:108:18 | AST only |
| set.cpp:110:7:110:9 | set.cpp:109:13:109:18 | AST only |
| set.cpp:112:7:112:9 | set.cpp:108:13:108:18 | AST only |
| set.cpp:112:7:112:9 | set.cpp:109:13:109:18 | AST only |
| set.cpp:114:7:114:9 | set.cpp:108:13:108:18 | AST only |
| set.cpp:114:7:114:9 | set.cpp:109:13:109:18 | AST only |
| set.cpp:120:7:120:33 | set.cpp:120:19:120:24 | IR only |
| set.cpp:121:7:121:9 | set.cpp:120:19:120:24 | AST only |
| set.cpp:125:7:125:9 | set.cpp:124:37:124:42 | AST only |
| set.cpp:134:7:134:31 | set.cpp:134:17:134:22 | IR only |
| set.cpp:140:7:140:8 | set.cpp:134:17:134:22 | AST only |
| set.cpp:142:7:142:8 | set.cpp:136:29:136:34 | AST only |
| set.cpp:144:7:144:8 | set.cpp:134:17:134:22 | AST only |
| set.cpp:158:7:158:8 | set.cpp:134:17:134:22 | AST only |
| set.cpp:159:7:159:8 | set.cpp:134:17:134:22 | AST only |
| set.cpp:160:7:160:8 | set.cpp:134:17:134:22 | AST only |
| set.cpp:161:7:161:9 | set.cpp:134:17:134:22 | AST only |
| set.cpp:162:10:162:13 | set.cpp:134:17:134:22 | AST only |
| set.cpp:163:10:163:13 | set.cpp:134:17:134:22 | AST only |
| set.cpp:175:8:175:11 | set.cpp:134:17:134:22 | IR only |
| set.cpp:183:7:183:32 | set.cpp:181:13:181:18 | IR only |
| set.cpp:184:7:184:33 | set.cpp:181:13:181:18 | IR only |
| set.cpp:190:7:190:9 | set.cpp:188:13:188:18 | AST only |
| set.cpp:193:7:193:9 | set.cpp:189:13:189:18 | AST only |
| set.cpp:196:7:196:9 | set.cpp:188:13:188:18 | AST only |
| set.cpp:197:7:197:9 | set.cpp:188:13:188:18 | AST only |
| set.cpp:198:7:198:9 | set.cpp:189:13:189:18 | AST only |
| set.cpp:199:7:199:9 | set.cpp:189:13:189:18 | AST only |
| set.cpp:207:7:207:9 | set.cpp:203:13:203:18 | AST only |
| set.cpp:210:7:210:9 | set.cpp:206:13:206:18 | AST only |
| set.cpp:213:7:213:9 | set.cpp:203:13:203:18 | AST only |
| set.cpp:215:7:215:9 | set.cpp:206:13:206:18 | AST only |
| set.cpp:216:7:216:9 | set.cpp:206:13:206:18 | AST only |
| set.cpp:222:7:222:9 | set.cpp:220:13:220:18 | AST only |
| set.cpp:222:7:222:9 | set.cpp:221:13:221:18 | AST only |
| set.cpp:224:7:224:9 | set.cpp:220:13:220:18 | AST only |
| set.cpp:224:7:224:9 | set.cpp:221:13:221:18 | AST only |
| set.cpp:226:7:226:9 | set.cpp:220:13:220:18 | AST only |
| set.cpp:226:7:226:9 | set.cpp:221:13:221:18 | AST only |
| set.cpp:232:7:232:33 | set.cpp:232:19:232:24 | IR only |
| set.cpp:233:7:233:9 | set.cpp:232:19:232:24 | AST only |
| set.cpp:237:7:237:9 | set.cpp:236:37:236:42 | AST only |
| smart_pointer.cpp:12:10:12:10 | smart_pointer.cpp:11:52:11:57 | AST only |
| smart_pointer.cpp:24:10:24:10 | smart_pointer.cpp:23:52:23:57 | AST only |
| standalone_iterators.cpp:41:10:41:10 | standalone_iterators.cpp:39:45:39:51 | AST only |
| standalone_iterators.cpp:42:10:42:10 | standalone_iterators.cpp:39:45:39:51 | AST only |
| standalone_iterators.cpp:47:10:47:10 | standalone_iterators.cpp:45:39:45:45 | AST only |
| standalone_iterators.cpp:48:10:48:10 | standalone_iterators.cpp:45:39:45:45 | AST only |
<<<<<<< HEAD
| string.cpp:32:9:32:13 | string.cpp:26:16:26:21 | AST only |
| string.cpp:38:13:38:17 | string.cpp:14:10:14:15 | AST only |
| string.cpp:42:13:42:17 | string.cpp:14:10:14:15 | AST only |
| string.cpp:45:13:45:17 | string.cpp:14:10:14:15 | AST only |
| string.cpp:69:7:69:8 | string.cpp:61:19:61:24 | AST only |
| string.cpp:125:8:125:11 | string.cpp:119:16:119:21 | IR only |
| string.cpp:161:11:161:11 | string.cpp:154:18:154:23 | AST only |
| string.cpp:165:11:165:11 | string.cpp:165:14:165:19 | AST only |
| string.cpp:166:11:166:11 | string.cpp:165:14:165:19 | AST only |
| string.cpp:198:10:198:15 | string.cpp:190:17:190:22 | AST only |
| string.cpp:201:10:201:15 | string.cpp:191:11:191:25 | AST only |
| string.cpp:219:10:219:15 | string.cpp:210:17:210:22 | AST only |
| string.cpp:223:10:223:15 | string.cpp:210:17:210:22 | AST only |
| string.cpp:227:10:227:15 | string.cpp:211:11:211:25 | AST only |
| string.cpp:242:10:242:16 | string.cpp:233:17:233:22 | AST only |
| string.cpp:246:10:246:16 | string.cpp:233:17:233:22 | AST only |
| string.cpp:250:10:250:16 | string.cpp:234:11:234:25 | AST only |
| string.cpp:311:9:311:12 | string.cpp:308:16:308:21 | AST only |
| string.cpp:339:7:339:7 | string.cpp:335:9:335:23 | AST only |
| string.cpp:340:7:340:7 | string.cpp:336:12:336:26 | AST only |
| string.cpp:341:7:341:7 | string.cpp:335:9:335:23 | AST only |
| string.cpp:349:7:349:9 | string.cpp:348:18:348:32 | AST only |
| string.cpp:350:11:350:14 | string.cpp:348:18:348:32 | AST only |
| string.cpp:361:11:361:16 | string.cpp:356:18:356:23 | AST only |
| string.cpp:380:8:380:14 | string.cpp:372:18:372:23 | IR only |
| string.cpp:381:13:381:15 | string.cpp:372:18:372:23 | IR only |
| string.cpp:394:8:394:15 | string.cpp:387:18:387:23 | IR only |
| string.cpp:395:8:395:15 | string.cpp:387:18:387:23 | IR only |
| string.cpp:397:8:397:8 | string.cpp:387:18:387:23 | AST only |
| string.cpp:399:8:399:8 | string.cpp:387:18:387:23 | AST only |
| string.cpp:402:8:402:11 | string.cpp:387:18:387:23 | IR only |
| string.cpp:405:8:405:11 | string.cpp:387:18:387:23 | IR only |
| string.cpp:407:8:407:8 | string.cpp:387:18:387:23 | AST only |
| string.cpp:409:8:409:8 | string.cpp:387:18:387:23 | AST only |
| string.cpp:413:8:413:11 | string.cpp:387:18:387:23 | IR only |
| string.cpp:427:10:427:15 | string.cpp:422:14:422:19 | AST only |
| string.cpp:442:10:442:15 | string.cpp:442:32:442:46 | AST only |
| string.cpp:455:10:455:15 | string.cpp:450:18:450:23 | AST only |
| string.cpp:458:11:458:16 | string.cpp:450:18:450:23 | AST only |
| string.cpp:471:10:471:15 | string.cpp:466:18:466:23 | AST only |
| string.cpp:474:11:474:16 | string.cpp:466:18:466:23 | AST only |
| string.cpp:487:10:487:15 | string.cpp:482:18:482:23 | AST only |
| string.cpp:515:9:515:13 | string.cpp:514:14:514:28 | AST only |
| string.cpp:516:9:516:12 | string.cpp:514:14:514:28 | AST only |
| string.cpp:529:11:529:11 | string.cpp:529:20:529:25 | AST only |
| string.cpp:530:21:530:21 | string.cpp:530:24:530:29 | AST only |
| string.cpp:531:25:531:25 | string.cpp:531:15:531:20 | AST only |
| string.cpp:534:8:534:8 | string.cpp:529:20:529:25 | AST only |
| string.cpp:536:8:536:8 | string.cpp:530:24:530:29 | AST only |
| string.cpp:549:11:549:16 | string.cpp:549:27:549:32 | AST only |
| string.cpp:550:24:550:29 | string.cpp:550:31:550:36 | AST only |
| string.cpp:554:8:554:8 | string.cpp:549:27:549:32 | AST only |
| string.cpp:556:8:556:8 | string.cpp:550:31:550:36 | AST only |
=======
| standalone_iterators.cpp:87:10:87:11 | standalone_iterators.cpp:86:13:86:18 | AST only |
| string.cpp:33:9:33:13 | string.cpp:27:16:27:21 | AST only |
| string.cpp:39:13:39:17 | string.cpp:14:10:14:15 | AST only |
| string.cpp:43:13:43:17 | string.cpp:14:10:14:15 | AST only |
| string.cpp:46:13:46:17 | string.cpp:14:10:14:15 | AST only |
| string.cpp:70:7:70:8 | string.cpp:62:19:62:24 | AST only |
| string.cpp:126:8:126:11 | string.cpp:120:16:120:21 | IR only |
| string.cpp:162:11:162:11 | string.cpp:155:18:155:23 | AST only |
| string.cpp:166:11:166:11 | string.cpp:166:14:166:19 | AST only |
| string.cpp:167:11:167:11 | string.cpp:166:14:166:19 | AST only |
| string.cpp:199:10:199:15 | string.cpp:191:17:191:22 | AST only |
| string.cpp:202:10:202:15 | string.cpp:192:11:192:25 | AST only |
| string.cpp:220:10:220:15 | string.cpp:211:17:211:22 | AST only |
| string.cpp:224:10:224:15 | string.cpp:211:17:211:22 | AST only |
| string.cpp:228:10:228:15 | string.cpp:212:11:212:25 | AST only |
| string.cpp:243:10:243:16 | string.cpp:234:17:234:22 | AST only |
| string.cpp:247:10:247:16 | string.cpp:234:17:234:22 | AST only |
| string.cpp:251:10:251:16 | string.cpp:235:11:235:25 | AST only |
| string.cpp:312:9:312:12 | string.cpp:309:16:309:21 | AST only |
| string.cpp:340:7:340:7 | string.cpp:336:9:336:23 | AST only |
| string.cpp:341:7:341:7 | string.cpp:337:12:337:26 | AST only |
| string.cpp:342:7:342:7 | string.cpp:336:9:336:23 | AST only |
| string.cpp:350:7:350:9 | string.cpp:349:18:349:32 | AST only |
| string.cpp:351:11:351:14 | string.cpp:349:18:349:32 | AST only |
| string.cpp:363:11:363:16 | string.cpp:358:18:358:23 | AST only |
| string.cpp:382:8:382:14 | string.cpp:374:18:374:23 | IR only |
| string.cpp:383:13:383:15 | string.cpp:374:18:374:23 | IR only |
| string.cpp:396:8:396:8 | string.cpp:389:18:389:23 | AST only |
| string.cpp:397:8:397:8 | string.cpp:389:18:389:23 | AST only |
| string.cpp:399:8:399:8 | string.cpp:389:18:389:23 | AST only |
| string.cpp:401:8:401:8 | string.cpp:389:18:389:23 | AST only |
| string.cpp:404:8:404:11 | string.cpp:389:18:389:23 | IR only |
| string.cpp:407:8:407:11 | string.cpp:389:18:389:23 | IR only |
| string.cpp:409:8:409:8 | string.cpp:389:18:389:23 | AST only |
| string.cpp:411:8:411:8 | string.cpp:389:18:389:23 | AST only |
| string.cpp:415:8:415:11 | string.cpp:389:18:389:23 | IR only |
| string.cpp:418:8:418:8 | string.cpp:389:18:389:23 | AST only |
| string.cpp:419:8:419:10 | string.cpp:389:18:389:23 | AST only |
| string.cpp:421:8:421:8 | string.cpp:389:18:389:23 | AST only |
| string.cpp:422:8:422:10 | string.cpp:389:18:389:23 | AST only |
| string.cpp:436:10:436:15 | string.cpp:431:14:431:19 | AST only |
| string.cpp:449:10:449:15 | string.cpp:449:32:449:46 | AST only |
| string.cpp:462:10:462:15 | string.cpp:457:18:457:23 | AST only |
| string.cpp:465:11:465:16 | string.cpp:457:18:457:23 | AST only |
| string.cpp:478:10:478:15 | string.cpp:473:18:473:23 | AST only |
| string.cpp:481:11:481:16 | string.cpp:473:18:473:23 | AST only |
| string.cpp:494:10:494:15 | string.cpp:489:18:489:23 | AST only |
| string.cpp:522:9:522:13 | string.cpp:521:14:521:28 | AST only |
| string.cpp:523:9:523:12 | string.cpp:521:14:521:28 | AST only |
| string.cpp:536:11:536:11 | string.cpp:536:20:536:25 | AST only |
| string.cpp:537:21:537:21 | string.cpp:537:24:537:29 | AST only |
| string.cpp:538:25:538:25 | string.cpp:538:15:538:20 | AST only |
| string.cpp:541:8:541:8 | string.cpp:536:20:536:25 | AST only |
| string.cpp:543:8:543:8 | string.cpp:537:24:537:29 | AST only |
| string.cpp:556:11:556:16 | string.cpp:556:27:556:32 | AST only |
| string.cpp:557:24:557:29 | string.cpp:557:31:557:36 | AST only |
| string.cpp:561:8:561:8 | string.cpp:556:27:556:32 | AST only |
| string.cpp:563:8:563:8 | string.cpp:557:31:557:36 | AST only |
>>>>>>> 8f6dbe98
| stringstream.cpp:32:11:32:22 | stringstream.cpp:32:14:32:19 | IR only |
| stringstream.cpp:33:20:33:31 | stringstream.cpp:33:23:33:28 | IR only |
| stringstream.cpp:34:23:34:31 | stringstream.cpp:34:14:34:19 | IR only |
| stringstream.cpp:35:11:35:11 | stringstream.cpp:29:16:29:21 | AST only |
| stringstream.cpp:39:7:39:9 | stringstream.cpp:33:23:33:28 | AST only |
| stringstream.cpp:41:7:41:9 | stringstream.cpp:29:16:29:21 | AST only |
| stringstream.cpp:44:11:44:13 | stringstream.cpp:33:23:33:28 | AST only |
| stringstream.cpp:46:11:46:13 | stringstream.cpp:29:16:29:21 | AST only |
| stringstream.cpp:56:11:56:13 | stringstream.cpp:56:15:56:29 | AST only |
| stringstream.cpp:57:44:57:46 | stringstream.cpp:57:25:57:39 | AST only |
| stringstream.cpp:60:7:60:10 | stringstream.cpp:57:25:57:39 | AST only |
| stringstream.cpp:63:12:63:16 | stringstream.cpp:63:18:63:23 | AST only |
| stringstream.cpp:64:54:64:58 | stringstream.cpp:64:36:64:41 | AST only |
| stringstream.cpp:67:7:67:10 | stringstream.cpp:64:36:64:41 | AST only |
| stringstream.cpp:76:11:76:11 | stringstream.cpp:70:32:70:37 | AST only |
| stringstream.cpp:78:11:78:11 | stringstream.cpp:70:32:70:37 | AST only |
| stringstream.cpp:100:11:100:11 | stringstream.cpp:100:31:100:36 | AST only |
| stringstream.cpp:143:11:143:22 | stringstream.cpp:143:14:143:19 | IR only |
| stringstream.cpp:146:11:146:11 | stringstream.cpp:143:14:143:19 | AST only |
| stringstream.cpp:147:17:147:17 | stringstream.cpp:143:14:143:19 | AST only |
| stringstream.cpp:151:7:151:8 | stringstream.cpp:143:14:143:19 | AST only |
| stringstream.cpp:154:11:154:11 | stringstream.cpp:143:14:143:19 | AST only |
| stringstream.cpp:155:17:155:17 | stringstream.cpp:143:14:143:19 | AST only |
| stringstream.cpp:159:7:159:8 | stringstream.cpp:143:14:143:19 | AST only |
| stringstream.cpp:162:11:162:14 | stringstream.cpp:143:14:143:19 | AST only |
| stringstream.cpp:166:11:166:13 | stringstream.cpp:143:14:143:19 | AST only |
| stringstream.cpp:179:11:179:13 | stringstream.cpp:143:14:143:19 | AST only |
| stringstream.cpp:196:10:196:16 | stringstream.cpp:196:18:196:32 | AST only |
| stringstream.cpp:215:11:215:17 | stringstream.cpp:203:24:203:29 | AST only |
| stringstream.cpp:216:11:216:17 | stringstream.cpp:203:24:203:29 | AST only |
| stringstream.cpp:223:11:223:17 | stringstream.cpp:203:24:203:29 | AST only |
| stringstream.cpp:224:11:224:17 | stringstream.cpp:203:24:203:29 | AST only |
| stringstream.cpp:230:29:230:35 | stringstream.cpp:203:24:203:29 | AST only |
| stringstream.cpp:232:7:232:8 | stringstream.cpp:203:24:203:29 | AST only |
| stringstream.cpp:235:7:235:13 | stringstream.cpp:203:24:203:29 | AST only |
| stringstream.cpp:236:7:236:13 | stringstream.cpp:203:24:203:29 | AST only |
| stringstream.cpp:243:7:243:13 | stringstream.cpp:203:24:203:29 | AST only |
| stringstream.cpp:244:7:244:13 | stringstream.cpp:203:24:203:29 | AST only |
| stringstream.cpp:250:7:250:13 | stringstream.cpp:203:24:203:29 | AST only |
| stringstream.cpp:252:7:252:8 | stringstream.cpp:203:24:203:29 | AST only |
| stringstream.cpp:262:32:262:34 | stringstream.cpp:257:24:257:29 | AST only |
| stringstream.cpp:264:7:264:8 | stringstream.cpp:257:24:257:29 | AST only |
| stringstream.cpp:266:62:266:66 | stringstream.cpp:266:41:266:46 | AST only |
| stringstream.cpp:267:7:267:9 | stringstream.cpp:266:41:266:46 | AST only |
| swap1.cpp:78:12:78:16 | swap1.cpp:69:23:69:23 | AST only |
| swap1.cpp:87:13:87:17 | swap1.cpp:82:16:82:21 | AST only |
| swap1.cpp:88:13:88:17 | swap1.cpp:81:27:81:28 | AST only |
| swap1.cpp:102:12:102:16 | swap1.cpp:93:23:93:23 | AST only |
| swap1.cpp:115:18:115:22 | swap1.cpp:108:23:108:31 | AST only |
| swap1.cpp:129:12:129:16 | swap1.cpp:120:23:120:23 | AST only |
| swap1.cpp:144:12:144:16 | swap1.cpp:135:23:135:23 | AST only |
| swap2.cpp:78:12:78:16 | swap2.cpp:69:23:69:23 | AST only |
| swap2.cpp:88:13:88:17 | swap2.cpp:81:27:81:28 | AST only |
| swap2.cpp:102:12:102:16 | swap2.cpp:93:23:93:23 | AST only |
| swap2.cpp:115:18:115:22 | swap2.cpp:108:23:108:31 | AST only |
| swap2.cpp:129:12:129:16 | swap2.cpp:120:23:120:23 | AST only |
| swap2.cpp:144:12:144:16 | swap2.cpp:135:23:135:23 | AST only |
| taint.cpp:41:7:41:13 | taint.cpp:35:12:35:17 | AST only |
| taint.cpp:42:7:42:13 | taint.cpp:35:12:35:17 | AST only |
| taint.cpp:43:7:43:13 | taint.cpp:37:22:37:27 | AST only |
| taint.cpp:137:7:137:9 | taint.cpp:120:11:120:16 | AST only |
| taint.cpp:195:7:195:7 | taint.cpp:193:6:193:6 | AST only |
| taint.cpp:236:3:236:6 | taint.cpp:223:10:223:15 | AST only |
| taint.cpp:372:7:372:7 | taint.cpp:365:24:365:29 | AST only |
| taint.cpp:374:7:374:7 | taint.cpp:365:24:365:29 | AST only |
| taint.cpp:391:7:391:7 | taint.cpp:385:27:385:32 | AST only |
| taint.cpp:429:7:429:7 | taint.cpp:428:13:428:18 | IR only |
| taint.cpp:431:9:431:17 | taint.cpp:428:13:428:18 | IR only |
| taint.cpp:447:9:447:17 | taint.cpp:445:14:445:28 | AST only |
| vector.cpp:24:8:24:11 | vector.cpp:16:43:16:49 | IR only |
| vector.cpp:52:7:52:8 | vector.cpp:51:10:51:15 | AST only |
| vector.cpp:53:9:53:9 | vector.cpp:51:10:51:15 | AST only |
| vector.cpp:54:9:54:9 | vector.cpp:51:10:51:15 | AST only |
| vector.cpp:55:9:55:9 | vector.cpp:51:10:51:15 | AST only |
| vector.cpp:58:7:58:8 | vector.cpp:51:10:51:15 | AST only |
| vector.cpp:59:9:59:9 | vector.cpp:51:10:51:15 | AST only |
| vector.cpp:60:9:60:9 | vector.cpp:51:10:51:15 | AST only |
| vector.cpp:61:9:61:9 | vector.cpp:51:10:51:15 | AST only |
| vector.cpp:64:7:64:8 | vector.cpp:63:10:63:15 | AST only |
| vector.cpp:65:9:65:9 | vector.cpp:63:10:63:15 | AST only |
| vector.cpp:66:9:66:9 | vector.cpp:63:10:63:15 | AST only |
| vector.cpp:67:9:67:9 | vector.cpp:63:10:63:15 | AST only |
| vector.cpp:71:10:71:14 | vector.cpp:69:15:69:20 | AST only |
| vector.cpp:72:10:72:13 | vector.cpp:69:15:69:20 | AST only |
| vector.cpp:75:7:75:8 | vector.cpp:74:17:74:22 | AST only |
| vector.cpp:76:7:76:18 | vector.cpp:74:17:74:22 | AST only |
| vector.cpp:84:10:84:14 | vector.cpp:81:17:81:22 | AST only |
| vector.cpp:85:10:85:13 | vector.cpp:81:17:81:22 | AST only |
| vector.cpp:97:7:97:8 | vector.cpp:96:13:96:18 | AST only |
| vector.cpp:98:10:98:11 | vector.cpp:96:13:96:18 | AST only |
| vector.cpp:99:10:99:11 | vector.cpp:96:13:96:18 | AST only |
| vector.cpp:100:10:100:11 | vector.cpp:96:13:96:18 | AST only |
| vector.cpp:171:13:171:13 | vector.cpp:170:14:170:19 | AST only |
| vector.cpp:180:13:180:13 | vector.cpp:179:14:179:19 | AST only |
| vector.cpp:201:13:201:13 | vector.cpp:200:14:200:19 | AST only |
| vector.cpp:261:8:261:9 | vector.cpp:239:15:239:20 | AST only |
| vector.cpp:286:10:286:13 | vector.cpp:284:15:284:20 | AST only |
| vector.cpp:287:7:287:18 | vector.cpp:284:15:284:20 | AST only |
| vector.cpp:290:7:290:8 | vector.cpp:289:17:289:30 | AST only |
| vector.cpp:291:10:291:13 | vector.cpp:289:17:289:30 | AST only |
| vector.cpp:292:7:292:18 | vector.cpp:289:17:289:30 | AST only |
| vector.cpp:308:9:308:14 | vector.cpp:303:14:303:19 | AST only |
| vector.cpp:311:9:311:14 | vector.cpp:303:14:303:19 | AST only |
| vector.cpp:342:7:342:8 | vector.cpp:341:8:341:13 | AST only |
| vector.cpp:347:7:347:8 | vector.cpp:345:9:345:14 | AST only |
| vector.cpp:357:7:357:8 | vector.cpp:330:10:330:15 | AST only |
| vector.cpp:361:7:361:8 | vector.cpp:360:8:360:13 | AST only |
| vector.cpp:363:7:363:8 | vector.cpp:360:8:360:13 | AST only |
| vector.cpp:367:7:367:8 | vector.cpp:366:8:366:13 | AST only |
| vector.cpp:369:7:369:8 | vector.cpp:366:8:366:13 | AST only |
| vector.cpp:374:8:374:9 | vector.cpp:373:9:373:14 | AST only |
| vector.cpp:379:7:379:8 | vector.cpp:373:9:373:14 | AST only |
| vector.cpp:383:7:383:8 | vector.cpp:382:8:382:13 | AST only |
| vector.cpp:385:7:385:8 | vector.cpp:382:8:382:13 | AST only |
| vector.cpp:392:7:392:8 | vector.cpp:330:10:330:15 | AST only |
| vector.cpp:392:7:392:8 | vector.cpp:389:8:389:13 | AST only |
| vector.cpp:400:7:400:9 | vector.cpp:399:38:399:43 | AST only |
| vector.cpp:405:7:405:9 | vector.cpp:404:9:404:14 | AST only |
| vector.cpp:409:7:409:9 | vector.cpp:408:11:408:16 | AST only |
| vector.cpp:414:7:414:9 | vector.cpp:413:11:413:16 | AST only |
| vector.cpp:422:8:422:10 | vector.cpp:417:33:417:45 | AST only |
| vector.cpp:429:8:429:10 | vector.cpp:417:33:417:45 | AST only |
| vector.cpp:436:8:436:10 | vector.cpp:435:11:435:16 | AST only |
| vector.cpp:443:8:443:10 | vector.cpp:417:33:417:45 | AST only |
| vector.cpp:450:8:450:10 | vector.cpp:449:11:449:16 | AST only |
| vector.cpp:473:8:473:8 | vector.cpp:468:11:468:16 | AST only |
| vector.cpp:486:8:486:9 | vector.cpp:478:21:478:37 | AST only |<|MERGE_RESOLUTION|>--- conflicted
+++ resolved
@@ -204,61 +204,6 @@
 | standalone_iterators.cpp:42:10:42:10 | standalone_iterators.cpp:39:45:39:51 | AST only |
 | standalone_iterators.cpp:47:10:47:10 | standalone_iterators.cpp:45:39:45:45 | AST only |
 | standalone_iterators.cpp:48:10:48:10 | standalone_iterators.cpp:45:39:45:45 | AST only |
-<<<<<<< HEAD
-| string.cpp:32:9:32:13 | string.cpp:26:16:26:21 | AST only |
-| string.cpp:38:13:38:17 | string.cpp:14:10:14:15 | AST only |
-| string.cpp:42:13:42:17 | string.cpp:14:10:14:15 | AST only |
-| string.cpp:45:13:45:17 | string.cpp:14:10:14:15 | AST only |
-| string.cpp:69:7:69:8 | string.cpp:61:19:61:24 | AST only |
-| string.cpp:125:8:125:11 | string.cpp:119:16:119:21 | IR only |
-| string.cpp:161:11:161:11 | string.cpp:154:18:154:23 | AST only |
-| string.cpp:165:11:165:11 | string.cpp:165:14:165:19 | AST only |
-| string.cpp:166:11:166:11 | string.cpp:165:14:165:19 | AST only |
-| string.cpp:198:10:198:15 | string.cpp:190:17:190:22 | AST only |
-| string.cpp:201:10:201:15 | string.cpp:191:11:191:25 | AST only |
-| string.cpp:219:10:219:15 | string.cpp:210:17:210:22 | AST only |
-| string.cpp:223:10:223:15 | string.cpp:210:17:210:22 | AST only |
-| string.cpp:227:10:227:15 | string.cpp:211:11:211:25 | AST only |
-| string.cpp:242:10:242:16 | string.cpp:233:17:233:22 | AST only |
-| string.cpp:246:10:246:16 | string.cpp:233:17:233:22 | AST only |
-| string.cpp:250:10:250:16 | string.cpp:234:11:234:25 | AST only |
-| string.cpp:311:9:311:12 | string.cpp:308:16:308:21 | AST only |
-| string.cpp:339:7:339:7 | string.cpp:335:9:335:23 | AST only |
-| string.cpp:340:7:340:7 | string.cpp:336:12:336:26 | AST only |
-| string.cpp:341:7:341:7 | string.cpp:335:9:335:23 | AST only |
-| string.cpp:349:7:349:9 | string.cpp:348:18:348:32 | AST only |
-| string.cpp:350:11:350:14 | string.cpp:348:18:348:32 | AST only |
-| string.cpp:361:11:361:16 | string.cpp:356:18:356:23 | AST only |
-| string.cpp:380:8:380:14 | string.cpp:372:18:372:23 | IR only |
-| string.cpp:381:13:381:15 | string.cpp:372:18:372:23 | IR only |
-| string.cpp:394:8:394:15 | string.cpp:387:18:387:23 | IR only |
-| string.cpp:395:8:395:15 | string.cpp:387:18:387:23 | IR only |
-| string.cpp:397:8:397:8 | string.cpp:387:18:387:23 | AST only |
-| string.cpp:399:8:399:8 | string.cpp:387:18:387:23 | AST only |
-| string.cpp:402:8:402:11 | string.cpp:387:18:387:23 | IR only |
-| string.cpp:405:8:405:11 | string.cpp:387:18:387:23 | IR only |
-| string.cpp:407:8:407:8 | string.cpp:387:18:387:23 | AST only |
-| string.cpp:409:8:409:8 | string.cpp:387:18:387:23 | AST only |
-| string.cpp:413:8:413:11 | string.cpp:387:18:387:23 | IR only |
-| string.cpp:427:10:427:15 | string.cpp:422:14:422:19 | AST only |
-| string.cpp:442:10:442:15 | string.cpp:442:32:442:46 | AST only |
-| string.cpp:455:10:455:15 | string.cpp:450:18:450:23 | AST only |
-| string.cpp:458:11:458:16 | string.cpp:450:18:450:23 | AST only |
-| string.cpp:471:10:471:15 | string.cpp:466:18:466:23 | AST only |
-| string.cpp:474:11:474:16 | string.cpp:466:18:466:23 | AST only |
-| string.cpp:487:10:487:15 | string.cpp:482:18:482:23 | AST only |
-| string.cpp:515:9:515:13 | string.cpp:514:14:514:28 | AST only |
-| string.cpp:516:9:516:12 | string.cpp:514:14:514:28 | AST only |
-| string.cpp:529:11:529:11 | string.cpp:529:20:529:25 | AST only |
-| string.cpp:530:21:530:21 | string.cpp:530:24:530:29 | AST only |
-| string.cpp:531:25:531:25 | string.cpp:531:15:531:20 | AST only |
-| string.cpp:534:8:534:8 | string.cpp:529:20:529:25 | AST only |
-| string.cpp:536:8:536:8 | string.cpp:530:24:530:29 | AST only |
-| string.cpp:549:11:549:16 | string.cpp:549:27:549:32 | AST only |
-| string.cpp:550:24:550:29 | string.cpp:550:31:550:36 | AST only |
-| string.cpp:554:8:554:8 | string.cpp:549:27:549:32 | AST only |
-| string.cpp:556:8:556:8 | string.cpp:550:31:550:36 | AST only |
-=======
 | standalone_iterators.cpp:87:10:87:11 | standalone_iterators.cpp:86:13:86:18 | AST only |
 | string.cpp:33:9:33:13 | string.cpp:27:16:27:21 | AST only |
 | string.cpp:39:13:39:17 | string.cpp:14:10:14:15 | AST only |
@@ -286,8 +231,8 @@
 | string.cpp:363:11:363:16 | string.cpp:358:18:358:23 | AST only |
 | string.cpp:382:8:382:14 | string.cpp:374:18:374:23 | IR only |
 | string.cpp:383:13:383:15 | string.cpp:374:18:374:23 | IR only |
-| string.cpp:396:8:396:8 | string.cpp:389:18:389:23 | AST only |
-| string.cpp:397:8:397:8 | string.cpp:389:18:389:23 | AST only |
+| string.cpp:396:8:396:15 | string.cpp:389:18:389:23 | IR only |
+| string.cpp:397:8:397:15 | string.cpp:389:18:389:23 | IR only |
 | string.cpp:399:8:399:8 | string.cpp:389:18:389:23 | AST only |
 | string.cpp:401:8:401:8 | string.cpp:389:18:389:23 | AST only |
 | string.cpp:404:8:404:11 | string.cpp:389:18:389:23 | IR only |
@@ -317,7 +262,6 @@
 | string.cpp:557:24:557:29 | string.cpp:557:31:557:36 | AST only |
 | string.cpp:561:8:561:8 | string.cpp:556:27:556:32 | AST only |
 | string.cpp:563:8:563:8 | string.cpp:557:31:557:36 | AST only |
->>>>>>> 8f6dbe98
 | stringstream.cpp:32:11:32:22 | stringstream.cpp:32:14:32:19 | IR only |
 | stringstream.cpp:33:20:33:31 | stringstream.cpp:33:23:33:28 | IR only |
 | stringstream.cpp:34:23:34:31 | stringstream.cpp:34:14:34:19 | IR only |
