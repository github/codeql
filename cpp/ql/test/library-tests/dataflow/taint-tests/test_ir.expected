--- conflicted
+++ resolved
@@ -38,11 +38,6 @@
 | string.cpp:28:7:28:7 | a | string.cpp:24:12:24:17 | call to source |
 | string.cpp:55:7:55:8 | cs | string.cpp:50:19:50:24 | call to source |
 | string.cpp:55:7:55:8 | cs | string.cpp:50:19:50:26 | (const char *)... |
-<<<<<<< HEAD
-| structlikeclass.cpp:35:8:35:9 | s1 | structlikeclass.cpp:29:22:29:27 | call to source |
-| structlikeclass.cpp:36:8:36:9 | s2 | structlikeclass.cpp:30:24:30:29 | call to source |
-| structlikeclass.cpp:37:8:37:9 | s3 | structlikeclass.cpp:29:22:29:27 | call to source |
-=======
 | stringstream.cpp:32:11:32:11 | call to operator<< | stringstream.cpp:32:14:32:19 | call to source |
 | stringstream.cpp:32:11:32:11 | call to operator<< | stringstream.cpp:32:14:32:21 | (const char *)... |
 | stringstream.cpp:32:11:32:22 | (const basic_ostream<char, char_traits<char>>)... | stringstream.cpp:32:14:32:19 | call to source |
@@ -75,7 +70,9 @@
 | stringstream.cpp:143:11:143:22 | (reference dereference) | stringstream.cpp:143:14:143:21 | (const char *)... |
 | stringstream.cpp:143:11:143:22 | (reference to) | stringstream.cpp:143:14:143:19 | call to source |
 | stringstream.cpp:143:11:143:22 | (reference to) | stringstream.cpp:143:14:143:21 | (const char *)... |
->>>>>>> dfb8761b
+| structlikeclass.cpp:35:8:35:9 | s1 | structlikeclass.cpp:29:22:29:27 | call to source |
+| structlikeclass.cpp:36:8:36:9 | s2 | structlikeclass.cpp:30:24:30:29 | call to source |
+| structlikeclass.cpp:37:8:37:9 | s3 | structlikeclass.cpp:29:22:29:27 | call to source |
 | structlikeclass.cpp:38:8:38:9 | s4 | structlikeclass.cpp:33:8:33:13 | call to source |
 | structlikeclass.cpp:60:8:60:9 | s1 | structlikeclass.cpp:55:40:55:45 | call to source |
 | structlikeclass.cpp:61:8:61:9 | s2 | structlikeclass.cpp:58:24:58:29 | call to source |
