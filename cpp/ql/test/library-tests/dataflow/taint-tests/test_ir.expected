--- conflicted
+++ resolved
@@ -217,40 +217,6 @@
 | string.cpp:285:7:285:8 | Argument 0 indirection | string.cpp:272:17:272:22 | call to source |
 | string.cpp:293:7:293:8 | Argument 0 indirection | string.cpp:289:17:289:22 | call to source |
 | string.cpp:294:7:294:8 | Argument 0 indirection | string.cpp:290:17:290:22 | call to source |
-<<<<<<< HEAD
-| string.cpp:300:7:300:8 | Argument 0 indirection | string.cpp:288:17:288:22 | call to source |
-| string.cpp:302:7:302:8 | Argument 0 indirection | string.cpp:290:17:290:22 | call to source |
-| string.cpp:322:9:322:14 | call to substr | string.cpp:319:16:319:21 | call to source |
-| string.cpp:362:8:362:9 | Argument 0 indirection | string.cpp:356:18:356:23 | call to source |
-| string.cpp:380:8:380:8 | call to operator* | string.cpp:372:18:372:23 | call to source |
-| string.cpp:380:8:380:14 | (reference dereference) | string.cpp:372:18:372:23 | call to source |
-| string.cpp:381:13:381:13 | call to operator[] | string.cpp:372:18:372:23 | call to source |
-| string.cpp:381:13:381:15 | (reference dereference) | string.cpp:372:18:372:23 | call to source |
-| string.cpp:394:8:394:8 | call to operator* | string.cpp:387:18:387:23 | call to source |
-| string.cpp:394:8:394:15 | (reference dereference) | string.cpp:387:18:387:23 | call to source |
-| string.cpp:395:8:395:8 | call to operator* | string.cpp:387:18:387:23 | call to source |
-| string.cpp:395:8:395:15 | (reference dereference) | string.cpp:387:18:387:23 | call to source |
-| string.cpp:402:8:402:8 | call to operator* | string.cpp:387:18:387:23 | call to source |
-| string.cpp:402:8:402:11 | (reference dereference) | string.cpp:387:18:387:23 | call to source |
-| string.cpp:405:8:405:8 | call to operator* | string.cpp:387:18:387:23 | call to source |
-| string.cpp:405:8:405:11 | (reference dereference) | string.cpp:387:18:387:23 | call to source |
-| string.cpp:413:8:413:8 | call to operator* | string.cpp:387:18:387:23 | call to source |
-| string.cpp:413:8:413:11 | (reference dereference) | string.cpp:387:18:387:23 | call to source |
-| string.cpp:428:7:428:8 | Argument 0 indirection | string.cpp:422:14:422:19 | call to source |
-| string.cpp:443:8:443:8 | Argument 0 indirection | string.cpp:442:32:442:46 | call to source |
-| string.cpp:456:8:456:8 | Argument 0 indirection | string.cpp:450:18:450:23 | call to source |
-| string.cpp:459:8:459:9 | Argument 0 indirection | string.cpp:450:18:450:23 | call to source |
-| string.cpp:472:8:472:8 | Argument 0 indirection | string.cpp:466:18:466:23 | call to source |
-| string.cpp:475:8:475:9 | Argument 0 indirection | string.cpp:466:18:466:23 | call to source |
-| string.cpp:488:8:488:8 | Argument 0 indirection | string.cpp:482:18:482:23 | call to source |
-| string.cpp:491:8:491:9 | Argument 0 indirection | string.cpp:482:18:482:23 | call to source |
-| string.cpp:504:7:504:8 | Argument 0 indirection | string.cpp:497:14:497:19 | call to source |
-| string.cpp:506:7:506:8 | Argument 0 indirection | string.cpp:497:14:497:19 | call to source |
-| string.cpp:535:8:535:8 | Argument 0 indirection | string.cpp:529:20:529:25 | call to source |
-| string.cpp:537:8:537:8 | Argument 0 indirection | string.cpp:531:15:531:20 | call to source |
-| string.cpp:555:8:555:8 | Argument 0 indirection | string.cpp:549:27:549:32 | call to source |
-| string.cpp:557:8:557:8 | Argument 0 indirection | string.cpp:551:18:551:23 | call to source |
-=======
 | string.cpp:295:7:295:8 | Argument 0 indirection | string.cpp:291:17:291:22 | call to source |
 | string.cpp:301:7:301:8 | Argument 0 indirection | string.cpp:289:17:289:22 | call to source |
 | string.cpp:303:7:303:8 | Argument 0 indirection | string.cpp:291:17:291:22 | call to source |
@@ -260,6 +226,10 @@
 | string.cpp:382:8:382:14 | (reference dereference) | string.cpp:374:18:374:23 | call to source |
 | string.cpp:383:13:383:13 | call to operator[] | string.cpp:374:18:374:23 | call to source |
 | string.cpp:383:13:383:15 | (reference dereference) | string.cpp:374:18:374:23 | call to source |
+| string.cpp:396:8:396:8 | call to operator* | string.cpp:389:18:389:23 | call to source |
+| string.cpp:396:8:396:15 | (reference dereference) | string.cpp:389:18:389:23 | call to source |
+| string.cpp:397:8:397:8 | call to operator* | string.cpp:389:18:389:23 | call to source |
+| string.cpp:397:8:397:15 | (reference dereference) | string.cpp:389:18:389:23 | call to source |
 | string.cpp:404:8:404:8 | call to operator* | string.cpp:389:18:389:23 | call to source |
 | string.cpp:404:8:404:11 | (reference dereference) | string.cpp:389:18:389:23 | call to source |
 | string.cpp:407:8:407:8 | call to operator* | string.cpp:389:18:389:23 | call to source |
@@ -280,7 +250,6 @@
 | string.cpp:544:8:544:8 | Argument 0 indirection | string.cpp:538:15:538:20 | call to source |
 | string.cpp:562:8:562:8 | Argument 0 indirection | string.cpp:556:27:556:32 | call to source |
 | string.cpp:564:8:564:8 | Argument 0 indirection | string.cpp:558:18:558:23 | call to source |
->>>>>>> 8f6dbe98
 | stringstream.cpp:32:11:32:11 | call to operator<< | stringstream.cpp:32:14:32:19 | call to source |
 | stringstream.cpp:32:11:32:22 | (reference dereference) | stringstream.cpp:32:14:32:19 | call to source |
 | stringstream.cpp:33:20:33:20 | call to operator<< | stringstream.cpp:33:23:33:28 | call to source |
