--- conflicted
+++ resolved
@@ -1,40 +1,4 @@
 edges
-<<<<<<< HEAD
-| test.c:9:23:9:26 | argv | test.c:17:11:17:18 | fileName |
-| test.c:9:23:9:26 | argv | test.c:17:11:17:18 | fileName |
-| test.c:9:23:9:26 | argv | test.c:17:11:17:18 | fileName |
-| test.c:9:23:9:26 | argv | test.c:17:11:17:18 | fileName |
-| test.c:9:23:9:26 | argv | test.c:17:11:17:18 | fileName |
-| test.c:9:23:9:26 | argv | test.c:17:11:17:18 | fileName |
+nodes
 subpaths
-nodes
-| test.c:9:23:9:26 | argv | semmle.label | argv |
-| test.c:9:23:9:26 | argv | semmle.label | argv |
-| test.c:17:11:17:18 | fileName | semmle.label | fileName |
-| test.c:17:11:17:18 | fileName | semmle.label | fileName |
-| test.c:17:11:17:18 | fileName | semmle.label | fileName |
-=======
-| test.c:9:23:9:26 | argv | test.c:17:11:17:18 | fileName indirection |
-| test.c:31:22:31:25 | argv | test.c:32:11:32:18 | fileName indirection |
-| test.c:37:17:37:24 | fileName | test.c:38:11:38:18 | fileName indirection |
-| test.c:37:17:37:24 | scanf output argument | test.c:38:11:38:18 | fileName indirection |
-| test.c:43:17:43:24 | fileName | test.c:44:11:44:18 | fileName indirection |
-| test.c:43:17:43:24 | scanf output argument | test.c:44:11:44:18 | fileName indirection |
-nodes
-| test.c:9:23:9:26 | argv | semmle.label | argv |
-| test.c:17:11:17:18 | fileName indirection | semmle.label | fileName indirection |
-| test.c:31:22:31:25 | argv | semmle.label | argv |
-| test.c:32:11:32:18 | fileName indirection | semmle.label | fileName indirection |
-| test.c:37:17:37:24 | fileName | semmle.label | fileName |
-| test.c:37:17:37:24 | scanf output argument | semmle.label | scanf output argument |
-| test.c:38:11:38:18 | fileName indirection | semmle.label | fileName indirection |
-| test.c:43:17:43:24 | fileName | semmle.label | fileName |
-| test.c:43:17:43:24 | scanf output argument | semmle.label | scanf output argument |
-| test.c:44:11:44:18 | fileName indirection | semmle.label | fileName indirection |
-subpaths
->>>>>>> 6897b207
-#select
-| test.c:17:11:17:18 | fileName | test.c:9:23:9:26 | argv | test.c:17:11:17:18 | fileName indirection | This argument to a file access function is derived from $@ and then passed to fopen(filename). | test.c:9:23:9:26 | argv | user input (argv) |
-| test.c:32:11:32:18 | fileName | test.c:31:22:31:25 | argv | test.c:32:11:32:18 | fileName indirection | This argument to a file access function is derived from $@ and then passed to fopen(filename). | test.c:31:22:31:25 | argv | user input (argv) |
-| test.c:38:11:38:18 | fileName | test.c:37:17:37:24 | fileName | test.c:38:11:38:18 | fileName indirection | This argument to a file access function is derived from $@ and then passed to fopen(filename). | test.c:37:17:37:24 | fileName | user input (scanf) |
-| test.c:44:11:44:18 | fileName | test.c:43:17:43:24 | fileName | test.c:44:11:44:18 | fileName indirection | This argument to a file access function is derived from $@ and then passed to fopen(filename). | test.c:43:17:43:24 | fileName | user input (scanf) |+#select