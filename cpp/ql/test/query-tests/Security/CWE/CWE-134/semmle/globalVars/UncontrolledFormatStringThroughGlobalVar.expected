edges
| globalVars.c:8:7:8:10 | copy | globalVars.c:27:9:27:12 | copy |
| globalVars.c:8:7:8:10 | copy | globalVars.c:27:9:27:12 | copy |
| globalVars.c:8:7:8:10 | copy | globalVars.c:27:9:27:12 | copy |
| globalVars.c:8:7:8:10 | copy | globalVars.c:30:15:30:18 | copy |
| globalVars.c:8:7:8:10 | copy | globalVars.c:30:15:30:18 | copy |
| globalVars.c:8:7:8:10 | copy | globalVars.c:35:11:35:14 | copy |
| globalVars.c:9:7:9:11 | copy2 | globalVars.c:38:9:38:13 | copy2 |
| globalVars.c:9:7:9:11 | copy2 | globalVars.c:38:9:38:13 | copy2 |
| globalVars.c:9:7:9:11 | copy2 | globalVars.c:38:9:38:13 | copy2 |
| globalVars.c:9:7:9:11 | copy2 | globalVars.c:41:15:41:19 | copy2 |
| globalVars.c:9:7:9:11 | copy2 | globalVars.c:41:15:41:19 | copy2 |
| globalVars.c:9:7:9:11 | copy2 | globalVars.c:50:9:50:13 | copy2 |
| globalVars.c:9:7:9:11 | copy2 | globalVars.c:50:9:50:13 | copy2 |
| globalVars.c:9:7:9:11 | copy2 | globalVars.c:50:9:50:13 | copy2 |
| globalVars.c:11:22:11:25 | argv | globalVars.c:12:2:12:15 | Store |
| globalVars.c:12:2:12:15 | Store | globalVars.c:8:7:8:10 | copy |
| globalVars.c:15:21:15:23 | val | globalVars.c:16:2:16:12 | Store |
| globalVars.c:16:2:16:12 | Store | globalVars.c:9:7:9:11 | copy2 |
<<<<<<< HEAD
| globalVars.c:24:11:24:14 | argv | globalVars.c:11:22:11:25 | argv |
| globalVars.c:24:11:24:14 | argv | globalVars.c:11:22:11:25 | argv |
| globalVars.c:27:9:27:12 | copy | globalVars.c:27:9:27:12 | (const char *)... |
| globalVars.c:27:9:27:12 | copy | globalVars.c:27:9:27:12 | copy |
| globalVars.c:35:11:35:14 | copy | globalVars.c:15:21:15:23 | val |
=======
| globalVars.c:24:2:24:9 | argv | globalVars.c:11:22:11:25 | argv |
| globalVars.c:24:11:24:14 | argv | globalVars.c:24:2:24:9 | argv |
| globalVars.c:24:11:24:14 | argv | globalVars.c:24:2:24:9 | argv |
| globalVars.c:24:11:24:14 | argv | globalVars.c:24:11:24:14 | argv indirection |
| globalVars.c:24:11:24:14 | argv | globalVars.c:24:11:24:14 | argv indirection |
| globalVars.c:24:11:24:14 | argv indirection | globalVars.c:11:22:11:25 | *argv |
| globalVars.c:27:9:27:12 | copy | globalVars.c:27:9:27:12 | (const char *)... |
| globalVars.c:27:9:27:12 | copy | globalVars.c:27:9:27:12 | copy |
| globalVars.c:30:15:30:18 | copy | globalVars.c:30:15:30:18 | copy |
| globalVars.c:30:15:30:18 | copy | globalVars.c:30:15:30:18 | copy |
| globalVars.c:30:15:30:18 | copy | globalVars.c:30:15:30:18 | copy |
| globalVars.c:35:2:35:9 | copy | globalVars.c:15:21:15:23 | val |
| globalVars.c:35:11:35:14 | copy | globalVars.c:35:2:35:9 | copy |
>>>>>>> e37ba755
| globalVars.c:38:9:38:13 | copy2 | globalVars.c:38:9:38:13 | (const char *)... |
| globalVars.c:38:9:38:13 | copy2 | globalVars.c:38:9:38:13 | copy2 |
| globalVars.c:50:9:50:13 | copy2 | globalVars.c:50:9:50:13 | (const char *)... |
| globalVars.c:50:9:50:13 | copy2 | globalVars.c:50:9:50:13 | copy2 |
nodes
| globalVars.c:8:7:8:10 | copy | semmle.label | copy |
| globalVars.c:9:7:9:11 | copy2 | semmle.label | copy2 |
| globalVars.c:11:22:11:25 | argv | semmle.label | argv |
| globalVars.c:12:2:12:15 | Store | semmle.label | Store |
| globalVars.c:15:21:15:23 | val | semmle.label | val |
| globalVars.c:16:2:16:12 | Store | semmle.label | Store |
<<<<<<< HEAD
| globalVars.c:24:2:24:9 | Argument 0 | semmle.label | Argument 0 |
=======
| globalVars.c:24:2:24:9 | argv | semmle.label | argv |
>>>>>>> e37ba755
| globalVars.c:24:11:24:14 | argv | semmle.label | argv |
| globalVars.c:24:11:24:14 | argv | semmle.label | argv |
| globalVars.c:24:11:24:14 | argv indirection | semmle.label | argv indirection |
| globalVars.c:27:9:27:12 | (const char *)... | semmle.label | (const char *)... |
| globalVars.c:27:9:27:12 | (const char *)... | semmle.label | (const char *)... |
| globalVars.c:27:9:27:12 | copy | semmle.label | copy |
| globalVars.c:27:9:27:12 | copy | semmle.label | copy |
| globalVars.c:27:9:27:12 | copy | semmle.label | copy |
| globalVars.c:30:15:30:18 | copy | semmle.label | copy |
| globalVars.c:30:15:30:18 | copy | semmle.label | copy |
| globalVars.c:30:15:30:18 | copy | semmle.label | copy |
| globalVars.c:35:2:35:9 | copy | semmle.label | copy |
| globalVars.c:35:11:35:14 | copy | semmle.label | copy |
| globalVars.c:38:9:38:13 | (const char *)... | semmle.label | (const char *)... |
| globalVars.c:38:9:38:13 | (const char *)... | semmle.label | (const char *)... |
| globalVars.c:38:9:38:13 | copy2 | semmle.label | copy2 |
| globalVars.c:38:9:38:13 | copy2 | semmle.label | copy2 |
| globalVars.c:38:9:38:13 | copy2 | semmle.label | copy2 |
| globalVars.c:41:15:41:19 | copy2 | semmle.label | copy2 |
| globalVars.c:41:15:41:19 | copy2 | semmle.label | copy2 |
| globalVars.c:41:15:41:19 | copy2 | semmle.label | copy2 |
| globalVars.c:50:9:50:13 | (const char *)... | semmle.label | (const char *)... |
| globalVars.c:50:9:50:13 | (const char *)... | semmle.label | (const char *)... |
| globalVars.c:50:9:50:13 | copy2 | semmle.label | copy2 |
| globalVars.c:50:9:50:13 | copy2 | semmle.label | copy2 |
| globalVars.c:50:9:50:13 | copy2 | semmle.label | copy2 |
#select
| globalVars.c:27:9:27:12 | copy | globalVars.c:24:11:24:14 | argv | globalVars.c:27:9:27:12 | copy | The value of this argument may come from $@ and is being used as a formatting argument to printf(format) | globalVars.c:24:11:24:14 | argv | argv |
| globalVars.c:30:15:30:18 | copy | globalVars.c:24:11:24:14 | argv | globalVars.c:30:15:30:18 | copy | The value of this argument may come from $@ and is being used as a formatting argument to printWrapper(str), which calls printf(format) | globalVars.c:24:11:24:14 | argv | argv |
| globalVars.c:38:9:38:13 | copy2 | globalVars.c:24:11:24:14 | argv | globalVars.c:38:9:38:13 | copy2 | The value of this argument may come from $@ and is being used as a formatting argument to printf(format) | globalVars.c:24:11:24:14 | argv | argv |
| globalVars.c:41:15:41:19 | copy2 | globalVars.c:24:11:24:14 | argv | globalVars.c:41:15:41:19 | copy2 | The value of this argument may come from $@ and is being used as a formatting argument to printWrapper(str), which calls printf(format) | globalVars.c:24:11:24:14 | argv | argv |
| globalVars.c:50:9:50:13 | copy2 | globalVars.c:24:11:24:14 | argv | globalVars.c:50:9:50:13 | copy2 | The value of this argument may come from $@ and is being used as a formatting argument to printf(format) | globalVars.c:24:11:24:14 | argv | argv |<|MERGE_RESOLUTION|>--- conflicted
+++ resolved
@@ -17,27 +17,13 @@
 | globalVars.c:12:2:12:15 | Store | globalVars.c:8:7:8:10 | copy |
 | globalVars.c:15:21:15:23 | val | globalVars.c:16:2:16:12 | Store |
 | globalVars.c:16:2:16:12 | Store | globalVars.c:9:7:9:11 | copy2 |
-<<<<<<< HEAD
-| globalVars.c:24:11:24:14 | argv | globalVars.c:11:22:11:25 | argv |
-| globalVars.c:24:11:24:14 | argv | globalVars.c:11:22:11:25 | argv |
-| globalVars.c:27:9:27:12 | copy | globalVars.c:27:9:27:12 | (const char *)... |
-| globalVars.c:27:9:27:12 | copy | globalVars.c:27:9:27:12 | copy |
-| globalVars.c:35:11:35:14 | copy | globalVars.c:15:21:15:23 | val |
-=======
 | globalVars.c:24:2:24:9 | argv | globalVars.c:11:22:11:25 | argv |
 | globalVars.c:24:11:24:14 | argv | globalVars.c:24:2:24:9 | argv |
 | globalVars.c:24:11:24:14 | argv | globalVars.c:24:2:24:9 | argv |
-| globalVars.c:24:11:24:14 | argv | globalVars.c:24:11:24:14 | argv indirection |
-| globalVars.c:24:11:24:14 | argv | globalVars.c:24:11:24:14 | argv indirection |
-| globalVars.c:24:11:24:14 | argv indirection | globalVars.c:11:22:11:25 | *argv |
 | globalVars.c:27:9:27:12 | copy | globalVars.c:27:9:27:12 | (const char *)... |
 | globalVars.c:27:9:27:12 | copy | globalVars.c:27:9:27:12 | copy |
-| globalVars.c:30:15:30:18 | copy | globalVars.c:30:15:30:18 | copy |
-| globalVars.c:30:15:30:18 | copy | globalVars.c:30:15:30:18 | copy |
-| globalVars.c:30:15:30:18 | copy | globalVars.c:30:15:30:18 | copy |
 | globalVars.c:35:2:35:9 | copy | globalVars.c:15:21:15:23 | val |
 | globalVars.c:35:11:35:14 | copy | globalVars.c:35:2:35:9 | copy |
->>>>>>> e37ba755
 | globalVars.c:38:9:38:13 | copy2 | globalVars.c:38:9:38:13 | (const char *)... |
 | globalVars.c:38:9:38:13 | copy2 | globalVars.c:38:9:38:13 | copy2 |
 | globalVars.c:50:9:50:13 | copy2 | globalVars.c:50:9:50:13 | (const char *)... |
@@ -49,14 +35,9 @@
 | globalVars.c:12:2:12:15 | Store | semmle.label | Store |
 | globalVars.c:15:21:15:23 | val | semmle.label | val |
 | globalVars.c:16:2:16:12 | Store | semmle.label | Store |
-<<<<<<< HEAD
-| globalVars.c:24:2:24:9 | Argument 0 | semmle.label | Argument 0 |
-=======
 | globalVars.c:24:2:24:9 | argv | semmle.label | argv |
->>>>>>> e37ba755
 | globalVars.c:24:11:24:14 | argv | semmle.label | argv |
 | globalVars.c:24:11:24:14 | argv | semmle.label | argv |
-| globalVars.c:24:11:24:14 | argv indirection | semmle.label | argv indirection |
 | globalVars.c:27:9:27:12 | (const char *)... | semmle.label | (const char *)... |
 | globalVars.c:27:9:27:12 | (const char *)... | semmle.label | (const char *)... |
 | globalVars.c:27:9:27:12 | copy | semmle.label | copy |
