edges
| test.cpp:39:27:39:30 | argv | test.cpp:43:38:43:44 | tainted |
<<<<<<< HEAD
=======
| test.cpp:39:27:39:30 | argv | test.cpp:44:38:44:63 | ... * ... |
| test.cpp:39:27:39:30 | argv | test.cpp:46:38:46:63 | ... + ... |
| test.cpp:39:27:39:30 | argv | test.cpp:49:32:49:35 | size |
| test.cpp:39:27:39:30 | argv | test.cpp:50:26:50:29 | size |
| test.cpp:39:27:39:30 | argv | test.cpp:53:35:53:60 | ... * ... |
| test.cpp:39:27:39:30 | argv indirection | test.cpp:43:38:43:44 | tainted |
| test.cpp:39:27:39:30 | argv indirection | test.cpp:43:38:43:44 | tainted |
| test.cpp:39:27:39:30 | argv indirection | test.cpp:44:38:44:63 | ... * ... |
| test.cpp:39:27:39:30 | argv indirection | test.cpp:44:38:44:63 | ... * ... |
| test.cpp:39:27:39:30 | argv indirection | test.cpp:46:38:46:63 | ... + ... |
| test.cpp:39:27:39:30 | argv indirection | test.cpp:46:38:46:63 | ... + ... |
| test.cpp:39:27:39:30 | argv indirection | test.cpp:49:32:49:35 | size |
| test.cpp:39:27:39:30 | argv indirection | test.cpp:49:32:49:35 | size |
| test.cpp:39:27:39:30 | argv indirection | test.cpp:50:26:50:29 | size |
| test.cpp:39:27:39:30 | argv indirection | test.cpp:50:26:50:29 | size |
| test.cpp:39:27:39:30 | argv indirection | test.cpp:53:35:53:60 | ... * ... |
| test.cpp:39:27:39:30 | argv indirection | test.cpp:53:35:53:60 | ... * ... |
| test.cpp:124:18:124:23 | call to getenv | test.cpp:128:24:128:41 | ... * ... |
| test.cpp:124:18:124:31 | call to getenv indirection | test.cpp:128:24:128:41 | ... * ... |
| test.cpp:133:19:133:24 | call to getenv | test.cpp:135:10:135:27 | ... * ... |
| test.cpp:133:19:133:32 | call to getenv indirection | test.cpp:135:10:135:27 | ... * ... |
| test.cpp:148:20:148:25 | call to getenv | test.cpp:152:11:152:28 | ... * ... |
| test.cpp:148:20:148:33 | call to getenv indirection | test.cpp:152:11:152:28 | ... * ... |
| test.cpp:209:8:209:23 | get_tainted_size indirection | test.cpp:241:9:241:24 | call to get_tainted_size |
| test.cpp:211:14:211:19 | call to getenv | test.cpp:209:8:209:23 | get_tainted_size indirection |
| test.cpp:211:14:211:27 | call to getenv indirection | test.cpp:209:8:209:23 | get_tainted_size indirection |
| test.cpp:230:21:230:21 | s | test.cpp:231:21:231:21 | s |
| test.cpp:237:24:237:29 | call to getenv | test.cpp:239:9:239:18 | local_size |
| test.cpp:237:24:237:29 | call to getenv | test.cpp:245:11:245:20 | local_size |
| test.cpp:237:24:237:29 | call to getenv | test.cpp:247:10:247:19 | local_size |
| test.cpp:237:24:237:37 | call to getenv indirection | test.cpp:239:9:239:18 | local_size |
| test.cpp:237:24:237:37 | call to getenv indirection | test.cpp:245:11:245:20 | local_size |
| test.cpp:237:24:237:37 | call to getenv indirection | test.cpp:247:10:247:19 | local_size |
| test.cpp:247:10:247:19 | local_size | test.cpp:230:21:230:21 | s |
| test.cpp:250:20:250:27 | out_size | test.cpp:289:17:289:20 | get_size output argument |
| test.cpp:250:20:250:27 | out_size | test.cpp:305:18:305:21 | get_size output argument |
| test.cpp:251:18:251:23 | call to getenv | test.cpp:250:20:250:27 | out_size |
| test.cpp:251:18:251:31 | call to getenv indirection | test.cpp:250:20:250:27 | out_size |
| test.cpp:259:20:259:25 | call to getenv | test.cpp:263:11:263:29 | ... * ... |
| test.cpp:259:20:259:33 | call to getenv indirection | test.cpp:263:11:263:29 | ... * ... |
| test.cpp:289:17:289:20 | get_size output argument | test.cpp:291:11:291:28 | ... * ... |
| test.cpp:305:18:305:21 | get_size output argument | test.cpp:308:10:308:27 | ... * ... |
>>>>>>> c56c1cbb
| test.cpp:353:18:353:23 | call to getenv | test.cpp:355:35:355:38 | size |
| test.cpp:353:18:353:23 | call to getenv | test.cpp:356:35:356:38 | size |
| test.cpp:353:18:353:31 | call to getenv indirection | test.cpp:355:35:355:38 | size |
| test.cpp:353:18:353:31 | call to getenv indirection | test.cpp:356:35:356:38 | size |
nodes
| test.cpp:39:27:39:30 | argv | semmle.label | argv |
| test.cpp:39:27:39:30 | argv indirection | semmle.label | argv indirection |
| test.cpp:39:27:39:30 | argv indirection | semmle.label | argv indirection |
| test.cpp:43:38:43:44 | tainted | semmle.label | tainted |
<<<<<<< HEAD
=======
| test.cpp:44:38:44:63 | ... * ... | semmle.label | ... * ... |
| test.cpp:46:38:46:63 | ... + ... | semmle.label | ... + ... |
| test.cpp:49:32:49:35 | size | semmle.label | size |
| test.cpp:50:26:50:29 | size | semmle.label | size |
| test.cpp:53:35:53:60 | ... * ... | semmle.label | ... * ... |
| test.cpp:124:18:124:23 | call to getenv | semmle.label | call to getenv |
| test.cpp:124:18:124:31 | call to getenv indirection | semmle.label | call to getenv indirection |
| test.cpp:128:24:128:41 | ... * ... | semmle.label | ... * ... |
| test.cpp:133:19:133:24 | call to getenv | semmle.label | call to getenv |
| test.cpp:133:19:133:32 | call to getenv indirection | semmle.label | call to getenv indirection |
| test.cpp:135:10:135:27 | ... * ... | semmle.label | ... * ... |
| test.cpp:148:20:148:25 | call to getenv | semmle.label | call to getenv |
| test.cpp:148:20:148:33 | call to getenv indirection | semmle.label | call to getenv indirection |
| test.cpp:152:11:152:28 | ... * ... | semmle.label | ... * ... |
| test.cpp:209:8:209:23 | get_tainted_size indirection | semmle.label | get_tainted_size indirection |
| test.cpp:211:14:211:19 | call to getenv | semmle.label | call to getenv |
| test.cpp:211:14:211:27 | call to getenv indirection | semmle.label | call to getenv indirection |
| test.cpp:230:21:230:21 | s | semmle.label | s |
| test.cpp:231:21:231:21 | s | semmle.label | s |
| test.cpp:237:24:237:29 | call to getenv | semmle.label | call to getenv |
| test.cpp:237:24:237:37 | call to getenv indirection | semmle.label | call to getenv indirection |
| test.cpp:239:9:239:18 | local_size | semmle.label | local_size |
| test.cpp:241:9:241:24 | call to get_tainted_size | semmle.label | call to get_tainted_size |
| test.cpp:245:11:245:20 | local_size | semmle.label | local_size |
| test.cpp:247:10:247:19 | local_size | semmle.label | local_size |
| test.cpp:250:20:250:27 | out_size | semmle.label | out_size |
| test.cpp:251:18:251:23 | call to getenv | semmle.label | call to getenv |
| test.cpp:251:18:251:31 | call to getenv indirection | semmle.label | call to getenv indirection |
| test.cpp:259:20:259:25 | call to getenv | semmle.label | call to getenv |
| test.cpp:259:20:259:33 | call to getenv indirection | semmle.label | call to getenv indirection |
| test.cpp:263:11:263:29 | ... * ... | semmle.label | ... * ... |
| test.cpp:289:17:289:20 | get_size output argument | semmle.label | get_size output argument |
| test.cpp:291:11:291:28 | ... * ... | semmle.label | ... * ... |
| test.cpp:305:18:305:21 | get_size output argument | semmle.label | get_size output argument |
| test.cpp:308:10:308:27 | ... * ... | semmle.label | ... * ... |
>>>>>>> c56c1cbb
| test.cpp:353:18:353:23 | call to getenv | semmle.label | call to getenv |
| test.cpp:353:18:353:31 | call to getenv indirection | semmle.label | call to getenv indirection |
| test.cpp:355:35:355:38 | size | semmle.label | size |
| test.cpp:356:35:356:38 | size | semmle.label | size |
subpaths
#select
| test.cpp:43:31:43:36 | call to malloc | test.cpp:39:27:39:30 | argv | test.cpp:43:38:43:44 | tainted | This allocation size is derived from $@ and might overflow. | test.cpp:39:27:39:30 | argv | user input (a command-line argument) |
<<<<<<< HEAD
=======
| test.cpp:43:31:43:36 | call to malloc | test.cpp:39:27:39:30 | argv indirection | test.cpp:43:38:43:44 | tainted | This allocation size is derived from $@ and might overflow. | test.cpp:39:27:39:30 | argv indirection | user input (a command-line argument) |
| test.cpp:43:31:43:36 | call to malloc | test.cpp:39:27:39:30 | argv indirection | test.cpp:43:38:43:44 | tainted | This allocation size is derived from $@ and might overflow. | test.cpp:39:27:39:30 | argv indirection | user input (a command-line argument) |
| test.cpp:44:31:44:36 | call to malloc | test.cpp:39:27:39:30 | argv | test.cpp:44:38:44:63 | ... * ... | This allocation size is derived from $@ and might overflow. | test.cpp:39:27:39:30 | argv | user input (a command-line argument) |
| test.cpp:44:31:44:36 | call to malloc | test.cpp:39:27:39:30 | argv indirection | test.cpp:44:38:44:63 | ... * ... | This allocation size is derived from $@ and might overflow. | test.cpp:39:27:39:30 | argv indirection | user input (a command-line argument) |
| test.cpp:44:31:44:36 | call to malloc | test.cpp:39:27:39:30 | argv indirection | test.cpp:44:38:44:63 | ... * ... | This allocation size is derived from $@ and might overflow. | test.cpp:39:27:39:30 | argv indirection | user input (a command-line argument) |
| test.cpp:46:31:46:36 | call to malloc | test.cpp:39:27:39:30 | argv | test.cpp:46:38:46:63 | ... + ... | This allocation size is derived from $@ and might overflow. | test.cpp:39:27:39:30 | argv | user input (a command-line argument) |
| test.cpp:46:31:46:36 | call to malloc | test.cpp:39:27:39:30 | argv indirection | test.cpp:46:38:46:63 | ... + ... | This allocation size is derived from $@ and might overflow. | test.cpp:39:27:39:30 | argv indirection | user input (a command-line argument) |
| test.cpp:46:31:46:36 | call to malloc | test.cpp:39:27:39:30 | argv indirection | test.cpp:46:38:46:63 | ... + ... | This allocation size is derived from $@ and might overflow. | test.cpp:39:27:39:30 | argv indirection | user input (a command-line argument) |
| test.cpp:49:25:49:30 | call to malloc | test.cpp:39:27:39:30 | argv | test.cpp:49:32:49:35 | size | This allocation size is derived from $@ and might overflow. | test.cpp:39:27:39:30 | argv | user input (a command-line argument) |
| test.cpp:49:25:49:30 | call to malloc | test.cpp:39:27:39:30 | argv indirection | test.cpp:49:32:49:35 | size | This allocation size is derived from $@ and might overflow. | test.cpp:39:27:39:30 | argv indirection | user input (a command-line argument) |
| test.cpp:49:25:49:30 | call to malloc | test.cpp:39:27:39:30 | argv indirection | test.cpp:49:32:49:35 | size | This allocation size is derived from $@ and might overflow. | test.cpp:39:27:39:30 | argv indirection | user input (a command-line argument) |
| test.cpp:50:17:50:30 | new[] | test.cpp:39:27:39:30 | argv | test.cpp:50:26:50:29 | size | This allocation size is derived from $@ and might overflow. | test.cpp:39:27:39:30 | argv | user input (a command-line argument) |
| test.cpp:50:17:50:30 | new[] | test.cpp:39:27:39:30 | argv indirection | test.cpp:50:26:50:29 | size | This allocation size is derived from $@ and might overflow. | test.cpp:39:27:39:30 | argv indirection | user input (a command-line argument) |
| test.cpp:50:17:50:30 | new[] | test.cpp:39:27:39:30 | argv indirection | test.cpp:50:26:50:29 | size | This allocation size is derived from $@ and might overflow. | test.cpp:39:27:39:30 | argv indirection | user input (a command-line argument) |
| test.cpp:53:21:53:27 | call to realloc | test.cpp:39:27:39:30 | argv | test.cpp:53:35:53:60 | ... * ... | This allocation size is derived from $@ and might overflow. | test.cpp:39:27:39:30 | argv | user input (a command-line argument) |
| test.cpp:53:21:53:27 | call to realloc | test.cpp:39:27:39:30 | argv indirection | test.cpp:53:35:53:60 | ... * ... | This allocation size is derived from $@ and might overflow. | test.cpp:39:27:39:30 | argv indirection | user input (a command-line argument) |
| test.cpp:53:21:53:27 | call to realloc | test.cpp:39:27:39:30 | argv indirection | test.cpp:53:35:53:60 | ... * ... | This allocation size is derived from $@ and might overflow. | test.cpp:39:27:39:30 | argv indirection | user input (a command-line argument) |
| test.cpp:128:17:128:22 | call to malloc | test.cpp:124:18:124:23 | call to getenv | test.cpp:128:24:128:41 | ... * ... | This allocation size is derived from $@ and might overflow. | test.cpp:124:18:124:23 | call to getenv | user input (an environment variable) |
| test.cpp:128:17:128:22 | call to malloc | test.cpp:124:18:124:31 | call to getenv indirection | test.cpp:128:24:128:41 | ... * ... | This allocation size is derived from $@ and might overflow. | test.cpp:124:18:124:31 | call to getenv indirection | user input (an environment variable) |
| test.cpp:135:3:135:8 | call to malloc | test.cpp:133:19:133:24 | call to getenv | test.cpp:135:10:135:27 | ... * ... | This allocation size is derived from $@ and might overflow. | test.cpp:133:19:133:24 | call to getenv | user input (an environment variable) |
| test.cpp:135:3:135:8 | call to malloc | test.cpp:133:19:133:32 | call to getenv indirection | test.cpp:135:10:135:27 | ... * ... | This allocation size is derived from $@ and might overflow. | test.cpp:133:19:133:32 | call to getenv indirection | user input (an environment variable) |
| test.cpp:152:4:152:9 | call to malloc | test.cpp:148:20:148:25 | call to getenv | test.cpp:152:11:152:28 | ... * ... | This allocation size is derived from $@ and might overflow. | test.cpp:148:20:148:25 | call to getenv | user input (an environment variable) |
| test.cpp:152:4:152:9 | call to malloc | test.cpp:148:20:148:33 | call to getenv indirection | test.cpp:152:11:152:28 | ... * ... | This allocation size is derived from $@ and might overflow. | test.cpp:148:20:148:33 | call to getenv indirection | user input (an environment variable) |
| test.cpp:231:14:231:19 | call to malloc | test.cpp:237:24:237:29 | call to getenv | test.cpp:231:21:231:21 | s | This allocation size is derived from $@ and might overflow. | test.cpp:237:24:237:29 | call to getenv | user input (an environment variable) |
| test.cpp:231:14:231:19 | call to malloc | test.cpp:237:24:237:37 | call to getenv indirection | test.cpp:231:21:231:21 | s | This allocation size is derived from $@ and might overflow. | test.cpp:237:24:237:37 | call to getenv indirection | user input (an environment variable) |
| test.cpp:239:2:239:7 | call to malloc | test.cpp:237:24:237:29 | call to getenv | test.cpp:239:9:239:18 | local_size | This allocation size is derived from $@ and might overflow. | test.cpp:237:24:237:29 | call to getenv | user input (an environment variable) |
| test.cpp:239:2:239:7 | call to malloc | test.cpp:237:24:237:37 | call to getenv indirection | test.cpp:239:9:239:18 | local_size | This allocation size is derived from $@ and might overflow. | test.cpp:237:24:237:37 | call to getenv indirection | user input (an environment variable) |
| test.cpp:241:2:241:7 | call to malloc | test.cpp:211:14:211:19 | call to getenv | test.cpp:241:9:241:24 | call to get_tainted_size | This allocation size is derived from $@ and might overflow. | test.cpp:211:14:211:19 | call to getenv | user input (an environment variable) |
| test.cpp:241:2:241:7 | call to malloc | test.cpp:211:14:211:27 | call to getenv indirection | test.cpp:241:9:241:24 | call to get_tainted_size | This allocation size is derived from $@ and might overflow. | test.cpp:211:14:211:27 | call to getenv indirection | user input (an environment variable) |
| test.cpp:245:2:245:9 | call to my_alloc | test.cpp:237:24:237:29 | call to getenv | test.cpp:245:11:245:20 | local_size | This allocation size is derived from $@ and might overflow. | test.cpp:237:24:237:29 | call to getenv | user input (an environment variable) |
| test.cpp:245:2:245:9 | call to my_alloc | test.cpp:237:24:237:37 | call to getenv indirection | test.cpp:245:11:245:20 | local_size | This allocation size is derived from $@ and might overflow. | test.cpp:237:24:237:37 | call to getenv indirection | user input (an environment variable) |
| test.cpp:263:4:263:9 | call to malloc | test.cpp:259:20:259:25 | call to getenv | test.cpp:263:11:263:29 | ... * ... | This allocation size is derived from $@ and might overflow. | test.cpp:259:20:259:25 | call to getenv | user input (an environment variable) |
| test.cpp:263:4:263:9 | call to malloc | test.cpp:259:20:259:33 | call to getenv indirection | test.cpp:263:11:263:29 | ... * ... | This allocation size is derived from $@ and might overflow. | test.cpp:259:20:259:33 | call to getenv indirection | user input (an environment variable) |
| test.cpp:291:4:291:9 | call to malloc | test.cpp:251:18:251:23 | call to getenv | test.cpp:291:11:291:28 | ... * ... | This allocation size is derived from $@ and might overflow. | test.cpp:251:18:251:23 | call to getenv | user input (an environment variable) |
| test.cpp:291:4:291:9 | call to malloc | test.cpp:251:18:251:31 | call to getenv indirection | test.cpp:291:11:291:28 | ... * ... | This allocation size is derived from $@ and might overflow. | test.cpp:251:18:251:31 | call to getenv indirection | user input (an environment variable) |
| test.cpp:308:3:308:8 | call to malloc | test.cpp:251:18:251:23 | call to getenv | test.cpp:308:10:308:27 | ... * ... | This allocation size is derived from $@ and might overflow. | test.cpp:251:18:251:23 | call to getenv | user input (an environment variable) |
| test.cpp:308:3:308:8 | call to malloc | test.cpp:251:18:251:31 | call to getenv indirection | test.cpp:308:10:308:27 | ... * ... | This allocation size is derived from $@ and might overflow. | test.cpp:251:18:251:31 | call to getenv indirection | user input (an environment variable) |
>>>>>>> c56c1cbb
| test.cpp:355:25:355:33 | call to MyMalloc1 | test.cpp:353:18:353:23 | call to getenv | test.cpp:355:35:355:38 | size | This allocation size is derived from $@ and might overflow. | test.cpp:353:18:353:23 | call to getenv | user input (an environment variable) |
| test.cpp:355:25:355:33 | call to MyMalloc1 | test.cpp:353:18:353:31 | call to getenv indirection | test.cpp:355:35:355:38 | size | This allocation size is derived from $@ and might overflow. | test.cpp:353:18:353:31 | call to getenv indirection | user input (an environment variable) |
| test.cpp:356:25:356:33 | call to MyMalloc2 | test.cpp:353:18:353:23 | call to getenv | test.cpp:356:35:356:38 | size | This allocation size is derived from $@ and might overflow. | test.cpp:353:18:353:23 | call to getenv | user input (an environment variable) |
| test.cpp:356:25:356:33 | call to MyMalloc2 | test.cpp:353:18:353:31 | call to getenv indirection | test.cpp:356:35:356:38 | size | This allocation size is derived from $@ and might overflow. | test.cpp:353:18:353:31 | call to getenv indirection | user input (an environment variable) |<|MERGE_RESOLUTION|>--- conflicted
+++ resolved
@@ -1,50 +1,7 @@
 edges
 | test.cpp:39:27:39:30 | argv | test.cpp:43:38:43:44 | tainted |
-<<<<<<< HEAD
-=======
-| test.cpp:39:27:39:30 | argv | test.cpp:44:38:44:63 | ... * ... |
-| test.cpp:39:27:39:30 | argv | test.cpp:46:38:46:63 | ... + ... |
-| test.cpp:39:27:39:30 | argv | test.cpp:49:32:49:35 | size |
-| test.cpp:39:27:39:30 | argv | test.cpp:50:26:50:29 | size |
-| test.cpp:39:27:39:30 | argv | test.cpp:53:35:53:60 | ... * ... |
 | test.cpp:39:27:39:30 | argv indirection | test.cpp:43:38:43:44 | tainted |
 | test.cpp:39:27:39:30 | argv indirection | test.cpp:43:38:43:44 | tainted |
-| test.cpp:39:27:39:30 | argv indirection | test.cpp:44:38:44:63 | ... * ... |
-| test.cpp:39:27:39:30 | argv indirection | test.cpp:44:38:44:63 | ... * ... |
-| test.cpp:39:27:39:30 | argv indirection | test.cpp:46:38:46:63 | ... + ... |
-| test.cpp:39:27:39:30 | argv indirection | test.cpp:46:38:46:63 | ... + ... |
-| test.cpp:39:27:39:30 | argv indirection | test.cpp:49:32:49:35 | size |
-| test.cpp:39:27:39:30 | argv indirection | test.cpp:49:32:49:35 | size |
-| test.cpp:39:27:39:30 | argv indirection | test.cpp:50:26:50:29 | size |
-| test.cpp:39:27:39:30 | argv indirection | test.cpp:50:26:50:29 | size |
-| test.cpp:39:27:39:30 | argv indirection | test.cpp:53:35:53:60 | ... * ... |
-| test.cpp:39:27:39:30 | argv indirection | test.cpp:53:35:53:60 | ... * ... |
-| test.cpp:124:18:124:23 | call to getenv | test.cpp:128:24:128:41 | ... * ... |
-| test.cpp:124:18:124:31 | call to getenv indirection | test.cpp:128:24:128:41 | ... * ... |
-| test.cpp:133:19:133:24 | call to getenv | test.cpp:135:10:135:27 | ... * ... |
-| test.cpp:133:19:133:32 | call to getenv indirection | test.cpp:135:10:135:27 | ... * ... |
-| test.cpp:148:20:148:25 | call to getenv | test.cpp:152:11:152:28 | ... * ... |
-| test.cpp:148:20:148:33 | call to getenv indirection | test.cpp:152:11:152:28 | ... * ... |
-| test.cpp:209:8:209:23 | get_tainted_size indirection | test.cpp:241:9:241:24 | call to get_tainted_size |
-| test.cpp:211:14:211:19 | call to getenv | test.cpp:209:8:209:23 | get_tainted_size indirection |
-| test.cpp:211:14:211:27 | call to getenv indirection | test.cpp:209:8:209:23 | get_tainted_size indirection |
-| test.cpp:230:21:230:21 | s | test.cpp:231:21:231:21 | s |
-| test.cpp:237:24:237:29 | call to getenv | test.cpp:239:9:239:18 | local_size |
-| test.cpp:237:24:237:29 | call to getenv | test.cpp:245:11:245:20 | local_size |
-| test.cpp:237:24:237:29 | call to getenv | test.cpp:247:10:247:19 | local_size |
-| test.cpp:237:24:237:37 | call to getenv indirection | test.cpp:239:9:239:18 | local_size |
-| test.cpp:237:24:237:37 | call to getenv indirection | test.cpp:245:11:245:20 | local_size |
-| test.cpp:237:24:237:37 | call to getenv indirection | test.cpp:247:10:247:19 | local_size |
-| test.cpp:247:10:247:19 | local_size | test.cpp:230:21:230:21 | s |
-| test.cpp:250:20:250:27 | out_size | test.cpp:289:17:289:20 | get_size output argument |
-| test.cpp:250:20:250:27 | out_size | test.cpp:305:18:305:21 | get_size output argument |
-| test.cpp:251:18:251:23 | call to getenv | test.cpp:250:20:250:27 | out_size |
-| test.cpp:251:18:251:31 | call to getenv indirection | test.cpp:250:20:250:27 | out_size |
-| test.cpp:259:20:259:25 | call to getenv | test.cpp:263:11:263:29 | ... * ... |
-| test.cpp:259:20:259:33 | call to getenv indirection | test.cpp:263:11:263:29 | ... * ... |
-| test.cpp:289:17:289:20 | get_size output argument | test.cpp:291:11:291:28 | ... * ... |
-| test.cpp:305:18:305:21 | get_size output argument | test.cpp:308:10:308:27 | ... * ... |
->>>>>>> c56c1cbb
 | test.cpp:353:18:353:23 | call to getenv | test.cpp:355:35:355:38 | size |
 | test.cpp:353:18:353:23 | call to getenv | test.cpp:356:35:356:38 | size |
 | test.cpp:353:18:353:31 | call to getenv indirection | test.cpp:355:35:355:38 | size |
@@ -54,44 +11,6 @@
 | test.cpp:39:27:39:30 | argv indirection | semmle.label | argv indirection |
 | test.cpp:39:27:39:30 | argv indirection | semmle.label | argv indirection |
 | test.cpp:43:38:43:44 | tainted | semmle.label | tainted |
-<<<<<<< HEAD
-=======
-| test.cpp:44:38:44:63 | ... * ... | semmle.label | ... * ... |
-| test.cpp:46:38:46:63 | ... + ... | semmle.label | ... + ... |
-| test.cpp:49:32:49:35 | size | semmle.label | size |
-| test.cpp:50:26:50:29 | size | semmle.label | size |
-| test.cpp:53:35:53:60 | ... * ... | semmle.label | ... * ... |
-| test.cpp:124:18:124:23 | call to getenv | semmle.label | call to getenv |
-| test.cpp:124:18:124:31 | call to getenv indirection | semmle.label | call to getenv indirection |
-| test.cpp:128:24:128:41 | ... * ... | semmle.label | ... * ... |
-| test.cpp:133:19:133:24 | call to getenv | semmle.label | call to getenv |
-| test.cpp:133:19:133:32 | call to getenv indirection | semmle.label | call to getenv indirection |
-| test.cpp:135:10:135:27 | ... * ... | semmle.label | ... * ... |
-| test.cpp:148:20:148:25 | call to getenv | semmle.label | call to getenv |
-| test.cpp:148:20:148:33 | call to getenv indirection | semmle.label | call to getenv indirection |
-| test.cpp:152:11:152:28 | ... * ... | semmle.label | ... * ... |
-| test.cpp:209:8:209:23 | get_tainted_size indirection | semmle.label | get_tainted_size indirection |
-| test.cpp:211:14:211:19 | call to getenv | semmle.label | call to getenv |
-| test.cpp:211:14:211:27 | call to getenv indirection | semmle.label | call to getenv indirection |
-| test.cpp:230:21:230:21 | s | semmle.label | s |
-| test.cpp:231:21:231:21 | s | semmle.label | s |
-| test.cpp:237:24:237:29 | call to getenv | semmle.label | call to getenv |
-| test.cpp:237:24:237:37 | call to getenv indirection | semmle.label | call to getenv indirection |
-| test.cpp:239:9:239:18 | local_size | semmle.label | local_size |
-| test.cpp:241:9:241:24 | call to get_tainted_size | semmle.label | call to get_tainted_size |
-| test.cpp:245:11:245:20 | local_size | semmle.label | local_size |
-| test.cpp:247:10:247:19 | local_size | semmle.label | local_size |
-| test.cpp:250:20:250:27 | out_size | semmle.label | out_size |
-| test.cpp:251:18:251:23 | call to getenv | semmle.label | call to getenv |
-| test.cpp:251:18:251:31 | call to getenv indirection | semmle.label | call to getenv indirection |
-| test.cpp:259:20:259:25 | call to getenv | semmle.label | call to getenv |
-| test.cpp:259:20:259:33 | call to getenv indirection | semmle.label | call to getenv indirection |
-| test.cpp:263:11:263:29 | ... * ... | semmle.label | ... * ... |
-| test.cpp:289:17:289:20 | get_size output argument | semmle.label | get_size output argument |
-| test.cpp:291:11:291:28 | ... * ... | semmle.label | ... * ... |
-| test.cpp:305:18:305:21 | get_size output argument | semmle.label | get_size output argument |
-| test.cpp:308:10:308:27 | ... * ... | semmle.label | ... * ... |
->>>>>>> c56c1cbb
 | test.cpp:353:18:353:23 | call to getenv | semmle.label | call to getenv |
 | test.cpp:353:18:353:31 | call to getenv indirection | semmle.label | call to getenv indirection |
 | test.cpp:355:35:355:38 | size | semmle.label | size |
@@ -99,46 +18,8 @@
 subpaths
 #select
 | test.cpp:43:31:43:36 | call to malloc | test.cpp:39:27:39:30 | argv | test.cpp:43:38:43:44 | tainted | This allocation size is derived from $@ and might overflow. | test.cpp:39:27:39:30 | argv | user input (a command-line argument) |
-<<<<<<< HEAD
-=======
 | test.cpp:43:31:43:36 | call to malloc | test.cpp:39:27:39:30 | argv indirection | test.cpp:43:38:43:44 | tainted | This allocation size is derived from $@ and might overflow. | test.cpp:39:27:39:30 | argv indirection | user input (a command-line argument) |
 | test.cpp:43:31:43:36 | call to malloc | test.cpp:39:27:39:30 | argv indirection | test.cpp:43:38:43:44 | tainted | This allocation size is derived from $@ and might overflow. | test.cpp:39:27:39:30 | argv indirection | user input (a command-line argument) |
-| test.cpp:44:31:44:36 | call to malloc | test.cpp:39:27:39:30 | argv | test.cpp:44:38:44:63 | ... * ... | This allocation size is derived from $@ and might overflow. | test.cpp:39:27:39:30 | argv | user input (a command-line argument) |
-| test.cpp:44:31:44:36 | call to malloc | test.cpp:39:27:39:30 | argv indirection | test.cpp:44:38:44:63 | ... * ... | This allocation size is derived from $@ and might overflow. | test.cpp:39:27:39:30 | argv indirection | user input (a command-line argument) |
-| test.cpp:44:31:44:36 | call to malloc | test.cpp:39:27:39:30 | argv indirection | test.cpp:44:38:44:63 | ... * ... | This allocation size is derived from $@ and might overflow. | test.cpp:39:27:39:30 | argv indirection | user input (a command-line argument) |
-| test.cpp:46:31:46:36 | call to malloc | test.cpp:39:27:39:30 | argv | test.cpp:46:38:46:63 | ... + ... | This allocation size is derived from $@ and might overflow. | test.cpp:39:27:39:30 | argv | user input (a command-line argument) |
-| test.cpp:46:31:46:36 | call to malloc | test.cpp:39:27:39:30 | argv indirection | test.cpp:46:38:46:63 | ... + ... | This allocation size is derived from $@ and might overflow. | test.cpp:39:27:39:30 | argv indirection | user input (a command-line argument) |
-| test.cpp:46:31:46:36 | call to malloc | test.cpp:39:27:39:30 | argv indirection | test.cpp:46:38:46:63 | ... + ... | This allocation size is derived from $@ and might overflow. | test.cpp:39:27:39:30 | argv indirection | user input (a command-line argument) |
-| test.cpp:49:25:49:30 | call to malloc | test.cpp:39:27:39:30 | argv | test.cpp:49:32:49:35 | size | This allocation size is derived from $@ and might overflow. | test.cpp:39:27:39:30 | argv | user input (a command-line argument) |
-| test.cpp:49:25:49:30 | call to malloc | test.cpp:39:27:39:30 | argv indirection | test.cpp:49:32:49:35 | size | This allocation size is derived from $@ and might overflow. | test.cpp:39:27:39:30 | argv indirection | user input (a command-line argument) |
-| test.cpp:49:25:49:30 | call to malloc | test.cpp:39:27:39:30 | argv indirection | test.cpp:49:32:49:35 | size | This allocation size is derived from $@ and might overflow. | test.cpp:39:27:39:30 | argv indirection | user input (a command-line argument) |
-| test.cpp:50:17:50:30 | new[] | test.cpp:39:27:39:30 | argv | test.cpp:50:26:50:29 | size | This allocation size is derived from $@ and might overflow. | test.cpp:39:27:39:30 | argv | user input (a command-line argument) |
-| test.cpp:50:17:50:30 | new[] | test.cpp:39:27:39:30 | argv indirection | test.cpp:50:26:50:29 | size | This allocation size is derived from $@ and might overflow. | test.cpp:39:27:39:30 | argv indirection | user input (a command-line argument) |
-| test.cpp:50:17:50:30 | new[] | test.cpp:39:27:39:30 | argv indirection | test.cpp:50:26:50:29 | size | This allocation size is derived from $@ and might overflow. | test.cpp:39:27:39:30 | argv indirection | user input (a command-line argument) |
-| test.cpp:53:21:53:27 | call to realloc | test.cpp:39:27:39:30 | argv | test.cpp:53:35:53:60 | ... * ... | This allocation size is derived from $@ and might overflow. | test.cpp:39:27:39:30 | argv | user input (a command-line argument) |
-| test.cpp:53:21:53:27 | call to realloc | test.cpp:39:27:39:30 | argv indirection | test.cpp:53:35:53:60 | ... * ... | This allocation size is derived from $@ and might overflow. | test.cpp:39:27:39:30 | argv indirection | user input (a command-line argument) |
-| test.cpp:53:21:53:27 | call to realloc | test.cpp:39:27:39:30 | argv indirection | test.cpp:53:35:53:60 | ... * ... | This allocation size is derived from $@ and might overflow. | test.cpp:39:27:39:30 | argv indirection | user input (a command-line argument) |
-| test.cpp:128:17:128:22 | call to malloc | test.cpp:124:18:124:23 | call to getenv | test.cpp:128:24:128:41 | ... * ... | This allocation size is derived from $@ and might overflow. | test.cpp:124:18:124:23 | call to getenv | user input (an environment variable) |
-| test.cpp:128:17:128:22 | call to malloc | test.cpp:124:18:124:31 | call to getenv indirection | test.cpp:128:24:128:41 | ... * ... | This allocation size is derived from $@ and might overflow. | test.cpp:124:18:124:31 | call to getenv indirection | user input (an environment variable) |
-| test.cpp:135:3:135:8 | call to malloc | test.cpp:133:19:133:24 | call to getenv | test.cpp:135:10:135:27 | ... * ... | This allocation size is derived from $@ and might overflow. | test.cpp:133:19:133:24 | call to getenv | user input (an environment variable) |
-| test.cpp:135:3:135:8 | call to malloc | test.cpp:133:19:133:32 | call to getenv indirection | test.cpp:135:10:135:27 | ... * ... | This allocation size is derived from $@ and might overflow. | test.cpp:133:19:133:32 | call to getenv indirection | user input (an environment variable) |
-| test.cpp:152:4:152:9 | call to malloc | test.cpp:148:20:148:25 | call to getenv | test.cpp:152:11:152:28 | ... * ... | This allocation size is derived from $@ and might overflow. | test.cpp:148:20:148:25 | call to getenv | user input (an environment variable) |
-| test.cpp:152:4:152:9 | call to malloc | test.cpp:148:20:148:33 | call to getenv indirection | test.cpp:152:11:152:28 | ... * ... | This allocation size is derived from $@ and might overflow. | test.cpp:148:20:148:33 | call to getenv indirection | user input (an environment variable) |
-| test.cpp:231:14:231:19 | call to malloc | test.cpp:237:24:237:29 | call to getenv | test.cpp:231:21:231:21 | s | This allocation size is derived from $@ and might overflow. | test.cpp:237:24:237:29 | call to getenv | user input (an environment variable) |
-| test.cpp:231:14:231:19 | call to malloc | test.cpp:237:24:237:37 | call to getenv indirection | test.cpp:231:21:231:21 | s | This allocation size is derived from $@ and might overflow. | test.cpp:237:24:237:37 | call to getenv indirection | user input (an environment variable) |
-| test.cpp:239:2:239:7 | call to malloc | test.cpp:237:24:237:29 | call to getenv | test.cpp:239:9:239:18 | local_size | This allocation size is derived from $@ and might overflow. | test.cpp:237:24:237:29 | call to getenv | user input (an environment variable) |
-| test.cpp:239:2:239:7 | call to malloc | test.cpp:237:24:237:37 | call to getenv indirection | test.cpp:239:9:239:18 | local_size | This allocation size is derived from $@ and might overflow. | test.cpp:237:24:237:37 | call to getenv indirection | user input (an environment variable) |
-| test.cpp:241:2:241:7 | call to malloc | test.cpp:211:14:211:19 | call to getenv | test.cpp:241:9:241:24 | call to get_tainted_size | This allocation size is derived from $@ and might overflow. | test.cpp:211:14:211:19 | call to getenv | user input (an environment variable) |
-| test.cpp:241:2:241:7 | call to malloc | test.cpp:211:14:211:27 | call to getenv indirection | test.cpp:241:9:241:24 | call to get_tainted_size | This allocation size is derived from $@ and might overflow. | test.cpp:211:14:211:27 | call to getenv indirection | user input (an environment variable) |
-| test.cpp:245:2:245:9 | call to my_alloc | test.cpp:237:24:237:29 | call to getenv | test.cpp:245:11:245:20 | local_size | This allocation size is derived from $@ and might overflow. | test.cpp:237:24:237:29 | call to getenv | user input (an environment variable) |
-| test.cpp:245:2:245:9 | call to my_alloc | test.cpp:237:24:237:37 | call to getenv indirection | test.cpp:245:11:245:20 | local_size | This allocation size is derived from $@ and might overflow. | test.cpp:237:24:237:37 | call to getenv indirection | user input (an environment variable) |
-| test.cpp:263:4:263:9 | call to malloc | test.cpp:259:20:259:25 | call to getenv | test.cpp:263:11:263:29 | ... * ... | This allocation size is derived from $@ and might overflow. | test.cpp:259:20:259:25 | call to getenv | user input (an environment variable) |
-| test.cpp:263:4:263:9 | call to malloc | test.cpp:259:20:259:33 | call to getenv indirection | test.cpp:263:11:263:29 | ... * ... | This allocation size is derived from $@ and might overflow. | test.cpp:259:20:259:33 | call to getenv indirection | user input (an environment variable) |
-| test.cpp:291:4:291:9 | call to malloc | test.cpp:251:18:251:23 | call to getenv | test.cpp:291:11:291:28 | ... * ... | This allocation size is derived from $@ and might overflow. | test.cpp:251:18:251:23 | call to getenv | user input (an environment variable) |
-| test.cpp:291:4:291:9 | call to malloc | test.cpp:251:18:251:31 | call to getenv indirection | test.cpp:291:11:291:28 | ... * ... | This allocation size is derived from $@ and might overflow. | test.cpp:251:18:251:31 | call to getenv indirection | user input (an environment variable) |
-| test.cpp:308:3:308:8 | call to malloc | test.cpp:251:18:251:23 | call to getenv | test.cpp:308:10:308:27 | ... * ... | This allocation size is derived from $@ and might overflow. | test.cpp:251:18:251:23 | call to getenv | user input (an environment variable) |
-| test.cpp:308:3:308:8 | call to malloc | test.cpp:251:18:251:31 | call to getenv indirection | test.cpp:308:10:308:27 | ... * ... | This allocation size is derived from $@ and might overflow. | test.cpp:251:18:251:31 | call to getenv indirection | user input (an environment variable) |
->>>>>>> c56c1cbb
 | test.cpp:355:25:355:33 | call to MyMalloc1 | test.cpp:353:18:353:23 | call to getenv | test.cpp:355:35:355:38 | size | This allocation size is derived from $@ and might overflow. | test.cpp:353:18:353:23 | call to getenv | user input (an environment variable) |
 | test.cpp:355:25:355:33 | call to MyMalloc1 | test.cpp:353:18:353:31 | call to getenv indirection | test.cpp:355:35:355:38 | size | This allocation size is derived from $@ and might overflow. | test.cpp:353:18:353:31 | call to getenv indirection | user input (an environment variable) |
 | test.cpp:356:25:356:33 | call to MyMalloc2 | test.cpp:353:18:353:23 | call to getenv | test.cpp:356:35:356:38 | size | This allocation size is derived from $@ and might overflow. | test.cpp:353:18:353:23 | call to getenv | user input (an environment variable) |
