edges
| search.c:14:24:14:28 | query | search.c:17:8:17:12 | (const char *)... |
| search.c:14:24:14:28 | query | search.c:17:8:17:12 | query |
| search.c:14:24:14:28 | query | search.c:17:8:17:12 | query |
| search.c:22:24:22:28 | query | search.c:23:39:23:43 | query |
| search.c:22:24:22:28 | query | search.c:23:39:23:43 | query |
<<<<<<< HEAD
| search.c:51:21:51:26 | call to getenv | search.c:14:24:14:28 | query |
| search.c:51:21:51:26 | call to getenv | search.c:14:24:14:28 | query |
| search.c:51:21:51:26 | call to getenv | search.c:22:24:22:28 | query |
| search.c:51:21:51:26 | call to getenv | search.c:22:24:22:28 | query |
=======
| search.c:51:21:51:26 | call to getenv | search.c:55:5:55:15 | raw_query |
| search.c:51:21:51:26 | call to getenv | search.c:55:5:55:15 | raw_query |
| search.c:51:21:51:26 | call to getenv | search.c:55:17:55:25 | raw_query indirection |
| search.c:51:21:51:26 | call to getenv | search.c:55:17:55:25 | raw_query indirection |
| search.c:51:21:51:26 | call to getenv | search.c:57:5:57:15 | raw_query |
| search.c:51:21:51:26 | call to getenv | search.c:57:5:57:15 | raw_query |
| search.c:51:21:51:26 | call to getenv | search.c:57:17:57:25 | raw_query indirection |
| search.c:51:21:51:26 | call to getenv | search.c:57:17:57:25 | raw_query indirection |
| search.c:55:5:55:15 | raw_query | search.c:14:24:14:28 | query |
| search.c:55:17:55:25 | raw_query indirection | search.c:14:24:14:28 | *query |
| search.c:57:5:57:15 | raw_query | search.c:22:24:22:28 | query |
| search.c:57:17:57:25 | raw_query indirection | search.c:22:24:22:28 | *query |
>>>>>>> e37ba755
nodes
| search.c:14:24:14:28 | query | semmle.label | query |
| search.c:17:8:17:12 | (const char *)... | semmle.label | (const char *)... |
| search.c:17:8:17:12 | (const char *)... | semmle.label | (const char *)... |
| search.c:17:8:17:12 | query | semmle.label | query |
| search.c:17:8:17:12 | query | semmle.label | query |
| search.c:17:8:17:12 | query | semmle.label | query |
| search.c:22:24:22:28 | query | semmle.label | query |
| search.c:23:39:23:43 | query | semmle.label | query |
| search.c:23:39:23:43 | query | semmle.label | query |
| search.c:23:39:23:43 | query | semmle.label | query |
| search.c:51:21:51:26 | call to getenv | semmle.label | call to getenv |
| search.c:51:21:51:26 | call to getenv | semmle.label | call to getenv |
<<<<<<< HEAD
| search.c:55:5:55:15 | Argument 0 | semmle.label | Argument 0 |
| search.c:57:5:57:15 | Argument 0 | semmle.label | Argument 0 |
=======
| search.c:55:5:55:15 | raw_query | semmle.label | raw_query |
| search.c:55:17:55:25 | raw_query indirection | semmle.label | raw_query indirection |
| search.c:57:5:57:15 | raw_query | semmle.label | raw_query |
| search.c:57:17:57:25 | raw_query indirection | semmle.label | raw_query indirection |
>>>>>>> e37ba755
#select
| search.c:17:8:17:12 | query | search.c:51:21:51:26 | call to getenv | search.c:17:8:17:12 | query | Cross-site scripting vulnerability due to $@. | search.c:51:21:51:26 | call to getenv | this query data |
| search.c:23:39:23:43 | query | search.c:51:21:51:26 | call to getenv | search.c:23:39:23:43 | query | Cross-site scripting vulnerability due to $@. | search.c:51:21:51:26 | call to getenv | this query data |<|MERGE_RESOLUTION|>--- conflicted
+++ resolved
@@ -4,25 +4,12 @@
 | search.c:14:24:14:28 | query | search.c:17:8:17:12 | query |
 | search.c:22:24:22:28 | query | search.c:23:39:23:43 | query |
 | search.c:22:24:22:28 | query | search.c:23:39:23:43 | query |
-<<<<<<< HEAD
-| search.c:51:21:51:26 | call to getenv | search.c:14:24:14:28 | query |
-| search.c:51:21:51:26 | call to getenv | search.c:14:24:14:28 | query |
-| search.c:51:21:51:26 | call to getenv | search.c:22:24:22:28 | query |
-| search.c:51:21:51:26 | call to getenv | search.c:22:24:22:28 | query |
-=======
 | search.c:51:21:51:26 | call to getenv | search.c:55:5:55:15 | raw_query |
 | search.c:51:21:51:26 | call to getenv | search.c:55:5:55:15 | raw_query |
-| search.c:51:21:51:26 | call to getenv | search.c:55:17:55:25 | raw_query indirection |
-| search.c:51:21:51:26 | call to getenv | search.c:55:17:55:25 | raw_query indirection |
 | search.c:51:21:51:26 | call to getenv | search.c:57:5:57:15 | raw_query |
 | search.c:51:21:51:26 | call to getenv | search.c:57:5:57:15 | raw_query |
-| search.c:51:21:51:26 | call to getenv | search.c:57:17:57:25 | raw_query indirection |
-| search.c:51:21:51:26 | call to getenv | search.c:57:17:57:25 | raw_query indirection |
 | search.c:55:5:55:15 | raw_query | search.c:14:24:14:28 | query |
-| search.c:55:17:55:25 | raw_query indirection | search.c:14:24:14:28 | *query |
 | search.c:57:5:57:15 | raw_query | search.c:22:24:22:28 | query |
-| search.c:57:17:57:25 | raw_query indirection | search.c:22:24:22:28 | *query |
->>>>>>> e37ba755
 nodes
 | search.c:14:24:14:28 | query | semmle.label | query |
 | search.c:17:8:17:12 | (const char *)... | semmle.label | (const char *)... |
@@ -36,15 +23,8 @@
 | search.c:23:39:23:43 | query | semmle.label | query |
 | search.c:51:21:51:26 | call to getenv | semmle.label | call to getenv |
 | search.c:51:21:51:26 | call to getenv | semmle.label | call to getenv |
-<<<<<<< HEAD
-| search.c:55:5:55:15 | Argument 0 | semmle.label | Argument 0 |
-| search.c:57:5:57:15 | Argument 0 | semmle.label | Argument 0 |
-=======
 | search.c:55:5:55:15 | raw_query | semmle.label | raw_query |
-| search.c:55:17:55:25 | raw_query indirection | semmle.label | raw_query indirection |
 | search.c:57:5:57:15 | raw_query | semmle.label | raw_query |
-| search.c:57:17:57:25 | raw_query indirection | semmle.label | raw_query indirection |
->>>>>>> e37ba755
 #select
 | search.c:17:8:17:12 | query | search.c:51:21:51:26 | call to getenv | search.c:17:8:17:12 | query | Cross-site scripting vulnerability due to $@. | search.c:51:21:51:26 | call to getenv | this query data |
 | search.c:23:39:23:43 | query | search.c:51:21:51:26 | call to getenv | search.c:23:39:23:43 | query | Cross-site scripting vulnerability due to $@. | search.c:51:21:51:26 | call to getenv | this query data |