edges
| search.c:14:24:14:28 | *query | search.c:17:8:17:12 | Argument 0 indirection |
| search.c:14:24:14:28 | *query | search.c:17:8:17:12 | Argument 0 indirection |
| search.c:14:24:14:28 | *query | search.c:17:8:17:12 | query |
| search.c:14:24:14:28 | *query | search.c:17:8:17:12 | query |
| search.c:14:24:14:28 | query | search.c:14:24:14:28 | *query |
| search.c:14:24:14:28 | query | search.c:17:8:17:12 | (const char *)... |
| search.c:14:24:14:28 | query | search.c:17:8:17:12 | Argument 0 indirection |
| search.c:14:24:14:28 | query | search.c:17:8:17:12 | query |
| search.c:14:24:14:28 | query | search.c:17:8:17:12 | query |
| search.c:14:24:14:28 | query [array content] | search.c:17:8:17:12 | (const char *)... [array content] |
| search.c:14:24:14:28 | query [array content] | search.c:17:8:17:12 | query |
| search.c:17:8:17:12 | (const char *)... [array content] | search.c:17:8:17:12 | Argument 0 indirection |
| search.c:17:8:17:12 | (const char *)... [array content] | search.c:17:8:17:12 | query |
| search.c:22:24:22:28 | *query | search.c:23:39:23:43 | Argument 1 indirection |
| search.c:22:24:22:28 | *query | search.c:23:39:23:43 | Argument 1 indirection |
| search.c:22:24:22:28 | *query | search.c:23:39:23:43 | query |
| search.c:22:24:22:28 | *query | search.c:23:39:23:43 | query |
| search.c:22:24:22:28 | query | search.c:22:24:22:28 | *query |
| search.c:22:24:22:28 | query | search.c:23:39:23:43 | Argument 1 indirection |
| search.c:22:24:22:28 | query | search.c:23:39:23:43 | query |
| search.c:22:24:22:28 | query | search.c:23:39:23:43 | query |
<<<<<<< HEAD
| search.c:22:24:22:28 | query [array content] | search.c:23:39:23:43 | query |
| search.c:22:24:22:28 | query [array content] | search.c:23:39:23:43 | query [array content] |
| search.c:23:39:23:43 | query [array content] | search.c:23:39:23:43 | Argument 1 indirection |
| search.c:23:39:23:43 | query [array content] | search.c:23:39:23:43 | query |
| search.c:41:21:41:26 | call to getenv | search.c:14:24:14:28 | *query |
| search.c:41:21:41:26 | call to getenv | search.c:14:24:14:28 | *query |
| search.c:41:21:41:26 | call to getenv | search.c:14:24:14:28 | query |
| search.c:41:21:41:26 | call to getenv | search.c:14:24:14:28 | query |
| search.c:41:21:41:26 | call to getenv | search.c:14:24:14:28 | query [array content] |
| search.c:41:21:41:26 | call to getenv | search.c:14:24:14:28 | query [array content] |
| search.c:41:21:41:26 | call to getenv | search.c:22:24:22:28 | *query |
| search.c:41:21:41:26 | call to getenv | search.c:22:24:22:28 | *query |
| search.c:41:21:41:26 | call to getenv | search.c:22:24:22:28 | query |
| search.c:41:21:41:26 | call to getenv | search.c:22:24:22:28 | query |
| search.c:41:21:41:26 | call to getenv | search.c:22:24:22:28 | query [array content] |
| search.c:41:21:41:26 | call to getenv | search.c:22:24:22:28 | query [array content] |
=======
| search.c:51:21:51:26 | call to getenv | search.c:14:24:14:28 | *query |
| search.c:51:21:51:26 | call to getenv | search.c:14:24:14:28 | *query |
| search.c:51:21:51:26 | call to getenv | search.c:14:24:14:28 | query |
| search.c:51:21:51:26 | call to getenv | search.c:14:24:14:28 | query |
| search.c:51:21:51:26 | call to getenv | search.c:22:24:22:28 | *query |
| search.c:51:21:51:26 | call to getenv | search.c:22:24:22:28 | *query |
| search.c:51:21:51:26 | call to getenv | search.c:22:24:22:28 | query |
| search.c:51:21:51:26 | call to getenv | search.c:22:24:22:28 | query |
>>>>>>> 6213c20b
nodes
| search.c:14:24:14:28 | *query | semmle.label | *query |
| search.c:14:24:14:28 | *query | semmle.label | *query |
| search.c:14:24:14:28 | query | semmle.label | query |
| search.c:14:24:14:28 | query [array content] | semmle.label | query [array content] |
| search.c:17:3:17:6 | Argument 0 | semmle.label | Argument 0 |
| search.c:17:3:17:6 | Argument 0 [array content] | semmle.label | Argument 0 [array content] |
| search.c:17:3:17:6 | Argument 0 [array content] | semmle.label | Argument 0 [array content] |
| search.c:17:3:17:6 | Argument 0 [array content] | semmle.label | Argument 0 [array content] |
| search.c:17:8:17:12 | (const char *)... | semmle.label | (const char *)... |
| search.c:17:8:17:12 | (const char *)... | semmle.label | (const char *)... |
| search.c:17:8:17:12 | (const char *)... [array content] | semmle.label | (const char *)... [array content] |
| search.c:17:8:17:12 | Argument 0 indirection | semmle.label | Argument 0 indirection |
| search.c:17:8:17:12 | Argument 0 indirection | semmle.label | Argument 0 indirection |
| search.c:17:8:17:12 | Argument 0 indirection | semmle.label | Argument 0 indirection |
| search.c:17:8:17:12 | Argument 0 indirection | semmle.label | Argument 0 indirection |
| search.c:17:8:17:12 | Chi | semmle.label | Chi |
| search.c:17:8:17:12 | Chi | semmle.label | Chi |
| search.c:17:8:17:12 | query | semmle.label | query |
| search.c:17:8:17:12 | query | semmle.label | query |
| search.c:17:8:17:12 | query | semmle.label | query |
| search.c:19:8:19:16 | Argument 0 | semmle.label | Argument 0 |
| search.c:19:8:19:16 | Argument 0 [array content] | semmle.label | Argument 0 [array content] |
| search.c:19:8:19:16 | Argument 0 [array content] | semmle.label | Argument 0 [array content] |
| search.c:19:8:19:16 | Argument 0 [array content] | semmle.label | Argument 0 [array content] |
| search.c:22:24:22:28 | *query | semmle.label | *query |
| search.c:22:24:22:28 | *query | semmle.label | *query |
| search.c:22:24:22:28 | query | semmle.label | query |
| search.c:22:24:22:28 | query [array content] | semmle.label | query [array content] |
| search.c:23:3:23:8 | Argument 1 | semmle.label | Argument 1 |
| search.c:23:3:23:8 | Argument 1 [array content] | semmle.label | Argument 1 [array content] |
| search.c:23:3:23:8 | Argument 1 [array content] | semmle.label | Argument 1 [array content] |
| search.c:23:3:23:8 | Argument 1 [array content] | semmle.label | Argument 1 [array content] |
| search.c:23:39:23:43 | Argument 1 indirection | semmle.label | Argument 1 indirection |
| search.c:23:39:23:43 | Argument 1 indirection | semmle.label | Argument 1 indirection |
| search.c:23:39:23:43 | Argument 1 indirection | semmle.label | Argument 1 indirection |
| search.c:23:39:23:43 | Argument 1 indirection | semmle.label | Argument 1 indirection |
| search.c:23:39:23:43 | Chi | semmle.label | Chi |
| search.c:23:39:23:43 | Chi | semmle.label | Chi |
| search.c:23:39:23:43 | query | semmle.label | query |
| search.c:23:39:23:43 | query | semmle.label | query |
| search.c:23:39:23:43 | query | semmle.label | query |
<<<<<<< HEAD
| search.c:23:39:23:43 | query [array content] | semmle.label | query [array content] |
| search.c:26:8:26:16 | Argument 0 | semmle.label | Argument 0 |
| search.c:26:8:26:16 | Argument 0 [array content] | semmle.label | Argument 0 [array content] |
| search.c:26:8:26:16 | Argument 0 [array content] | semmle.label | Argument 0 [array content] |
| search.c:26:8:26:16 | Argument 0 [array content] | semmle.label | Argument 0 [array content] |
| search.c:41:21:41:26 | call to getenv | semmle.label | call to getenv |
| search.c:41:21:41:26 | call to getenv | semmle.label | call to getenv |
| search.c:45:5:45:15 | Argument 0 | semmle.label | Argument 0 |
| search.c:45:5:45:15 | Argument 0 [array content] | semmle.label | Argument 0 [array content] |
| search.c:45:17:45:25 | Argument 0 indirection | semmle.label | Argument 0 indirection |
| search.c:47:5:47:15 | Argument 0 | semmle.label | Argument 0 |
| search.c:47:5:47:15 | Argument 0 [array content] | semmle.label | Argument 0 [array content] |
| search.c:47:17:47:25 | Argument 0 indirection | semmle.label | Argument 0 indirection |
=======
| search.c:51:21:51:26 | call to getenv | semmle.label | call to getenv |
| search.c:51:21:51:26 | call to getenv | semmle.label | call to getenv |
| search.c:55:5:55:15 | Argument 0 | semmle.label | Argument 0 |
| search.c:55:17:55:25 | Argument 0 indirection | semmle.label | Argument 0 indirection |
| search.c:57:5:57:15 | Argument 0 | semmle.label | Argument 0 |
| search.c:57:17:57:25 | Argument 0 indirection | semmle.label | Argument 0 indirection |
>>>>>>> 6213c20b
#select
| search.c:17:8:17:12 | query | search.c:51:21:51:26 | call to getenv | search.c:17:8:17:12 | query | Cross-site scripting vulnerability due to $@. | search.c:51:21:51:26 | call to getenv | this query data |
| search.c:23:39:23:43 | query | search.c:51:21:51:26 | call to getenv | search.c:23:39:23:43 | query | Cross-site scripting vulnerability due to $@. | search.c:51:21:51:26 | call to getenv | this query data |<|MERGE_RESOLUTION|>--- conflicted
+++ resolved
@@ -20,33 +20,22 @@
 | search.c:22:24:22:28 | query | search.c:23:39:23:43 | Argument 1 indirection |
 | search.c:22:24:22:28 | query | search.c:23:39:23:43 | query |
 | search.c:22:24:22:28 | query | search.c:23:39:23:43 | query |
-<<<<<<< HEAD
 | search.c:22:24:22:28 | query [array content] | search.c:23:39:23:43 | query |
 | search.c:22:24:22:28 | query [array content] | search.c:23:39:23:43 | query [array content] |
 | search.c:23:39:23:43 | query [array content] | search.c:23:39:23:43 | Argument 1 indirection |
 | search.c:23:39:23:43 | query [array content] | search.c:23:39:23:43 | query |
-| search.c:41:21:41:26 | call to getenv | search.c:14:24:14:28 | *query |
-| search.c:41:21:41:26 | call to getenv | search.c:14:24:14:28 | *query |
-| search.c:41:21:41:26 | call to getenv | search.c:14:24:14:28 | query |
-| search.c:41:21:41:26 | call to getenv | search.c:14:24:14:28 | query |
-| search.c:41:21:41:26 | call to getenv | search.c:14:24:14:28 | query [array content] |
-| search.c:41:21:41:26 | call to getenv | search.c:14:24:14:28 | query [array content] |
-| search.c:41:21:41:26 | call to getenv | search.c:22:24:22:28 | *query |
-| search.c:41:21:41:26 | call to getenv | search.c:22:24:22:28 | *query |
-| search.c:41:21:41:26 | call to getenv | search.c:22:24:22:28 | query |
-| search.c:41:21:41:26 | call to getenv | search.c:22:24:22:28 | query |
-| search.c:41:21:41:26 | call to getenv | search.c:22:24:22:28 | query [array content] |
-| search.c:41:21:41:26 | call to getenv | search.c:22:24:22:28 | query [array content] |
-=======
 | search.c:51:21:51:26 | call to getenv | search.c:14:24:14:28 | *query |
 | search.c:51:21:51:26 | call to getenv | search.c:14:24:14:28 | *query |
 | search.c:51:21:51:26 | call to getenv | search.c:14:24:14:28 | query |
 | search.c:51:21:51:26 | call to getenv | search.c:14:24:14:28 | query |
+| search.c:51:21:51:26 | call to getenv | search.c:14:24:14:28 | query [array content] |
+| search.c:51:21:51:26 | call to getenv | search.c:14:24:14:28 | query [array content] |
 | search.c:51:21:51:26 | call to getenv | search.c:22:24:22:28 | *query |
 | search.c:51:21:51:26 | call to getenv | search.c:22:24:22:28 | *query |
 | search.c:51:21:51:26 | call to getenv | search.c:22:24:22:28 | query |
 | search.c:51:21:51:26 | call to getenv | search.c:22:24:22:28 | query |
->>>>>>> 6213c20b
+| search.c:51:21:51:26 | call to getenv | search.c:22:24:22:28 | query [array content] |
+| search.c:51:21:51:26 | call to getenv | search.c:22:24:22:28 | query [array content] |
 nodes
 | search.c:14:24:14:28 | *query | semmle.label | *query |
 | search.c:14:24:14:28 | *query | semmle.label | *query |
@@ -89,28 +78,19 @@
 | search.c:23:39:23:43 | query | semmle.label | query |
 | search.c:23:39:23:43 | query | semmle.label | query |
 | search.c:23:39:23:43 | query | semmle.label | query |
-<<<<<<< HEAD
 | search.c:23:39:23:43 | query [array content] | semmle.label | query [array content] |
 | search.c:26:8:26:16 | Argument 0 | semmle.label | Argument 0 |
 | search.c:26:8:26:16 | Argument 0 [array content] | semmle.label | Argument 0 [array content] |
 | search.c:26:8:26:16 | Argument 0 [array content] | semmle.label | Argument 0 [array content] |
 | search.c:26:8:26:16 | Argument 0 [array content] | semmle.label | Argument 0 [array content] |
-| search.c:41:21:41:26 | call to getenv | semmle.label | call to getenv |
-| search.c:41:21:41:26 | call to getenv | semmle.label | call to getenv |
-| search.c:45:5:45:15 | Argument 0 | semmle.label | Argument 0 |
-| search.c:45:5:45:15 | Argument 0 [array content] | semmle.label | Argument 0 [array content] |
-| search.c:45:17:45:25 | Argument 0 indirection | semmle.label | Argument 0 indirection |
-| search.c:47:5:47:15 | Argument 0 | semmle.label | Argument 0 |
-| search.c:47:5:47:15 | Argument 0 [array content] | semmle.label | Argument 0 [array content] |
-| search.c:47:17:47:25 | Argument 0 indirection | semmle.label | Argument 0 indirection |
-=======
 | search.c:51:21:51:26 | call to getenv | semmle.label | call to getenv |
 | search.c:51:21:51:26 | call to getenv | semmle.label | call to getenv |
 | search.c:55:5:55:15 | Argument 0 | semmle.label | Argument 0 |
+| search.c:55:5:55:15 | Argument 0 [array content] | semmle.label | Argument 0 [array content] |
 | search.c:55:17:55:25 | Argument 0 indirection | semmle.label | Argument 0 indirection |
 | search.c:57:5:57:15 | Argument 0 | semmle.label | Argument 0 |
+| search.c:57:5:57:15 | Argument 0 [array content] | semmle.label | Argument 0 [array content] |
 | search.c:57:17:57:25 | Argument 0 indirection | semmle.label | Argument 0 indirection |
->>>>>>> 6213c20b
 #select
 | search.c:17:8:17:12 | query | search.c:51:21:51:26 | call to getenv | search.c:17:8:17:12 | query | Cross-site scripting vulnerability due to $@. | search.c:51:21:51:26 | call to getenv | this query data |
 | search.c:23:39:23:43 | query | search.c:51:21:51:26 | call to getenv | search.c:23:39:23:43 | query | Cross-site scripting vulnerability due to $@. | search.c:51:21:51:26 | call to getenv | this query data |