--- conflicted
+++ resolved
@@ -404,25 +404,9 @@
   StructTmLeapYearFieldAccess() { this.getTarget().getName() = "tm_year" }
 
   override predicate isUsedInCorrectLeapYearCheck() {
-<<<<<<< HEAD
     this = leapYearCheckFieldAccess(_) and
     /* There is some data flow from some conversion arithmetic to this expression. */
     LocalConvertedYearByOffsetToLeapYearCheckFlow::flow(_, DataFlow::exprNode(this))
-=======
-    this.isUsedInMod4Operation() and
-    this.additionalModulusCheckForLeapYear(400) and
-    this.additionalModulusCheckForLeapYear(100) and
-    // tm_year represents years since 1900
-    (
-      this.additionalAdditionOrSubtractionCheckForLeapYear(1900)
-      or
-      // some systems may use 2000 for 2-digit year conversions
-      this.additionalAdditionOrSubtractionCheckForLeapYear(2000)
-      or
-      // converting from/to Unix epoch
-      this.additionalAdditionOrSubtractionCheckForLeapYear(1970)
-    )
->>>>>>> ce9c8e6e
   }
 }
 
