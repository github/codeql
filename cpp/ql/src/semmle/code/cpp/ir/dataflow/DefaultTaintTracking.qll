import cpp
import semmle.code.cpp.security.Security
private import semmle.code.cpp.ir.dataflow.DataFlow
private import semmle.code.cpp.ir.dataflow.internal.DataFlowUtil
private import semmle.code.cpp.ir.dataflow.DataFlow3
private import semmle.code.cpp.ir.IR
private import semmle.code.cpp.ir.dataflow.internal.DataFlowDispatch as Dispatch
private import semmle.code.cpp.controlflow.IRGuards
private import semmle.code.cpp.models.interfaces.Taint
private import semmle.code.cpp.models.interfaces.DataFlow
private import semmle.code.cpp.ir.dataflow.TaintTracking
private import semmle.code.cpp.ir.dataflow.TaintTracking2
private import semmle.code.cpp.ir.dataflow.TaintTracking3
private import semmle.code.cpp.ir.dataflow.internal.ModelUtil

/**
 * A predictable instruction is one where an external user can predict
 * the value. For example, a literal in the source code is considered
 * predictable.
 */
private predicate predictableInstruction(Instruction instr) {
  instr instanceof ConstantInstruction
  or
  instr instanceof StringConstantInstruction
  or
  // This could be a conversion on a string literal
  predictableInstruction(instr.(UnaryInstruction).getUnary())
}

/**
 * Functions that we should only allow taint to flow through (to the return
 * value) if all but the source argument are 'predictable'.  This is done to
 * emulate the old security library's implementation rather than due to any
 * strong belief that this is the right approach.
 *
 * Note that the list itself is not very principled; it consists of all the
 * functions listed in the old security library's [default] `isPureFunction`
 * that have more than one argument, but are not in the old taint tracking
 * library's `returnArgument` predicate.
 */
predicate predictableOnlyFlow(string name) {
  name =
    [
      "strcasestr", "strchnul", "strchr", "strchrnul", "strcmp", "strcspn", "strncmp", "strndup",
      "strnlen", "strrchr", "strspn", "strstr", "strtod", "strtof", "strtol", "strtoll", "strtoq",
      "strtoul"
    ]
}

private DataFlow::Node getNodeForSource(Expr source) {
  isUserInput(source, _) and
  result = getNodeForExpr(source)
}

private DataFlow::Node getNodeForExpr(Expr node) {
  result = DataFlow::exprNode(node)
  or
  // Some of the sources in `isUserInput` are intended to match the value of
  // an expression, while others (those modeled below) are intended to match
  // the taint that propagates out of an argument, like the `char *` argument
  // to `gets`. It's impossible here to tell which is which, but the "access
  // to argv" source is definitely not intended to match an output argument,
  // and it causes false positives if we let it.
  //
  // This case goes together with the similar (but not identical) rule in
  // `nodeIsBarrierIn`.
  result = DataFlow::definitionByReferenceNodeFromArgument(node) and
  not argv(node.(VariableAccess).getTarget())
}

private class DefaultTaintTrackingCfg extends TaintTracking::Configuration {
  DefaultTaintTrackingCfg() { this = "DefaultTaintTrackingCfg" }

  override predicate isSource(DataFlow::Node source) { source = getNodeForSource(_) }

  override predicate isSink(DataFlow::Node sink) { exists(adjustedSink(sink)) }

  override predicate isSanitizer(DataFlow::Node node) { nodeIsBarrier(node) }

  override predicate isSanitizerIn(DataFlow::Node node) { nodeIsBarrierIn(node) }
}

private class ToGlobalVarTaintTrackingCfg extends TaintTracking::Configuration {
  ToGlobalVarTaintTrackingCfg() { this = "GlobalVarTaintTrackingCfg" }

  override predicate isSource(DataFlow::Node source) { source = getNodeForSource(_) }

  override predicate isSink(DataFlow::Node sink) {
    sink.asVariable() instanceof GlobalOrNamespaceVariable
  }

  override predicate isAdditionalTaintStep(DataFlow::Node n1, DataFlow::Node n2) {
    writesVariable(n1.asInstruction(), n2.asVariable().(GlobalOrNamespaceVariable))
    or
    readsVariable(n2.asInstruction(), n1.asVariable().(GlobalOrNamespaceVariable))
  }

  override predicate isSanitizer(DataFlow::Node node) { nodeIsBarrier(node) }

  override predicate isSanitizerIn(DataFlow::Node node) { nodeIsBarrierIn(node) }
}

private class FromGlobalVarTaintTrackingCfg extends TaintTracking2::Configuration {
  FromGlobalVarTaintTrackingCfg() { this = "FromGlobalVarTaintTrackingCfg" }

  override predicate isSource(DataFlow::Node source) {
    // This set of sources should be reasonably small, which is good for
    // performance since the set of sinks is very large.
    exists(ToGlobalVarTaintTrackingCfg otherCfg | otherCfg.hasFlowTo(source))
  }

  override predicate isSink(DataFlow::Node sink) { exists(adjustedSink(sink)) }

  override predicate isAdditionalTaintStep(DataFlow::Node n1, DataFlow::Node n2) {
    // Additional step for flow out of variables. There is no flow _into_
    // variables in this configuration, so this step only serves to take flow
    // out of a variable that's a source.
    readsVariable(n2.asInstruction(), n1.asVariable())
  }

  override predicate isSanitizer(DataFlow::Node node) { nodeIsBarrier(node) }

  override predicate isSanitizerIn(DataFlow::Node node) { nodeIsBarrierIn(node) }
}

private predicate readsVariable(LoadInstruction load, Variable var) {
  load.getSourceAddress().(VariableAddressInstruction).getASTVariable() = var
}

private predicate writesVariable(StoreInstruction store, Variable var) {
  store.getDestinationAddress().(VariableAddressInstruction).getASTVariable() = var
}

/**
 * A variable that has any kind of upper-bound check anywhere in the program.  This is
 * biased towards being inclusive because there are a lot of valid ways of doing an
 * upper bounds checks if we don't consider where it occurs, for example:
 * ```
 *   if (x < 10) { sink(x); }
 *
 *   if (10 > y) { sink(y); }
 *
 *   if (z > 10) { z = 10; }
 *   sink(z);
 * ```
 */
// TODO: This coarse overapproximation, ported from the old taint tracking
// library, could be replaced with an actual semantic check that a particular
// variable _access_ is guarded by an upper-bound check. We probably don't want
// to do this right away since it could expose a lot of FPs that were
// previously suppressed by this predicate by coincidence.
private predicate hasUpperBoundsCheck(Variable var) {
  exists(RelationalOperation oper, VariableAccess access |
    oper.getAnOperand() = access and
    access.getTarget() = var and
    // Comparing to 0 is not an upper bound check
    not oper.getAnOperand().getValue() = "0"
  )
}

private predicate nodeIsBarrierEqualityCandidate(
  DataFlow::Node node, Operand access, Variable checkedVar
) {
  readsVariable(node.asInstruction(), checkedVar) and
  any(IRGuardCondition guard).ensuresEq(access, _, _, node.asInstruction().getBlock(), true)
}

cached
private module Cached {
  cached
  predicate nodeIsBarrier(DataFlow::Node node) {
    exists(Variable checkedVar |
      readsVariable(node.asInstruction(), checkedVar) and
      hasUpperBoundsCheck(checkedVar)
    )
    or
    exists(Variable checkedVar, Operand access |
      /*
       * This node is guarded by a condition that forces the accessed variable
       * to equal something else.  For example:
       * ```
       * x = taintsource()
       * if (x == 10) {
       *   taintsink(x); // not considered tainted
       * }
       * ```
       */

      nodeIsBarrierEqualityCandidate(node, access, checkedVar) and
      readsVariable(access.getDef(), checkedVar)
    )
  }

  cached
  predicate nodeIsBarrierIn(DataFlow::Node node) {
    // don't use dataflow into taint sources, as this leads to duplicate results.
    exists(Expr source | isUserInput(source, _) |
      node = DataFlow::exprNode(source)
      or
      // This case goes together with the similar (but not identical) rule in
      // `getNodeForSource`.
      node = DataFlow::definitionByReferenceNodeFromArgument(source)
    )
    or
    // don't use dataflow into binary instructions if both operands are unpredictable
    exists(BinaryInstruction iTo |
      iTo = node.asInstruction() and
      not predictableInstruction(iTo.getLeft()) and
      not predictableInstruction(iTo.getRight()) and
      // propagate taint from either the pointer or the offset, regardless of predictability
      not iTo instanceof PointerArithmeticInstruction
    )
    or
    // don't use dataflow through calls to pure functions if two or more operands
    // are unpredictable
    exists(Instruction iFrom1, Instruction iFrom2, CallInstruction iTo |
      iTo = node.asInstruction() and
      isPureFunction(iTo.getStaticCallTarget().getName()) and
      iFrom1 = iTo.getAnArgument() and
      iFrom2 = iTo.getAnArgument() and
      not predictableInstruction(iFrom1) and
      not predictableInstruction(iFrom2) and
      iFrom1 != iFrom2
    )
  }

  cached
  Element adjustedSink(DataFlow::Node sink) {
    // TODO: is it more appropriate to use asConvertedExpr here and avoid
    // `getConversion*`? Or will that cause us to miss some cases where there's
    // flow to a conversion (like a `ReferenceDereferenceExpr`) and we want to
    // pretend there was flow to the converted `Expr` for the sake of
    // compatibility.
    sink.asExpr().getConversion*() = result
    or
<<<<<<< HEAD
    // This case goes together with the similar (but not identical) rule in
    // `getNodeForSource`.
    node = DataFlow::definitionByReferenceNodeFromArgument(source)
    or
    // Avoid partial-def-to-adjacent-use and adjacent-use-use flow into sources
    node.(AddressNodeRead).getInstruction().getUnconvertedResultExpression() = source
  )
  or
  // don't use dataflow into binary instructions if both operands are unpredictable
  exists(BinaryInstruction iTo |
    iTo = node.asInstruction() and
    not predictableInstruction(iTo.getLeft()) and
    not predictableInstruction(iTo.getRight()) and
    // propagate taint from either the pointer or the offset, regardless of predictability
    not iTo instanceof PointerArithmeticInstruction
  )
  or
  // don't use dataflow through calls to pure functions if two or more operands
  // are unpredictable
  exists(Instruction iFrom1, Instruction iFrom2, CallInstruction iTo |
    iTo = node.asInstruction() and
    isPureFunction(iTo.getStaticCallTarget().getName()) and
    iFrom1 = iTo.getAnArgument() and
    iFrom2 = iTo.getAnArgument() and
    not predictableInstruction(iFrom1) and
    not predictableInstruction(iFrom2) and
    iFrom1 != iFrom2
  )
}
=======
    // For compatibility, send flow from arguments to parameters, even for
    // functions with no body.
    exists(FunctionCall call, int i |
      sink.asExpr() = call.getArgument(i) and
      result = resolveCall(call).getParameter(i)
    )
    or
    // For compatibility, send flow into a `Variable` if there is flow to any
    // Load or Store of that variable.
    exists(CopyInstruction copy |
      copy.getSourceValue() = sink.asInstruction() and
      (
        readsVariable(copy, result) or
        writesVariable(copy, result)
      ) and
      not hasUpperBoundsCheck(result)
    )
    or
    // For compatibility, send flow into a `NotExpr` even if it's part of a
    // short-circuiting condition and thus might get skipped.
    result.(NotExpr).getOperand() = sink.asExpr()
    or
    // Taint postfix and prefix crement operations when their operand is tainted.
    result.(CrementOperation).getAnOperand() = sink.asExpr()
    or
    // Taint `e1 += e2`, `e &= e2` and friends when `e1` or `e2` is tainted.
    result.(AssignOperation).getAnOperand() = sink.asExpr()
    or
    result =
      sink.asOperand()
          .(SideEffectOperand)
          .getUse()
          .(ReadSideEffectInstruction)
          .getArgumentDef()
          .getUnconvertedResultExpression()
  }
>>>>>>> a247ae43

  /**
   * Step to return value of a modeled function when an input taints the
   * dereference of the return value.
   */
  cached
  predicate additionalTaintStep(DataFlow::Node n1, DataFlow::Node n2) {
    exists(CallInstruction call, Function func, FunctionInput modelIn, FunctionOutput modelOut |
      n1.asOperand() = callInput(call, modelIn) and
      (
        func.(TaintFunction).hasTaintFlow(modelIn, modelOut)
        or
        func.(DataFlowFunction).hasDataFlow(modelIn, modelOut)
      ) and
      call.getStaticCallTarget() = func and
      modelOut.isReturnValueDeref() and
      call = n2.asInstruction()
    )
  }
}

private import Cached

/**
 * Holds if `tainted` may contain taint from `source`.
 *
 * A tainted expression is either directly user input, or is
 * computed from user input in a way that users can probably
 * control the exact output of the computation.
 *
 * This doesn't include data flow through global variables.
 * If you need that you must call `taintedIncludingGlobalVars`.
 */
cached
predicate tainted(Expr source, Element tainted) {
  exists(DefaultTaintTrackingCfg cfg, DataFlow::Node sink |
    cfg.hasFlow(getNodeForSource(source), sink) and
    tainted = adjustedSink(sink)
  )
}

/**
 * Holds if `tainted` may contain taint from `source`, where the taint passed
 * through a global variable named `globalVar`.
 *
 * A tainted expression is either directly user input, or is
 * computed from user input in a way that users can probably
 * control the exact output of the computation.
 *
 * This version gives the same results as tainted but also includes
 * data flow through global variables.
 *
 * The parameter `globalVar` is the qualified name of the last global variable
 * used to move the value from source to tainted. If the taint did not pass
 * through a global variable, then `globalVar = ""`.
 */
cached
predicate taintedIncludingGlobalVars(Expr source, Element tainted, string globalVar) {
  tainted(source, tainted) and
  globalVar = ""
  or
  exists(
    ToGlobalVarTaintTrackingCfg toCfg, FromGlobalVarTaintTrackingCfg fromCfg,
    DataFlow::VariableNode variableNode, GlobalOrNamespaceVariable global, DataFlow::Node sink
  |
    global = variableNode.getVariable() and
    toCfg.hasFlow(getNodeForSource(source), variableNode) and
    fromCfg.hasFlow(variableNode, sink) and
    tainted = adjustedSink(sink) and
    global = globalVarFromId(globalVar)
  )
}

/**
 * Gets the global variable whose qualified name is `id`. Use this predicate
 * together with `taintedIncludingGlobalVars`. Example:
 *
 * ```
 * exists(string varName |
 *   taintedIncludingGlobalVars(source, tainted, varName) and
 *   var = globalVarFromId(varName)
 * )
 * ```
 */
GlobalOrNamespaceVariable globalVarFromId(string id) { id = result.getQualifiedName() }

/**
 * Resolve potential target function(s) for `call`.
 *
 * If `call` is a call through a function pointer (`ExprCall`) or
 * targets a virtual method, simple data flow analysis is performed
 * in order to identify target(s).
 */
Function resolveCall(Call call) {
  exists(CallInstruction callInstruction |
    callInstruction.getAST() = call and
    result = Dispatch::viableCallable(callInstruction)
  )
}

/**
 * Provides definitions for augmenting source/sink pairs with data-flow paths
 * between them. From a `@kind path-problem` query, import this module in the
 * global scope, extend `TaintTrackingConfiguration`, and use `taintedWithPath`
 * in place of `tainted`.
 *
 * Importing this module will also import the query predicates that contain the
 * taint paths.
 */
module TaintedWithPath {
  private newtype TSingleton = MkSingleton()

  /**
   * A taint-tracking configuration that matches sources and sinks in the same
   * way as the `tainted` predicate.
   *
   * Override `isSink` and `taintThroughGlobals` as needed, but do not provide
   * a characteristic predicate.
   */
  class TaintTrackingConfiguration extends TSingleton {
    /** Override this to specify which elements are sources in this configuration. */
    predicate isSource(Expr source) { exists(getNodeForSource(source)) }

    /** Override this to specify which elements are sinks in this configuration. */
    abstract predicate isSink(Element e);

    /** Override this to specify which expressions are barriers in this configuration. */
    predicate isBarrier(Expr e) { nodeIsBarrier(getNodeForExpr(e)) }

    /**
     * Override this predicate to `any()` to allow taint to flow through global
     * variables.
     */
    predicate taintThroughGlobals() { none() }

    /** Gets a textual representation of this element. */
    string toString() { result = "TaintTrackingConfiguration" }
  }

  private class AdjustedConfiguration extends TaintTracking3::Configuration {
    AdjustedConfiguration() { this = "AdjustedConfiguration" }

    override predicate isSource(DataFlow::Node source) {
      exists(TaintTrackingConfiguration cfg, Expr e |
        cfg.isSource(e) and source = getNodeForExpr(e)
      )
    }

    override predicate isSink(DataFlow::Node sink) {
      exists(TaintTrackingConfiguration cfg | cfg.isSink(adjustedSink(sink)))
    }

    override predicate isAdditionalTaintStep(DataFlow::Node n1, DataFlow::Node n2) {
      // Steps into and out of global variables
      exists(TaintTrackingConfiguration cfg | cfg.taintThroughGlobals() |
        writesVariable(n1.asInstruction(), n2.asVariable().(GlobalOrNamespaceVariable))
        or
        readsVariable(n2.asInstruction(), n1.asVariable().(GlobalOrNamespaceVariable))
      )
      or
      additionalTaintStep(n1, n2)
    }

    override predicate isSanitizer(DataFlow::Node node) {
      exists(TaintTrackingConfiguration cfg, Expr e | cfg.isBarrier(e) and node = getNodeForExpr(e))
    }

    override predicate isSanitizerIn(DataFlow::Node node) { nodeIsBarrierIn(node) }
  }

  /*
   * A sink `Element` may map to multiple `DataFlowX::PathNode`s via (the
   * inverse of) `adjustedSink`. For example, an `Expr` maps to all its
   * conversions, and a `Variable` maps to all loads and stores from it. Because
   * the path node is part of the tuple that constitutes the alert, this leads
   * to duplicate alerts.
   *
   * To avoid showing duplicates, we edit the graph to replace the final node
   * coming from the data-flow library with a node that matches exactly the
   * `Element` sink that's requested.
   *
   * The same is done for sources.
   */

  private newtype TPathNode =
    TWrapPathNode(DataFlow3::PathNode n) or
    // There's a single newtype constructor for both sources and sinks since
    // that makes it easiest to deal with the case where source = sink.
    TEndpointPathNode(Element e) {
      exists(AdjustedConfiguration cfg, DataFlow3::Node sourceNode, DataFlow3::Node sinkNode |
        cfg.hasFlow(sourceNode, sinkNode)
      |
        sourceNode = getNodeForExpr(e) and
        exists(TaintTrackingConfiguration ttCfg | ttCfg.isSource(e))
        or
        e = adjustedSink(sinkNode) and
        exists(TaintTrackingConfiguration ttCfg | ttCfg.isSink(e))
      )
    }

  /** An opaque type used for the nodes of a data-flow path. */
  class PathNode extends TPathNode {
    /** Gets a textual representation of this element. */
    string toString() { none() }

    /**
     * Holds if this element is at the specified location.
     * The location spans column `startcolumn` of line `startline` to
     * column `endcolumn` of line `endline` in file `filepath`.
     * For more information, see
     * [Locations](https://help.semmle.com/QL/learn-ql/ql/locations.html).
     */
    predicate hasLocationInfo(
      string filepath, int startline, int startcolumn, int endline, int endcolumn
    ) {
      none()
    }
  }

  private class WrapPathNode extends PathNode, TWrapPathNode {
    DataFlow3::PathNode inner() { this = TWrapPathNode(result) }

    override string toString() { result = this.inner().toString() }

    override predicate hasLocationInfo(
      string filepath, int startline, int startcolumn, int endline, int endcolumn
    ) {
      this.inner().hasLocationInfo(filepath, startline, startcolumn, endline, endcolumn)
    }
  }

  private class EndpointPathNode extends PathNode, TEndpointPathNode {
    Expr inner() { this = TEndpointPathNode(result) }

    override string toString() { result = this.inner().toString() }

    override predicate hasLocationInfo(
      string filepath, int startline, int startcolumn, int endline, int endcolumn
    ) {
      this.inner()
          .getLocation()
          .hasLocationInfo(filepath, startline, startcolumn, endline, endcolumn)
    }
  }

  /** A PathNode whose `Element` is a source. It may also be a sink. */
  private class InitialPathNode extends EndpointPathNode {
    InitialPathNode() { exists(TaintTrackingConfiguration cfg | cfg.isSource(this.inner())) }
  }

  /** A PathNode whose `Element` is a sink. It may also be a source. */
  private class FinalPathNode extends EndpointPathNode {
    FinalPathNode() { exists(TaintTrackingConfiguration cfg | cfg.isSink(this.inner())) }
  }

  /** Holds if `(a,b)` is an edge in the graph of data flow path explanations. */
  query predicate edges(PathNode a, PathNode b) {
    DataFlow3::PathGraph::edges(a.(WrapPathNode).inner(), b.(WrapPathNode).inner())
    or
    // To avoid showing trivial-looking steps, we _replace_ the last node instead
    // of adding an edge out of it.
    exists(WrapPathNode sinkNode |
      DataFlow3::PathGraph::edges(a.(WrapPathNode).inner(), sinkNode.inner()) and
      b.(FinalPathNode).inner() = adjustedSink(sinkNode.inner().getNode())
    )
    or
    // Same for the first node
    exists(WrapPathNode sourceNode |
      DataFlow3::PathGraph::edges(sourceNode.inner(), b.(WrapPathNode).inner()) and
      sourceNode.inner().getNode() = getNodeForExpr(a.(InitialPathNode).inner())
    )
    or
    // Finally, handle the case where the path goes directly from a source to a
    // sink, meaning that they both need to be translated.
    exists(WrapPathNode sinkNode, WrapPathNode sourceNode |
      DataFlow3::PathGraph::edges(sourceNode.inner(), sinkNode.inner()) and
      sourceNode.inner().getNode() = getNodeForExpr(a.(InitialPathNode).inner()) and
      b.(FinalPathNode).inner() = adjustedSink(sinkNode.inner().getNode())
    )
  }

  /** Holds if `n` is a node in the graph of data flow path explanations. */
  query predicate nodes(PathNode n, string key, string val) {
    key = "semmle.label" and val = n.toString()
  }

  /**
   * Holds if `tainted` may contain taint from `source`, where `sourceNode` and
   * `sinkNode` are the corresponding `PathNode`s that can be used in a query
   * to provide path explanations. Extend `TaintTrackingConfiguration` to use
   * this predicate.
   *
   * A tainted expression is either directly user input, or is computed from
   * user input in a way that users can probably control the exact output of
   * the computation.
   */
  predicate taintedWithPath(Expr source, Element tainted, PathNode sourceNode, PathNode sinkNode) {
    exists(AdjustedConfiguration cfg, DataFlow3::Node flowSource, DataFlow3::Node flowSink |
      source = sourceNode.(InitialPathNode).inner() and
      flowSource = getNodeForExpr(source) and
      cfg.hasFlow(flowSource, flowSink) and
      tainted = adjustedSink(flowSink) and
      tainted = sinkNode.(FinalPathNode).inner()
    )
  }

  private predicate isGlobalVariablePathNode(WrapPathNode n) {
    n.inner().getNode().asVariable() instanceof GlobalOrNamespaceVariable
  }

  private predicate edgesWithoutGlobals(PathNode a, PathNode b) {
    edges(a, b) and
    not isGlobalVariablePathNode(a) and
    not isGlobalVariablePathNode(b)
  }

  /**
   * Holds if `tainted` can be reached from a taint source without passing
   * through a global variable.
   */
  predicate taintedWithoutGlobals(Element tainted) {
    exists(AdjustedConfiguration cfg, PathNode sourceNode, FinalPathNode sinkNode |
      cfg.isSource(sourceNode.(WrapPathNode).inner().getNode()) and
      edgesWithoutGlobals+(sourceNode, sinkNode) and
      tainted = sinkNode.inner()
    )
  }
}<|MERGE_RESOLUTION|>--- conflicted
+++ resolved
@@ -200,6 +200,9 @@
       // This case goes together with the similar (but not identical) rule in
       // `getNodeForSource`.
       node = DataFlow::definitionByReferenceNodeFromArgument(source)
+      or
+      // Avoid partial-def-to-adjacent-use and adjacent-use-use flow into sources
+      node.(AddressNodeRead).getInstruction().getUnconvertedResultExpression() = source
     )
     or
     // don't use dataflow into binary instructions if both operands are unpredictable
@@ -233,37 +236,6 @@
     // compatibility.
     sink.asExpr().getConversion*() = result
     or
-<<<<<<< HEAD
-    // This case goes together with the similar (but not identical) rule in
-    // `getNodeForSource`.
-    node = DataFlow::definitionByReferenceNodeFromArgument(source)
-    or
-    // Avoid partial-def-to-adjacent-use and adjacent-use-use flow into sources
-    node.(AddressNodeRead).getInstruction().getUnconvertedResultExpression() = source
-  )
-  or
-  // don't use dataflow into binary instructions if both operands are unpredictable
-  exists(BinaryInstruction iTo |
-    iTo = node.asInstruction() and
-    not predictableInstruction(iTo.getLeft()) and
-    not predictableInstruction(iTo.getRight()) and
-    // propagate taint from either the pointer or the offset, regardless of predictability
-    not iTo instanceof PointerArithmeticInstruction
-  )
-  or
-  // don't use dataflow through calls to pure functions if two or more operands
-  // are unpredictable
-  exists(Instruction iFrom1, Instruction iFrom2, CallInstruction iTo |
-    iTo = node.asInstruction() and
-    isPureFunction(iTo.getStaticCallTarget().getName()) and
-    iFrom1 = iTo.getAnArgument() and
-    iFrom2 = iTo.getAnArgument() and
-    not predictableInstruction(iFrom1) and
-    not predictableInstruction(iFrom2) and
-    iFrom1 != iFrom2
-  )
-}
-=======
     // For compatibility, send flow from arguments to parameters, even for
     // functions with no body.
     exists(FunctionCall call, int i |
@@ -300,7 +272,6 @@
           .getArgumentDef()
           .getUnconvertedResultExpression()
   }
->>>>>>> a247ae43
 
   /**
    * Step to return value of a modeled function when an input taints the
