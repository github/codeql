/**
 * Provides C++-specific definitions for use in the data flow library.
 */

private import cpp
// The `ValueNumbering` library has to be imported right after `cpp` to ensure
// that the cached IR gets the same checksum here as it does in queries that use
// `ValueNumbering` without `DataFlow`.
private import semmle.code.cpp.ir.ValueNumbering
private import semmle.code.cpp.ir.IR
private import semmle.code.cpp.controlflow.IRGuards
private import semmle.code.cpp.models.interfaces.DataFlow

private newtype TIRDataFlowNode =
  TInstructionNode(Instruction i) or
  TVariableNode(Variable var) or
  TStoreNode(StoreChain chain) or
  TLoadNode(LoadChain load)

/**
 * A node in a data flow graph.
 *
 * A node can be either an expression, a parameter, or an uninitialized local
 * variable. Such nodes are created with `DataFlow::exprNode`,
 * `DataFlow::parameterNode`, and `DataFlow::uninitializedNode` respectively.
 */
class Node extends TIRDataFlowNode {
  /**
   * INTERNAL: Do not use.
   */
  Declaration getEnclosingCallable() { none() } // overridden in subclasses

  /** Gets the function to which this node belongs, if any. */
  Function getFunction() { none() } // overridden in subclasses

  /** Gets the type of this node. */
  Type getType() { none() } // overridden in subclasses

  /** Gets the instruction corresponding to this node, if any. */
  Instruction asInstruction() { result = this.(InstructionNode).getInstruction() }

  /**
   * Gets the non-conversion expression corresponding to this node, if any. If
   * this node strictly (in the sense of `asConvertedExpr`) corresponds to a
   * `Conversion`, then the result is that `Conversion`'s non-`Conversion` base
   * expression.
   */
  Expr asExpr() { result = this.(ExprNode).getExpr() }

  /**
   * Gets the expression corresponding to this node, if any. The returned
   * expression may be a `Conversion`.
   */
  Expr asConvertedExpr() { result = this.(ExprNode).getConvertedExpr() }

  /** Gets the argument that defines this `DefinitionByReferenceNode`, if any. */
  Expr asDefiningArgument() { result = this.(DefinitionByReferenceNode).getArgument() }

  /** Gets the positional parameter corresponding to this node, if any. */
  Parameter asParameter() { result = this.(ExplicitParameterNode).getParameter() }

  /**
   * Gets the variable corresponding to this node, if any. This can be used for
   * modelling flow in and out of global variables.
   */
  Variable asVariable() { result = this.(VariableNode).getVariable() }

  /**
   * Gets the expression that is partially defined by this node, if any.
   *
   * Partial definitions are created for field stores (`x.y = taint();` is a partial
   * definition of `x`), and for calls that may change the value of an object (so
   * `x.set(taint())` is a partial definition of `x`, and `transfer(&x, taint())` is
   * a partial definition of `&x`).
   */
  Expr asPartialDefinition() { result = this.(PartialDefinitionNode).getDefinedExpr() }

  /**
   * DEPRECATED: See UninitializedNode.
   *
   * Gets the uninitialized local variable corresponding to this node, if
   * any.
   */
  LocalVariable asUninitialized() { none() }

  /**
   * Gets an upper bound on the type of this node.
   */
  Type getTypeBound() { result = getType() }

  /** Gets the location of this element. */
  Location getLocation() { none() } // overridden by subclasses

  /**
   * Holds if this element is at the specified location.
   * The location spans column `startcolumn` of line `startline` to
   * column `endcolumn` of line `endline` in file `filepath`.
   * For more information, see
   * [Locations](https://help.semmle.com/QL/learn-ql/ql/locations.html).
   */
  predicate hasLocationInfo(
    string filepath, int startline, int startcolumn, int endline, int endcolumn
  ) {
    this.getLocation().hasLocationInfo(filepath, startline, startcolumn, endline, endcolumn)
  }

  /** Gets a textual representation of this element. */
  string toString() { none() } // overridden by subclasses
}

/**
 * An instruction, viewed as a node in a data flow graph.
 */
class InstructionNode extends Node, TInstructionNode {
  Instruction instr;

  InstructionNode() { this = TInstructionNode(instr) }

  /** Gets the instruction corresponding to this node. */
  Instruction getInstruction() { result = instr }

  override Declaration getEnclosingCallable() { result = this.getFunction() }

  override Function getFunction() { result = instr.getEnclosingFunction() }

  override Type getType() { result = instr.getResultType() }

  override Location getLocation() { result = instr.getLocation() }

  override string toString() {
    // This predicate is overridden in subclasses. This default implementation
    // does not use `Instruction.toString` because that's expensive to compute.
    result = this.getInstruction().getOpcode().toString()
  }
}

/**
 * An expression, viewed as a node in a data flow graph.
 */
class ExprNode extends InstructionNode {
  ExprNode() { exists(instr.getConvertedResultExpression()) }

  /**
   * Gets the non-conversion expression corresponding to this node, if any. If
   * this node strictly (in the sense of `getConvertedExpr`) corresponds to a
   * `Conversion`, then the result is that `Conversion`'s non-`Conversion` base
   * expression.
   */
  Expr getExpr() { result = instr.getUnconvertedResultExpression() }

  /**
   * Gets the expression corresponding to this node, if any. The returned
   * expression may be a `Conversion`.
   */
  Expr getConvertedExpr() { result = instr.getConvertedResultExpression() }

  override string toString() { result = this.asConvertedExpr().toString() }
}

/**
 * INTERNAL: do not use. Translates a parameter/argument index into a negative
 * number that denotes the index of its side effect (pointer indirection).
 */
bindingset[index]
int getArgumentPosOfSideEffect(int index) {
  // -1 -> -2
  //  0 -> -3
  //  1 -> -4
  // ...
  result = -3 - index
}

/**
 * The value of a parameter at function entry, viewed as a node in a data
 * flow graph. This includes both explicit parameters such as `x` in `f(x)`
 * and implicit parameters such as `this` in `x.f()`.
 *
 * To match a specific kind of parameter, consider using one of the subclasses
 * `ExplicitParameterNode`, `ThisParameterNode`, or
 * `ParameterIndirectionNode`.
 */
class ParameterNode extends InstructionNode {
  ParameterNode() {
    // To avoid making this class abstract, we enumerate its values here
    instr instanceof InitializeParameterInstruction
    or
    instr instanceof InitializeIndirectionInstruction
  }

  /**
   * Holds if this node is the parameter of `f` at the specified position. The
   * implicit `this` parameter is considered to have position `-1`, and
   * pointer-indirection parameters are at further negative positions.
   */
  predicate isParameterOf(Function f, int pos) { none() } // overridden by subclasses
}

/** An explicit positional parameter, not including `this` or `...`. */
private class ExplicitParameterNode extends ParameterNode {
  override InitializeParameterInstruction instr;

  ExplicitParameterNode() { exists(instr.getParameter()) }

  override predicate isParameterOf(Function f, int pos) {
    f.getParameter(pos) = instr.getParameter()
  }

  /** Gets the `Parameter` associated with this node. */
  Parameter getParameter() { result = instr.getParameter() }

  override string toString() { result = instr.getParameter().toString() }
}

/** An implicit `this` parameter. */
class ThisParameterNode extends ParameterNode {
  override InitializeParameterInstruction instr;

  ThisParameterNode() { instr.getIRVariable() instanceof IRThisVariable }

  override predicate isParameterOf(Function f, int pos) {
    pos = -1 and instr.getEnclosingFunction() = f
  }

  override string toString() { result = "this" }
}

/** A synthetic parameter to model the pointed-to object of a pointer parameter. */
class ParameterIndirectionNode extends ParameterNode {
  override InitializeIndirectionInstruction instr;

  override predicate isParameterOf(Function f, int pos) {
    exists(int index |
      f.getParameter(index) = instr.getParameter()
      or
      index = -1 and
      instr.getIRVariable().(IRThisVariable).getEnclosingFunction() = f
    |
      pos = getArgumentPosOfSideEffect(index)
    )
  }

  override string toString() { result = "*" + instr.getIRVariable().toString() }
}

/**
 * DEPRECATED: Data flow was never an accurate way to determine what
 * expressions might be uninitialized. It errs on the side of saying that
 * everything is uninitialized, and this is even worse in the IR because the IR
 * doesn't use syntactic hints to rule out variables that are definitely
 * initialized.
 *
 * The value of an uninitialized local variable, viewed as a node in a data
 * flow graph.
 */
deprecated class UninitializedNode extends Node {
  UninitializedNode() { none() }

  LocalVariable getLocalVariable() { none() }
}

/**
 * A node associated with an object after an operation that might have
 * changed its state.
 *
 * This can be either the argument to a callable after the callable returns
 * (which might have mutated the argument), or the qualifier of a field after
 * an update to the field.
 *
 * Nodes corresponding to AST elements, for example `ExprNode`, usually refer
 * to the value before the update with the exception of `ClassInstanceExpr`,
 * which represents the value after the constructor has run.
 *
 * This class exists to match the interface used by Java. There are currently no non-abstract
 * classes that extend it. When we implement field flow, we can revisit this.
 */
abstract class PostUpdateNode extends Node {
  /**
   * Gets the node before the state update.
   */
  abstract Node getPreUpdateNode();
}

/**
 * The base class for nodes that perform "partial definitions".
 *
 * In contrast to a normal "definition", which provides a new value for
 * something, a partial definition is an expression that may affect a
 * value, but does not necessarily replace it entirely. For example:
 * ```
 * x.y = 1; // a partial definition of the object `x`.
 * x.y.z = 1; // a partial definition of the objects `x.y` and `x`.
 * x.setY(1); // a partial definition of the object `x`.
 * setY(&x); // a partial definition of the object `x`.
 * ```
 */
abstract private class PartialDefinitionNode extends PostUpdateNode {
  abstract Expr getDefinedExpr();
}

<<<<<<< HEAD
private class ExplicitFieldStoreQualifierNode extends PartialDefinitionNode {
  override ChiInstruction instr;
  FieldAddressInstruction field;

  ExplicitFieldStoreQualifierNode() {
    exists(StoreInstruction store |
      instr.getPartial() = store and field = store.getDestinationAddress()
    )
  }

  // There might be multiple `ChiInstructions` that has a particular instruction as
  // the total operand - so this definition gives consistency errors in
  // DataFlowImplConsistency::Consistency. However, it's not clear what (if any) implications
  // this consistency failure has.
  override Node getPreUpdateNode() { result.asInstruction() = instr.getTotal() }

  override Expr getDefinedExpr() {
    result = field.getObjectAddress().getUnconvertedResultExpression()
  }
}

/**
 * Not every store instruction generates a chi instruction that we can attach a PostUpdateNode to.
 * For instance, an update to a field of a struct containing only one field. For these cases we
 * attach the PostUpdateNode to the store instruction. There's no obvious pre update node for this case
 * (as the entire memory is updated), so `getPreUpdateNode` is implemented as `none()`.
 */
private class ExplicitSingleFieldStoreQualifierNode extends PartialDefinitionNode {
  override StoreInstruction instr;
  FieldAddressInstruction field;

  ExplicitSingleFieldStoreQualifierNode() {
    field = instr.getDestinationAddress() and
    not exists(ChiInstruction chi | chi.getPartial() = instr)
  }

  override Node getPreUpdateNode() { none() }

  override Expr getDefinedExpr() {
    result = field.getObjectAddress().getUnconvertedResultExpression()
  }
}

=======
>>>>>>> abd05bcf
/**
 * A node that represents the value of a variable after a function call that
 * may have changed the variable because it's passed by reference.
 *
 * A typical example would be a call `f(&x)`. Firstly, there will be flow into
 * `x` from previous definitions of `x`. Secondly, there will be a
 * `DefinitionByReferenceNode` to represent the value of `x` after the call has
 * returned. This node will have its `getArgument()` equal to `&x` and its
 * `getVariableAccess()` equal to `x`.
 */
class DefinitionByReferenceNode extends InstructionNode {
  override WriteSideEffectInstruction instr;

  /** Gets the argument corresponding to this node. */
  Expr getArgument() {
    result =
      instr
          .getPrimaryInstruction()
          .(CallInstruction)
          .getPositionalArgument(instr.getIndex())
          .getUnconvertedResultExpression()
    or
    result =
      instr
          .getPrimaryInstruction()
          .(CallInstruction)
          .getThisArgument()
          .getUnconvertedResultExpression() and
    instr.getIndex() = -1
  }

  /** Gets the parameter through which this value is assigned. */
  Parameter getParameter() {
    exists(CallInstruction ci | result = ci.getStaticCallTarget().getParameter(instr.getIndex()))
  }

  override string toString() {
    // This string should be unique enough to be helpful but common enough to
    // avoid storing too many different strings.
    result =
      instr.getPrimaryInstruction().(CallInstruction).getStaticCallTarget().getName() +
        " output argument"
    or
    not exists(instr.getPrimaryInstruction().(CallInstruction).getStaticCallTarget()) and
    result = "output argument"
  }
}

/**
 * A node representing the memory pointed to by a function argument.
 *
 * This class exists only in order to override `toString`, which would
 * otherwise be the default implementation inherited from `InstructionNode`.
 */
private class ArgumentIndirectionNode extends InstructionNode {
  override ReadSideEffectInstruction instr;

  override string toString() { result = "Argument " + instr.getIndex() + " indirection" }
}

/**
 * A `Node` corresponding to a variable in the program, as opposed to the
 * value of that variable at some particular point. This can be used for
 * modelling flow in and out of global variables.
 */
class VariableNode extends Node, TVariableNode {
  Variable v;

  VariableNode() { this = TVariableNode(v) }

  /** Gets the variable corresponding to this node. */
  Variable getVariable() { result = v }

  override Function getFunction() { none() }

  override Declaration getEnclosingCallable() {
    // When flow crosses from one _enclosing callable_ to another, the
    // interprocedural data-flow library discards call contexts and inserts a
    // node in the big-step relation used for human-readable path explanations.
    // Therefore we want a distinct enclosing callable for each `VariableNode`,
    // and that can be the `Variable` itself.
    result = v
  }

  override Type getType() { result = v.getType() }

  override Location getLocation() { result = v.getLocation() }

  override string toString() { result = v.toString() }
}

/** The target node of a `readStep`. */
abstract class ReadStepNode extends Node {
  /** Get the field that is read. */
  abstract Field getAField();

  /** Get the node representing the value that is read. */
  abstract Node getReadValue();
}

/** The target node of a `storeStep`. */
abstract class StoreStepNode extends PostUpdateNode {
  /** Get the field that is stored into. */
  abstract Field getAField();

  /** Get the node representing the value that is stored. */
  abstract Node getStoredValue();
}

/**
 * Sometimes a sequence of `FieldAddressInstruction`s does not end with a `StoreInstruction`.
 * This class abstracts out the information needed to end a `StoreChain`.
 */
abstract private class StoreChainEndInstruction extends Instruction {
  abstract FieldAddressInstruction getFieldInstruction();

  abstract Instruction getBeginInstruction();

  abstract Node getPreUpdateNode();
}

/**
 * A `StoreInstruction` that ends a sequence of `FieldAddressInstruction`s.
 */
private class StoreChainEndInstructionStoreWithChi extends StoreChainEndInstruction, ChiInstruction {
  StoreInstruction store;
  FieldAddressInstruction fi;

  StoreChainEndInstructionStoreWithChi() {
    not this.isResultConflated() and
    this.getPartial() = store and
    fi = skipConversion*(store.getDestinationAddress())
  }

  override FieldAddressInstruction getFieldInstruction() { result = fi }

  override Node getPreUpdateNode() { result.asInstruction() = this.getTotal() }

  override Instruction getBeginInstruction() { result = store }
}

/**
 * Not every store instruction generates a chi instruction that we can attach a PostUpdateNode to.
 * For instance, an update to a field of a struct containing only one field. For these cases we
 * attach the PostUpdateNode to the store instruction. There's no obvious pre update node for this case
 * (as the entire memory is updated), so `getPreUpdateNode` is implemented as `none()`.
 */
private class StoreChainEndInstructionStoreWithoutChi extends StoreChainEndInstruction,
  StoreInstruction {
  FieldAddressInstruction fi;

  StoreChainEndInstructionStoreWithoutChi() {
    not exists(ChiInstruction chi | chi.getPartial() = this) and
    fi = skipConversion*(this.getDestinationAddress())
  }

  override FieldAddressInstruction getFieldInstruction() { result = fi }

  override Node getPreUpdateNode() { none() }

  override Instruction getBeginInstruction() { result = this.getSourceValue() }
}

/**
 * When traversing dependencies between an instruction and its operands
 * it is sometimes convenient to ignore certain instructions. For instance,
 * the `LoadChain` for `((B&)a.b).c` inserts a `CopyValueInstruction`
 * between the computed address for `b` and the `FieldAddressInstruction`
 * for `c`.
 */
private Instruction skipConversion(Instruction instr) {
  result = instr.(CopyInstruction).getSourceValue()
  or
  result = instr.(ConvertInstruction).getUnary()
  or
  result = instr.(CheckedConvertOrNullInstruction).getUnary()
  or
  result = instr.(InheritanceConversionInstruction).getUnary()
}

/**
 * Ends a `StoreChain` with a `WriteSideEffectInstruction` such that we build up
 * the correct access paths. For example in:
 * ```
 * void setter(B *b, int data) {
 *   b->c = data;
 * }
 * ...
 * setter(&a.b, source());
 * sink(a.b.c)
 * ```
 * In order to register `a.b.c` as a `readStep`, the access path must
 * contain `[a, b, c]`, and thus the access path must be `[a, b]`
 * before entering `setter`.
 */
private class StoreChainEndInstructionSideEffect extends StoreChainEndInstruction, ChiInstruction {
  WriteSideEffectInstruction sideEffect;
  FieldAddressInstruction fi;

  StoreChainEndInstructionSideEffect() {
    not this.isResultConflated() and
    this.getPartial() = sideEffect and
    fi = skipConversion*(sideEffect.getArgumentDef())
  }

  override FieldAddressInstruction getFieldInstruction() { result = fi }

  override Node getPreUpdateNode() { result.asInstruction() = this.getTotal() }

  override Instruction getBeginInstruction() { result = sideEffect }
}

private newtype TStoreChain =
  TStoreChainConsNil(FieldAddressInstruction f, StoreChainEndInstruction end) {
    end.getFieldInstruction() = f
  } or
  TStoreChainConsCons(FieldAddressInstruction f, TStoreChain next) {
    exists(FieldAddressInstruction g | skipConversion*(g.getObjectAddress()) = f |
      next = TStoreChainConsCons(g, _) or
      next = TStoreChainConsNil(g, _)
    )
  }

/**
 * A `StoreChain` represents a series of field lookups that compute the destination of a store.
 * For example, given an assignment such as `a.b.c = x`, there are two `StoreChain`s:
 * One corresponding to the field `b`, and one corresponding to the field `c`. Here, `b` is the parent
 * `StoreChain` of `c`.
 */
private class StoreChain extends TStoreChain {
  string toString() { none() }

  /**
   * Gets the parent of this `StoreChain`, if any. For example, for the assignment
   * ```
   * a.b.c = x;
   * ```
   * the parent of `c` is `b`, and `b` has no parent.
   */
  final StoreChainConsCons getParent() { result.getChild() = this }

  /** Gets the child of this `StoreChain`, if any. */
  StoreChain getChild() { none() }

  /**
   * Gets the instruction that receives flow from the outermost `StoreChain` of this chain (i.e.,
   * the `StoreChain` with no parent).
   */
  StoreChainEndInstruction getEndInstruction() { none() }

  /**
   * Gets the instruction that flows to the innermost `StoreChain` of this chain (i.e.,
   * the `StoreChain` with no child).
   */
  Instruction getBeginInstruction() { none() }

  /** Gets the `FieldAddressInstruction` of this `StoreChain` */
  FieldAddressInstruction getFieldInstruction() { none() }

  /** Gets the `FieldAddressInstruction` of any `StoreChain` in this chain. */
  FieldAddressInstruction getAFieldInstruction() { none() }

  final Location getLocation() { result = getFieldInstruction().getLocation() }
}

private class StoreChainConsNil extends StoreChain, TStoreChainConsNil {
  FieldAddressInstruction fi;
  StoreChainEndInstruction end;

  StoreChainConsNil() { this = TStoreChainConsNil(fi, end) }

  override string toString() { result = fi.getField().toString() }

  override StoreChainEndInstruction getEndInstruction() { result = end }

  override Instruction getBeginInstruction() { result = end.getBeginInstruction() }

  override FieldAddressInstruction getFieldInstruction() { result = fi }

  override FieldAddressInstruction getAFieldInstruction() { result = fi }
}

private class StoreChainConsCons extends StoreChain, TStoreChainConsCons {
  FieldAddressInstruction fi;
  StoreChain next;

  StoreChainConsCons() { this = TStoreChainConsCons(fi, next) }

  override string toString() { result = fi.getField().toString() + "." + next.toString() }

  override StoreChain getChild() { result = next }

  override FieldAddressInstruction getFieldInstruction() { result = fi }

  override FieldAddressInstruction getAFieldInstruction() {
    result = [fi, next.getAFieldInstruction()]
  }

  override StoreChainEndInstruction getEndInstruction() { result = next.getEndInstruction() }

  override Instruction getBeginInstruction() { result = next.getBeginInstruction() }
}

private newtype TLoadChain =
  TLoadChainConsNil(FieldAddressInstruction fi, LoadChainEndInstruction end) {
    end.getFieldInstruction() = fi
  } or
  TLoadChainConsCons(FieldAddressInstruction fi, TLoadChain next) {
    exists(FieldAddressInstruction nextFi | skipConversion*(nextFi.getObjectAddress()) = fi |
      next = TLoadChainConsCons(nextFi, _) or
      next = TLoadChainConsNil(nextFi, _)
    )
  }

/** This class abstracts out the information needed to end a `LoadChain`. */
abstract private class LoadChainEndInstruction extends Instruction {
  abstract FieldAddressInstruction getFieldInstruction();

  abstract Instruction getReadValue();
}

/**
 * A `LoadInstruction` that ends a sequence of `FieldAddressInstruction`s.
 */
private class LoadChainEndInstructionLoad extends LoadChainEndInstruction, LoadInstruction {
  FieldAddressInstruction fi;

  LoadChainEndInstructionLoad() { fi = skipConversion*(this.getSourceAddress()) }

  override FieldAddressInstruction getFieldInstruction() { result = fi }

  override Instruction getReadValue() { result = getSourceValueOperand().getAnyDef() }
}

/**
 * Ends a `LoadChain` with a `ReadSideEffectInstruction`. This ensures that we pop content from the
 * access path when passing an argument that reads a field. For example in:
 * ```
 * void read_f(Inner* inner) {
 *   sink(inner->f);
 * }
 * ...
 * outer.inner.f = taint();
 * read_f(&outer.inner);
 * ```
 * In order to register `inner->f` as a `readStep`, the head of the access path must
 * be `f`, and thus reading `&outer.inner` must pop `inner` from the access path
 * before entering `read_f`.
 */
private class LoadChainEndInstructionSideEffect extends LoadChainEndInstruction,
  ReadSideEffectInstruction {
  FieldAddressInstruction fi;

  LoadChainEndInstructionSideEffect() { fi = skipConversion*(this.getArgumentDef()) }

  override FieldAddressInstruction getFieldInstruction() { result = fi }

  override Instruction getReadValue() { result = getSideEffectOperand().getAnyDef() }
}

/**
 * A `LoadChain` represents a series of field lookups that compute the source address of a load.
 * For example, given the field lookup in `f(a.b.c)`, there are two `LoadChains`s:
 * One corresponding to the field `b`, and one corresponding to the field `c`. Here, `b` is the parent
 * `LoadChain` of `c`.
 */
private class LoadChain extends TLoadChain {
  string toString() { none() }

  /**
   * Gets the instruction that receives flow from the innermost `LoadChain` of this chain (i.e.,
   * the `LoadChain` with no child).
   */
  LoadChainEndInstruction getEndInstruction() { none() }

  /**
   * Gets the parent of this `LoadChain`, if any. For example in `f(a.b.c)` the parent of `c` is `b`,
   * and `b` has no parent.
   */
  final LoadChainConsCons getParent() { result.getChild() = this }

  /** Gets the child of this `LoadChain`, if any. */
  LoadChain getChild() { none() }

  /** Gets the `FieldAddressInstruction` of this `LoadChain` */
  FieldAddressInstruction getFieldInstruction() { none() }

  final Location getLocation() { result = getFieldInstruction().getLocation() }
}

private class LoadChainConsNil extends LoadChain, TLoadChainConsNil {
  FieldAddressInstruction fi;
  LoadChainEndInstruction end;

  LoadChainConsNil() { this = TLoadChainConsNil(fi, end) }

  override string toString() { result = fi.getField().toString() }

  override LoadChainEndInstruction getEndInstruction() { result = end }

  override FieldAddressInstruction getFieldInstruction() { result = fi }
}

private class LoadChainConsCons extends LoadChain, TLoadChainConsCons {
  FieldAddressInstruction fi;
  LoadChain next;

  LoadChainConsCons() { this = TLoadChainConsCons(fi, next) }

  override string toString() { result = fi.getField().toString() + "." + next.toString() }

  override LoadChainEndInstruction getEndInstruction() { result = next.getEndInstruction() }

  override LoadChain getChild() { result = next }

  override FieldAddressInstruction getFieldInstruction() { result = fi }
}

/**
 * A dataflow node generated by a partial definition.
 * The `StoreNode` class extends `ReadStepNode` to participate in reverse read steps.
 * A reverse read is a store step that is "inferred" by the DataFlow library. For example in the
 * assignment:
 * ```
 *  a.b.c = x;
 * ```
 * Here, the access path after the store must reflect that a value has been stored into the field `c` of
 * the object at field `b`. The field `c` is added to the access path through a `storeStep`, and the
 * field `b` is inferred by the DataFlow library because there's a read step (reading the field `b`) from
 * the pre update node for `b.c` to the pre update node for `c`.
 */
private class StoreNode extends TStoreNode, StoreStepNode, ReadStepNode, PartialDefinitionNode {
  StoreChain storeChain;

  StoreNode() { this = TStoreNode(storeChain) }

  override string toString() { result = storeChain.toString() }

  StoreChain getStoreChain() { result = storeChain }

  override Node getPreUpdateNode() {
    result.(StoreNode).getStoreChain() = storeChain.getParent()
    or
    not exists(storeChain.getParent()) and
    result = storeChain.getEndInstruction().getPreUpdateNode()
  }

  override Field getAField() { result = storeChain.getFieldInstruction().getField() }

  override Node getStoredValue() {
    // Only the `StoreNode` attached to the end of the `StoreChain` has a `getStoredValue()`, so
    // this is the only `StoreNode` that matches storeStep.
    not exists(storeChain.getChild()) and result.asInstruction() = storeChain.getBeginInstruction()
  }

  override Node getReadValue() { result = getPreUpdateNode() }

  override Declaration getEnclosingCallable() { result = this.getFunction() }

  override Function getFunction() { result = storeChain.getEndInstruction().getEnclosingFunction() }

  override Type getType() { result = storeChain.getEndInstruction().getResultType() }

  override Location getLocation() { result = storeChain.getEndInstruction().getLocation() }

  override Expr getDefinedExpr() {
    result = storeChain.getAFieldInstruction().getObjectAddress().getUnconvertedResultExpression()
  }
}

/** A dataflow node generated by loading from an address computed by a sequence of fields lookups. */
private class LoadNode extends TLoadNode, ReadStepNode {
  LoadChain loadChain;

  LoadNode() { this = TLoadNode(loadChain) }

  override Field getAField() { result = loadChain.getFieldInstruction().getField() }

  override Node getReadValue() {
    result.(LoadNode).getLoadChain() = loadChain.getParent()
    or
    not exists(loadChain.getParent()) and
    result.asInstruction() = loadChain.getEndInstruction().getReadValue()
  }

  LoadChain getLoadChain() { result = loadChain }

  override string toString() { result = loadChain.toString() }

  override Declaration getEnclosingCallable() { result = this.getFunction() }

  override Function getFunction() { result = loadChain.getEndInstruction().getEnclosingFunction() }

  override Type getType() { result = loadChain.getEndInstruction().getResultType() }

  override Location getLocation() { result = loadChain.getEndInstruction().getLocation() }
}

/**
 * Gets the node corresponding to `instr`.
 */
InstructionNode instructionNode(Instruction instr) { result.getInstruction() = instr }

/**
 * Gets the `Node` corresponding to a definition by reference of the variable
 * that is passed as `argument` of a call.
 */
DefinitionByReferenceNode definitionByReferenceNode(Expr e) { result.getArgument() = e }

/**
 * Gets a `Node` corresponding to `e` or any of its conversions. There is no
 * result if `e` is a `Conversion`.
 */
ExprNode exprNode(Expr e) { result.getExpr() = e }

/**
 * Gets the `Node` corresponding to `e`, if any. Here, `e` may be a
 * `Conversion`.
 */
ExprNode convertedExprNode(Expr e) { result.getConvertedExpr() = e }

/**
 * Gets the `Node` corresponding to the value of `p` at function entry.
 */
ExplicitParameterNode parameterNode(Parameter p) { result.getParameter() = p }

/** Gets the `VariableNode` corresponding to the variable `v`. */
VariableNode variableNode(Variable v) { result.getVariable() = v }

/**
 * DEPRECATED: See UninitializedNode.
 *
 * Gets the `Node` corresponding to the value of an uninitialized local
 * variable `v`.
 */
Node uninitializedNode(LocalVariable v) { none() }

/**
 * Holds if data flows from `nodeFrom` to `nodeTo` in exactly one local
 * (intra-procedural) step.
 */
predicate localFlowStep(Node nodeFrom, Node nodeTo) { simpleLocalFlowStep(nodeFrom, nodeTo) }

/**
 * INTERNAL: do not use.
 *
 * This is the local flow predicate that's used as a building block in global
 * data flow. It may have less flow than the `localFlowStep` predicate.
 */
predicate simpleLocalFlowStep(Node nodeFrom, Node nodeTo) {
  simpleInstructionLocalFlowStep(nodeFrom.asInstruction(), nodeTo.asInstruction())
  or
  // When flow has gone all the way through the chain of field accesses
  // `[f1,f2, ..., fn]` (from right to left) we add flow from f1 to the end instruction.
  exists(StoreNode synthFrom |
    synthFrom = nodeFrom and
    not exists(synthFrom.getStoreChain().getParent()) and
    synthFrom.getStoreChain().getEndInstruction() = nodeTo.asInstruction()
  )
  or
  // When flow has gone all the way through the chain of field accesses
  // `[f1, f2, ..., fn]` (from left to right) we add flow from fn to the end instruction.
  exists(LoadNode synthFrom |
    synthFrom = nodeFrom and
    not exists(synthFrom.getLoadChain().getChild()) and
    synthFrom.getLoadChain().getEndInstruction() = nodeTo.asInstruction()
  )
}

pragma[noinline]
private predicate getFieldSizeOfClass(Class c, Type type, int size) {
  exists(Field f |
    f.getDeclaringType() = c and
    f.getType() = type and
    type.getSize() = size
  )
}

cached
private predicate simpleInstructionLocalFlowStep(Instruction iFrom, Instruction iTo) {
  iTo.(CopyInstruction).getSourceValue() = iFrom
  or
  iTo.(PhiInstruction).getAnOperand().getDef() = iFrom
  or
  // A read side effect is almost never exact since we don't know exactly how
  // much memory the callee will read.
  iTo.(ReadSideEffectInstruction).getSideEffectOperand().getAnyDef() = iFrom and
  not iFrom.isResultConflated()
  or
  // Loading a single `int` from an `int *` parameter is not an exact load since
  // the parameter may point to an entire array rather than a single `int`. The
  // following rule ensures that any flow going into the
  // `InitializeIndirectionInstruction`, even if it's for a different array
  // element, will propagate to a load of the first element.
  //
  // Since we're linking `InitializeIndirectionInstruction` and
  // `LoadInstruction` together directly, this rule will break if there's any
  // reassignment of the parameter indirection, including a conditional one that
  // leads to a phi node.
  exists(InitializeIndirectionInstruction init |
    iFrom = init and
    iTo.(LoadInstruction).getSourceValueOperand().getAnyDef() = init and
    // Check that the types match. Otherwise we can get flow from an object to
    // its fields, which leads to field conflation when there's flow from other
    // fields to the object elsewhere.
    init.getParameter().getType().getUnspecifiedType().(DerivedType).getBaseType() =
      iTo.getResultType().getUnspecifiedType()
  )
  or
  // Treat all conversions as flow, even conversions between different numeric types.
  iTo.(ConvertInstruction).getUnary() = iFrom
  or
  iTo.(CheckedConvertOrNullInstruction).getUnary() = iFrom
  or
  iTo.(InheritanceConversionInstruction).getUnary() = iFrom
  or
  // A chi instruction represents a point where a new value (the _partial_
  // operand) may overwrite an old value (the _total_ operand), but the alias
  // analysis couldn't determine that it surely will overwrite every bit of it or
  // that it surely will overwrite no bit of it.
  //
  // By allowing flow through the total operand, we ensure that flow is not lost
  // due to shortcomings of the alias analysis. We may get false flow in cases
  // where the data is indeed overwritten.
  //
  // Flow through the partial operand belongs in the taint-tracking libraries
  // for now.
  iTo.getAnOperand().(ChiTotalOperand).getDef() = iFrom
  or
  // Add flow from write side-effects to non-conflated chi instructions through their
  // partial operands. From there, a `readStep` will find subsequent reads of that field.
  // Consider the following example:
  // ```
  // void setX(Point* p, int new_x) {
  //   p->x = new_x;
  // }
  // ...
  // setX(&p, taint());
  // ```
  // Here, a `WriteSideEffectInstruction` will provide a new definition for `p->x` after the call to
  // `setX`, which will be melded into `p` through a chi instruction.
  exists(ChiInstruction chi | chi = iTo |
    chi.getPartialOperand().getDef() = iFrom.(WriteSideEffectInstruction) and
    not chi.isResultConflated()
  )
  or
  // Flow from stores to structs with a single field to a load of that field.
  iTo.(LoadInstruction).getSourceValueOperand().getAnyDef() = iFrom and
  exists(int size, Type type, Class cTo |
    type = iFrom.getResultType() and
    cTo = iTo.getResultType() and
    cTo.getSize() = size and
    getFieldSizeOfClass(cTo, type, size)
  )
  or
  // Flow through modeled functions
  modelFlow(iFrom, iTo)
}

private predicate modelFlow(Instruction iFrom, Instruction iTo) {
  exists(
    CallInstruction call, DataFlowFunction func, FunctionInput modelIn, FunctionOutput modelOut
  |
    call.getStaticCallTarget() = func and
    func.hasDataFlow(modelIn, modelOut)
  |
    (
      modelOut.isReturnValue() and
      iTo = call
      or
      // TODO: Add write side effects for return values
      modelOut.isReturnValueDeref() and
      iTo = call
      or
      exists(int index, WriteSideEffectInstruction outNode |
        modelOut.isParameterDeref(index) and
        iTo = outNode and
        outNode = getSideEffectFor(call, index)
      )
      // TODO: add write side effects for qualifiers
    ) and
    (
      exists(int index |
        modelIn.isParameter(index) and
        iFrom = call.getPositionalArgument(index)
      )
      or
      exists(int index, ReadSideEffectInstruction read |
        modelIn.isParameterDeref(index) and
        read = getSideEffectFor(call, index) and
        iFrom = read.getSideEffectOperand().getAnyDef()
      )
      or
      modelIn.isQualifierAddress() and
      iFrom = call.getThisArgument()
      // TODO: add read side effects for qualifiers
    )
  )
}

/**
 * Holds if the result is a side effect for instruction `call` on argument
 * index `argument`. This helper predicate makes it easy to join on both of
 * these columns at once, avoiding pathological join orders in case the
 * argument index should get joined first.
 */
pragma[noinline]
SideEffectInstruction getSideEffectFor(CallInstruction call, int argument) {
  call = result.getPrimaryInstruction() and
  argument = result.(IndexedInstruction).getIndex()
}

/**
 * Holds if data flows from `source` to `sink` in zero or more local
 * (intra-procedural) steps.
 */
predicate localFlow(Node source, Node sink) { localFlowStep*(source, sink) }

/**
 * Holds if data can flow from `i1` to `i2` in zero or more
 * local (intra-procedural) steps.
 */
predicate localInstructionFlow(Instruction e1, Instruction e2) {
  localFlow(instructionNode(e1), instructionNode(e2))
}

/**
 * Holds if data can flow from `e1` to `e2` in zero or more
 * local (intra-procedural) steps.
 */
predicate localExprFlow(Expr e1, Expr e2) { localFlow(exprNode(e1), exprNode(e2)) }

/**
 * A guard that validates some instruction.
 *
 * To use this in a configuration, extend the class and provide a
 * characteristic predicate precisely specifying the guard, and override
 * `checks` to specify what is being validated and in which branch.
 *
 * It is important that all extending classes in scope are disjoint.
 */
class BarrierGuard extends IRGuardCondition {
  /** Override this predicate to hold if this guard validates `instr` upon evaluating to `b`. */
  abstract predicate checks(Instruction instr, boolean b);

  /** Gets a node guarded by this guard. */
  final Node getAGuardedNode() {
    exists(ValueNumber value, boolean edge |
      result.asInstruction() = value.getAnInstruction() and
      this.checks(value.getAnInstruction(), edge) and
      this.controls(result.asInstruction().getBlock(), edge)
    )
  }
}<|MERGE_RESOLUTION|>--- conflicted
+++ resolved
@@ -297,52 +297,6 @@
   abstract Expr getDefinedExpr();
 }
 
-<<<<<<< HEAD
-private class ExplicitFieldStoreQualifierNode extends PartialDefinitionNode {
-  override ChiInstruction instr;
-  FieldAddressInstruction field;
-
-  ExplicitFieldStoreQualifierNode() {
-    exists(StoreInstruction store |
-      instr.getPartial() = store and field = store.getDestinationAddress()
-    )
-  }
-
-  // There might be multiple `ChiInstructions` that has a particular instruction as
-  // the total operand - so this definition gives consistency errors in
-  // DataFlowImplConsistency::Consistency. However, it's not clear what (if any) implications
-  // this consistency failure has.
-  override Node getPreUpdateNode() { result.asInstruction() = instr.getTotal() }
-
-  override Expr getDefinedExpr() {
-    result = field.getObjectAddress().getUnconvertedResultExpression()
-  }
-}
-
-/**
- * Not every store instruction generates a chi instruction that we can attach a PostUpdateNode to.
- * For instance, an update to a field of a struct containing only one field. For these cases we
- * attach the PostUpdateNode to the store instruction. There's no obvious pre update node for this case
- * (as the entire memory is updated), so `getPreUpdateNode` is implemented as `none()`.
- */
-private class ExplicitSingleFieldStoreQualifierNode extends PartialDefinitionNode {
-  override StoreInstruction instr;
-  FieldAddressInstruction field;
-
-  ExplicitSingleFieldStoreQualifierNode() {
-    field = instr.getDestinationAddress() and
-    not exists(ChiInstruction chi | chi.getPartial() = instr)
-  }
-
-  override Node getPreUpdateNode() { none() }
-
-  override Expr getDefinedExpr() {
-    result = field.getObjectAddress().getUnconvertedResultExpression()
-  }
-}
-
-=======
->>>>>>> abd05bcf
 /**
  * A node that represents the value of a variable after a function call that
  * may have changed the variable because it's passed by reference.
