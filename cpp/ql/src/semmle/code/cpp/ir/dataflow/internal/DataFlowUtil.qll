--- conflicted
+++ resolved
@@ -511,7 +511,6 @@
 }
 
 /**
-<<<<<<< HEAD
  * A node representing the memory pointed to by a function argument.
  */
 class ArgumentIndirectionNode extends InstructionNode {
@@ -523,8 +522,6 @@
 }
 
 /**
-=======
->>>>>>> 8f6dbe98
  * A `Node` corresponding to a variable in the program, as opposed to the
  * value of that variable at some particular point. This can be used for
  * modeling flow in and out of global variables.
