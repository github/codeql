--- conflicted
+++ resolved
@@ -200,7 +200,7 @@
   }
 }
 
-private class FieldContent extends Content, TFieldContent {
+class FieldContent extends Content, TFieldContent {
   Class c;
   int startBit;
   int endBit;
@@ -208,7 +208,9 @@
   FieldContent() { this = TFieldContent(c, startBit, endBit) }
 
   // Ensure that there's just 1 result for `toString`.
-  override string toString() { result = min(Field f | f = getAField() | f.toString()) }
+  override string toString() {
+    result = c.toString() + "[" + startBit.toString() + ", " + endBit.toString() + ")"
+  }
 
   predicate hasOffset(Class cl, int start, int end) { cl = c and start = startBit and end = endBit }
 
@@ -232,7 +234,6 @@
   override string toString() { result = "array content" }
 }
 
-<<<<<<< HEAD
 /**
  * A store step from the value of a `StoreInstruction` to the "innermost" field of the destination.
  * This predicate only holds when there is no `ChiInsturction` that merges the result of the
@@ -242,7 +243,7 @@
   exists(StoreInstruction store |
     not exists(ChiInstruction chi | chi.getPartial() = store) and
     node2 = getFieldNodeForFieldInstruction(store.getDestinationAddress()) and
-    store.getSourceValue() = node1.asInstruction() and
+    store.getSourceValueOperand() = node1.asOperand() and
     f.getADirectField() = node2.getField()
   )
 }
@@ -253,59 +254,18 @@
  * result of the `StoreInstruction` into a larger memory.
  */
 private predicate instrToFieldNodeStoreStepChi(Node node1, FieldContent f, FieldNode node2) {
-  exists(Instruction store, ChiInstruction chi |
+  exists(ChiPartialOperand operand, ChiInstruction chi |
     not chi.isResultConflated() and
-    node1.asInstruction() = store and
-    chi.getPartial() = store and
+    node1.asOperand() = operand and
+    chi.getPartialOperand() = operand and
     exists(Class c |
       c = node2.getDeclaringType() and
       node2 =
-        getFieldNodeForFieldInstruction([store.(StoreInstruction).getDestinationAddress(),
-              store.(WriteSideEffectInstruction).getDestinationAddress()]) and
+        getFieldNodeForFieldInstruction([
+            operand.getDef().(StoreInstruction).getDestinationAddress(),
+            operand.getDef().(WriteSideEffectInstruction).getDestinationAddress()
+          ]) and
       f.getADirectField() = node2.getField()
-=======
-private predicate fieldStoreStepNoChi(Node node1, FieldContent f, PostUpdateNode node2) {
-  exists(StoreInstruction store, Class c |
-    store = node2.asInstruction() and
-    store.getSourceValueOperand() = node1.asOperand() and
-    getWrittenField(store, f.(FieldContent).getAField(), c) and
-    f.hasOffset(c, _, _)
-  )
-}
-
-private FieldAddressInstruction getFieldInstruction(Instruction instr) {
-  result = instr or
-  result = instr.(CopyValueInstruction).getUnary()
-}
-
-pragma[noinline]
-private predicate getWrittenField(Instruction instr, Field f, Class c) {
-  exists(FieldAddressInstruction fa |
-    fa =
-      getFieldInstruction([
-          instr.(StoreInstruction).getDestinationAddress(),
-          instr.(WriteSideEffectInstruction).getDestinationAddress()
-        ]) and
-    f = fa.getField() and
-    c = f.getDeclaringType()
-  )
-}
-
-private predicate fieldStoreStepChi(Node node1, FieldContent f, PostUpdateNode node2) {
-  exists(ChiPartialOperand operand, ChiInstruction chi |
-    chi.getPartialOperand() = operand and
-    node1.asOperand() = operand and
-    node2.asInstruction() = chi and
-    exists(Class c |
-      c = chi.getResultType() and
-      exists(int startBit, int endBit |
-        chi.getUpdatedInterval(startBit, endBit) and
-        f.hasOffset(c, startBit, endBit)
-      )
-      or
-      getWrittenField(operand.getDef(), f.getAField(), c) and
-      f.hasOffset(c, _, _)
->>>>>>> 19fac60e
     )
   )
 }
@@ -354,46 +314,14 @@
   instrToFieldNodeStoreStepNoChi(node1, f, node2) or
   instrToFieldNodeStoreStepChi(node1, f, node2) or
   arrayStoreStepChi(node1, f, node2) or
-<<<<<<< HEAD
   fieldStoreStepAfterArraySuppression(node1, f, node2) or
   nestedFieldStore(node1, f, node2)
-=======
-  fieldStoreStepAfterArraySuppression(node1, f, node2)
-}
-
-// This predicate pushes the correct `FieldContent` onto the access path when the
-// `suppressArrayRead` predicate has popped off an `ArrayContent`.
-private predicate fieldStoreStepAfterArraySuppression(
-  Node node1, FieldContent f, PostUpdateNode node2
-) {
-  exists(WriteSideEffectInstruction write, ChiInstruction chi, Class c |
-    not chi.isResultConflated() and
-    node1.asInstruction() = chi and
-    node2.asInstruction() = chi and
-    chi.getPartial() = write and
-    getWrittenField(write, f.getAField(), c) and
-    f.hasOffset(c, _, _)
-  )
-}
-
-bindingset[result, i]
-private int unbindInt(int i) { i <= result and i >= result }
-
-pragma[noinline]
-private predicate getLoadedField(LoadInstruction load, Field f, Class c) {
-  exists(FieldAddressInstruction fa |
-    fa = load.getSourceAddress() and
-    f = fa.getField() and
-    c = f.getDeclaringType()
-  )
->>>>>>> 19fac60e
 }
 
 /**
  * A store step that pushes the correct `FieldContent` onto the access path when the
  * `suppressArrayRead` predicate has popped off an `ArrayContent`.
  */
-<<<<<<< HEAD
 private predicate fieldStoreStepAfterArraySuppression(
   PostArraySuppressionNode node1, FieldContent f, FieldNode node2
 ) {
@@ -401,22 +329,6 @@
     node1.getWriteSideEffect() = write and
     node2 = getFieldNodeForFieldInstruction(write.getDestinationAddress()) and
     f.getADirectField() = node2.getField()
-=======
-private predicate fieldReadStep(Node node1, FieldContent f, Node node2) {
-  exists(LoadOperand operand |
-    node2.asOperand() = operand and
-    node1.asInstruction() = operand.getAnyDef() and
-    exists(Class c |
-      c = operand.getAnyDef().getResultType() and
-      exists(int startBit, int endBit |
-        operand.getUsedInterval(unbindInt(startBit), unbindInt(endBit)) and
-        f.hasOffset(c, startBit, endBit)
-      )
-      or
-      getLoadedField(operand.getUse(), f.getAField(), c) and
-      f.hasOffset(c, _, _)
-    )
->>>>>>> 19fac60e
   )
 }
 
@@ -435,11 +347,7 @@
  */
 private predicate suppressArrayRead(Node node1, ArrayContent a, PostArraySuppressionNode node2) {
   a = TArrayContent() and
-<<<<<<< HEAD
-  exists(BufferMayWriteSideEffectInstruction write |
-=======
-  exists(WriteSideEffectInstruction write, ChiInstruction chi |
->>>>>>> 19fac60e
+  exists(WriteSideEffectInstruction write |
     node1.asInstruction() = write and
     node2.getWriteSideEffect() = write
   )
@@ -546,13 +454,14 @@
 // Sometimes there's no explicit field dereference. In such cases we use the IR alias analysis to
 // determine the offset being, and deduce the field from this information.
 private predicate aliasedReadStep(Node node1, FieldContent f, Node node2) {
-  exists(LoadInstruction load, Class c, int startBit, int endBit |
-    node2.asInstruction() = load and
-    node1.asInstruction() = load.getSourceValueOperand().getAnyDef() and
+  not instrToFieldNodeReadStep(node1, _, _) and
+  exists(LoadOperand operand, Class c, int startBit, int endBit |
+    node1.asInstruction() = operand.getAnyDef() and
+    node2.asOperand() = operand and
     not node1.asInstruction().isResultConflated() and
-    c = getClass(load.getSourceValueOperand()) and
+    c = getClass(operand) and
     f.hasOffset(c, startBit, endBit) and
-    load.getSourceValueOperand().getUsedInterval(unbindInt(startBit), unbindInt(endBit))
+    operand.getUsedInterval(unbindInt(startBit), unbindInt(endBit))
   )
 }
 
