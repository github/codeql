private import internal.ValueNumberingInternal
private import internal.ValueNumberingImports
private import IR

/**
 * Provides additional information about value numbering in IR dumps.
 */
class ValueNumberPropertyProvider extends IRPropertyProvider {
  override string getInstructionProperty(Instruction instr, string key) {
    exists(ValueNumber vn |
      vn = valueNumber(instr) and
      key = "valnum" and
      if strictcount(vn.getAnInstruction()) > 1 then result = vn.toString() else result = "unique"
    )
  }
}

<<<<<<< HEAD
=======
newtype TValueNumber =
  TVariableAddressValueNumber(IRFunction irFunc, IRVariable var) {
    variableAddressValueNumber(_, irFunc, var)
  } or
  TInitializeParameterValueNumber(IRFunction irFunc, IRVariable var) {
    initializeParameterValueNumber(_, irFunc, var)
  } or
  TInitializeThisValueNumber(IRFunction irFunc) { initializeThisValueNumber(_, irFunc) } or
  TConstantValueNumber(IRFunction irFunc, IRType type, string value) {
    constantValueNumber(_, irFunc, type, value)
  } or
  TStringConstantValueNumber(IRFunction irFunc, IRType type, string value) {
    stringConstantValueNumber(_, irFunc, type, value)
  } or
  TFieldAddressValueNumber(IRFunction irFunc, Language::Field field, ValueNumber objectAddress) {
    fieldAddressValueNumber(_, irFunc, field, objectAddress)
  } or
  TBinaryValueNumber(
    IRFunction irFunc, Opcode opcode, IRType type, ValueNumber leftOperand, ValueNumber rightOperand
  ) {
    binaryValueNumber(_, irFunc, opcode, type, leftOperand, rightOperand)
  } or
  TPointerArithmeticValueNumber(
    IRFunction irFunc, Opcode opcode, IRType type, int elementSize, ValueNumber leftOperand,
    ValueNumber rightOperand
  ) {
    pointerArithmeticValueNumber(_, irFunc, opcode, type, elementSize, leftOperand, rightOperand)
  } or
  TUnaryValueNumber(IRFunction irFunc, Opcode opcode, IRType type, ValueNumber operand) {
    unaryValueNumber(_, irFunc, opcode, type, operand)
  } or
  TInheritanceConversionValueNumber(
    IRFunction irFunc, Opcode opcode, Language::Class baseClass, Language::Class derivedClass,
    ValueNumber operand
  ) {
    inheritanceConversionValueNumber(_, irFunc, opcode, baseClass, derivedClass, operand)
  } or
  TUniqueValueNumber(IRFunction irFunc, Instruction instr) { uniqueValueNumber(instr, irFunc) }

>>>>>>> cd1a3e9b
/**
 * The value number assigned to a particular set of instructions that produce equivalent results.
 */
class ValueNumber extends TValueNumber {
  final string toString() { result = getExampleInstruction().getResultId() }

  final Language::Location getLocation() { result = getExampleInstruction().getLocation() }

  /**
   * Gets the instructions that have been assigned this value number. This will always produce at
   * least one result.
   */
  final Instruction getAnInstruction() { this = valueNumber(result) }

  /**
   * Gets one of the instructions that was assigned this value number. The chosen instuction is
   * deterministic but arbitrary. Intended for use only in debugging.
   */
  final Instruction getExampleInstruction() {
    result = min(Instruction instr |
        instr = getAnInstruction()
      |
        instr order by instr.getBlock().getDisplayIndex(), instr.getDisplayIndexInBlock()
      )
  }

  /**
   * Gets an `Operand` whose definition is exact and has this value number.
   */
  final Operand getAUse() { this = valueNumber(result.getDef()) }
}

/**
<<<<<<< HEAD
=======
 * A `CopyInstruction` whose source operand's value is congruent to the definition of that source
 * operand.
 * For example:
 * ```
 * Point p = { 1, 2 };
 * Point q = p;
 * int a = p.x;
 * ```
 * The use of `p` on line 2 is linked to the definition of `p` on line 1, and is congruent to that
 * definition because it accesses the exact same memory.
 * The use of `p.x` on line 3 is linked to the definition of `p` on line 1 as well, but is not
 * congruent to that definition because `p.x` accesses only a subset of the memory defined by `p`.
 */
private class CongruentCopyInstruction extends CopyInstruction {
  CongruentCopyInstruction() {
    this.getSourceValueOperand().getDefinitionOverlap() instanceof MustExactlyOverlap
  }
}

/**
 * Holds if this library knows how to assign a value number to the specified instruction, other than
 * a `unique` value number that is never shared by multiple instructions.
 */
private predicate numberableInstruction(Instruction instr) {
  instr instanceof VariableAddressInstruction
  or
  instr instanceof InitializeParameterInstruction
  or
  instr instanceof InitializeThisInstruction
  or
  instr instanceof ConstantInstruction
  or
  instr instanceof StringConstantInstruction
  or
  instr instanceof FieldAddressInstruction
  or
  instr instanceof BinaryInstruction
  or
  instr instanceof UnaryInstruction and not instr instanceof CopyInstruction
  or
  instr instanceof PointerArithmeticInstruction
  or
  instr instanceof CongruentCopyInstruction
}

private predicate variableAddressValueNumber(
  VariableAddressInstruction instr, IRFunction irFunc, IRVariable var
) {
  instr.getEnclosingIRFunction() = irFunc and
  instr.getIRVariable() = var
}

private predicate initializeParameterValueNumber(
  InitializeParameterInstruction instr, IRFunction irFunc, IRVariable var
) {
  instr.getEnclosingIRFunction() = irFunc and
  instr.getIRVariable() = var
}

private predicate initializeThisValueNumber(InitializeThisInstruction instr, IRFunction irFunc) {
  instr.getEnclosingIRFunction() = irFunc
}

private predicate constantValueNumber(
  ConstantInstruction instr, IRFunction irFunc, IRType type, string value
) {
  instr.getEnclosingIRFunction() = irFunc and
  instr.getResultIRType() = type and
  instr.getValue() = value
}

private predicate stringConstantValueNumber(
  StringConstantInstruction instr, IRFunction irFunc, IRType type, string value
) {
  instr.getEnclosingIRFunction() = irFunc and
  instr.getResultIRType() = type and
  instr.getValue().getValue() = value
}

private predicate fieldAddressValueNumber(
  FieldAddressInstruction instr, IRFunction irFunc, Language::Field field, ValueNumber objectAddress
) {
  instr.getEnclosingIRFunction() = irFunc and
  instr.getField() = field and
  valueNumber(instr.getObjectAddress()) = objectAddress
}

private predicate binaryValueNumber(
  BinaryInstruction instr, IRFunction irFunc, Opcode opcode, IRType type, ValueNumber leftOperand,
  ValueNumber rightOperand
) {
  instr.getEnclosingIRFunction() = irFunc and
  not instr instanceof PointerArithmeticInstruction and
  instr.getOpcode() = opcode and
  instr.getResultIRType() = type and
  valueNumber(instr.getLeft()) = leftOperand and
  valueNumber(instr.getRight()) = rightOperand
}

private predicate pointerArithmeticValueNumber(
  PointerArithmeticInstruction instr, IRFunction irFunc, Opcode opcode, IRType type,
  int elementSize, ValueNumber leftOperand, ValueNumber rightOperand
) {
  instr.getEnclosingIRFunction() = irFunc and
  instr.getOpcode() = opcode and
  instr.getResultIRType() = type and
  instr.getElementSize() = elementSize and
  valueNumber(instr.getLeft()) = leftOperand and
  valueNumber(instr.getRight()) = rightOperand
}

private predicate unaryValueNumber(
  UnaryInstruction instr, IRFunction irFunc, Opcode opcode, IRType type, ValueNumber operand
) {
  instr.getEnclosingIRFunction() = irFunc and
  not instr instanceof InheritanceConversionInstruction and
  not instr instanceof CopyInstruction and
  instr.getOpcode() = opcode and
  instr.getResultIRType() = type and
  valueNumber(instr.getUnary()) = operand
}

private predicate inheritanceConversionValueNumber(
  InheritanceConversionInstruction instr, IRFunction irFunc, Opcode opcode,
  Language::Class baseClass, Language::Class derivedClass, ValueNumber operand
) {
  instr.getEnclosingIRFunction() = irFunc and
  instr.getOpcode() = opcode and
  instr.getBaseClass() = baseClass and
  instr.getDerivedClass() = derivedClass and
  valueNumber(instr.getUnary()) = operand
}

/**
 * Holds if `instr` should be assigned a unique value number because this library does not know how
 * to determine if two instances of that instruction are equivalent.
 */
private predicate uniqueValueNumber(Instruction instr, IRFunction irFunc) {
  instr.getEnclosingIRFunction() = irFunc and
  not instr.getResultIRType() instanceof IRVoidType and
  not numberableInstruction(instr)
}

/**
>>>>>>> cd1a3e9b
 * Gets the value number assigned to `instr`, if any. Returns at most one result.
 */
ValueNumber valueNumber(Instruction instr) { result = tvalueNumber(instr) }

/**
 * Gets the value number assigned to the exact definition of `op`, if any.
 * Returns at most one result.
 */
<<<<<<< HEAD
ValueNumber valueNumberOfOperand(Operand op) { result = valueNumber(op.getDef()) }
=======
ValueNumber valueNumberOfOperand(Operand op) { result = valueNumber(op.getDef()) }

/**
 * Gets the value number assigned to `instr`, if any, unless that instruction is assigned a unique
 * value number.
 */
private ValueNumber nonUniqueValueNumber(Instruction instr) {
  exists(IRFunction irFunc |
    irFunc = instr.getEnclosingIRFunction() and
    (
      exists(IRVariable var |
        variableAddressValueNumber(instr, irFunc, var) and
        result = TVariableAddressValueNumber(irFunc, var)
      )
      or
      exists(IRVariable var |
        initializeParameterValueNumber(instr, irFunc, var) and
        result = TInitializeParameterValueNumber(irFunc, var)
      )
      or
      initializeThisValueNumber(instr, irFunc) and
      result = TInitializeThisValueNumber(irFunc)
      or
      exists(IRType type, string value |
        constantValueNumber(instr, irFunc, type, value) and
        result = TConstantValueNumber(irFunc, type, value)
      )
      or
      exists(IRType type, string value |
        stringConstantValueNumber(instr, irFunc, type, value) and
        result = TStringConstantValueNumber(irFunc, type, value)
      )
      or
      exists(Language::Field field, ValueNumber objectAddress |
        fieldAddressValueNumber(instr, irFunc, field, objectAddress) and
        result = TFieldAddressValueNumber(irFunc, field, objectAddress)
      )
      or
      exists(Opcode opcode, IRType type, ValueNumber leftOperand, ValueNumber rightOperand |
        binaryValueNumber(instr, irFunc, opcode, type, leftOperand, rightOperand) and
        result = TBinaryValueNumber(irFunc, opcode, type, leftOperand, rightOperand)
      )
      or
      exists(Opcode opcode, IRType type, ValueNumber operand |
        unaryValueNumber(instr, irFunc, opcode, type, operand) and
        result = TUnaryValueNumber(irFunc, opcode, type, operand)
      )
      or
      exists(
        Opcode opcode, Language::Class baseClass, Language::Class derivedClass, ValueNumber operand
      |
        inheritanceConversionValueNumber(instr, irFunc, opcode, baseClass, derivedClass, operand) and
        result = TInheritanceConversionValueNumber(irFunc, opcode, baseClass, derivedClass, operand)
      )
      or
      exists(
        Opcode opcode, IRType type, int elementSize, ValueNumber leftOperand,
        ValueNumber rightOperand
      |
        pointerArithmeticValueNumber(instr, irFunc, opcode, type, elementSize, leftOperand,
          rightOperand) and
        result = TPointerArithmeticValueNumber(irFunc, opcode, type, elementSize, leftOperand,
            rightOperand)
      )
      or
      // The value number of a copy is just the value number of its source value.
      result = valueNumber(instr.(CongruentCopyInstruction).getSourceValue())
    )
  )
}
>>>>>>> cd1a3e9b
<|MERGE_RESOLUTION|>--- conflicted
+++ resolved
@@ -1,6 +1,5 @@
 private import internal.ValueNumberingInternal
 private import internal.ValueNumberingImports
-private import IR
 
 /**
  * Provides additional information about value numbering in IR dumps.
@@ -15,48 +14,6 @@
   }
 }
 
-<<<<<<< HEAD
-=======
-newtype TValueNumber =
-  TVariableAddressValueNumber(IRFunction irFunc, IRVariable var) {
-    variableAddressValueNumber(_, irFunc, var)
-  } or
-  TInitializeParameterValueNumber(IRFunction irFunc, IRVariable var) {
-    initializeParameterValueNumber(_, irFunc, var)
-  } or
-  TInitializeThisValueNumber(IRFunction irFunc) { initializeThisValueNumber(_, irFunc) } or
-  TConstantValueNumber(IRFunction irFunc, IRType type, string value) {
-    constantValueNumber(_, irFunc, type, value)
-  } or
-  TStringConstantValueNumber(IRFunction irFunc, IRType type, string value) {
-    stringConstantValueNumber(_, irFunc, type, value)
-  } or
-  TFieldAddressValueNumber(IRFunction irFunc, Language::Field field, ValueNumber objectAddress) {
-    fieldAddressValueNumber(_, irFunc, field, objectAddress)
-  } or
-  TBinaryValueNumber(
-    IRFunction irFunc, Opcode opcode, IRType type, ValueNumber leftOperand, ValueNumber rightOperand
-  ) {
-    binaryValueNumber(_, irFunc, opcode, type, leftOperand, rightOperand)
-  } or
-  TPointerArithmeticValueNumber(
-    IRFunction irFunc, Opcode opcode, IRType type, int elementSize, ValueNumber leftOperand,
-    ValueNumber rightOperand
-  ) {
-    pointerArithmeticValueNumber(_, irFunc, opcode, type, elementSize, leftOperand, rightOperand)
-  } or
-  TUnaryValueNumber(IRFunction irFunc, Opcode opcode, IRType type, ValueNumber operand) {
-    unaryValueNumber(_, irFunc, opcode, type, operand)
-  } or
-  TInheritanceConversionValueNumber(
-    IRFunction irFunc, Opcode opcode, Language::Class baseClass, Language::Class derivedClass,
-    ValueNumber operand
-  ) {
-    inheritanceConversionValueNumber(_, irFunc, opcode, baseClass, derivedClass, operand)
-  } or
-  TUniqueValueNumber(IRFunction irFunc, Instruction instr) { uniqueValueNumber(instr, irFunc) }
-
->>>>>>> cd1a3e9b
 /**
  * The value number assigned to a particular set of instructions that produce equivalent results.
  */
@@ -90,153 +47,6 @@
 }
 
 /**
-<<<<<<< HEAD
-=======
- * A `CopyInstruction` whose source operand's value is congruent to the definition of that source
- * operand.
- * For example:
- * ```
- * Point p = { 1, 2 };
- * Point q = p;
- * int a = p.x;
- * ```
- * The use of `p` on line 2 is linked to the definition of `p` on line 1, and is congruent to that
- * definition because it accesses the exact same memory.
- * The use of `p.x` on line 3 is linked to the definition of `p` on line 1 as well, but is not
- * congruent to that definition because `p.x` accesses only a subset of the memory defined by `p`.
- */
-private class CongruentCopyInstruction extends CopyInstruction {
-  CongruentCopyInstruction() {
-    this.getSourceValueOperand().getDefinitionOverlap() instanceof MustExactlyOverlap
-  }
-}
-
-/**
- * Holds if this library knows how to assign a value number to the specified instruction, other than
- * a `unique` value number that is never shared by multiple instructions.
- */
-private predicate numberableInstruction(Instruction instr) {
-  instr instanceof VariableAddressInstruction
-  or
-  instr instanceof InitializeParameterInstruction
-  or
-  instr instanceof InitializeThisInstruction
-  or
-  instr instanceof ConstantInstruction
-  or
-  instr instanceof StringConstantInstruction
-  or
-  instr instanceof FieldAddressInstruction
-  or
-  instr instanceof BinaryInstruction
-  or
-  instr instanceof UnaryInstruction and not instr instanceof CopyInstruction
-  or
-  instr instanceof PointerArithmeticInstruction
-  or
-  instr instanceof CongruentCopyInstruction
-}
-
-private predicate variableAddressValueNumber(
-  VariableAddressInstruction instr, IRFunction irFunc, IRVariable var
-) {
-  instr.getEnclosingIRFunction() = irFunc and
-  instr.getIRVariable() = var
-}
-
-private predicate initializeParameterValueNumber(
-  InitializeParameterInstruction instr, IRFunction irFunc, IRVariable var
-) {
-  instr.getEnclosingIRFunction() = irFunc and
-  instr.getIRVariable() = var
-}
-
-private predicate initializeThisValueNumber(InitializeThisInstruction instr, IRFunction irFunc) {
-  instr.getEnclosingIRFunction() = irFunc
-}
-
-private predicate constantValueNumber(
-  ConstantInstruction instr, IRFunction irFunc, IRType type, string value
-) {
-  instr.getEnclosingIRFunction() = irFunc and
-  instr.getResultIRType() = type and
-  instr.getValue() = value
-}
-
-private predicate stringConstantValueNumber(
-  StringConstantInstruction instr, IRFunction irFunc, IRType type, string value
-) {
-  instr.getEnclosingIRFunction() = irFunc and
-  instr.getResultIRType() = type and
-  instr.getValue().getValue() = value
-}
-
-private predicate fieldAddressValueNumber(
-  FieldAddressInstruction instr, IRFunction irFunc, Language::Field field, ValueNumber objectAddress
-) {
-  instr.getEnclosingIRFunction() = irFunc and
-  instr.getField() = field and
-  valueNumber(instr.getObjectAddress()) = objectAddress
-}
-
-private predicate binaryValueNumber(
-  BinaryInstruction instr, IRFunction irFunc, Opcode opcode, IRType type, ValueNumber leftOperand,
-  ValueNumber rightOperand
-) {
-  instr.getEnclosingIRFunction() = irFunc and
-  not instr instanceof PointerArithmeticInstruction and
-  instr.getOpcode() = opcode and
-  instr.getResultIRType() = type and
-  valueNumber(instr.getLeft()) = leftOperand and
-  valueNumber(instr.getRight()) = rightOperand
-}
-
-private predicate pointerArithmeticValueNumber(
-  PointerArithmeticInstruction instr, IRFunction irFunc, Opcode opcode, IRType type,
-  int elementSize, ValueNumber leftOperand, ValueNumber rightOperand
-) {
-  instr.getEnclosingIRFunction() = irFunc and
-  instr.getOpcode() = opcode and
-  instr.getResultIRType() = type and
-  instr.getElementSize() = elementSize and
-  valueNumber(instr.getLeft()) = leftOperand and
-  valueNumber(instr.getRight()) = rightOperand
-}
-
-private predicate unaryValueNumber(
-  UnaryInstruction instr, IRFunction irFunc, Opcode opcode, IRType type, ValueNumber operand
-) {
-  instr.getEnclosingIRFunction() = irFunc and
-  not instr instanceof InheritanceConversionInstruction and
-  not instr instanceof CopyInstruction and
-  instr.getOpcode() = opcode and
-  instr.getResultIRType() = type and
-  valueNumber(instr.getUnary()) = operand
-}
-
-private predicate inheritanceConversionValueNumber(
-  InheritanceConversionInstruction instr, IRFunction irFunc, Opcode opcode,
-  Language::Class baseClass, Language::Class derivedClass, ValueNumber operand
-) {
-  instr.getEnclosingIRFunction() = irFunc and
-  instr.getOpcode() = opcode and
-  instr.getBaseClass() = baseClass and
-  instr.getDerivedClass() = derivedClass and
-  valueNumber(instr.getUnary()) = operand
-}
-
-/**
- * Holds if `instr` should be assigned a unique value number because this library does not know how
- * to determine if two instances of that instruction are equivalent.
- */
-private predicate uniqueValueNumber(Instruction instr, IRFunction irFunc) {
-  instr.getEnclosingIRFunction() = irFunc and
-  not instr.getResultIRType() instanceof IRVoidType and
-  not numberableInstruction(instr)
-}
-
-/**
->>>>>>> cd1a3e9b
  * Gets the value number assigned to `instr`, if any. Returns at most one result.
  */
 ValueNumber valueNumber(Instruction instr) { result = tvalueNumber(instr) }
@@ -245,77 +55,4 @@
  * Gets the value number assigned to the exact definition of `op`, if any.
  * Returns at most one result.
  */
-<<<<<<< HEAD
-ValueNumber valueNumberOfOperand(Operand op) { result = valueNumber(op.getDef()) }
-=======
-ValueNumber valueNumberOfOperand(Operand op) { result = valueNumber(op.getDef()) }
-
-/**
- * Gets the value number assigned to `instr`, if any, unless that instruction is assigned a unique
- * value number.
- */
-private ValueNumber nonUniqueValueNumber(Instruction instr) {
-  exists(IRFunction irFunc |
-    irFunc = instr.getEnclosingIRFunction() and
-    (
-      exists(IRVariable var |
-        variableAddressValueNumber(instr, irFunc, var) and
-        result = TVariableAddressValueNumber(irFunc, var)
-      )
-      or
-      exists(IRVariable var |
-        initializeParameterValueNumber(instr, irFunc, var) and
-        result = TInitializeParameterValueNumber(irFunc, var)
-      )
-      or
-      initializeThisValueNumber(instr, irFunc) and
-      result = TInitializeThisValueNumber(irFunc)
-      or
-      exists(IRType type, string value |
-        constantValueNumber(instr, irFunc, type, value) and
-        result = TConstantValueNumber(irFunc, type, value)
-      )
-      or
-      exists(IRType type, string value |
-        stringConstantValueNumber(instr, irFunc, type, value) and
-        result = TStringConstantValueNumber(irFunc, type, value)
-      )
-      or
-      exists(Language::Field field, ValueNumber objectAddress |
-        fieldAddressValueNumber(instr, irFunc, field, objectAddress) and
-        result = TFieldAddressValueNumber(irFunc, field, objectAddress)
-      )
-      or
-      exists(Opcode opcode, IRType type, ValueNumber leftOperand, ValueNumber rightOperand |
-        binaryValueNumber(instr, irFunc, opcode, type, leftOperand, rightOperand) and
-        result = TBinaryValueNumber(irFunc, opcode, type, leftOperand, rightOperand)
-      )
-      or
-      exists(Opcode opcode, IRType type, ValueNumber operand |
-        unaryValueNumber(instr, irFunc, opcode, type, operand) and
-        result = TUnaryValueNumber(irFunc, opcode, type, operand)
-      )
-      or
-      exists(
-        Opcode opcode, Language::Class baseClass, Language::Class derivedClass, ValueNumber operand
-      |
-        inheritanceConversionValueNumber(instr, irFunc, opcode, baseClass, derivedClass, operand) and
-        result = TInheritanceConversionValueNumber(irFunc, opcode, baseClass, derivedClass, operand)
-      )
-      or
-      exists(
-        Opcode opcode, IRType type, int elementSize, ValueNumber leftOperand,
-        ValueNumber rightOperand
-      |
-        pointerArithmeticValueNumber(instr, irFunc, opcode, type, elementSize, leftOperand,
-          rightOperand) and
-        result = TPointerArithmeticValueNumber(irFunc, opcode, type, elementSize, leftOperand,
-            rightOperand)
-      )
-      or
-      // The value number of a copy is just the value number of its source value.
-      result = valueNumber(instr.(CongruentCopyInstruction).getSourceValue())
-    )
-  )
-}
->>>>>>> cd1a3e9b
+ValueNumber valueNumberOfOperand(Operand op) { result = valueNumber(op.getDef()) }