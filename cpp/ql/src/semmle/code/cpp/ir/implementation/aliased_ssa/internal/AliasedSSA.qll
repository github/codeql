--- conflicted
+++ resolved
@@ -421,66 +421,25 @@
   vml.getStartBitOffset() != Ints::unknown()
 }
 
-<<<<<<< HEAD
-private predicate isCoveredOffset(
-  VirtualVariable vv, IRVariable var, int offsetRank, VariableMemoryLocation vml
-) {
-  exists(int startRank, int endRank |
-    vml.getStartBitOffset() = rank[startRank](IntValue offset_ | isRelevantOffset(vv, offset_)) and
-    vml.getEndBitOffset() = rank[endRank](IntValue offset_ | isRelevantOffset(vv, offset_)) and
-    hasVariableAndVirtualVariable(vv, var, vml) and
-=======
 private predicate isCoveredOffset(IRVariable var, int offsetRank, VariableMemoryLocation vml) {
   exists(int startRank, int endRank, VirtualVariable vvar |
     vml.getStartBitOffset() = rank[startRank](IntValue offset_ | isRelevantOffset(vvar, offset_)) and
     vml.getEndBitOffset() = rank[endRank](IntValue offset_ | isRelevantOffset(vvar, offset_)) and
     var = vml.getVariable() and
     vvar = vml.getVirtualVariable() and
->>>>>>> 4efc418e
     isRelatableMemoryLocation(vml) and
     offsetRank in [startRank .. endRank]
   )
 }
 
-<<<<<<< HEAD
-private predicate hasUnknownOffset(VirtualVariable vv, IRVariable var, VariableMemoryLocation vml) {
-  hasVariableAndVirtualVariable(vv, var, vml) and
-=======
 private predicate hasUnknownOffset(IRVariable var, VariableMemoryLocation vml) {
   vml.getVariable() = var and
->>>>>>> 4efc418e
   (
     vml.getStartBitOffset() = Ints::unknown() or
     vml.getEndBitOffset() = Ints::unknown()
   )
 }
 
-<<<<<<< HEAD
-private predicate hasVariableAndVirtualVariable(
-  VirtualVariable vv, IRVariable var, VariableMemoryLocation vml
-) {
-  var = vml.getVariable() and
-  vv = vml.getVirtualVariable()
-}
-
-private predicate overlappingIRVariableMemoryLocations(
-  VariableMemoryLocation def, VariableMemoryLocation use
-) {
-  exists(VirtualVariable vv, IRVariable var, int offsetRank |
-    isCoveredOffset(vv, var, offsetRank, def) and
-    isCoveredOffset(vv, var, offsetRank, use)
-  )
-  or
-  exists(VirtualVariable vv, IRVariable var |
-    hasUnknownOffset(vv, var, def) and
-    hasVariableAndVirtualVariable(vv, var, use)
-  )
-  or
-  exists(VirtualVariable vv, IRVariable var |
-    hasUnknownOffset(vv, var, use) and
-    hasVariableAndVirtualVariable(vv, var, def)
-  )
-=======
 private predicate overlappingIRVariableMemoryLocations(
   VariableMemoryLocation def, VariableMemoryLocation use
 ) {
@@ -492,7 +451,6 @@
   hasUnknownOffset(use.getVariable(), def)
   or
   hasUnknownOffset(def.getVariable(), use)
->>>>>>> 4efc418e
 }
 
 private Overlap getVariableMemoryLocationOverlap(
