import javascript
import testUtilities.ConsistencyChecking
import semmle.javascript.frameworks.data.internal.ApiGraphModels as ApiGraphModels

<<<<<<< HEAD
class Steps extends ModelInput::SummaryModelCsv {
  override predicate row(string row) {
    // type;path;input;output;kind
    row =
      [
        "testlib;Member[preserveTaint];Argument[0];ReturnValue;taint",
        "testlib;Member[taintIntoCallback];Argument[0];Argument[1..2].Parameter[0];taint",
        "testlib;Member[taintIntoCallbackThis];Argument[0];Argument[1..2].Parameter[this];taint",
        "testlib;Member[preserveArgZeroAndTwo];Argument[0,2];ReturnValue;taint",
        "testlib;Member[preserveAllButFirstArgument];Argument[1..];ReturnValue;taint",
        "testlib;Member[preserveAllIfCall].Call;Argument[0..];ReturnValue;taint",
        "testlib;Member[getSource].ReturnValue.Member[continue];Argument[this];ReturnValue;taint",
        "testlib.~HasThisFlow;;;Member[getThis].ReturnValue;type",
      ]
  }
}

class TypeDefs extends ModelInput::TypeModelCsv {
  override predicate row(string row) {
    row =
      [
        "testlib.~HasThisFlow;testlib;Member[typevar]",
        "testlib.~HasThisFlow;testlib.~HasThisFlow;Member[left,right,x]",
      ]
  }
}

class Sinks extends ModelInput::SinkModelCsv {
  override predicate row(string row) {
    // type;path;kind
    row =
      [
        "testlib;Member[mySink].Argument[0];test-sink",
        "testlib;Member[mySinkIfCall].Call.Argument[0];test-sink",
        "testlib;Member[mySinkIfNew].NewCall.Argument[0];test-sink",
        "testlib;Member[mySinkLast].Argument[N-1];test-sink",
        "testlib;Member[mySinkSecondLast].Argument[N-2];test-sink",
        "testlib;Member[mySinkTwoLast].Argument[N-1,N-2];test-sink",
        "testlib;Member[mySinkTwoLastRange].Argument[N-2..N-1];test-sink",
        "testlib;Member[mySinkExceptLast].Argument[0..N-2];test-sink",
        "testlib;Member[mySinkIfArityTwo].WithArity[2].Argument[0];test-sink",
        "testlib;Member[sink1, sink2, sink3 ].Argument[0];test-sink",
        "testlib;Member[ClassDecorator].DecoratedClass.Instance.Member[returnValueIsSink].ReturnValue;test-sink",
        "testlib;Member[FieldDecoratorSink].DecoratedMember;test-sink",
        "testlib;Member[MethodDecorator].DecoratedMember.ReturnValue;test-sink",
        "testlib;Member[MethodDecoratorWithArgs].ReturnValue.DecoratedMember.ReturnValue;test-sink",
        "testlib;Member[ParamDecoratorSink].DecoratedParameter;test-sink",
        "testlib;AnyMember.Member[memberSink].Argument[0];test-sink",
        "testlib;Member[overloadedSink].WithStringArgument[0=danger].Argument[1];test-sink",
        "testlib;Member[typevar].TypeVar[ABC].Member[mySink].Argument[0];test-sink",
        "testlib;Member[typevar].TypeVar[ABC].TypeVar[ABC].Member[mySink].Argument[1];test-sink",
        "testlib;Member[typevar].TypeVar[LeftRight].Member[mySink].Argument[0];test-sink",
        "testlib;Fuzzy.Member[fuzzyCall].Argument[0];test-sink"
      ]
  }
}

class TypeVars extends ModelInput::TypeVariableModelCsv {
  override predicate row(string row) {
    row =
      [
        "ABC;Member[a].Member[b].WithArity[0].ReturnValue.Member[c]", //
        "LeftRight;Member[left].TypeVar[LeftRight].Member[right]", //
        "LeftRight;Member[x]",
      ]
  }
}

class Sources extends ModelInput::SourceModelCsv {
  override predicate row(string row) {
    row =
      [
        "testlib;Member[getSource].ReturnValue;test-source",
        "testlib;Member[ClassDecorator].DecoratedClass.Instance.Member[inputIsSource].Parameter[0];test-source",
        "testlib;Member[FieldDecoratorSource].DecoratedMember;test-source",
        "testlib;Member[ParamDecoratorSource].DecoratedParameter;test-source",
        "testlib;Member[MethodDecorator].DecoratedMember.Parameter[0];test-source",
        "testlib;Member[MethodDecoratorWithArgs].ReturnValue.DecoratedMember.Parameter[0];test-source",
      ]
  }
}

module TestConfig implements DataFlow::ConfigSig {
  predicate isSource(DataFlow::Node source) {
=======
class BasicTaintTracking extends TaintTracking::Configuration {
  BasicTaintTracking() { this = "BasicTaintTracking" }

  override predicate isSource(DataFlow::Node source) {
>>>>>>> f7113e01
    source.(DataFlow::CallNode).getCalleeName() = "source"
    or
    source = ModelOutput::getASourceNode("test-source").asSource()
  }

  predicate isSink(DataFlow::Node sink) {
    sink = any(DataFlow::CallNode call | call.getCalleeName() = "sink").getAnArgument()
    or
    sink = ModelOutput::getASinkNode("test-sink").asSink()
  }
}

module TestFlow = TaintTracking::Global<TestConfig>;

class Consistency extends ConsistencyConfiguration {
  Consistency() { this = "Consistency" }

  override DataFlow::Node getAnAlert() { TestFlow::flowTo(result) }
}

class LegacyConfig extends TaintTracking::Configuration {
  LegacyConfig() { this = "LegacyConfig" }

  override predicate isSource(DataFlow::Node source) { TestConfig::isSource(source) }

  override predicate isSink(DataFlow::Node sink) { TestConfig::isSink(sink) }
}

import testUtilities.LegacyDataFlowDiff::DataFlowDiff<TestFlow, LegacyConfig>

query predicate taintFlow(DataFlow::Node source, DataFlow::Node sink) {
  TestFlow::flow(source, sink)
}

query predicate isSink(DataFlow::Node node, string kind) {
  node = ModelOutput::getASinkNode(kind).asSink()
}

query predicate syntaxErrors(ApiGraphModels::AccessPath path) { path.hasSyntaxError() }

query predicate warning = ModelOutput::getAWarning/0;<|MERGE_RESOLUTION|>--- conflicted
+++ resolved
@@ -2,97 +2,8 @@
 import testUtilities.ConsistencyChecking
 import semmle.javascript.frameworks.data.internal.ApiGraphModels as ApiGraphModels
 
-<<<<<<< HEAD
-class Steps extends ModelInput::SummaryModelCsv {
-  override predicate row(string row) {
-    // type;path;input;output;kind
-    row =
-      [
-        "testlib;Member[preserveTaint];Argument[0];ReturnValue;taint",
-        "testlib;Member[taintIntoCallback];Argument[0];Argument[1..2].Parameter[0];taint",
-        "testlib;Member[taintIntoCallbackThis];Argument[0];Argument[1..2].Parameter[this];taint",
-        "testlib;Member[preserveArgZeroAndTwo];Argument[0,2];ReturnValue;taint",
-        "testlib;Member[preserveAllButFirstArgument];Argument[1..];ReturnValue;taint",
-        "testlib;Member[preserveAllIfCall].Call;Argument[0..];ReturnValue;taint",
-        "testlib;Member[getSource].ReturnValue.Member[continue];Argument[this];ReturnValue;taint",
-        "testlib.~HasThisFlow;;;Member[getThis].ReturnValue;type",
-      ]
-  }
-}
-
-class TypeDefs extends ModelInput::TypeModelCsv {
-  override predicate row(string row) {
-    row =
-      [
-        "testlib.~HasThisFlow;testlib;Member[typevar]",
-        "testlib.~HasThisFlow;testlib.~HasThisFlow;Member[left,right,x]",
-      ]
-  }
-}
-
-class Sinks extends ModelInput::SinkModelCsv {
-  override predicate row(string row) {
-    // type;path;kind
-    row =
-      [
-        "testlib;Member[mySink].Argument[0];test-sink",
-        "testlib;Member[mySinkIfCall].Call.Argument[0];test-sink",
-        "testlib;Member[mySinkIfNew].NewCall.Argument[0];test-sink",
-        "testlib;Member[mySinkLast].Argument[N-1];test-sink",
-        "testlib;Member[mySinkSecondLast].Argument[N-2];test-sink",
-        "testlib;Member[mySinkTwoLast].Argument[N-1,N-2];test-sink",
-        "testlib;Member[mySinkTwoLastRange].Argument[N-2..N-1];test-sink",
-        "testlib;Member[mySinkExceptLast].Argument[0..N-2];test-sink",
-        "testlib;Member[mySinkIfArityTwo].WithArity[2].Argument[0];test-sink",
-        "testlib;Member[sink1, sink2, sink3 ].Argument[0];test-sink",
-        "testlib;Member[ClassDecorator].DecoratedClass.Instance.Member[returnValueIsSink].ReturnValue;test-sink",
-        "testlib;Member[FieldDecoratorSink].DecoratedMember;test-sink",
-        "testlib;Member[MethodDecorator].DecoratedMember.ReturnValue;test-sink",
-        "testlib;Member[MethodDecoratorWithArgs].ReturnValue.DecoratedMember.ReturnValue;test-sink",
-        "testlib;Member[ParamDecoratorSink].DecoratedParameter;test-sink",
-        "testlib;AnyMember.Member[memberSink].Argument[0];test-sink",
-        "testlib;Member[overloadedSink].WithStringArgument[0=danger].Argument[1];test-sink",
-        "testlib;Member[typevar].TypeVar[ABC].Member[mySink].Argument[0];test-sink",
-        "testlib;Member[typevar].TypeVar[ABC].TypeVar[ABC].Member[mySink].Argument[1];test-sink",
-        "testlib;Member[typevar].TypeVar[LeftRight].Member[mySink].Argument[0];test-sink",
-        "testlib;Fuzzy.Member[fuzzyCall].Argument[0];test-sink"
-      ]
-  }
-}
-
-class TypeVars extends ModelInput::TypeVariableModelCsv {
-  override predicate row(string row) {
-    row =
-      [
-        "ABC;Member[a].Member[b].WithArity[0].ReturnValue.Member[c]", //
-        "LeftRight;Member[left].TypeVar[LeftRight].Member[right]", //
-        "LeftRight;Member[x]",
-      ]
-  }
-}
-
-class Sources extends ModelInput::SourceModelCsv {
-  override predicate row(string row) {
-    row =
-      [
-        "testlib;Member[getSource].ReturnValue;test-source",
-        "testlib;Member[ClassDecorator].DecoratedClass.Instance.Member[inputIsSource].Parameter[0];test-source",
-        "testlib;Member[FieldDecoratorSource].DecoratedMember;test-source",
-        "testlib;Member[ParamDecoratorSource].DecoratedParameter;test-source",
-        "testlib;Member[MethodDecorator].DecoratedMember.Parameter[0];test-source",
-        "testlib;Member[MethodDecoratorWithArgs].ReturnValue.DecoratedMember.Parameter[0];test-source",
-      ]
-  }
-}
-
 module TestConfig implements DataFlow::ConfigSig {
   predicate isSource(DataFlow::Node source) {
-=======
-class BasicTaintTracking extends TaintTracking::Configuration {
-  BasicTaintTracking() { this = "BasicTaintTracking" }
-
-  override predicate isSource(DataFlow::Node source) {
->>>>>>> f7113e01
     source.(DataFlow::CallNode).getCalleeName() = "source"
     or
     source = ModelOutput::getASourceNode("test-source").asSource()
