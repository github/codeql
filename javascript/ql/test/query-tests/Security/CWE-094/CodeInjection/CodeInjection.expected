--- conflicted
+++ resolved
@@ -27,24 +27,6 @@
 | express.js:20:34:20:38 | taint | express.js:19:17:19:35 | req.param("wobble") | express.js:20:34:20:38 | taint | This code execution depends on a $@. | express.js:19:17:19:35 | req.param("wobble") | user-provided value |
 | express.js:36:15:36:19 | taint | express.js:27:17:27:35 | req.param("wobble") | express.js:36:15:36:19 | taint | This code execution depends on a $@. | express.js:27:17:27:35 | req.param("wobble") | user-provided value |
 | express.js:43:10:43:12 | msg | express.js:42:30:42:32 | msg | express.js:43:10:43:12 | msg | This code execution depends on a $@. | express.js:42:30:42:32 | msg | user-provided value |
-<<<<<<< HEAD
-| firebase-server2.js:4:10:4:23 | snapshot.val() | firebase-server2.js:4:10:4:23 | snapshot.val() | firebase-server2.js:4:10:4:23 | snapshot.val() | This code execution depends on a $@. | firebase-server2.js:4:10:4:23 | snapshot.val() | user-provided value |
-| firebase-server2.js:8:14:8:33 | followSnapshot.val() | firebase-server2.js:8:14:8:33 | followSnapshot.val() | firebase-server2.js:8:14:8:33 | followSnapshot.val() | This code execution depends on a $@. | firebase-server2.js:8:14:8:33 | followSnapshot.val() | user-provided value |
-| firebase-server.js:7:10:7:16 | x.val() | firebase-server.js:7:10:7:16 | x.val() | firebase-server.js:7:10:7:16 | x.val() | This code execution depends on a $@. | firebase-server.js:7:10:7:16 | x.val() | user-provided value |
-| firebase-server.js:8:10:8:22 | x.exportVal() | firebase-server.js:8:10:8:22 | x.exportVal() | firebase-server.js:8:10:8:22 | x.exportVal() | This code execution depends on a $@. | firebase-server.js:8:10:8:22 | x.exportVal() | user-provided value |
-| firebase-server.js:10:14:10:33 | parentSnapshot.val() | firebase-server.js:10:14:10:33 | parentSnapshot.val() | firebase-server.js:10:14:10:33 | parentSnapshot.val() | This code execution depends on a $@. | firebase-server.js:10:14:10:33 | parentSnapshot.val() | user-provided value |
-| firebase-server.js:14:10:14:23 | x.before.val() | firebase-server.js:14:10:14:23 | x.before.val() | firebase-server.js:14:10:14:23 | x.before.val() | This code execution depends on a $@. | firebase-server.js:14:10:14:23 | x.before.val() | user-provided value |
-| firebase-server.js:15:10:15:22 | x.after.val() | firebase-server.js:15:10:15:22 | x.after.val() | firebase-server.js:15:10:15:22 | x.after.val() | This code execution depends on a $@. | firebase-server.js:15:10:15:22 | x.after.val() | user-provided value |
-| firebase-server.js:17:14:17:38 | grandPa ... t.val() | firebase-server.js:17:14:17:38 | grandPa ... t.val() | firebase-server.js:17:14:17:38 | grandPa ... t.val() | This code execution depends on a $@. | firebase-server.js:17:14:17:38 | grandPa ... t.val() | user-provided value |
-| firebase-server.js:21:10:21:27 | change.after.val() | firebase-server.js:21:10:21:27 | change.after.val() | firebase-server.js:21:10:21:27 | change.after.val() | This code execution depends on a $@. | firebase-server.js:21:10:21:27 | change.after.val() | user-provided value |
-| firebase-server.js:22:10:22:28 | change.before.val() | firebase-server.js:22:10:22:28 | change.before.val() | firebase-server.js:22:10:22:28 | change.before.val() | This code execution depends on a $@. | firebase-server.js:22:10:22:28 | change.before.val() | user-provided value |
-| firebase-server.js:26:10:26:21 | change.val() | firebase-server.js:26:10:26:21 | change.val() | firebase-server.js:26:10:26:21 | change.val() | This code execution depends on a $@. | firebase-server.js:26:10:26:21 | change.val() | user-provided value |
-| firebase-server.js:27:10:27:21 | change.val() | firebase-server.js:27:10:27:21 | change.val() | firebase-server.js:27:10:27:21 | change.val() | This code execution depends on a $@. | firebase-server.js:27:10:27:21 | change.val() | user-provided value |
-| firebase-server.js:33:25:33:44 | statusSnapshot.val() | firebase-server.js:33:25:33:44 | statusSnapshot.val() | firebase-server.js:33:25:33:44 | statusSnapshot.val() | This code execution depends on a $@. | firebase-server.js:33:25:33:44 | statusSnapshot.val() | user-provided value |
-| firebase-server.js:44:12:44:30 | childSnapshot.val() | firebase-server.js:44:12:44:30 | childSnapshot.val() | firebase-server.js:44:12:44:30 | childSnapshot.val() | This code execution depends on a $@. | firebase-server.js:44:12:44:30 | childSnapshot.val() | user-provided value |
-| firebase-server.js:55:10:55:19 | snap.val() | firebase-server.js:55:10:55:19 | snap.val() | firebase-server.js:55:10:55:19 | snap.val() | This code execution depends on a $@. | firebase-server.js:55:10:55:19 | snap.val() | user-provided value |
-| firebase-server.js:70:12:70:21 | snap.val() | firebase-server.js:70:12:70:21 | snap.val() | firebase-server.js:70:12:70:21 | snap.val() | This code execution depends on a $@. | firebase-server.js:70:12:70:21 | snap.val() | user-provided value |
-=======
 | fastify.js:5:44:5:52 | userInput | fastify.js:4:21:4:33 | request.query | fastify.js:5:44:5:52 | userInput | This code execution depends on a $@. | fastify.js:4:21:4:33 | request.query | user-provided value |
 | fastify.js:5:44:5:52 | userInput | fastify.js:4:21:4:43 | request ... Request | fastify.js:5:44:5:52 | userInput | This code execution depends on a $@. | fastify.js:4:21:4:43 | request ... Request | user-provided value |
 | fastify.js:10:44:10:52 | userInput | fastify.js:9:21:9:33 | request.query | fastify.js:10:44:10:52 | userInput | This code execution depends on a $@. | fastify.js:9:21:9:33 | request.query | user-provided value |
@@ -75,7 +57,23 @@
 | fastify.js:84:30:84:43 | reply.userCode | fastify.js:79:20:79:42 | request ... plyCode | fastify.js:84:30:84:43 | reply.userCode | This code execution depends on a $@. | fastify.js:79:20:79:42 | request ... plyCode | user-provided value |
 | fastify.js:99:30:99:52 | reply.l ... tedCode | fastify.js:94:29:94:41 | request.query | fastify.js:99:30:99:52 | reply.l ... tedCode | This code execution depends on a $@. | fastify.js:94:29:94:41 | request.query | user-provided value |
 | fastify.js:99:30:99:52 | reply.l ... tedCode | fastify.js:94:29:94:51 | request ... plyCode | fastify.js:99:30:99:52 | reply.l ... tedCode | This code execution depends on a $@. | fastify.js:94:29:94:51 | request ... plyCode | user-provided value |
->>>>>>> bab84d03
+| firebase-server2.js:4:10:4:23 | snapshot.val() | firebase-server2.js:4:10:4:23 | snapshot.val() | firebase-server2.js:4:10:4:23 | snapshot.val() | This code execution depends on a $@. | firebase-server2.js:4:10:4:23 | snapshot.val() | user-provided value |
+| firebase-server2.js:8:14:8:33 | followSnapshot.val() | firebase-server2.js:8:14:8:33 | followSnapshot.val() | firebase-server2.js:8:14:8:33 | followSnapshot.val() | This code execution depends on a $@. | firebase-server2.js:8:14:8:33 | followSnapshot.val() | user-provided value |
+| firebase-server.js:7:10:7:16 | x.val() | firebase-server.js:7:10:7:16 | x.val() | firebase-server.js:7:10:7:16 | x.val() | This code execution depends on a $@. | firebase-server.js:7:10:7:16 | x.val() | user-provided value |
+| firebase-server.js:8:10:8:22 | x.exportVal() | firebase-server.js:8:10:8:22 | x.exportVal() | firebase-server.js:8:10:8:22 | x.exportVal() | This code execution depends on a $@. | firebase-server.js:8:10:8:22 | x.exportVal() | user-provided value |
+| firebase-server.js:10:14:10:33 | parentSnapshot.val() | firebase-server.js:10:14:10:33 | parentSnapshot.val() | firebase-server.js:10:14:10:33 | parentSnapshot.val() | This code execution depends on a $@. | firebase-server.js:10:14:10:33 | parentSnapshot.val() | user-provided value |
+| firebase-server.js:14:10:14:23 | x.before.val() | firebase-server.js:14:10:14:23 | x.before.val() | firebase-server.js:14:10:14:23 | x.before.val() | This code execution depends on a $@. | firebase-server.js:14:10:14:23 | x.before.val() | user-provided value |
+| firebase-server.js:15:10:15:22 | x.after.val() | firebase-server.js:15:10:15:22 | x.after.val() | firebase-server.js:15:10:15:22 | x.after.val() | This code execution depends on a $@. | firebase-server.js:15:10:15:22 | x.after.val() | user-provided value |
+| firebase-server.js:17:14:17:38 | grandPa ... t.val() | firebase-server.js:17:14:17:38 | grandPa ... t.val() | firebase-server.js:17:14:17:38 | grandPa ... t.val() | This code execution depends on a $@. | firebase-server.js:17:14:17:38 | grandPa ... t.val() | user-provided value |
+| firebase-server.js:21:10:21:27 | change.after.val() | firebase-server.js:21:10:21:27 | change.after.val() | firebase-server.js:21:10:21:27 | change.after.val() | This code execution depends on a $@. | firebase-server.js:21:10:21:27 | change.after.val() | user-provided value |
+| firebase-server.js:22:10:22:28 | change.before.val() | firebase-server.js:22:10:22:28 | change.before.val() | firebase-server.js:22:10:22:28 | change.before.val() | This code execution depends on a $@. | firebase-server.js:22:10:22:28 | change.before.val() | user-provided value |
+| firebase-server.js:26:10:26:21 | change.val() | firebase-server.js:26:10:26:21 | change.val() | firebase-server.js:26:10:26:21 | change.val() | This code execution depends on a $@. | firebase-server.js:26:10:26:21 | change.val() | user-provided value |
+| firebase-server.js:27:10:27:21 | change.val() | firebase-server.js:27:10:27:21 | change.val() | firebase-server.js:27:10:27:21 | change.val() | This code execution depends on a $@. | firebase-server.js:27:10:27:21 | change.val() | user-provided value |
+| firebase-server.js:33:25:33:44 | statusSnapshot.val() | firebase-server.js:33:25:33:44 | statusSnapshot.val() | firebase-server.js:33:25:33:44 | statusSnapshot.val() | This code execution depends on a $@. | firebase-server.js:33:25:33:44 | statusSnapshot.val() | user-provided value |
+| firebase-server.js:44:12:44:30 | childSnapshot.val() | firebase-server.js:44:12:44:30 | childSnapshot.val() | firebase-server.js:44:12:44:30 | childSnapshot.val() | This code execution depends on a $@. | firebase-server.js:44:12:44:30 | childSnapshot.val() | user-provided value |
+| firebase-server.js:55:10:55:19 | snap.val() | firebase-server.js:55:10:55:19 | snap.val() | firebase-server.js:55:10:55:19 | snap.val() | This code execution depends on a $@. | firebase-server.js:55:10:55:19 | snap.val() | user-provided value |
+| firebase-server.js:68:12:68:31 | tokensSnapshot.val() | firebase-server.js:68:12:68:31 | tokensSnapshot.val() | firebase-server.js:68:12:68:31 | tokensSnapshot.val() | This code execution depends on a $@. | firebase-server.js:68:12:68:31 | tokensSnapshot.val() | user-provided value |
+| firebase-server.js:70:12:70:21 | snap.val() | firebase-server.js:70:12:70:21 | snap.val() | firebase-server.js:70:12:70:21 | snap.val() | This code execution depends on a $@. | firebase-server.js:70:12:70:21 | snap.val() | user-provided value |
 | module.js:9:16:9:29 | req.query.code | module.js:9:16:9:29 | req.query.code | module.js:9:16:9:29 | req.query.code | This code execution depends on a $@. | module.js:9:16:9:29 | req.query.code | user-provided value |
 | module.js:11:17:11:30 | req.query.code | module.js:11:17:11:30 | req.query.code | module.js:11:17:11:30 | req.query.code | This code execution depends on a $@. | module.js:11:17:11:30 | req.query.code | user-provided value |
 | react-native.js:8:32:8:38 | tainted | react-native.js:7:17:7:33 | req.param("code") | react-native.js:8:32:8:38 | tainted | This code execution depends on a $@. | react-native.js:7:17:7:33 | req.param("code") | user-provided value |
@@ -233,24 +231,6 @@
 | express.js:36:15:36:19 | taint | semmle.label | taint |
 | express.js:42:30:42:32 | msg | semmle.label | msg |
 | express.js:43:10:43:12 | msg | semmle.label | msg |
-<<<<<<< HEAD
-| firebase-server2.js:4:10:4:23 | snapshot.val() | semmle.label | snapshot.val() |
-| firebase-server2.js:8:14:8:33 | followSnapshot.val() | semmle.label | followSnapshot.val() |
-| firebase-server.js:7:10:7:16 | x.val() | semmle.label | x.val() |
-| firebase-server.js:8:10:8:22 | x.exportVal() | semmle.label | x.exportVal() |
-| firebase-server.js:10:14:10:33 | parentSnapshot.val() | semmle.label | parentSnapshot.val() |
-| firebase-server.js:14:10:14:23 | x.before.val() | semmle.label | x.before.val() |
-| firebase-server.js:15:10:15:22 | x.after.val() | semmle.label | x.after.val() |
-| firebase-server.js:17:14:17:38 | grandPa ... t.val() | semmle.label | grandPa ... t.val() |
-| firebase-server.js:21:10:21:27 | change.after.val() | semmle.label | change.after.val() |
-| firebase-server.js:22:10:22:28 | change.before.val() | semmle.label | change.before.val() |
-| firebase-server.js:26:10:26:21 | change.val() | semmle.label | change.val() |
-| firebase-server.js:27:10:27:21 | change.val() | semmle.label | change.val() |
-| firebase-server.js:33:25:33:44 | statusSnapshot.val() | semmle.label | statusSnapshot.val() |
-| firebase-server.js:44:12:44:30 | childSnapshot.val() | semmle.label | childSnapshot.val() |
-| firebase-server.js:55:10:55:19 | snap.val() | semmle.label | snap.val() |
-| firebase-server.js:70:12:70:21 | snap.val() | semmle.label | snap.val() |
-=======
 | fastify.js:4:9:4:43 | userInput | semmle.label | userInput |
 | fastify.js:4:21:4:33 | request.query | semmle.label | request.query |
 | fastify.js:4:21:4:43 | request ... Request | semmle.label | request ... Request |
@@ -305,7 +285,23 @@
 | fastify.js:94:29:94:41 | request.query | semmle.label | request.query |
 | fastify.js:94:29:94:51 | request ... plyCode | semmle.label | request ... plyCode |
 | fastify.js:99:30:99:52 | reply.l ... tedCode | semmle.label | reply.l ... tedCode |
->>>>>>> bab84d03
+| firebase-server2.js:4:10:4:23 | snapshot.val() | semmle.label | snapshot.val() |
+| firebase-server2.js:8:14:8:33 | followSnapshot.val() | semmle.label | followSnapshot.val() |
+| firebase-server.js:7:10:7:16 | x.val() | semmle.label | x.val() |
+| firebase-server.js:8:10:8:22 | x.exportVal() | semmle.label | x.exportVal() |
+| firebase-server.js:10:14:10:33 | parentSnapshot.val() | semmle.label | parentSnapshot.val() |
+| firebase-server.js:14:10:14:23 | x.before.val() | semmle.label | x.before.val() |
+| firebase-server.js:15:10:15:22 | x.after.val() | semmle.label | x.after.val() |
+| firebase-server.js:17:14:17:38 | grandPa ... t.val() | semmle.label | grandPa ... t.val() |
+| firebase-server.js:21:10:21:27 | change.after.val() | semmle.label | change.after.val() |
+| firebase-server.js:22:10:22:28 | change.before.val() | semmle.label | change.before.val() |
+| firebase-server.js:26:10:26:21 | change.val() | semmle.label | change.val() |
+| firebase-server.js:27:10:27:21 | change.val() | semmle.label | change.val() |
+| firebase-server.js:33:25:33:44 | statusSnapshot.val() | semmle.label | statusSnapshot.val() |
+| firebase-server.js:44:12:44:30 | childSnapshot.val() | semmle.label | childSnapshot.val() |
+| firebase-server.js:55:10:55:19 | snap.val() | semmle.label | snap.val() |
+| firebase-server.js:68:12:68:31 | tokensSnapshot.val() | semmle.label | tokensSnapshot.val() |
+| firebase-server.js:70:12:70:21 | snap.val() | semmle.label | snap.val() |
 | module.js:9:16:9:29 | req.query.code | semmle.label | req.query.code |
 | module.js:11:17:11:30 | req.query.code | semmle.label | req.query.code |
 | react-native.js:7:7:7:33 | tainted | semmle.label | tainted |
