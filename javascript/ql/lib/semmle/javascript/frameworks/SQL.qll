--- conflicted
+++ resolved
@@ -414,70 +414,4 @@
 
     override string getCredentialsKind() { result = kind }
   }
-<<<<<<< HEAD
-}
-
-/**
- * Provides classes modeling the `sequelize` package.
- */
-private module Sequelize {
-  // Note: the sinks are specified directly in the MaD model
-  class SequelizeSource extends ModelInput::SourceModelCsv {
-    override predicate row(string row) {
-      row = "sequelize.Sequelize;Member[query].ReturnValue.Awaited;database-access-result"
-    }
-  }
-}
-
-private module SpannerCsv {
-  class SpannerSinks extends ModelInput::SinkModelCsv {
-    override predicate row(string row) {
-      // type; path; kind
-      row =
-        [
-          "@google-cloud/spanner.~SqlExecutorDirect;Argument[0];sql-injection",
-          "@google-cloud/spanner.~SqlExecutorDirect;Argument[0].Member[sql];sql-injection",
-          "@google-cloud/spanner.Transaction;Member[batchUpdate].Argument[0];sql-injection",
-          "@google-cloud/spanner.Transaction;Member[batchUpdate].Argument[0].ArrayElement.Member[sql];sql-injection",
-        ]
-    }
-  }
-
-  class SpannerSources extends ModelInput::SourceModelCsv {
-    override predicate row(string row) {
-      row =
-        [
-          "@google-cloud/spanner.~SpannerObject;Member[executeSql].Argument[0..].Parameter[1];database-access-result",
-          "@google-cloud/spanner.~SpannerObject;Member[executeSql].ReturnValue.Awaited.Member[0];database-access-result",
-          "@google-cloud/spanner.~SpannerObject;Member[run].ReturnValue.Awaited;database-access-result",
-          "@google-cloud/spanner.~SpannerObject;Member[run].Argument[0..].Parameter[1];database-access-result",
-        ]
-    }
-  }
-}
-
-/**
- * Provides classes modeling the `tedious` package.
- */
-private module Tedious {
-  API::Node tedious() { result = API::moduleImport("tedious")}
-
-  class QueryCall extends DatabaseAccess, API::CallNode {
-      QueryCall(){
-          this = tedious().getMember("Connection").getInstance().getMember("execSql").getACall()
-      }
-      override DataFlow::Node getAQueryArgument(){
-          exists(API::NewNode request | 
-            request = tedious().getMember("Request").getAnInstantiation() and
-            this.getParameter(0).asSink() = request.getReturn().getAValueReachableFromSource() and 
-            result = request.getArgument(0)
-          )
-      }
-  }
-
-  class QueryString extends SQL::SqlString { 
-      QueryString() {this = any(QueryCall qc).getAQueryArgument()}
-  }
-=======
->>>>>>> 8e251ee5
 }