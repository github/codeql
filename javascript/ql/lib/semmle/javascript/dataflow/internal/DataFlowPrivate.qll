overlay[local?]
module;

private import javascript
private import semmle.javascript.dataflow.internal.CallGraphs
private import semmle.javascript.dataflow.internal.DataFlowNode
private import semmle.javascript.dataflow.internal.FlowSteps as FlowSteps
private import semmle.javascript.dataflow.internal.AdditionalFlowInternal
private import semmle.javascript.dataflow.internal.Contents::Private
private import semmle.javascript.dataflow.internal.VariableCapture
private import semmle.javascript.dataflow.internal.VariableOrThis
private import semmle.javascript.dataflow.internal.sharedlib.DataFlowImplCommon as DataFlowImplCommon
private import semmle.javascript.dataflow.internal.sharedlib.Ssa as Ssa2
private import semmle.javascript.internal.flow_summaries.AllFlowSummaries
private import sharedlib.FlowSummaryImpl as FlowSummaryImpl
private import semmle.javascript.dataflow.internal.FlowSummaryPrivate as FlowSummaryPrivate
private import semmle.javascript.dataflow.FlowSummary as FlowSummary
private import semmle.javascript.dataflow.internal.BarrierGuards

class DataFlowSecondLevelScope = Unit;

private class Node = DataFlow::Node;

class PostUpdateNode = DataFlow::PostUpdateNode;

class SsaUseNode extends DataFlow::Node, TSsaUseNode {
  private ControlFlowNode expr;

  SsaUseNode() { this = TSsaUseNode(expr) }

  cached
  override string toString() { result = "[ssa-use] " + expr.toString() }

  cached
  override StmtContainer getContainer() { result = expr.getContainer() }

  cached
  override Location getLocation() { result = expr.getLocation() }
}

class SsaSynthReadNode extends DataFlow::Node, TSsaSynthReadNode {
  private Ssa2::SsaSynthReadNode read;

  SsaSynthReadNode() { this = TSsaSynthReadNode(read) }

  cached
  override string toString() { result = "[ssa-synth-read] " + read.getSourceVariable().getName() }

  cached
  override StmtContainer getContainer() {
    result = read.getSourceVariable().getDeclaringContainer()
  }

  cached
  override Location getLocation() { result = read.getLocation() }
}

class FlowSummaryNode extends DataFlow::Node, TFlowSummaryNode {
  FlowSummaryImpl::Private::SummaryNode getSummaryNode() { this = TFlowSummaryNode(result) }

  /** Gets the summarized callable that this node belongs to. */
  FlowSummaryImpl::Public::SummarizedCallable getSummarizedCallable() {
    result = this.getSummaryNode().getSummarizedCallable()
  }

  cached
  override string toString() { result = this.getSummaryNode().toString() }
}

class FlowSummaryDynamicParameterArrayNode extends DataFlow::Node,
  TFlowSummaryDynamicParameterArrayNode
{
  private FlowSummaryImpl::Public::SummarizedCallable callable;

  FlowSummaryDynamicParameterArrayNode() { this = TFlowSummaryDynamicParameterArrayNode(callable) }

  FlowSummaryImpl::Public::SummarizedCallable getSummarizedCallable() { result = callable }

  cached
  override string toString() { result = "[dynamic parameter array] " + callable }
}

class FlowSummaryIntermediateAwaitStoreNode extends DataFlow::Node,
  TFlowSummaryIntermediateAwaitStoreNode
{
  FlowSummaryImpl::Private::SummaryNode getSummaryNode() {
    this = TFlowSummaryIntermediateAwaitStoreNode(result)
  }

  /** Gets the summarized callable that this node belongs to. */
  FlowSummaryImpl::Public::SummarizedCallable getSummarizedCallable() {
    result = this.getSummaryNode().getSummarizedCallable()
  }

  override string toString() {
    result = this.getSummaryNode().toString() + " [intermediate node for Awaited store]"
  }
}

predicate mentionsExceptionalReturn(FlowSummaryImpl::Public::SummarizedCallable callable) {
  exists(FlowSummaryImpl::Private::SummaryNode node | node.getSummarizedCallable() = callable |
    FlowSummaryImpl::Private::summaryReturnNode(node, MkExceptionalReturnKind())
    or
    FlowSummaryImpl::Private::summaryOutNode(_, node, MkExceptionalReturnKind())
  )
}

/**
 * Exceptional return node in a summarized callable whose summary does not mention `ReturnValue[exception]`.
 *
 * By default, every call inside such a callable will forward their exceptional return to the caller's
 * exceptional return, i.e. exceptions are not caught.
 */
class FlowSummaryDefaultExceptionalReturn extends DataFlow::Node,
  TFlowSummaryDefaultExceptionalReturn
{
  private FlowSummaryImpl::Public::SummarizedCallable callable;

  FlowSummaryDefaultExceptionalReturn() { this = TFlowSummaryDefaultExceptionalReturn(callable) }

  FlowSummaryImpl::Public::SummarizedCallable getSummarizedCallable() { result = callable }

  cached
  override string toString() { result = "[default exceptional return] " + callable }
}

class CaptureNode extends DataFlow::Node, TSynthCaptureNode {
  /** Gets the underlying node from the variable-capture library. */
  VariableCaptureOutput::SynthesizedCaptureNode getNode() {
    this = TSynthCaptureNode(result) and DataFlowImplCommon::forceCachingInSameStage()
  }

  cached
  override StmtContainer getContainer() { result = this.getNode().getEnclosingCallable() }

  cached
  private string toStringInternal() { result = this.getNode().toString() + " [capture node]" }

  override string toString() { result = this.toStringInternal() } // cached in parent class

  cached
  override Location getLocation() { result = this.getNode().getLocation() }
}

class GenericSynthesizedNode extends DataFlow::Node, TGenericSynthesizedNode {
  private AstNode node;
  private string tag;
  private DataFlowCallable container;

  GenericSynthesizedNode() { this = TGenericSynthesizedNode(node, tag, container) }

  override StmtContainer getContainer() { result = container.asSourceCallable() }

  override string toString() { result = "[synthetic node] " + tag }

  override Location getLocation() { result = node.getLocation() }

  string getTag() { result = tag }
}

/**
 * An argument containing an array of all positional arguments with an obvious index, i.e. not affected by a spread argument.
 */
class StaticArgumentArrayNode extends DataFlow::Node, TStaticArgumentArrayNode {
  private InvokeExpr invoke;

  StaticArgumentArrayNode() { this = TStaticArgumentArrayNode(invoke) }

  override StmtContainer getContainer() { result = invoke.getContainer() }

  override string toString() { result = "[static argument array]" }

  override Location getLocation() { result = invoke.getLocation() }
}

/**
 * An argument containing an array of all positional arguments with non-obvious index, i.e. affected by a spread argument.
 *
 * Only exists for call sites with a spread argument.
 */
class DynamicArgumentArrayNode extends DataFlow::Node, TDynamicArgumentArrayNode {
  private InvokeExpr invoke;

  DynamicArgumentArrayNode() { this = TDynamicArgumentArrayNode(invoke) }

  override StmtContainer getContainer() { result = invoke.getContainer() }

  override string toString() { result = "[dynamic argument array]" }

  override Location getLocation() { result = invoke.getLocation() }
}

/**
 * Intermediate node with data that will be stored in `DyanmicArgumentArrayNode`.
 */
class DynamicArgumentStoreNode extends DataFlow::Node, TDynamicArgumentStoreNode {
  private InvokeExpr invoke;
  private Content content;

  DynamicArgumentStoreNode() { this = TDynamicArgumentStoreNode(invoke, content) }

  override StmtContainer getContainer() { result = invoke.getContainer() }

  override string toString() { result = "[dynamic argument store node] content=" + content }

  override Location getLocation() { result = invoke.getLocation() }
}

/**
 * Intermediate node with data that will be stored in the function's rest parameter node.
 */
class RestParameterStoreNode extends DataFlow::Node, TRestParameterStoreNode {
  private Function function;
  private Content content;

  RestParameterStoreNode() { this = TRestParameterStoreNode(function, content) }

  override StmtContainer getContainer() { result = function }

  override string toString() {
    result =
      "[rest parameter store node] '..." + function.getRestParameter().getName() + "' content=" +
        content
  }

  override Location getLocation() { result = function.getRestParameter().getLocation() }
}

/**
 * A parameter containing an array of all positional arguments with an obvious index, i.e. not affected by spread or `.apply()`.
 *
 * These are read and stored in the function's rest parameter and `arguments` array.
 * The node only exists for functions with a rest parameter or which uses the `arguments` array.
 */
class StaticParameterArrayNode extends DataFlow::Node, TStaticParameterArrayNode {
  private Function function;

  StaticParameterArrayNode() { this = TStaticParameterArrayNode(function) }

  override StmtContainer getContainer() { result = function }

  override string toString() { result = "[static parameter array]" }

  override Location getLocation() { result = function.getLocation() }
}

/**
 * A parameter containing an array of all positional argument values with non-obvious index, i.e. affected by spread or `.apply()`.
 *
 * These are read and assigned into regular positional parameters and stored into rest parameters and the `arguments` array.
 */
class DynamicParameterArrayNode extends DataFlow::Node, TDynamicParameterArrayNode {
  private Function function;

  DynamicParameterArrayNode() { this = TDynamicParameterArrayNode(function) }

  override StmtContainer getContainer() { result = function }

  override string toString() { result = "[dynamic parameter array]" }

  override Location getLocation() { result = function.getLocation() }
}

/**
 * Node with taint input from the second argument of `.apply()` and with a store edge back into that same argument.
 *
 * This ensures that if `.apply()` is called with a tainted value (not inside a content) the taint is
 * boxed in an `ArrayElement` content. This is necessary for the target function to propagate the taint.
 */
class ApplyCallTaintNode extends DataFlow::Node, TApplyCallTaintNode {
  private MethodCallExpr apply;

  ApplyCallTaintNode() { this = TApplyCallTaintNode(apply) }

  override StmtContainer getContainer() { result = apply.getContainer() }

  override string toString() { result = "[apply call taint node]" }

  override Location getLocation() { result = apply.getArgument(1).getLocation() }

  MethodCallExpr getMethodCallExpr() { result = apply }

  DataFlow::Node getArrayNode() { result = apply.getArgument(1).flow() }
}

cached
newtype TReturnKind =
  MkNormalReturnKind() or
  MkExceptionalReturnKind()

class ReturnKind extends TReturnKind {
  string toString() {
    this = MkNormalReturnKind() and result = "return"
    or
    this = MkExceptionalReturnKind() and result = "exception"
  }
}

private predicate returnNodeImpl(DataFlow::Node node, ReturnKind kind) {
  node instanceof TFunctionReturnNode and kind = MkNormalReturnKind()
  or
  exists(Function fun |
    node = TExceptionalFunctionReturnNode(fun) and
    kind = MkExceptionalReturnKind() and
    // For async/generators, the exception is caught and wrapped in the returned promise/iterator object.
    // See the models for AsyncAwait and Generator.
    not fun.isAsyncOrGenerator()
  )
  or
  FlowSummaryImpl::Private::summaryReturnNode(node.(FlowSummaryNode).getSummaryNode(), kind)
  or
  node instanceof FlowSummaryDefaultExceptionalReturn and
  kind = MkExceptionalReturnKind()
}

overlay[global]
private DataFlow::Node getAnOutNodeImpl(DataFlowCall call, ReturnKind kind) {
  kind = MkNormalReturnKind() and result = call.asOrdinaryCall()
  or
  kind = MkExceptionalReturnKind() and result = call.asOrdinaryCall().getExceptionalReturn()
  or
  kind = MkNormalReturnKind() and result = call.asBoundCall(_)
  or
  kind = MkExceptionalReturnKind() and result = call.asBoundCall(_).getExceptionalReturn()
  or
  kind = MkNormalReturnKind() and result = call.asAccessorCall().(DataFlow::PropRead)
  or
  FlowSummaryImpl::Private::summaryOutNode(call.(SummaryCall).getReceiver(),
    result.(FlowSummaryNode).getSummaryNode(), kind)
  or
  kind = MkExceptionalReturnKind() and
  result.(FlowSummaryDefaultExceptionalReturn).getSummarizedCallable() =
    call.(SummaryCall).getSummarizedCallable()
}

class ReturnNode extends DataFlow::Node {
  ReturnNode() { returnNodeImpl(this, _) }

  ReturnKind getKind() { returnNodeImpl(this, result) }
}

/** A node that receives an output from a call. */
overlay[global]
class OutNode extends DataFlow::Node {
  OutNode() { this = getAnOutNodeImpl(_, _) }
}

overlay[global]
OutNode getAnOutNode(DataFlowCall call, ReturnKind kind) { result = getAnOutNodeImpl(call, kind) }

cached
predicate postUpdatePair(Node pre, Node post) {
  exists(AST::ValueNode expr |
    pre = TValueNode(expr) and
    post = TExprPostUpdateNode(expr)
  )
  or
  exists(NewExpr expr |
    pre = TNewCallThisArgument(expr) and
    post = TValueNode(expr)
  )
  or
  exists(ImplicitThisUse use |
    pre = TImplicitThisUse(use, false) and
    post = TImplicitThisUse(use, true)
  )
  or
  FlowSummaryImpl::Private::summaryPostUpdateNode(post.(FlowSummaryNode).getSummaryNode(),
    pre.(FlowSummaryNode).getSummaryNode())
  or
  VariableCaptureOutput::capturePostUpdateNode(getClosureNode(post), getClosureNode(pre))
}

class CastNode extends DataFlow::Node {
  CastNode() { none() }
}

cached
newtype TDataFlowCallable =
  MkSourceCallable(StmtContainer container) or
  MkLibraryCallable(LibraryCallable callable) or
  MkFileCallable(File file)

/**
 * A callable entity. This is a wrapper around either a `StmtContainer`, `LibraryCallable`, or `File`.
 */
class DataFlowCallable extends TDataFlowCallable {
  /** Gets a string representation of this callable. */
  string toString() {
    result = this.asSourceCallable().toString()
    or
    result = this.asLibraryCallable()
    or
    result = this.asFileCallable().toString()
  }

  /** Gets the location of this callable, if it is present in the source code. */
  Location getLocation() {
    result = this.asSourceCallable().getLocation() or result = this.asFileCallable().getLocation()
  }

  /** Gets the corresponding `StmtContainer` if this is a source callable. */
  StmtContainer asSourceCallable() { this = MkSourceCallable(result) }

  /** Gets the corresponding `File` if this is a file representing a callable. */
  File asFileCallable() { this = MkFileCallable(result) }

  /** Gets the corresponding `StmtContainer` if this is a source callable. */
  pragma[nomagic]
  StmtContainer asSourceCallableNotExterns() {
    this = MkSourceCallable(result) and
    not result.inExternsFile()
  }

  /** Gets the corresponding `LibraryCallable` if this is a library callable. */
  LibraryCallable asLibraryCallable() { this = MkLibraryCallable(result) }
}

/** A callable defined in library code, identified by a unique string. */
abstract class LibraryCallable extends string {
  bindingset[this]
  LibraryCallable() { any() }

  /** Gets a call to this library callable. */
  overlay[global]
  DataFlow::InvokeNode getACall() { none() }

  /** Same as `getACall()` except this does not depend on the call graph or API graph. */
  overlay[global]
  DataFlow::InvokeNode getACallSimple() { none() }
}

/** Internal subclass of `LibraryCallable`, whose member predicates should not be visible on `SummarizedCallable`. */
abstract class LibraryCallableInternal extends LibraryCallable {
  bindingset[this]
  LibraryCallableInternal() { any() }

  /**
   * Gets a call to this library callable.
   *
   * Same as `getACall()` but is evaluated later and may depend negatively on `getACall()`.
   */
  overlay[global]
  DataFlow::InvokeNode getACallStage2() { none() }
}

private predicate isParameterNodeImpl(Node p, DataFlowCallable c, ParameterPosition pos) {
  exists(Parameter parameter |
    parameter = c.asSourceCallable().(Function).getParameter(pos.asPositional()) and
    not parameter.isRestParameter() and
    p = TValueNode(parameter)
  )
  or
  pos.isThis() and p = TThisNode(c.asSourceCallable().(Function))
  or
  pos.isFunctionSelfReference() and p = TFunctionSelfReferenceNode(c.asSourceCallable())
  or
  pos.isStaticArgumentArray() and p = TStaticParameterArrayNode(c.asSourceCallable())
  or
  pos.isDynamicArgumentArray() and p = TDynamicParameterArrayNode(c.asSourceCallable())
  or
  exists(FlowSummaryNode summaryNode |
    summaryNode = p and
    FlowSummaryImpl::Private::summaryParameterNode(summaryNode.getSummaryNode(), pos) and
    c.asLibraryCallable() = summaryNode.getSummarizedCallable()
  )
  or
  exists(FlowSummaryImpl::Public::SummarizedCallable callable |
    c.asLibraryCallable() = callable and
    pos.isDynamicArgumentArray() and
    p = TFlowSummaryDynamicParameterArrayNode(callable)
  )
}

predicate isParameterNode(ParameterNode p, DataFlowCallable c, ParameterPosition pos) {
  isParameterNodeImpl(p, c, pos)
}

overlay[global]
private predicate isArgumentNodeImpl(Node n, DataFlowCall call, ArgumentPosition pos) {
  n = call.asOrdinaryCall().getArgument(pos.asPositional())
  or
  exists(InvokeExpr invoke |
    call.asOrdinaryCall() = TReflectiveCallNode(invoke, "apply") and
    pos.isDynamicArgumentArray() and
    n = TValueNode(invoke.getArgument(1))
  )
  or
  pos.isThis() and n = call.asOrdinaryCall().(DataFlow::CallNode).getReceiver()
  or
  exists(DataFlow::PartialInvokeNode invoke, DataFlow::Node callback |
    call = MkPartialCall(invoke, callback) and
    invoke.isPartialArgument(callback, n, pos.asPositional())
  )
  or
  pos.isThis() and n = call.asPartialCall().getBoundReceiver()
  or
  exists(int boundArgs |
    n = call.asBoundCall(boundArgs).getArgument(pos.asPositional() - boundArgs)
  )
  or
  pos.isFunctionSelfReference() and n = call.asOrdinaryCall().getCalleeNode()
  or
  pos.isFunctionSelfReference() and n = call.asImpliedLambdaCall().flow()
  or
  exists(Function fun |
    call.asImpliedLambdaCall() = fun and
    CallGraph::impliedReceiverStep(n, TThisNode(fun)) and
    sameContainerAsEnclosingContainer(n, fun) and
    pos.isThis()
  )
  or
  pos.isThis() and n = TNewCallThisArgument(call.asOrdinaryCall().asExpr())
  or
  pos.isThis() and
  n = TImplicitThisUse(call.asOrdinaryCall().asExpr().(SuperCall).getCallee(), false)
  or
  // receiver of accessor call
  pos.isThis() and n = call.asAccessorCall().getBase()
  or
  // argument to setter
  pos.asPositional() = 0 and n = call.asAccessorCall().(DataFlow::PropWrite).getRhs()
  or
  FlowSummaryImpl::Private::summaryArgumentNode(call.(SummaryCall).getReceiver(),
    n.(FlowSummaryNode).getSummaryNode(), pos)
  or
  exists(InvokeExpr invoke | call.asOrdinaryCall() = TValueNode(invoke) |
    n = TStaticArgumentArrayNode(invoke) and
    pos.isStaticArgumentArray()
    or
    n = TDynamicArgumentArrayNode(invoke) and
    pos.isDynamicArgumentArray()
  )
}

overlay[global]
predicate isArgumentNode(ArgumentNode n, DataFlowCall call, ArgumentPosition pos) {
  isArgumentNodeImpl(n, call, pos)
}

DataFlowCallable nodeGetEnclosingCallable(Node node) {
  result.asSourceCallable() = node.getContainer()
  or
  result.asLibraryCallable() = node.(FlowSummaryNode).getSummarizedCallable()
  or
  result.asLibraryCallable() = node.(FlowSummaryDynamicParameterArrayNode).getSummarizedCallable()
  or
  result.asLibraryCallable() = node.(FlowSummaryIntermediateAwaitStoreNode).getSummarizedCallable()
  or
  result.asLibraryCallable() = node.(FlowSummaryDefaultExceptionalReturn).getSummarizedCallable()
  or
  node = TGenericSynthesizedNode(_, _, result)
  or
  node instanceof DataFlow::HtmlAttributeNode and result.asFileCallable() = node.getFile()
  or
  node instanceof DataFlow::XmlAttributeNode and result.asFileCallable() = node.getFile()
}

overlay[global]
newtype TDataFlowType =
  TFunctionType(Function f) or
  TInstanceType(DataFlow::ClassNode cls) or
  TAnyType()

overlay[global]
class DataFlowType extends TDataFlowType {
  string toDebugString() {
    result =
      "TFunctionType(" + this.asFunction().toString() + ") at line " +
        this.asFunction().getLocation().getStartLine()
    or
    result =
      "TInstanceType(" + this.asInstanceOfClass().toString() + ") at line " +
        this.asInstanceOfClass().getLocation().getStartLine()
    or
    this instanceof TAnyType and result = "TAnyType"
  }

  string toString() {
    result = "" // Must be the empty string to prevent this from showing up in path explanations
  }

  Function asFunction() { this = TFunctionType(result) }

  DataFlow::ClassNode asInstanceOfClass() { this = TInstanceType(result) }
}

/**
 * Holds if `t1` is strictly stronger than `t2`.
 */
overlay[global]
predicate typeStrongerThan(DataFlowType t1, DataFlowType t2) {
  // 't1' is a subclass of 't2'
  t1.asInstanceOfClass() = t2.asInstanceOfClass().getADirectSubClass+()
  or
  // Ensure all types are stronger than 'any'
  not t1 = TAnyType() and
  t2 = TAnyType()
}

overlay[global]
private DataFlowType getPreciseType(Node node) {
  exists(Function f |
    (node = TValueNode(f) or node = TFunctionSelfReferenceNode(f)) and
    result = TFunctionType(f)
  )
  or
  result.asInstanceOfClass() =
    unique(DataFlow::ClassNode cls | cls.getAnInstanceReference().getALocalUse() = node)
  or
  result = getPreciseType(node.getImmediatePredecessor())
  or
  result = getPreciseType(node.(PostUpdateNode).getPreUpdateNode())
}

overlay[global]
DataFlowType getNodeType(Node node) {
  result = getPreciseType(node)
  or
  not exists(getPreciseType(node)) and
  result = TAnyType()
}

predicate nodeIsHidden(Node node) {
  // Skip phi, refinement, and capture nodes
  node.(DataFlow::SsaDefinitionNode).getSsaVariable().getDefinition() instanceof
    SsaImplicitDefinition
  or
  // Skip SSA definition of parameter as its location coincides with the parameter node
  node = DataFlow::ssaDefinitionNode(Ssa::definition(any(SimpleParameter p)))
  or
  // Skip to the top of big left-leaning string concatenation trees.
  node = any(AddExpr add).flow() and
  node = any(AddExpr add).getAnOperand().flow()
  or
  // Skip the exceptional return on functions, as this highlights the entire function.
  node = any(DataFlow::FunctionNode f).getExceptionalReturn()
  or
  // Skip the special return node for functions, as this highlights the entire function (and the returned expr is the previous node).
  node = any(DataFlow::FunctionNode f).getReturnNode()
  or
  // Skip the synthetic 'this' node, as a ThisExpr will be the next node anyway
  node = DataFlow::thisNode(_)
  or
  // Skip captured variable nodes as the successor will be a use of that variable anyway.
  node = DataFlow::capturedVariableNode(_)
  or
  node instanceof DataFlow::FunctionSelfReferenceNode
  or
  node instanceof FlowSummaryNode
  or
  node instanceof FlowSummaryDynamicParameterArrayNode
  or
  node instanceof FlowSummaryIntermediateAwaitStoreNode
  or
  node instanceof FlowSummaryDefaultExceptionalReturn
  or
  node instanceof CaptureNode
  or
  // Hide function expressions, as capture-flow causes them to appear in unhelpful ways
  // In the future we could hide PathNodes with a capture content as the head of its access path.
  node.asExpr() instanceof Function
  or
  // Also hide post-update nodes for function expressions
  node.(DataFlow::ExprPostUpdateNode).getExpr() instanceof Function
  or
  node instanceof GenericSynthesizedNode
  or
  node instanceof StaticArgumentArrayNode
  or
  node instanceof DynamicArgumentArrayNode
  or
  node instanceof DynamicArgumentStoreNode
  or
  node instanceof StaticParameterArrayNode
  or
  node instanceof DynamicParameterArrayNode
  or
  node instanceof RestParameterStoreNode
  or
  node instanceof SsaUseNode
  or
  node instanceof SsaSynthReadNode
}

predicate neverSkipInPathGraph(Node node) {
  // Include the left-hand side of assignments
  node = DataFlow::lvalueNode(_)
  or
  // Include the return-value expression
  node.asExpr() = any(Function f).getAReturnedExpr()
  or
  // Include calls (which may have been modeled as steps)
  node.asExpr() instanceof InvokeExpr
  or
  // Include references to a variable
  node.asExpr() instanceof VarRef
}

overlay[global]
string ppReprType(DataFlowType t) { none() }

overlay[global]
pragma[inline]
private predicate compatibleTypesWithAny(DataFlowType t1, DataFlowType t2) {
  t1 != TAnyType() and
  t2 = TAnyType()
}

overlay[global]
pragma[nomagic]
private predicate compatibleTypes1(DataFlowType t1, DataFlowType t2) {
  t1.asInstanceOfClass().getADirectSubClass+() = t2.asInstanceOfClass()
}

overlay[global]
pragma[inline]
predicate compatibleTypes(DataFlowType t1, DataFlowType t2) {
  t1 = t2
  or
  compatibleTypesWithAny(t1, t2)
  or
  compatibleTypesWithAny(t2, t1)
  or
  compatibleTypes1(t1, t2)
  or
  compatibleTypes1(t2, t1)
}

predicate forceHighPrecision(Content c) { none() }

newtype TContentApprox =
  TApproxPropertyContent() or
  TApproxMapKey() or
  TApproxMapValue() or
  TApproxSetElement() or
  TApproxIteratorElement() or
  TApproxIteratorError() or
  TApproxPromiseValue() or
  TApproxPromiseError() or
  TApproxCapturedContent()

class ContentApprox extends TContentApprox {
  string toString() {
    this = TApproxPropertyContent() and result = "TApproxPropertyContent"
    or
    this = TApproxMapKey() and result = "TApproxMapKey"
    or
    this = TApproxMapValue() and result = "TApproxMapValue"
    or
    this = TApproxSetElement() and result = "TApproxSetElement"
    or
    this = TApproxIteratorElement() and result = "TApproxIteratorElement"
    or
    this = TApproxIteratorError() and result = "TApproxIteratorError"
    or
    this = TApproxPromiseValue() and result = "TApproxPromiseValue"
    or
    this = TApproxPromiseError() and result = "TApproxPromiseError"
    or
    this = TApproxCapturedContent() and result = "TApproxCapturedContent"
  }
}

overlay[global]
pragma[inline]
ContentApprox getContentApprox(Content c) {
  c instanceof MkPropertyContent and result = TApproxPropertyContent()
  or
  c instanceof MkArrayElementUnknown and result = TApproxPropertyContent()
  or
  c instanceof MkMapKey and result = TApproxMapKey()
  or
  c instanceof MkMapValueWithKnownKey and result = TApproxMapValue()
  or
  c instanceof MkMapValueWithUnknownKey and result = TApproxMapValue()
  or
  c instanceof MkSetElement and result = TApproxSetElement()
  or
  c instanceof MkIteratorElement and result = TApproxIteratorElement()
  or
  c instanceof MkIteratorError and result = TApproxIteratorError()
  or
  c instanceof MkPromiseValue and result = TApproxPromiseValue()
  or
  c instanceof MkPromiseError and result = TApproxPromiseError()
  or
  c instanceof MkCapturedContent and result = TApproxCapturedContent()
}

overlay[global]
cached
private newtype TDataFlowCall =
  MkOrdinaryCall(DataFlow::InvokeNode node) or
  MkPartialCall(DataFlow::PartialInvokeNode node, DataFlow::Node callback) {
    callback = node.getACallbackNode()
  } or
  MkBoundCall(DataFlow::InvokeNode node, int boundArgs) {
    FlowSteps::callsBound(node, _, boundArgs)
  } or
  MkAccessorCall(DataFlow::PropRef node) {
    // Some PropRefs can't result in an accessor call, such as Object.defineProperty.
    // Restrict to PropRefs that can result in an accessor call.
    node = TValueNode(any(PropAccess p)) or
    node = TPropNode(any(PropertyPattern p))
  } or
  MkImpliedLambdaCall(Function f) {
    VariableCaptureConfig::captures(f, _) or CallGraph::impliedReceiverStep(_, TThisNode(f))
  } or
  MkSummaryCall(
    FlowSummaryImpl::Public::SummarizedCallable c, FlowSummaryImpl::Private::SummaryNode receiver
  ) {
    FlowSummaryImpl::Private::summaryCallbackRange(c, receiver)
  }

overlay[global]
class DataFlowCall extends TDataFlowCall {
  DataFlowCallable getEnclosingCallable() { none() } // Overridden in subclass

  string toString() { none() } // Overridden in subclass

  DataFlow::InvokeNode asOrdinaryCall() { this = MkOrdinaryCall(result) }

  DataFlow::PropRef asAccessorCall() { this = MkAccessorCall(result) }

  DataFlow::PartialInvokeNode asPartialCall() { this = MkPartialCall(result, _) }

  DataFlow::InvokeNode asBoundCall(int boundArgs) { this = MkBoundCall(result, boundArgs) }

  Function asImpliedLambdaCall() { this = MkImpliedLambdaCall(result) }

  predicate isSummaryCall(
    FlowSummaryImpl::Public::SummarizedCallable enclosingCallable,
    FlowSummaryImpl::Private::SummaryNode receiver
  ) {
    this = MkSummaryCall(enclosingCallable, receiver)
  }

  Location getLocation() { none() } // Overridden in subclass
}

overlay[global]
private class OrdinaryCall extends DataFlowCall, MkOrdinaryCall {
  private DataFlow::InvokeNode node;

  OrdinaryCall() { this = MkOrdinaryCall(node) }

  DataFlow::InvokeNode getNode() { result = node }

  override DataFlowCallable getEnclosingCallable() {
    result.asSourceCallable() = node.getContainer()
  }

  override string toString() { result = node.toString() }

  override Location getLocation() { result = node.getLocation() }
}

overlay[global]
private class PartialCall extends DataFlowCall, MkPartialCall {
  private DataFlow::PartialInvokeNode node;
  private DataFlow::Node callback;

  PartialCall() { this = MkPartialCall(node, callback) }

  DataFlow::PartialInvokeNode getNode() { result = node }

  DataFlow::Node getCallback() { result = callback }

  override DataFlowCallable getEnclosingCallable() {
    result.asSourceCallable() = node.getContainer()
  }

  override string toString() { result = node.toString() + " (as partial invocation)" }

  override Location getLocation() { result = node.getLocation() }
}

overlay[global]
private class BoundCall extends DataFlowCall, MkBoundCall {
  private DataFlow::InvokeNode node;
  private int boundArgs;

  BoundCall() { this = MkBoundCall(node, boundArgs) }

  override DataFlowCallable getEnclosingCallable() {
    result.asSourceCallable() = node.getContainer()
  }

  override string toString() {
    result = node.toString() + " (as call with " + boundArgs + " bound arguments)"
  }

  override Location getLocation() { result = node.getLocation() }
}

overlay[global]
private class AccessorCall extends DataFlowCall, MkAccessorCall {
  private DataFlow::PropRef ref;

  AccessorCall() { this = MkAccessorCall(ref) }

  override DataFlowCallable getEnclosingCallable() {
    result.asSourceCallable() = ref.getContainer()
  }

  override string toString() { result = ref.toString() + " (as accessor call)" }

  override Location getLocation() { result = ref.getLocation() }
}

overlay[global]
class SummaryCall extends DataFlowCall, MkSummaryCall {
  private FlowSummaryImpl::Public::SummarizedCallable enclosingCallable;
  private FlowSummaryImpl::Private::SummaryNode receiver;

  SummaryCall() { this = MkSummaryCall(enclosingCallable, receiver) }

  override DataFlowCallable getEnclosingCallable() {
    result.asLibraryCallable() = enclosingCallable
  }

  override string toString() {
    result = "[summary] call to " + receiver + " in " + enclosingCallable
  }

  /** Gets the receiver node. */
  FlowSummaryImpl::Private::SummaryNode getReceiver() { result = receiver }

  FlowSummaryImpl::Public::SummarizedCallable getSummarizedCallable() { result = enclosingCallable }
}

/**
 * A call that invokes a lambda with nothing but its self-reference node.
 *
 * This is to help ensure captured variables can flow into the lambda in cases where
 * we can't find its call sites.
 */
overlay[global]
private class ImpliedLambdaCall extends DataFlowCall, MkImpliedLambdaCall {
  private Function function;

  ImpliedLambdaCall() { this = MkImpliedLambdaCall(function) }

  override string toString() { result = "[implied lambda call] " + function }

  override Location getLocation() { result = function.getLocation() }

  override DataFlowCallable getEnclosingCallable() {
    result.asSourceCallable() = function.getEnclosingContainer()
  }
}

private int getMaxArity() {
  // TODO: account for flow summaries
  result =
    max(int n |
      n = any(InvokeExpr e).getNumArgument() or
      n = any(Function f).getNumParameter() or
      n = 10
    )
}

cached
newtype TParameterPosition =
  MkPositionalParameter(int n) { n = [0 .. getMaxArity()] } or
  MkPositionalLowerBound(int n) { n = [0 .. getMaxArity()] } or
  MkThisParameter() or
  MkFunctionSelfReferenceParameter() or
  MkStaticArgumentArray() or
  MkDynamicArgumentArray()

class ParameterPosition extends TParameterPosition {
  predicate isPositionalExact() { this instanceof MkPositionalParameter }

  predicate isPositionalLowerBound() { this instanceof MkPositionalLowerBound }

  predicate isPositionalLike() { this.isPositionalExact() or this.isPositionalLowerBound() }

  int asPositional() { this = MkPositionalParameter(result) }

  int asPositionalLowerBound() { this = MkPositionalLowerBound(result) }

  predicate isThis() { this = MkThisParameter() }

  predicate isFunctionSelfReference() { this = MkFunctionSelfReferenceParameter() }

  predicate isStaticArgumentArray() { this = MkStaticArgumentArray() }

  predicate isDynamicArgumentArray() { this = MkDynamicArgumentArray() }

  string toString() {
    result = this.asPositional().toString()
    or
    result = this.asPositionalLowerBound().toString() + ".."
    or
    this.isThis() and result = "this"
    or
    this.isFunctionSelfReference() and result = "function"
    or
    this.isStaticArgumentArray() and result = "static-argument-array"
    or
    this.isDynamicArgumentArray() and result = "dynamic-argument-array"
  }
}

class ArgumentPosition extends ParameterPosition { }

class DataFlowExpr = Expr;

Node exprNode(DataFlowExpr expr) { result = DataFlow::exprNode(expr) }

overlay[global]
pragma[nomagic]
predicate parameterMatch(ParameterPosition ppos, ArgumentPosition apos) {
  ppos = apos
  or
  apos.asPositional() >= ppos.asPositionalLowerBound()
  or
  ppos.asPositional() >= apos.asPositionalLowerBound()
  //
  // Note: for now, there is no need to match lower bounds agaist lower bounds since we
  // are only using these in cases where either the call or callee is generated by a flow summary.
}

overlay[global]
pragma[inline]
DataFlowCallable viableCallable(DataFlowCall node) {
  // Note: we never include call edges externs here, as it negatively affects the field-flow branch limit,
  // particularly when the call can also target a flow summary.
  result.asSourceCallableNotExterns() = node.asOrdinaryCall().getACallee()
  or
  result.asSourceCallableNotExterns() =
    node.(PartialCall).getCallback().getAFunctionValue().getFunction()
  or
  exists(DataFlow::InvokeNode invoke, int boundArgs |
    invoke = node.asBoundCall(boundArgs) and
    FlowSteps::callsBound(invoke, result.asSourceCallableNotExterns(), boundArgs)
  )
  or
  result.asSourceCallableNotExterns() = node.asAccessorCall().getAnAccessorCallee().getFunction()
  or
  exists(LibraryCallable callable |
    result = MkLibraryCallable(callable) and
    node.asOrdinaryCall() =
      [
        callable.getACall(), callable.getACallSimple(),
        callable.(LibraryCallableInternal).getACallStage2()
      ]
  )
  or
  result.asSourceCallableNotExterns() = node.asImpliedLambdaCall()
}

overlay[global]
private DataFlowCall getACallOnThis(DataFlow::ClassNode cls) {
  result.asOrdinaryCall() = cls.getAReceiverNode().getAPropertyRead().getACall()
  or
  result.asAccessorCall() = cls.getAReceiverNode().getAPropertyRead()
  or
  result.asPartialCall().getACallbackNode() = cls.getAReceiverNode().getAPropertyRead()
}

overlay[global]
private predicate downwardCall(DataFlowCall call) {
  exists(DataFlow::ClassNode cls |
    call = getACallOnThis(cls) and
    viableCallable(call).asSourceCallable() =
      cls.getADirectSubClass+().getAnInstanceMember().getFunction()
  )
}

/**
 * Holds if the set of viable implementations that can be called by `call`
 * might be improved by knowing the call context.
 */
overlay[global]
predicate mayBenefitFromCallContext(DataFlowCall call) { downwardCall(call) }

/** Gets the type of the receiver of `call`. */
overlay[global]
private DataFlowType getThisArgumentType(DataFlowCall call) {
  exists(DataFlow::Node node |
    isArgumentNodeImpl(node, call, MkThisParameter()) and
    result = getNodeType(node)
  )
}

/** Gets the type of the 'this' parameter of `call`. */
overlay[global]
private DataFlowType getThisParameterType(DataFlowCallable callable) {
  exists(DataFlow::Node node |
    isParameterNodeImpl(node, callable, MkThisParameter()) and
    result = getNodeType(node)
  )
}

/**
 * Gets a viable dispatch target of `call` in the context `ctx`. This is
 * restricted to those `call`s for which a context might make a difference.
 */
overlay[global]
DataFlowCallable viableImplInCallContext(DataFlowCall call, DataFlowCall ctx) {
  mayBenefitFromCallContext(call) and
  result = viableCallable(call) and
  viableCallable(ctx) = call.getEnclosingCallable() and
  compatibleTypes(getThisArgumentType(ctx), getThisParameterType(result))
}

bindingset[node, fun]
overlay[caller?]
pragma[inline_late]
private predicate sameContainerAsEnclosingContainer(Node node, Function fun) {
  node.getContainer() = fun.getEnclosingContainer()
}

overlay[global]
abstract private class BarrierGuardAdapter extends DataFlow::Node {
  // Note: avoid depending on DataFlow::FlowLabel here as it will cause these barriers to be re-evaluated
  predicate blocksExpr(boolean outcome, Expr e) { none() }
}

<<<<<<< HEAD
private class BarrierGuardAdapterSubclass extends BarrierGuardAdapter instanceof DataFlow::AdditionalBarrierGuardNode
=======
overlay[global]
deprecated private class BarrierGuardAdapterSubclass extends BarrierGuardAdapter instanceof DataFlow::AdditionalBarrierGuardNode
>>>>>>> 28b6aa86
{
  override predicate blocksExpr(boolean outcome, Expr e) { super.blocks(outcome, e) }
}

/**
 * Holds if `node` should be a barrier in all data flow configurations due to custom subclasses
 * of `AdditionalBarrierGuardNode`.
 *
 * The standard library contains no subclasses of that class; this is for backwards compatibility only.
 */
overlay[global]
pragma[nomagic]
private predicate legacyBarrier(DataFlow::Node node) {
  node = MakeBarrierGuard<BarrierGuardAdapter>::getABarrierNode()
}

/**
 * Holds if `node` should be removed from the local data flow graph, for compatibility with legacy code.
 */
overlay[global]
pragma[nomagic]
private predicate isBlockedLegacyNode(Node node) {
  // Ignore captured variable nodes for those variables that are handled by the captured-variable library.
  // Note that some variables, such as top-level variables, are still modeled with these nodes (which will result in jump steps).
  exists(LocalVariable variable |
    node = TCapturedVariableNode(variable) and
    variable = any(VariableCaptureConfig::CapturedVariable v).asLocalVariable()
  )
  or
  legacyBarrier(node)
}

/**
 * Holds if `thisNode` represents a value of `this` that is being tracked by the
 * variable capture library.
 *
 * In this case we need to suppress the default flow steps between `thisNode` and
 * the `ThisExpr` nodes; especially those that would become jump steps.
 *
 * Note that local uses of `this` are sometimes tracked by the local SSA library, but we should
 * not block local def-use flow, since we only switch to use-use flow after a post-update.
 */
pragma[nomagic]
private predicate isThisNodeTrackedByVariableCapture(DataFlow::ThisNode thisNode) {
  exists(StmtContainer container | thisNode = TThisNode(container) |
    any(VariableCaptureConfig::CapturedVariable v).asThisContainer() = container
  )
}

/**
 * Holds if there should be flow from `postUpdate` to `target` because of a variable/this value
 * that is captured but not tracked precisely by the variable-capture library.
 */
pragma[nomagic]
private predicate imprecisePostUpdateStep(DataFlow::PostUpdateNode postUpdate, DataFlow::Node target) {
  exists(LocalVariableOrThis var, DataFlow::Node use |
    // 'var' is captured but not tracked precisely
    var.isCaptured() and
    not var instanceof VariableCaptureConfig::CapturedVariable and
    (
      use = TValueNode(var.asLocalVariable().getAnAccess())
      or
      use = TValueNode(var.getAThisExpr())
      or
      use = TImplicitThisUse(var.getAThisUse(), false)
    ) and
    postUpdate.getPreUpdateNode() = use and
    target = use.getALocalSource()
  )
}

/**
 * Holds if there is a value-preserving steps `node1` -> `node2` that might
 * be cross function boundaries.
 */
overlay[global]
private predicate valuePreservingStep(Node node1, Node node2) {
  node1.getASuccessor() = node2 and
  not isBlockedLegacyNode(node1) and
  not isBlockedLegacyNode(node2) and
  not isThisNodeTrackedByVariableCapture(node1)
  or
  imprecisePostUpdateStep(node1, node2)
  or
  FlowSteps::propertyFlowStep(node1, node2)
  or
  FlowSteps::globalFlowStep(node1, node2)
  or
  node2 = FlowSteps::getThrowTarget(node1)
  or
  FlowSummaryPrivate::Steps::summaryLocalStep(node1.(FlowSummaryNode).getSummaryNode(),
    node2.(FlowSummaryNode).getSummaryNode(), true, _) // TODO: preserve 'model'
}

predicate knownSourceModel(Node sink, string model) { none() }

predicate knownSinkModel(Node sink, string model) { none() }

private predicate samePhi(SsaPhiNode legacyPhi, Ssa2::PhiNode newPhi) {
  exists(BasicBlock bb, LocalVariableOrThis v |
    newPhi.definesAt(v, bb, _) and
    legacyPhi.definesAt(bb, _, v.asLocalVariable())
  )
}

cached
Node getNodeFromSsa2(Ssa2::Node node) {
  result = TSsaUseNode(node.(Ssa2::ExprNode).getExpr())
  or
  result = TExprPostUpdateNode(node.(Ssa2::ExprPostUpdateNode).getExpr())
  or
  exists(ImplicitThisUse use |
    node.(Ssa2::ExprPostUpdateNode).getExpr() = use and
    result = TImplicitThisUse(use, true)
  )
  or
  result = TSsaSynthReadNode(node)
  or
  exists(SsaPhiNode legacyPhi, Ssa2::PhiNode ssaPhi |
    node.(Ssa2::SsaDefinitionNode).getDefinition() = ssaPhi and
    samePhi(legacyPhi, ssaPhi) and
    result = TSsaDefNode(legacyPhi)
  )
}

private predicate useUseFlow(Node node1, Node node2) {
  exists(Ssa2::Node ssa1, Ssa2::Node ssa2 |
    Ssa2::localFlowStep(_, ssa1, ssa2, _) and
    node1 = getNodeFromSsa2(ssa1) and
    node2 = getNodeFromSsa2(ssa2) and
    not node1.getTopLevel().isExterns()
  )
  or
  exists(Expr use |
    node1 = TSsaUseNode(use) and
    node2 = TValueNode(use)
  )
  or
  exists(ImplicitThisUse use |
    node1 = TSsaUseNode(use) and
    node2 = TImplicitThisUse(use, false)
  )
}

overlay[global]
predicate simpleLocalFlowStep(Node node1, Node node2, string model) {
  simpleLocalFlowStep(node1, node2) and model = ""
}

overlay[global]
predicate simpleLocalFlowStep(Node node1, Node node2) {
  valuePreservingStep(node1, node2) and
  nodeGetEnclosingCallable(pragma[only_bind_out](node1)) =
    nodeGetEnclosingCallable(pragma[only_bind_out](node2))
  or
  useUseFlow(node1, node2)
  or
  exists(FlowSummaryImpl::Private::SummaryNode input, FlowSummaryImpl::Private::SummaryNode output |
    FlowSummaryPrivate::Steps::summaryStoreStep(input, MkAwaited(), output) and
    node1 = TFlowSummaryNode(input) and
    (
      node2 = TFlowSummaryNode(output) and
      not node2 instanceof PostUpdateNode // When doing a store-back, do not add the local flow edge
      or
      node2 = TFlowSummaryIntermediateAwaitStoreNode(input)
    )
    or
    FlowSummaryPrivate::Steps::summaryReadStep(input, MkAwaited(), output) and
    node1 = TFlowSummaryNode(input) and
    node2 = TFlowSummaryNode(output)
    or
    // Add flow through optional barriers. This step is then blocked by the barrier for queries that choose to use the barrier.
    FlowSummaryPrivate::Steps::summaryReadStep(input, MkOptionalBarrier(_), output) and
    node1 = TFlowSummaryNode(input) and
    node2 = TFlowSummaryNode(output)
  )
  or
  VariableCaptureOutput::localFlowStep(getClosureNode(node1), getClosureNode(node2))
  or
  // NOTE: For consistency with readStep/storeStep, we do not translate these steps to jump steps automatically.
  DataFlow::AdditionalFlowStep::step(node1, node2)
  or
  exists(InvokeExpr invoke |
    // When the first argument is a spread argument, flow into the argument array as a local flow step
    // to ensure we preserve knowledge about array indices
    node1 = TValueNode(invoke.getArgument(0).stripParens().(SpreadElement).getOperand()) and
    node2 = TDynamicArgumentArrayNode(invoke)
  )
  or
  exists(Function f |
    // When the first parameter is a rest parameter, flow into the rest parameter as a local flow step
    // to ensure we preserve knowledge about array indices
    node1 = TStaticParameterArrayNode(f) or node1 = TDynamicParameterArrayNode(f)
  |
    // rest parameter at initial position
    exists(Parameter rest |
      rest = f.getParameter(0) and
      rest.isRestParameter() and
      node2 = TValueNode(rest)
    )
    or
    // 'arguments' array
    node2 = TReflectiveParametersNode(f)
  )
  or
  // Prepare to store non-spread arguments after a spread into the dynamic arguments array
  exists(InvokeExpr invoke, int n, Expr argument, Content storeContent |
    invoke.getArgument(n) = argument and
    not argument instanceof SpreadElement and
    n > firstSpreadArgumentIndex(invoke) and
    node1 = TValueNode(argument) and
    node2 = TDynamicArgumentStoreNode(invoke, storeContent) and
    storeContent.isUnknownArrayElement()
  )
}

predicate localMustFlowStep(Node node1, Node node2) { node1 = node2.getImmediatePredecessor() }

/**
 * Holds if `node1 -> node2` should be removed as a jump step.
 *
 * Currently this is done as a workaround for the local steps generated from IIFEs.
 */
private predicate excludedJumpStep(Node node1, Node node2) {
  exists(ImmediatelyInvokedFunctionExpr iife |
    iife.argumentPassing(node2.asExpr(), node1.asExpr())
    or
    node1 = iife.getAReturnedExpr().flow() and
    node2 = iife.getInvocation().flow()
  )
}

/**
 * Holds if data can flow from `node1` to `node2` through a non-local step
 * that does not follow a call edge. For example, a step through a global
 * variable.
 */
overlay[global]
predicate jumpStep(Node node1, Node node2) {
  valuePreservingStep(node1, node2) and
  node1.getContainer() != node2.getContainer() and
  not excludedJumpStep(node1, node2)
  or
  FlowSummaryPrivate::Steps::summaryJumpStep(node1.(FlowSummaryNode).getSummaryNode(),
    node2.(FlowSummaryNode).getSummaryNode())
  or
  DataFlow::AdditionalFlowStep::jumpStep(node1, node2)
}

/**
 * Holds if data can flow from `node1` to `node2` via a read of `c`.  Thus,
 * `node1` references an object with a content `c.getAReadContent()` whose
 * value ends up in `node2`.
 */
overlay[global]
predicate readStep(Node node1, ContentSet c, Node node2) {
  exists(DataFlow::PropRead read |
    node1 = read.getBase() and
    node2 = read
  |
    exists(PropertyName name | read.getPropertyName() = name |
      not exists(name.asArrayIndex()) and
      c = ContentSet::property(name)
      or
      c = ContentSet::arrayElementKnown(name.asArrayIndex())
    )
    or
    not exists(read.getPropertyName()) and
    c = ContentSet::arrayElement()
  )
  or
  exists(ContentSet contentSet |
    FlowSummaryPrivate::Steps::summaryReadStep(node1.(FlowSummaryNode).getSummaryNode(), contentSet,
      node2.(FlowSummaryNode).getSummaryNode())
  |
    not isSpecialContentSet(contentSet) and
    c = contentSet
    or
    contentSet = MkAwaited() and
    c = ContentSet::promiseValue()
  )
  or
  // For deep reads, generate read edges with a self-loop
  exists(Node origin, ContentSet contentSet |
    FlowSummaryPrivate::Steps::summaryReadStep(origin.(FlowSummaryNode).getSummaryNode(),
      contentSet, node2.(FlowSummaryNode).getSummaryNode()) and
    node1 = [origin, node2]
  |
    contentSet = MkAnyPropertyDeep() and
    c = ContentSet::anyProperty()
    or
    contentSet = MkArrayElementDeep() and
    c = ContentSet::arrayElement()
  )
  or
  exists(LocalVariableOrThis variable |
    VariableCaptureOutput::readStep(getClosureNode(node1), variable, getClosureNode(node2)) and
    c.asSingleton() = MkCapturedContent(variable)
  )
  or
  DataFlow::AdditionalFlowStep::readStep(node1, c, node2)
  or
  // Pass dynamic arguments into plain parameters
  exists(Function function, Parameter param, int n |
    param = function.getParameter(n) and
    not param.isRestParameter() and
    node1 = TDynamicParameterArrayNode(function) and
    node2 = TValueNode(param) and
    c = ContentSet::arrayElementFromInt(n)
  )
  or
  // Prepare to store dynamic and static arguments into the rest parameter array when it isn't the first parameter
  exists(Function function, Content content, int restIndex |
    restIndex = function.getRestParameter().getIndex() and
    restIndex > 0 and
    (node1 = TStaticParameterArrayNode(function) or node1 = TDynamicParameterArrayNode(function)) and
    node2 = TRestParameterStoreNode(function, content)
  |
    // shift known array indices
    c.asSingleton().asArrayIndex() = content.asArrayIndex() + restIndex
    or
    content.isUnknownArrayElement() and
    c = ContentSet::arrayElementUnknown()
  )
  or
  // Prepare to store spread arguments into the dynamic arguments array, when it isn't the initial argument
  exists(InvokeExpr invoke, int n, Expr argument, Content storeContent |
    invoke.getArgument(n).stripParens().(SpreadElement).getOperand() = argument and
    n > 0 and // n=0 is handled as a value step
    node1 = TValueNode(argument) and
    node2 = TDynamicArgumentStoreNode(invoke, storeContent) and
    if n > firstSpreadArgumentIndex(invoke)
    then
      c = ContentSet::arrayElement() and // unknown start index when not the first spread operator
      storeContent.isUnknownArrayElement()
    else (
      storeContent.asArrayIndex() = n + c.asSingleton().asArrayIndex()
      or
      storeContent.isUnknownArrayElement() and c.asSingleton() = storeContent
    )
  )
  or
  exists(FlowSummaryNode parameter, ParameterPosition pos |
    FlowSummaryImpl::Private::summaryParameterNode(parameter.getSummaryNode(), pos) and
    node1 = TFlowSummaryDynamicParameterArrayNode(parameter.getSummarizedCallable()) and
    node2 = parameter and
    (
      c.asSingleton().asArrayIndex() = pos.asPositional()
      or
      c = ContentSet::arrayElementLowerBound(pos.asPositionalLowerBound())
    )
  )
  or
  // Implicitly read array elements before stringification
  stringifiedNode(node1) and
  node2 = node1 and
  c = ContentSet::arrayElement()
}

private predicate stringifiedNode(Node node) {
  exists(Expr e | node = TValueNode(e) |
    e = any(AddExpr add).getAnOperand() and
    not e instanceof StringLiteral
    or
    e = any(TemplateLiteral t).getAnElement() and
    not e instanceof TemplateElement
  )
  or
  node = DataFlow::globalVarRef("String").getAnInvocation().getArgument(0)
}

/** Gets the post-update node for which `node` is the corresponding pre-update node. */
pragma[nomagic]
private Node getPostUpdateForStore(Node base) {
  exists(Expr expr |
    base = TValueNode(expr) and
    result = TExprPostUpdateNode(expr)
  |
    // When object/array literal appears as an argument to a call, we would generally need two post-update nodes:
    // - one for the stores coming from the properties or array elements (which happen before the call and must flow into the call)
    // - one for the argument position, to propagate the updates that happened during the call
    //
    // However, the first post-update is not actually needed since we are storing into a brand new object, so in the first case
    // we just target the expression directly. In the second case we use the ExprPostUpdateNode.
    not expr instanceof ObjectExpr and
    not expr instanceof ArrayExpr
  )
  or
  exists(ImplicitThisUse use |
    base = TImplicitThisUse(use, false) and
    result = TImplicitThisUse(use, true)
  )
}

/** Gets node to target with a store to the given `base` object.. */
overlay[caller?]
pragma[inline]
private Node getStoreTarget(DataFlow::Node base) {
  result = getPostUpdateForStore(base)
  or
  not exists(getPostUpdateForStore(base)) and
  result = base
}

pragma[nomagic]
private int firstSpreadArgumentIndex(InvokeExpr expr) {
  result = min(int i | expr.isSpreadArgument(i))
}

/**
 * Holds if data can flow from `node1` to `node2` via a store into `c`.  Thus,
 * `node2` references an object with a content `c.getAStoreContent()` that
 * contains the value of `node1`.
 */
overlay[global]
predicate storeStep(Node node1, ContentSet c, Node node2) {
  exists(DataFlow::PropWrite write |
    node1 = write.getRhs() and
    c.asPropertyName() = write.getPropertyName() and
    // Target the post-update node if one exists (for object literals we do not generate post-update nodes)
    node2 = getStoreTarget(write.getBase())
  )
  or
  FlowSummaryPrivate::Steps::summaryStoreStep(node1.(FlowSummaryNode).getSummaryNode(), c,
    node2.(FlowSummaryNode).getSummaryNode()) and
  not isSpecialContentSet(c)
  or
  // Store into Awaited
  exists(FlowSummaryImpl::Private::SummaryNode input, FlowSummaryImpl::Private::SummaryNode output |
    FlowSummaryPrivate::Steps::summaryStoreStep(input, MkAwaited(), output) and
    node1 = TFlowSummaryIntermediateAwaitStoreNode(input) and
    node2 = TFlowSummaryNode(output) and
    c = ContentSet::promiseValue()
  )
  or
  exists(LocalVariableOrThis variable |
    VariableCaptureOutput::storeStep(getClosureNode(node1), variable, getClosureNode(node2)) and
    c.asSingleton() = MkCapturedContent(variable)
  )
  or
  DataFlow::AdditionalFlowStep::storeStep(node1, c, node2)
  or
  exists(Function f, Content storeContent |
    node1 = TRestParameterStoreNode(f, storeContent) and
    node2 = TValueNode(f.getRestParameter()) and
    c.asSingleton() = storeContent
  )
  or
  exists(InvokeExpr invoke, Content storeContent |
    node1 = TDynamicArgumentStoreNode(invoke, storeContent) and
    node2 = TDynamicArgumentArrayNode(invoke) and
    c.asSingleton() = storeContent
  )
  or
  exists(InvokeExpr invoke, int n |
    node1 = TValueNode(invoke.getArgument(n)) and
    node2 = TStaticArgumentArrayNode(invoke) and
    c.asSingleton().asArrayIndex() = n and
    not n >= firstSpreadArgumentIndex(invoke)
  )
  or
  exists(ApplyCallTaintNode taintNode |
    node1 = taintNode and
    node2 = taintNode.getArrayNode() and
    c = ContentSet::arrayElementUnknown()
  )
}

/**
 * Holds if values stored inside content `c` are cleared at node `n`. For example,
 * any value stored inside `f` is cleared at the pre-update node associated with `x`
 * in `x.f = newValue`.
 */
overlay[global]
predicate clearsContent(Node n, ContentSet c) {
  FlowSummaryPrivate::Steps::summaryClearsContent(n.(FlowSummaryNode).getSummaryNode(), c)
  or
  // Clear promise content before storing into promise value, to avoid creating nested promises
  n = TFlowSummaryIntermediateAwaitStoreNode(_) and
  c = MkPromiseFilter()
  or
  // After reading from Awaited, the output must not be stored in a promise content
  FlowSummaryPrivate::Steps::summaryReadStep(_, MkAwaited(), n.(FlowSummaryNode).getSummaryNode()) and
  c = MkPromiseFilter()
  or
  any(AdditionalFlowInternal flow).clearsContent(n, c)
  or
  // When a function `f` captures itself, all its access paths can be prefixed by an arbitrary number of `f.f.f...`.
  // When multiple functions `f,g` capture each other, these prefixes can become interleaved, like `f.g.f.g...`.
  // To avoid creating these trivial prefixes, we never allow two consecutive captured variables in the access path.
  // We implement this rule by clearing any captured-content before storing into another captured-content.
  VariableCaptureOutput::storeStep(getClosureNode(n), _, _) and
  c = MkAnyCapturedContent()
  or
  // Block flow into the "window.location" property, as any assignment/mutation to this causes a page load and stops execution.
  // The use of clearsContent here ensures we also block assignments like `window.location.href = ...`
  exists(DataFlow::PropRef ref |
    ref = DataFlow::globalObjectRef().getAPropertyReference("location") and
    n = ref.getBase().getPostUpdateNode() and
    c = ContentSet::property("location")
  )
}

/**
 * Holds if the value that is being tracked is expected to be stored inside content `c`
 * at node `n`.
 */
overlay[global]
predicate expectsContent(Node n, ContentSet c) {
  FlowSummaryPrivate::Steps::summaryExpectsContent(n.(FlowSummaryNode).getSummaryNode(), c)
  or
  // After storing into Awaited, the result must be stored in a promise-content.
  // There is a value step from the input directly to this node, hence the need for expectsContent.
  FlowSummaryPrivate::Steps::summaryStoreStep(_, MkAwaited(), n.(FlowSummaryNode).getSummaryNode()) and
  c = MkPromiseFilter()
  or
  any(AdditionalFlowInternal flow).expectsContent(n, c)
  or
  c = ContentSet::arrayElement() and
  n instanceof TDynamicParameterArrayNode
}

abstract class NodeRegion extends Unit {
  NodeRegion() { none() }

  /** Holds if this region contains `n`. */
  predicate contains(Node n) { none() }
}

/**
 * Holds if the node `n` is unreachable when the call context is `call`.
 */
overlay[global]
predicate isUnreachableInCall(NodeRegion n, DataFlowCall call) {
  none() // TODO: could be useful, but not currently implemented for JS
}

int accessPathLimit() { result = 2 }

/**
 * Holds if flow is allowed to pass from parameter `p` and back to itself as a
 * side-effect, resulting in a summary from `p` to itself.
 *
 * One example would be to allow flow like `p.foo = p.bar;`, which is disallowed
 * by default as a heuristic.
 */
predicate allowParameterReturnInSelf(ParameterNode p) {
  exists(DataFlowCallable callable, ParameterPosition pos |
    isParameterNodeImpl(p, callable, pos) and
    FlowSummaryImpl::Private::summaryAllowParameterReturnInSelf(callable.asLibraryCallable(), pos)
  )
  or
  exists(Function f |
    VariableCaptureOutput::heuristicAllowInstanceParameterReturnInSelf(f) and
    p = TFunctionSelfReferenceNode(f)
  )
}

class LambdaCallKind = Unit;

/** Holds if `creation` is an expression that creates a lambda of kind `kind` for `c`. */
predicate lambdaCreation(Node creation, LambdaCallKind kind, DataFlowCallable c) {
  creation.(DataFlow::FunctionNode).getFunction() = c.asSourceCallable() and exists(kind)
}

/** Holds if `call` is a lambda call of kind `kind` where `receiver` is the lambda expression. */
overlay[global]
predicate lambdaCall(DataFlowCall call, LambdaCallKind kind, Node receiver) {
  call.isSummaryCall(_, receiver.(FlowSummaryNode).getSummaryNode()) and exists(kind)
  or
  receiver = call.asOrdinaryCall().getCalleeNode() and
  exists(kind) and
  receiver.getALocalSource() instanceof DataFlow::ParameterNode
}

/** Extra data-flow steps needed for lambda flow analysis. */
predicate additionalLambdaFlowStep(Node nodeFrom, Node nodeTo, boolean preservesValue) { none() }

overlay[global]
class ArgumentNode extends DataFlow::Node {
  ArgumentNode() { isArgumentNodeImpl(this, _, _) }

  predicate argumentOf(DataFlowCall call, ArgumentPosition pos) {
    isArgumentNodeImpl(this, call, pos)
  }
}

class ParameterNode extends DataFlow::Node {
  ParameterNode() { isParameterNodeImpl(this, _, _) }
}

cached
private module OptionalSteps {
  cached
  predicate optionalStep(Node node1, string name, Node node2) {
    FlowSummaryPrivate::Steps::summaryReadStep(node1.(FlowSummaryNode).getSummaryNode(),
      MkOptionalStep(name), node2.(FlowSummaryNode).getSummaryNode())
  }

  cached
  predicate optionalBarrier(Node node, string name) {
    FlowSummaryPrivate::Steps::summaryReadStep(_, MkOptionalBarrier(name),
      node.(FlowSummaryNode).getSummaryNode())
  }
}

import OptionalSteps<|MERGE_RESOLUTION|>--- conflicted
+++ resolved
@@ -1120,12 +1120,8 @@
   predicate blocksExpr(boolean outcome, Expr e) { none() }
 }
 
-<<<<<<< HEAD
-private class BarrierGuardAdapterSubclass extends BarrierGuardAdapter instanceof DataFlow::AdditionalBarrierGuardNode
-=======
 overlay[global]
 deprecated private class BarrierGuardAdapterSubclass extends BarrierGuardAdapter instanceof DataFlow::AdditionalBarrierGuardNode
->>>>>>> 28b6aa86
 {
   override predicate blocksExpr(boolean outcome, Expr e) { super.blocks(outcome, e) }
 }
