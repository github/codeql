/**
 * @name Shell command built from environment values
 * @description Building a shell command string with values from the enclosing
 *              environment may cause subtle bugs or vulnerabilities.
 * @kind path-problem
 * @problem.severity warning
<<<<<<< HEAD
 * @security-severity 9.8
=======
 * @security-severity 6.3
>>>>>>> c9b50f3c
 * @precision high
 * @id js/shell-command-injection-from-environment
 * @tags correctness
 *       security
 *       external/cwe/cwe-078
 *       external/cwe/cwe-088
 */

import javascript
import DataFlow::PathGraph
import semmle.javascript.security.dataflow.ShellCommandInjectionFromEnvironmentQuery

from
  Configuration cfg, DataFlow::PathNode source, DataFlow::PathNode sink, DataFlow::Node highlight,
  Source sourceNode
where
  sourceNode = source.getNode() and
  cfg.hasFlowPath(source, sink) and
  if cfg.isSinkWithHighlight(sink.getNode(), _)
  then cfg.isSinkWithHighlight(sink.getNode(), highlight)
  else highlight = sink.getNode()
select highlight, source, sink, "This shell command depends on an uncontrolled $@.", sourceNode,
  sourceNode.getSourceType()<|MERGE_RESOLUTION|>--- conflicted
+++ resolved
@@ -4,11 +4,7 @@
  *              environment may cause subtle bugs or vulnerabilities.
  * @kind path-problem
  * @problem.severity warning
-<<<<<<< HEAD
- * @security-severity 9.8
-=======
  * @security-severity 6.3
->>>>>>> c9b50f3c
  * @precision high
  * @id js/shell-command-injection-from-environment
  * @tags correctness
