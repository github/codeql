--- conflicted
+++ resolved
@@ -1,9 +1,5 @@
 name: codeql/javascript-queries
-<<<<<<< HEAD
-version: 1.3.0
-=======
 version: 1.3.1-dev
->>>>>>> a54e732a
 groups:
   - javascript
   - queries
