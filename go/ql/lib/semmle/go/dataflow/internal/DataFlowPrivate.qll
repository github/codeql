private import go
private import DataFlowUtil
private import DataFlowImplCommon
private import ContainerFlow
private import FlowSummaryImpl as FlowSummaryImpl
private import semmle.go.dataflow.FlowSummary as FlowSummary
private import semmle.go.dataflow.ExternalFlow
private import codeql.util.Unit
import DataFlowNodes::Private

private newtype TReturnKind =
  MkReturnKind(int i) { exists(SignatureType st | exists(st.getResultType(i))) }

ReturnKind getReturnKind(int i) { result = MkReturnKind(i) }

/**
 * A return kind. A return kind describes how a value can be returned
 * from a callable. For Go, this is either a return of a single value
 * or of one of multiple values.
 */
class ReturnKind extends TReturnKind {
  int i;

  ReturnKind() { this = MkReturnKind(i) }

  /** Gets the index of this return value. */
  int getIndex() { result = i }

  /** Gets a textual representation of this return kind. */
  string toString() { result = "return[" + i + "]" }
}

/**
 * Gets a node that can read the value returned from `call` with return kind
 * `kind`.
 */
OutNode getAnOutNode(DataFlowCall call, ReturnKind kind) {
  exists(DataFlow::CallNode c, int i | c.asExpr() = call and kind = MkReturnKind(i) |
    result = c.getResult(i)
  )
}

/**
 * Holds if data flows from `nodeFrom` to `nodeTo` in exactly one local
 * (intra-procedural) step, not taking function models into account.
 */
predicate basicLocalFlowStep(Node nodeFrom, Node nodeTo) {
  // Instruction -> Instruction
  exists(Expr pred, Expr succ |
    succ.(LogicalBinaryExpr).getAnOperand() = pred or
    succ.(ConversionExpr).getOperand() = pred
  |
    nodeFrom = exprNode(pred) and
    nodeTo = exprNode(succ)
  )
  or
  // Type assertion: if in the context `checked, ok := e.(*Type)` (in which
  // case tuple-extraction instructions exist), flow from `e` to `e.(*Type)[0]`;
  // otherwise flow from `e` to `e.(*Type)`.
  exists(IR::Instruction evalAssert, TypeAssertExpr assert |
    nodeFrom.asExpr() = assert.getExpr() and
    evalAssert = IR::evalExprInstruction(assert) and
    if exists(IR::extractTupleElement(evalAssert, _))
    then nodeTo.asInstruction() = IR::extractTupleElement(evalAssert, 0)
    else nodeTo.asInstruction() = evalAssert
  )
  or
  // Instruction -> SSA
  exists(IR::Instruction pred, SsaExplicitDefinition succ |
    succ.getRhs() = pred and
    nodeFrom = instructionNode(pred) and
    nodeTo = ssaNode(succ)
  )
  or
  // SSA -> SSA
  exists(SsaDefinition pred, SsaPseudoDefinition succ | succ.getAnInput() = pred |
    nodeFrom = ssaNode(pred) and
    nodeTo = ssaNode(succ)
  )
  or
  // SSA -> Instruction
  exists(SsaDefinition pred, IR::Instruction succ |
    succ = pred.getVariable().getAUse() and
    nodeFrom = ssaNode(pred) and
    nodeTo = instructionNode(succ)
  )
  or
  // GlobalFunctionNode -> use
  nodeFrom =
    any(GlobalFunctionNode fn | fn.getFunction() = nodeTo.asExpr().(FunctionName).getTarget())
}

pragma[noinline]
private Field getASparselyUsedChannelTypedField() {
  result.getType() instanceof ChanType and
  count(result.getARead()) = 2
}

/**
 * Holds if data can flow from `node1` to `node2` in a way that loses the
 * calling context. For example, this would happen with flow through a
 * global or static variable.
 */
predicate jumpStep(Node n1, Node n2) {
  exists(ValueEntity v, Write w |
    not v instanceof SsaSourceVariable and
    not v instanceof Field and
    w.writes(v, n1) and
    n2 = v.getARead()
  )
  or
  exists(SsaDefinition pred, SsaDefinition succ |
    succ.(SsaVariableCapture).getSourceVariable() = pred.(SsaExplicitDefinition).getSourceVariable()
  |
    n1 = ssaNode(pred) and
    n2 = ssaNode(succ)
  )
  or
  // If a channel-typed field is referenced exactly once in the context of
  // a send statement and once in a receive expression, assume the two are linked.
  exists(
    Field f, DataFlow::ReadNode recvRead, DataFlow::ReadNode sendRead, RecvExpr re, SendStmt ss
  |
    f = getASparselyUsedChannelTypedField() and
    recvRead = f.getARead() and
    sendRead = f.getARead() and
    recvRead.asExpr() = re.getOperand() and
    sendRead.asExpr() = ss.getChannel() and
    n1.(DataFlow::PostUpdateNode).getPreUpdateNode() = sendRead and
    n2 = recvRead
  )
  or
  FlowSummaryImpl::Private::Steps::summaryJumpStep(n1.(FlowSummaryNode).getSummaryNode(),
    n2.(FlowSummaryNode).getSummaryNode())
}

/**
 * Holds if data can flow from `node1` to `node2` via an assignment to `c`.
 * Thus, `node2` references an object with a content `x` that contains the
 * value of `node1`.
 */
predicate storeStep(Node node1, ContentSet c, Node node2) {
  // a write `(*p).f = rhs` is modeled as two store steps: `rhs` is flows into field `f` of `(*p)`,
  // which in turn flows into the pointer content of `p`
  exists(Write w, Field f, DataFlow::Node base, DataFlow::Node rhs | w.writesField(base, f, rhs) |
    node1 = rhs and
    node2.(PostUpdateNode).getPreUpdateNode() = base and
    c = any(DataFlow::FieldContent fc | fc.getField() = f)
    or
    node1 = base and
    node2.(PostUpdateNode).getPreUpdateNode() = node1.(PointerDereferenceNode).getOperand() and
    c = any(DataFlow::PointerContent pc | pc.getPointerType() = node2.getType())
  )
  or
  node1 = node2.(AddressOperationNode).getOperand() and
  c = any(DataFlow::PointerContent pc | pc.getPointerType() = node2.getType())
  or
  FlowSummaryImpl::Private::Steps::summaryStoreStep(node1.(FlowSummaryNode).getSummaryNode(), c,
    node2.(FlowSummaryNode).getSummaryNode())
  or
  containerStoreStep(node1, node2, c)
}

/**
 * Holds if data can flow from `node1` to `node2` via a read of `c`.
 * Thus, `node1` references an object with a content `c` whose value ends up in
 * `node2`.
 */
predicate readStep(Node node1, ContentSet c, Node node2) {
  node1 = node2.(PointerDereferenceNode).getOperand() and
  c = any(DataFlow::PointerContent pc | pc.getPointerType() = node1.getType())
  or
  exists(FieldReadNode read |
    node2 = read and
    node1 = read.getBase() and
    c = any(DataFlow::FieldContent fc | fc.getField() = read.getField())
  )
  or
  FlowSummaryImpl::Private::Steps::summaryReadStep(node1.(FlowSummaryNode).getSummaryNode(), c,
    node2.(FlowSummaryNode).getSummaryNode())
  or
  containerReadStep(node1, node2, c)
}

/**
 * Holds if values stored inside content `c` are cleared at node `n`.
 */
predicate clearsContent(Node n, ContentSet c) {
  // Because our post-update nodes are shared between multiple pre-update
  // nodes, attempting to clear content causes summary stores into arg in
  // particular to malfunction.
  none()
  // c instanceof FieldContent and
  // FlowSummaryImpl::Private::Steps::summaryStoresIntoArg(c, n)
  // or
  // FlowSummaryImpl::Private::Steps::summaryClearsContent(n, c)
}

/**
 * Holds if the value that is being tracked is expected to be stored inside content `c`
 * at node `n`.
 */
predicate expectsContent(Node n, ContentSet c) {
  FlowSummaryImpl::Private::Steps::summaryExpectsContent(n.(FlowSummaryNode).getSummaryNode(), c)
}

predicate typeStrongerThan(DataFlowType t1, DataFlowType t2) { none() }

predicate localMustFlowStep(Node node1, Node node2) { none() }

/** Gets the type of `n` used for type pruning. */
DataFlowType getNodeType(Node n) { result = TTodoDataFlowType() and exists(n) }

/** Gets a string representation of a type returned by `getNodeType()`. */
string ppReprType(DataFlowType t) { none() }

/**
 * Holds if `t1` and `t2` are compatible, that is, whether data can flow from
 * a node of type `t1` to a node of type `t2`.
 */
pragma[inline]
predicate compatibleTypes(DataFlowType t1, DataFlowType t2) {
  any() // stub implementation
}

//////////////////////////////////////////////////////////////////////////////
// Java QL library compatibility wrappers
//////////////////////////////////////////////////////////////////////////////
/** A node that performs a type cast. */
class CastNode extends ExprNode {
  override ConversionExpr expr;
}

/**
 * Holds if `n` should never be skipped over in the `PathGraph` and in path
 * explanations.
 */
predicate neverSkipInPathGraph(Node n) {
  exists(DataFlow::FunctionModel fm | fm.getAnInputNode(_) = n or fm.getAnOutputNode(_) = n)
  or
  exists(TaintTracking::FunctionModel fm | fm.getAnInputNode(_) = n or fm.getAnOutputNode(_) = n)
}

class DataFlowExpr = Expr;

private newtype TDataFlowType =
  TTodoDataFlowType() or
  TTodoDataFlowType2() // Add a dummy value to prevent bad functionality-induced joins arising from a type of size 1.

class DataFlowType extends TDataFlowType {
  /** Gets a textual representation of this element. */
  string toString() { result = "" }
}

private newtype TDataFlowCallable =
  TCallable(Callable c) or
  TFileScope(File f) or
  TExternalFileScope() or
  TSummarizedCallable(FlowSummary::SummarizedCallable c)

class DataFlowCallable extends TDataFlowCallable {
  /**
   * Gets the `Callable` corresponding to this `DataFlowCallable`, if any.
   */
  Callable asCallable() { this = TCallable(result) }

  /**
   * Gets the `File` whose root scope corresponds to this `DataFlowCallable`, if any.
   */
  File asFileScope() { this = TFileScope(result) }

  /**
   * Holds if this `DataFlowCallable` is an external file scope.
   */
  predicate isExternalFileScope() { this = TExternalFileScope() }

  /**
   * Gets the `SummarizedCallable` corresponding to this `DataFlowCallable`, if any.
   */
  FlowSummary::SummarizedCallable asSummarizedCallable() { this = TSummarizedCallable(result) }

  /**
   * Gets the type of this callable.
   *
   * If this is a `File` root scope, this has no value.
   */
  SignatureType getType() { result = [this.asCallable(), this.asSummarizedCallable()].getType() }

  /**
   * Gets a string representation of this callable.
   */
  string toString() {
    result = this.asCallable().toString() or
    result = "File scope: " + this.asFileScope().toString() or
    result = "Summary: " + this.asSummarizedCallable().toString()
  }

  /**
   * Holds if this callable is at the specified location.
   * The location spans column `startcolumn` of line `startline` to
   * column `endcolumn` of line `endline` in file `filepath`.
   * For more information, see
   * [Locations](https://codeql.github.com/docs/writing-codeql-queries/providing-locations-in-codeql-queries/).
   */
  predicate hasLocationInfo(
    string filepath, int startline, int startcolumn, int endline, int endcolumn
  ) {
    this.asCallable().hasLocationInfo(filepath, startline, startcolumn, endline, endcolumn) or
    this.asFileScope().hasLocationInfo(filepath, startline, startcolumn, endline, endcolumn) or
    this.asSummarizedCallable()
        .hasLocationInfo(filepath, startline, startcolumn, endline, endcolumn)
  }

  /** Gets the location of this callable. */
  Location getLocation() {
    result = getCallableLocation(this.asCallable()) or
    result = this.asFileScope().getLocation() or
    result = getCallableLocation(this.asSummarizedCallable())
  }

  /** Gets a best-effort total ordering. */
  int totalorder() {
    this =
      rank[result](DataFlowCallable c, string file, int startline, int startcolumn |
        c.hasLocationInfo(file, startline, startcolumn, _, _)
      |
        c order by file, startline, startcolumn
      )
  }
}

private Location getCallableLocation(Callable c) {
  exists(string filepath, int startline, int startcolumn, int endline, int endcolumn |
    c.hasLocationInfo(filepath, startline, startcolumn, endline, endcolumn) and
    result.hasLocationInfo(filepath, startline, startcolumn, endline, endcolumn)
  )
}

/** A function call relevant for data flow. */
class DataFlowCall extends Expr {
  DataFlow::CallNode call;

  DataFlowCall() { this = call.asExpr() }

  /**
   * Gets the nth argument for this call.
   */
  Node getArgument(int n) { result = call.getArgument(n) }

  /** Gets the data flow node corresponding to this call. */
  ExprNode getNode() { result = call }

  /** Gets the enclosing callable of this call. */
  DataFlowCallable getEnclosingCallable() {
    // NB. At present calls cannot occur inside summarized callables-- this will change if we implement advanced lambda support.
    result.asCallable().getFuncDef() = this.getEnclosingFunction()
    or
    not exists(this.getEnclosingFunction()) and result.asFileScope() = this.getFile()
  }

<<<<<<< HEAD
  // #45 - Stub Implementation
  /** Gets an argument to this call as a Node. */
  ArgumentNode getAnArgumentNode(){ result = this.getArgument(_) }

  /** Gets the target of the call, as a DataFlowCallable. */
  DataFlowCallable getARuntimeTarget(){ result.asCallable() = call.getACalleeIncludingExternals() }
=======
  /** Gets the location of this call. */
  Location getLocation() { result = super.getLocation() }
>>>>>>> a160b891

  /** Gets a best-effort total ordering. */
  int totalorder() {
    this =
      rank[result](DataFlowCall c, int startline, int startcolumn |
        c.getLocation().hasLocationInfo(_, startline, startcolumn, _, _)
      |
        c order by startline, startcolumn
      )
  }
}

/** Holds if `e` is an expression that always has the same Boolean value `val`. */
private predicate constantBooleanExpr(Expr e, boolean val) {
  e.getBoolValue() = val
  or
  exists(SsaExplicitDefinition v, Expr src |
    IR::evalExprInstruction(e) = v.getVariable().getAUse() and
    IR::evalExprInstruction(src) = v.getRhs() and
    constantBooleanExpr(src, val)
  )
}

/** An argument that always has the same Boolean value. */
private class ConstantBooleanArgumentNode extends ArgumentNode, ExprNode {
  ConstantBooleanArgumentNode() { constantBooleanExpr(this.getExpr(), _) }

  /** Gets the Boolean value of this expression. */
  boolean getBooleanValue() { constantBooleanExpr(this.getExpr(), result) }
}

/**
 * Returns a guard that will certainly not hold in calling context `call`.
 *
 * In particular it does not hold because it checks that `param` has value `b`, but
 * in context `call` it is known to have value `!b`. Note this is `noinline`d in order
 * to avoid a bad join order in `isUnreachableInCall`.
 */
pragma[noinline]
private ControlFlow::ConditionGuardNode getAFalsifiedGuard(DataFlowCall call) {
  exists(SsaParameterNode param, ConstantBooleanArgumentNode arg |
    // get constant bool argument and parameter for this call
    viableParamArg(call, pragma[only_bind_into](param), pragma[only_bind_into](arg)) and
    // which is used in a guard controlling `n` with the opposite value of `arg`
    result.ensures(param.getAUse(), arg.getBooleanValue().booleanNot())
  )
}

class NodeRegion instanceof BasicBlock {
  string toString() { result = "NodeRegion" }

  predicate contains(Node n) { n.getBasicBlock() = this }

  int totalOrder() {
    this =
      rank[result](BasicBlock b, int startline, int startcolumn |
        b.hasLocationInfo(_, startline, startcolumn, _, _)
      |
        b order by startline, startcolumn
      )
  }
}

/**
 * Holds if the nodes in `nr` are unreachable when the call context is `call`.
 */
predicate isUnreachableInCall(NodeRegion nr, DataFlowCall call) {
  getAFalsifiedGuard(call).dominates(nr)
}

/**
 * Holds if access paths with `c` at their head always should be tracked at high
 * precision. This disables adaptive access path precision for such access paths.
 */
predicate forceHighPrecision(Content c) {
  c instanceof ArrayContent or c instanceof CollectionContent
}

/**
 * Gets the `i`th argument of call `c`, where the receiver of a method call
 * counts as argument -1.
 */
Node getArgument(CallNode c, int i) {
  result = c.getArgument(i)
  or
  result = c.(MethodCallNode).getReceiver() and
  i = -1
}

/** Holds if `n` should be hidden from path explanations. */
predicate nodeIsHidden(Node n) { n instanceof FlowSummaryNode }

class LambdaCallKind = Unit;

/** Holds if `creation` is an expression that creates a lambda of kind `kind` for `c`. */
predicate lambdaCreation(Node creation, LambdaCallKind kind, DataFlowCallable c) { none() }

/** Holds if `call` is a lambda call of kind `kind` where `receiver` is the lambda expression. */
predicate lambdaCall(DataFlowCall call, LambdaCallKind kind, Node receiver) { none() }

/** Extra data-flow steps needed for lambda flow analysis. */
predicate additionalLambdaFlowStep(Node nodeFrom, Node nodeTo, boolean preservesValue) { none() }

predicate knownSourceModel(Node source, string model) { sourceNode(source, _, model) }

predicate knownSinkModel(Node sink, string model) { sinkNode(sink, _, model) }

class DataFlowSecondLevelScope = Unit;

/**
 * Holds if flow is allowed to pass from parameter `p` and back to itself as a
 * side-effect, resulting in a summary from `p` to itself.
 *
 * One example would be to allow flow like `p.foo = p.bar;`, which is disallowed
 * by default as a heuristic.
 */
predicate allowParameterReturnInSelf(ParameterNode p) {
  exists(DataFlowCallable c, int pos |
    p.isParameterOf(c, pos) and
    FlowSummaryImpl::Private::summaryAllowParameterReturnInSelf(c.asSummarizedCallable(), pos)
  )
}

/** An approximated `Content`. */
class ContentApprox = Unit;

/** Gets an approximated value for content `c`. */
pragma[inline]
ContentApprox getContentApprox(Content c) { any() }<|MERGE_RESOLUTION|>--- conflicted
+++ resolved
@@ -358,17 +358,15 @@
     not exists(this.getEnclosingFunction()) and result.asFileScope() = this.getFile()
   }
 
-<<<<<<< HEAD
+  /** Gets the location of this call. */
+  Location getLocation() { result = super.getLocation() }
+
   // #45 - Stub Implementation
   /** Gets an argument to this call as a Node. */
   ArgumentNode getAnArgumentNode(){ result = this.getArgument(_) }
 
   /** Gets the target of the call, as a DataFlowCallable. */
   DataFlowCallable getARuntimeTarget(){ result.asCallable() = call.getACalleeIncludingExternals() }
-=======
-  /** Gets the location of this call. */
-  Location getLocation() { result = super.getLocation() }
->>>>>>> a160b891
 
   /** Gets a best-effort total ordering. */
   int totalorder() {
