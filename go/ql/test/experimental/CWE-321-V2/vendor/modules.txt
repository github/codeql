--- conflicted
+++ resolved
@@ -8,12 +8,4 @@
 ## explicit; go 1.18
 github.com/golang-jwt/jwt/v5
 # github.com/stretchr/testify v1.8.3
-## explicit; go 1.20
-<<<<<<< HEAD
-# golang.org/x/crypto v0.19.0
-## explicit; go 1.18
-=======
-# golang.org/x/crypto v0.31.0
-## explicit; go 1.20
->>>>>>> a2453f94
-golang.org/x/crypto/pbkdf2+## explicit; go 1.20