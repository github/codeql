import powershell

class CatchClause extends @catch_clause, Ast {
  override SourceLocation getLocation() { catch_clause_location(this, result) }

  override string toString() { result = "catch {...}" }

  StmtBlock getBody() { catch_clause(this, result, _) }

  TypeConstraint getCatchType(int i) { catch_clause_catch_type(this, i, result) }

  int getNumberOfCatchTypes() { result = count(this.getACatchType()) }

  TypeConstraint getACatchType() { result = this.getCatchType(_) }

<<<<<<< HEAD
  int getNumberOfCatchTypes() { result = count(this.getCatchType(_)) }

  predicate isCatchAll() { catch_clause(this, _, true) } // TODO: Should be equivalent to not exists(this.getACatchType())
=======
  predicate isCatchAll() { not exists(this.getACatchType()) }
>>>>>>> e133b5ce

  TryStmt getTryStmt() { result.getACatchClause() = this }

  predicate isLast() {
    exists(TryStmt ts, int last |
      ts = this.getTryStmt() and
      last = max(int i | exists(ts.getCatchClause(i))) and
      this = ts.getCatchClause(last)
    )
  }
}

class GeneralCatchClause extends CatchClause {
  GeneralCatchClause() { this.isCatchAll() }

  override string toString() { result = "catch {...}" }
}

class SpecificCatchClause extends CatchClause {
  SpecificCatchClause() { not this.isCatchAll() }

  override string toString() { result = "catch[...] {...}" }
}<|MERGE_RESOLUTION|>--- conflicted
+++ resolved
@@ -13,13 +13,7 @@
 
   TypeConstraint getACatchType() { result = this.getCatchType(_) }
 
-<<<<<<< HEAD
-  int getNumberOfCatchTypes() { result = count(this.getCatchType(_)) }
-
-  predicate isCatchAll() { catch_clause(this, _, true) } // TODO: Should be equivalent to not exists(this.getACatchType())
-=======
   predicate isCatchAll() { not exists(this.getACatchType()) }
->>>>>>> e133b5ce
 
   TryStmt getTryStmt() { result.getACatchClause() = this }
 
