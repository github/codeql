# Improvements to Python analysis


## General improvements



## New queries

| **Query** | **Tags** | **Purpose** |
|-----------|----------|-------------|
| Clear-text logging of sensitive information (`py/clear-text-logging-sensitive-data`) | security, external/cwe/cwe-312 | Finds instances where sensitive information is logged without encryption or hashing. Results are shown on LGTM by default. |
| Clear-text storage of sensitive information (`py/clear-text-storage-sensitive-data`) | security, external/cwe/cwe-312 | Finds instances where sensitive information is stored without encryption or hashing. Results are shown on LGTM by default. |
<<<<<<< HEAD
| Missing rate limiting (`py/missing-rate-limiting`) | security, external/cwe/cwe-770 | An HTTP request handler that performs expensive operations without restricting the rate at which operations can be carried out is vulnerable to denial-of-service attacks. |
=======
| Binding a socket to all network interfaces (`py/bind-socket-all-network-interfaces`) | security | Finds instances where a socket is bound to all network interfaces. Results are shown on LGTM by default. |


## Changes to existing queries

| **Query**                  | **Expected impact**    | **Change** |
|----------------------------|------------------------|------------|
| Unreachable code | Fewer false positives | Analysis now accounts for uses of `contextlib.suppress` to suppress exceptions. |
| `__iter__` method returns a non-iterator | Better alert message | Alert now highlights which class is expected to be an iterator. |


## Changes to QL libraries

* Django library now recognizes positional arguments from a `django.conf.urls.url` regex (Django version 1.x)
>>>>>>> 717490b6
<|MERGE_RESOLUTION|>--- conflicted
+++ resolved
@@ -11,9 +11,7 @@
 |-----------|----------|-------------|
 | Clear-text logging of sensitive information (`py/clear-text-logging-sensitive-data`) | security, external/cwe/cwe-312 | Finds instances where sensitive information is logged without encryption or hashing. Results are shown on LGTM by default. |
 | Clear-text storage of sensitive information (`py/clear-text-storage-sensitive-data`) | security, external/cwe/cwe-312 | Finds instances where sensitive information is stored without encryption or hashing. Results are shown on LGTM by default. |
-<<<<<<< HEAD
 | Missing rate limiting (`py/missing-rate-limiting`) | security, external/cwe/cwe-770 | An HTTP request handler that performs expensive operations without restricting the rate at which operations can be carried out is vulnerable to denial-of-service attacks. |
-=======
 | Binding a socket to all network interfaces (`py/bind-socket-all-network-interfaces`) | security | Finds instances where a socket is bound to all network interfaces. Results are shown on LGTM by default. |
 
 
@@ -27,5 +25,4 @@
 
 ## Changes to QL libraries
 
-* Django library now recognizes positional arguments from a `django.conf.urls.url` regex (Django version 1.x)
->>>>>>> 717490b6
+* Django library now recognizes positional arguments from a `django.conf.urls.url` regex (Django version 1.x)