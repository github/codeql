--- conflicted
+++ resolved
@@ -258,11 +258,7 @@
     overriding.getACall().getNode() = call
 }
 
-<<<<<<< HEAD
-/** Holds if `func` raises a `NotImplemented` error. */
-=======
 /** Holds if `func` will raise a `NotImplemented` error. */
->>>>>>> 97f4cb64
 predicate isAbstract(FunctionValue func) {
     func.getARaisedType() = ClassValue::notImplementedError()
 }