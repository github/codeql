/**
 * Public API for "objects"
 * A `Value` is a static approximation to a set of runtime objects.
 */

import python
private import TObject
private import semmle.python.objects.ObjectInternal
private import semmle.python.pointsto.PointsTo
private import semmle.python.pointsto.PointsToContext
private import semmle.python.pointsto.MRO
private import semmle.python.types.Builtins

/*
 * Use the term `ObjectSource` to refer to DB entity. Either a CFG node
 * for Python objects, or `@py_cobject` entity for built-in objects.
 */

class ObjectSource = Object;

/* Aliases for scopes */
class FunctionScope = Function;

class ClassScope = Class;

class ModuleScope = Module;

/**
 * Class representing values in the Python program
 * Each `Value` is a static approximation to a set of one or more real objects.
 */
class Value extends TObject {
    Value() {
        this != ObjectInternal::unknown() and
        this != ObjectInternal::unknownClass() and
        this != ObjectInternal::undefined()
    }

    string toString() { result = this.(ObjectInternal).toString() }

    /** Gets a `ControlFlowNode` that refers to this object. */
    ControlFlowNode getAReference() { PointsToInternal::pointsTo(result, _, this, _) }

    /** Gets the origin CFG node for this value. */
    ControlFlowNode getOrigin() { result = this.(ObjectInternal).getOrigin() }

    /**
     * Gets the class of this object.
     * Strictly, the `Value` representing the class of the objects
     * represented by this Value.
     */
    ClassValue getClass() { result = this.(ObjectInternal).getClass() }

    /** Gets a call to this object */
    CallNode getACall() { result = this.getACall(_) }

    /** Gets a call to this object with the given `caller` context. */
    CallNode getACall(PointsToContext caller) {
        PointsToInternal::pointsTo(result.getFunction(), caller, this, _)
        or
        exists(BoundMethodObjectInternal bm |
            PointsToInternal::pointsTo(result.getFunction(), caller, bm, _) and
            bm.getFunction() = this
        )
    }

    /** Gets a `Value` that represents the attribute `name` of this object. */
    Value attr(string name) { this.(ObjectInternal).attribute(name, result, _) }

    /**
     * Holds if this value is builtin. Applies to built-in functions and methods,
     * but also integers and strings.
     */
    predicate isBuiltin() { this.(ObjectInternal).isBuiltin() }

    predicate hasLocationInfo(string filepath, int bl, int bc, int el, int ec) {
        this.(ObjectInternal).getOrigin().getLocation().hasLocationInfo(filepath, bl, bc, el, ec)
        or
        not exists(this.(ObjectInternal).getOrigin()) and
        filepath = "" and
        bl = 0 and
        bc = 0 and
        el = 0 and
        ec = 0
    }

    /**
     * Gets the name of this value, if it has one.
     * Note this is the innate name of the
     * object, not necessarily all the names by which it can be called.
     */
    final string getName() { result = this.(ObjectInternal).getName() }

    /** Holds if this value has the attribute `name` */
    predicate hasAttribute(string name) { this.(ObjectInternal).hasAttribute(name) }

    /** Whether this value is absent from the database, but has been inferred to likely exist */
    predicate isAbsent() {
        this instanceof AbsentModuleObjectInternal
        or
        this instanceof AbsentModuleAttributeObjectInternal
    }

    /**
     * Whether this overrides v. In this context, "overrides" means that this object
     * is a named attribute of a some class C and `v` is a named attribute of another
     * class S, both attributes having the same name, and S is a super class of C.
     */
    predicate overrides(Value v) {
        exists(ClassValue my_class, ClassValue other_class, string name |
            my_class.declaredAttribute(name) = this and
            other_class.declaredAttribute(name) = v and
            my_class.getABaseType+() = other_class
        )
    }

    /**
     * Gets the boolean interpretation of this value.
     * Could be both `true` and `false`, if we can't determine the result more precisely.
     */
    boolean getABooleanValue() { result = this.(ObjectInternal).booleanValue() }

    /**
     * Gets the boolean interpretation of this value, only if we can determine the result precisely.
     * The result can be `none()`, but never both `true` and `false`.
     */
    boolean getDefiniteBooleanValue() {
        result = getABooleanValue() and
        not (getABooleanValue() = true and getABooleanValue() = false)
    }
}

/**
 * Class representing modules in the Python program
 * Each `ModuleValue` represents a module object in the Python program.
 */
class ModuleValue extends Value {
    ModuleValue() { this instanceof ModuleObjectInternal }

    /**
     * Holds if this module "exports" name.
     * That is, does it define `name` in `__all__` or is
     * `__all__` not defined and `name` a global variable that does not start with "_"
     * This is the set of names imported by `from ... import *`.
     */
    predicate exports(string name) { PointsTo::moduleExports(this, name) }

    /** Gets the scope for this module, provided that it is a Python module. */
    ModuleScope getScope() { result = this.(ModuleObjectInternal).getSourceModule() }

    /**
     * Gets the container path for this module. Will be the file for a Python module,
     * the folder for a package and no result for a builtin module.
     */
    Container getPath() {
        result = this.(PackageObjectInternal).getFolder()
        or
        result = this.(PythonModuleObjectInternal).getSourceModule().getFile()
    }

    /**
     * Whether this module is imported by 'import name'. For example on a linux system,
     * the module 'posixpath' is imported as 'os.path' or as 'posixpath'
     */
    predicate importedAs(string name) { PointsToInternal::module_imported_as(this, name) }

    /** Whether this module is a package. */
    predicate isPackage() { this instanceof PackageObjectInternal }

    /** Whether the complete set of names "exported" by this module can be accurately determined */
    predicate hasCompleteExportInfo() { this.(ModuleObjectInternal).hasCompleteExportInfo() }

    /** Get a module that this module imports */
    ModuleValue getAnImportedModule() { result.importedAs(this.getScope().getAnImportedModuleName()) }

    /** When used as a normal module (for example, imported and used by other modules) */
    predicate isUsedAsModule() {
        this.isBuiltin()
        or
        this.isPackage()
        or
        exists(ImportingStmt i | this.importedAs(i.getAnImportedModuleName()))
        or
        this.getPath().getBaseName() = "__init__.py"
    }

    /** When used (exclusively) as a script (will not include normal modules that can also be run as a script) */
    predicate isUsedAsScript() {
        not isUsedAsModule() and
        (
            not this.getPath().getExtension() = "py"
            or
            exists(If i, Name name, StrConst main, Cmpop op |
                i.getScope() = this.getScope() and
                op instanceof Eq and
                i.getTest().(Compare).compares(name, op, main) and
                name.getId() = "__name__" and
                main.getText() = "__main__"
            )
            or
            exists(Comment c |
                c.getLocation().getFile() = this.getPath() and
                c.getLocation().getStartLine() = 1 and
                c.getText().regexpMatch("^#!/.*python(2|3)?[ \\\\t]*$")
            )
        )
    }
}

module Module {
    /**
     * Gets the `ModuleValue` named `name`.
     *
     * Note that the name used to refer to a module is not
     * necessarily its name. For example,
     * there are modules referred to by the name `os.path`,
     * but that are not named `os.path`, for example the module `posixpath`.
     * Such that the following is true:
     * `Module::named("os.path").getName() = "posixpath"
     */
    ModuleValue named(string name) {
        result.getName() = name
        or
        result = named(name, _)
    }

    /* Prevent runaway recursion when a module has itself as an attribute. */
    private ModuleValue named(string name, int dots) {
        dots = 0 and
        not name.charAt(_) = "." and
        result.getName() = name
        or
        dots <= 3 and
        exists(string modname, string attrname | name = modname + "." + attrname |
            result = named(modname, dots - 1).attr(attrname)
        )
    }

    /** Get the `ModuleValue` for the `builtin` module. */
    ModuleValue builtinModule() { result = TBuiltinModuleObject(Builtin::builtinModule()) }
}

module Value {
    /**
     * Gets the `Value` named `name`.
     * If there is at least one '.' in `name`, then the part of
     * the name to the left of the rightmost '.' is interpreted as a module name
     * and the part after the rightmost '.' as an attribute of that module.
     * For example, `Value::named("os.path.join")` is the `Value` representing the
     * `join` function of the `os.path` module.
     * If there is no '.' in `name`, then the `Value` returned is the builtin
     * object of that name.
     * For example `Value::named("len")` is the `Value` representing the `len` built-in function.
     */
    Value named(string name) {
        exists(string modname, string attrname | name = modname + "." + attrname |
            result = Module::named(modname).attr(attrname)
        )
        or
        result = ObjectInternal::builtin(name)
        or
        name = "None" and result = ObjectInternal::none_()
        or
        name = "True" and result = TTrue()
        or
        name = "False" and result = TFalse()
    }

    /**
     * Gets the `NumericValue` for the integer constant `i`, if it exists.
     * There will be no `NumericValue` for most integers, but the following are
     * guaranteed to exist:
     * * From zero to 511 inclusive.
     * * All powers of 2 (up to 2**30)
     * * Any integer explicitly mentioned in the source program.
     */
    NumericValue forInt(int i) { result.(IntObjectInternal).intValue() = i }

    /**
     * Gets the `Value` for the bytes constant `bytes`, if it exists.
     * There will be no `Value` for most byte strings, unless it is explicitly
     * declared in the source program.
     */
    StringValue forBytes(string bytes) { result.(BytesObjectInternal).strValue() = bytes }

    /**
     * Gets the `Value` for the unicode constant `text`, if it exists.
     * There will be no `Value` for most text strings, unless it is explicitly
     * declared in the source program.
     */
    StringValue forUnicode(string text) { result.(UnicodeObjectInternal).strValue() = text }

    /**
     * Gets a `Value` for the string `text`. May be a bytes or unicode string for Python 2.
     * There will be no `Value` for most strings, unless it is explicitly
     * declared in the source program.
     */
    StringValue forString(string text) {
        result.(UnicodeObjectInternal).strValue() = text
        or
        major_version() = 2 and
        result.(BytesObjectInternal).strValue() = text
    }

    /** Gets the `Value` for the bool constant `b`. */
    Value forBool(boolean b) {
        b = true and result = TTrue()
        or
        b = false and result = TFalse()
    }

    /** Gets the `Value` for `None`. */
    Value none_() { result = ObjectInternal::none_() }

    /**
     * Shorcuts added by the `site` module to exit your interactive session.
     *
     * see https://docs.python.org/3/library/constants.html#constants-added-by-the-site-module
     */
    Value siteQuitter(string name) {
        (
            name = "exit"
            or
            name = "quit"
        ) and
        result = Value::named(name)
    }
}

/**
 * Class representing callables in the Python program
 * Callables include Python functions, built-in functions and bound-methods,
 * but not classes.
 */
class CallableValue extends Value {
    CallableValue() { this instanceof CallableObjectInternal }

    /**
     * Holds if this callable never returns once called.
     * For example, `sys.exit`
     */
    predicate neverReturns() { this.(CallableObjectInternal).neverReturns() }

    /** Gets the scope for this function, provided that it is a Python function. */
    FunctionScope getScope() { result = this.(PythonFunctionObjectInternal).getScope() }

    /** Gets the `n`th parameter node of this callable. */
    NameNode getParameter(int n) { result = this.(CallableObjectInternal).getParameter(n) }

    /** Gets the `name`d parameter node of this callable. */
    NameNode getParameterByName(string name) {
        result = this.(CallableObjectInternal).getParameterByName(name)
    }

    /** Gets the argument corresponding to the `n'th parameter node of this callable. */
    cached
    ControlFlowNode getArgumentForCall(CallNode call, int n) {
        exists(ObjectInternal called, int offset |
            PointsToInternal::pointsTo(call.getFunction(), _, called, _) and
            called.functionAndOffset(this, offset)
        |
            call.getArg(n - offset) = result
            or
            exists(string name |
                call.getArgByName(name) = result and
                this.(PythonFunctionObjectInternal).getScope().getArg(n + offset).getName() = name
            )
            or
            called instanceof BoundMethodObjectInternal and
            offset = 1 and
            n = 0 and
            result = call.getFunction().(AttrNode).getObject()
        )
    }

    /** Gets the argument corresponding to the `name`d parameter node of this callable. */
    cached
    ControlFlowNode getNamedArgumentForCall(CallNode call, string name) {
        exists(CallableObjectInternal called, int offset |
            PointsToInternal::pointsTo(call.getFunction(), _, called, _) and
            called.functionAndOffset(this, offset)
        |
            exists(int n |
                call.getArg(n) = result and
                this.(PythonFunctionObjectInternal).getScope().getArg(n + offset).getName() = name
            )
            or
            call.getArgByName(name) = result and
            exists(this.(PythonFunctionObjectInternal).getScope().getArgByName(name))
            or
            called instanceof BoundMethodObjectInternal and
            offset = 1 and
            name = "self" and
            result = call.getFunction().(AttrNode).getObject()
        )
    }
}

/**
 * Class representing classes in the Python program, both Python and built-in.
 */
class ClassValue extends Value {
    ClassValue() { this.(ObjectInternal).isClass() = true }

    /** Gets an improper super type of this class. */
    ClassValue getASuperType() { result = this.getABaseType*() }

    /**
     * Looks up the attribute `name` on this class.
     * Note that this may be different from `this.attr(name)`.
     * For example given the class:
     * ```class C:
     *        @classmethod
     *        def f(cls): pass
     * ```
     * `this.lookup("f")` is equivalent to `C.__dict__['f']`, which is the class-method
     *  whereas
     * `this.attr("f")` is equivalent to `C.f`, which is a bound-method.
     */
    Value lookup(string name) { this.(ClassObjectInternal).lookup(name, result, _) }

    predicate isCallable() { this.(ClassObjectInternal).lookup("__call__", _, _) }

    /** Holds if this class is an iterable. */
    predicate isIterable() {
        this.hasAttribute("__iter__")
        or
        this.hasAttribute("__aiter__")
        or
        this.hasAttribute("__getitem__")
    }

    /** Holds if this class is an iterator. */
    predicate isIterator() {
        this.hasAttribute("__iter__") and
        (
            major_version() = 3 and this.hasAttribute("__next__")
            or
            /*
             * Because 'next' is a common method name we need to check that an __iter__
             * method actually returns this class. This is not needed for Py3 as the
             * '__next__' method exists to define a class as an iterator.
             */

            major_version() = 2 and
            this.hasAttribute("next") and
            exists(ClassValue other, FunctionValue iter | other.declaredAttribute("__iter__") = iter |
                iter.getAnInferredReturnType() = this
            )
        )
        or
        /* This will be redundant when we have C class information */
        this = ClassValue::generator()
    }

    /** Holds if this class is a container(). That is, does it have a __getitem__ method. */
    predicate isContainer() { exists(this.lookup("__getitem__")) }

    /** Holds if this class is probably a sequence. */
    predicate isSequence() {
        /*
         * To determine whether something is a sequence or a mapping is not entirely clear,
         * so we need to guess a bit.
         */

        this.getASuperType() = ClassValue::tuple()
        or
        this.getASuperType() = ClassValue::list()
        or
        this.getASuperType() = ClassValue::range()
        or
        this.getASuperType() = ClassValue::bytes()
        or
        this.getASuperType() = ClassValue::unicode()
        or
        major_version() = 2 and this.getASuperType() = Value::named("collections.Sequence")
        or
        major_version() = 3 and this.getASuperType() = Value::named("collections.abc.Sequence")
        or
        /* Does it have an index or __reversed__ method? */
        this.isContainer() and
        (
            this.hasAttribute("index") or
            this.hasAttribute("__reversed__")
        )
    }

    /** Holds if this class is a mapping. */
    predicate isMapping() {
        this.hasAttribute("__getitem__") and
        not this.isSequence()
    }

    /** Holds if this class is a descriptor. */
    predicate isDescriptorType() { this.hasAttribute("__get__") }

    /** Holds if this class is a context manager. */
    predicate isContextManager() {
        this.hasAttribute("__enter__") and
        this.hasAttribute("__exit__")
    }

    /**
     * Gets the qualified name for this class.
     * Should return the same name as the `__qualname__` attribute on classes in Python 3.
     */
    string getQualifiedName() {
        result = this.(ClassObjectInternal).getBuiltin().getName()
        or
        result = this.(PythonClassObjectInternal).getScope().getQualifiedName()
    }

    /** Gets the MRO for this class */
    MRO getMro() { result = Types::getMro(this) }

    predicate failedInference(string reason) { Types::failedInference(this, reason) }

    /** Gets the nth immediate base type of this class. */
    ClassValue getBaseType(int n) { result = Types::getBase(this, n) }

    /** Gets an immediate base type of this class. */
    ClassValue getABaseType() { result = Types::getBase(this, _) }

    /**
     * Holds if this class is a new style class.
     * A new style class is one that implicitly or explicitly inherits from `object`.
     */
    predicate isNewStyle() { Types::isNewStyle(this) }

    /**
     * Holds if this class is an old style class.
     * An old style class is one that does not inherit from `object`.
     */
    predicate isOldStyle() { Types::isOldStyle(this) }

    /** Gets the scope associated with this class, if it is not a builtin class */
    ClassScope getScope() { result = this.(PythonClassObjectInternal).getScope() }

    /** Gets the attribute declared in this class */
    Value declaredAttribute(string name) { Types::declaredAttribute(this, name, result, _) }

    /**
     * Holds if this class has the attribute `name`, including attributes
     * declared by super classes.
     */
    override predicate hasAttribute(string name) { this.getMro().declares(name) }

    /**
     * Holds if this class declares the attribute `name`,
     * *not* including attributes declared by super classes.
     */
    predicate declaresAttribute(string name) {
        this.(ClassObjectInternal).getClassDeclaration().declaresAttribute(name)
    }

    /**
     * Whether this class is a legal exception class.
     * What constitutes a legal exception class differs between major versions
     */
    predicate isLegalExceptionType() {
        not this.isNewStyle()
        or
        this.getASuperType() = ClassValue::baseException()
        or
        major_version() = 2 and this = ClassValue::tuple()
    }
}

/**
 * Class representing functions in the Python program, both Python and built-in.
 * Note that this does not include other callables such as bound-methods.
 */
abstract class FunctionValue extends CallableValue {
    abstract string getQualifiedName();

    /** Gets a longer, more descriptive version of toString() */
    abstract string descriptiveString();

    /** Gets the minimum number of parameters that can be correctly passed to this function */
    abstract int minParameters();

    /** Gets the maximum number of parameters that can be correctly passed to this function */
    abstract int maxParameters();

    predicate isOverridingMethod() { exists(Value f | this.overrides(f)) }

    predicate isOverriddenMethod() { exists(Value f | f.overrides(this)) }

    /** Whether `name` is a legal argument name for this function */
    bindingset[name]
    predicate isLegalArgumentName(string name) {
        this.getScope().getAnArg().asName().getId() = name
        or
        this.getScope().getAKeywordOnlyArg().getId() = name
        or
        this.getScope().hasKwArg()
    }

    /**
     * Whether this is a "normal" method, that is, it is exists as a class attribute
     * which is not a lambda and not the __new__ method.
     */
    predicate isNormalMethod() {
        exists(ClassValue cls, string name |
            cls.declaredAttribute(name) = this and
            name != "__new__" and
            exists(Expr expr, AstNode origin | expr.pointsTo(this, origin) | not origin instanceof Lambda)
        )
    }

    /** Gets a class that may be raised by this function */
    abstract ClassValue getARaisedType();

<<<<<<< HEAD
=======
    /** Gets a call-site from where this function is called as a function */
    CallNode getAFunctionCall() { result.getFunction().pointsTo() = this }

    /** Gets a call-site from where this function is called as a method */
    CallNode getAMethodCall() {
        exists(BoundMethodObjectInternal bm |
            result.getFunction().pointsTo() = bm and
            bm.getFunction() = this
        )
    }

>>>>>>> 97f4cb64
    /** Gets a class that this function may return */
    abstract ClassValue getAnInferredReturnType();
}

/** Class representing Python functions */
class PythonFunctionValue extends FunctionValue {
    PythonFunctionValue() { this instanceof PythonFunctionObjectInternal }

    override string descriptiveString() {
        if this.getScope().isMethod()
        then
            exists(Class cls | this.getScope().getScope() = cls |
                result = "method " + this.getQualifiedName()
            )
        else result = "function " + this.getQualifiedName()
    }

    override string getQualifiedName() {
        result = this.(PythonFunctionObjectInternal).getScope().getQualifiedName()
    }

    override string descriptiveString() {
        if this.getScope().isMethod()
        then
            exists(Class cls | this.getScope().getScope() = cls |
                result = "method " + this.getQualifiedName()
            )
        else result = "function " + this.getQualifiedName()
    }

    override int minParameters() {
        exists(Function f |
            f = this.getScope() and
            result = count(f.getAnArg()) - count(f.getDefinition().getArgs().getADefault())
        )
    }

    override int maxParameters() {
        exists(Function f |
            f = this.getScope() and
            if exists(f.getVararg())
            then result = 2147483647 // INT_MAX
            else result = count(f.getAnArg())
        )
    }

    /** Gets a control flow node corresponding to a return statement in this function */
    ControlFlowNode getAReturnedNode() { result = this.getScope().getAReturnValueFlowNode() }

    override ClassValue getARaisedType() { scope_raises(result, this.getScope()) }
    
    override ClassValue getAnInferredReturnType() {
        /* We have to do a special version of this because builtin functions have no
         * explicit return nodes that we can query and get the class of.
         */
        result = this.getAReturnedNode().pointsTo().getClass()
    }
}

/** Class representing builtin functions, such as `len` or `print` */
class BuiltinFunctionValue extends FunctionValue {
    BuiltinFunctionValue() { this instanceof BuiltinFunctionObjectInternal }

    override string getQualifiedName() { result = this.(BuiltinFunctionObjectInternal).getName() }

    override string descriptiveString() { result = "builtin-function " + this.getName() }

    override int minParameters() { none() }

    override int maxParameters() { none() }

    override ClassValue getARaisedType() {
        /* Information is unavailable for C code in general */
        none()
    }
<<<<<<< HEAD
    
=======

>>>>>>> 97f4cb64
    override ClassValue getAnInferredReturnType() {
        /* We have to do a special version of this because builtin functions have no
         * explicit return nodes that we can query and get the class of.
         */
        result = TBuiltinClassObject(this.(BuiltinFunctionObjectInternal).getReturnType())
    }
}

/** Class representing builtin methods, such as `list.append` or `set.add` */
class BuiltinMethodValue extends FunctionValue {
    BuiltinMethodValue() { this instanceof BuiltinMethodObjectInternal }

    override string getQualifiedName() {
        exists(Builtin cls |
            cls.isClass() and
            cls.getMember(_) = this.(BuiltinMethodObjectInternal).getBuiltin() and
            result = cls.getName() + "." + this.getName()
        )
    }

    override string descriptiveString() { result = "builtin-method " + this.getQualifiedName() }

    override int minParameters() { none() }

    override int maxParameters() { none() }

    override ClassValue getARaisedType() {
        /* Information is unavailable for C code in general */
        none()
    }
    
    override ClassValue getAnInferredReturnType() {
        result = TBuiltinClassObject(this.(BuiltinMethodObjectInternal).getReturnType())
    }
}

/**
 * A class representing sequence objects with a length and tracked items.
 */
class SequenceValue extends Value {
    SequenceValue() { this instanceof SequenceObjectInternal }

    Value getItem(int n) { result = this.(SequenceObjectInternal).getItem(n) }

    int length() { result = this.(SequenceObjectInternal).length() }
}

/** A class representing tuple objects */
class TupleValue extends SequenceValue {
    TupleValue() { this instanceof TupleObjectInternal }
}

/**
 * A class representing strings, either present in the source as a literal, or
 * in a builtin as a value.
 */
class StringValue extends Value {
    StringValue() {
        this instanceof BytesObjectInternal or
        this instanceof UnicodeObjectInternal
    }

    string getText() {
        result = this.(BytesObjectInternal).strValue()
        or
        result = this.(UnicodeObjectInternal).strValue()
    }
}

/**
 * A class representing numbers (ints and floats), either present in the source as a literal,
 * or in a builtin as a value.
 */
class NumericValue extends Value {
    NumericValue() {
        this instanceof IntObjectInternal or
        this instanceof FloatObjectInternal
    }

    /** Gets the integer-value if it is a constant integer, and it fits in a QL int */
    int getIntValue() { result = this.(IntObjectInternal).intValue() }

    /** Gets the float-value if it is a constant float */
    int getFloatValue() { result = this.(FloatObjectInternal).floatValue() }
}

/**
 * A Python property:
 *
 * @property def f():
 *         ....
 *
 * https://docs.python.org/3/howto/descriptor.html#properties
 * https://docs.python.org/3/library/functions.html#property
 */
class PropertyValue extends Value {
    PropertyValue() { this instanceof PropertyInternal }

    CallableValue getGetter() { result = this.(PropertyInternal).getGetter() }

    CallableValue getSetter() { result = this.(PropertyInternal).getSetter() }

    CallableValue getDeleter() { result = this.(PropertyInternal).getDeleter() }
}

/** A method-resolution-order sequence of classes */
class MRO extends TClassList {
    string toString() { result = this.(ClassList).toString() }

    /** Gets the `n`th class in this MRO */
    ClassValue getItem(int n) { result = this.(ClassList).getItem(n) }

    /** Holds if any class in this MRO declares the attribute `name` */
    predicate declares(string name) { this.(ClassList).declares(name) }

    /** Gets the length of this MRO */
    int length() { result = this.(ClassList).length() }

    /** Holds if this MRO contains `cls` */
    predicate contains(ClassValue cls) { this.(ClassList).contains(cls) }

    /** Gets the value from scanning for the attribute `name` in this MRO. */
    Value lookup(string name) { this.(ClassList).lookup(name, result, _) }

    /**
     * Gets the MRO formed by removing all classes before `cls`
     * from this MRO.
     */
    MRO startingAt(ClassValue cls) { result = this.(ClassList).startingAt(cls) }
}

module ClassValue {
    /** Get the `ClassValue` for the `bool` class. */
    ClassValue bool() { result = TBuiltinClassObject(Builtin::special("bool")) }

    /** Get the `ClassValue` for the `tuple` class. */
    ClassValue tuple() { result = TBuiltinClassObject(Builtin::special("tuple")) }

    /** Get the `ClassValue` for the `list` class. */
    ClassValue list() { result = TBuiltinClassObject(Builtin::special("list")) }

    /** Get the `ClassValue` for `xrange` (Python 2), or `range` (only Python 3) */
    ClassValue range() {
        major_version() = 2 and result = TBuiltinClassObject(Builtin::special("xrange"))
        or
        major_version() = 3 and result = TBuiltinClassObject(Builtin::special("range"))
    }

    /** Get the `ClassValue` for the `dict` class. */
    ClassValue dict() { result = TBuiltinClassObject(Builtin::special("dict")) }

    /** Get the `ClassValue` for the `set` class. */
    ClassValue set() { result = TBuiltinClassObject(Builtin::special("set")) }

    /** Get the `ClassValue` for the `object` class. */
    ClassValue object() { result = TBuiltinClassObject(Builtin::special("object")) }

    /** Get the `ClassValue` for the `int` class. */
    ClassValue int_() { result = TBuiltinClassObject(Builtin::special("int")) }

    /** Get the `ClassValue` for the `long` class. */
    ClassValue long() { result = TBuiltinClassObject(Builtin::special("long")) }

    /** Get the `ClassValue` for the `float` class. */
    ClassValue float_() { result = TBuiltinClassObject(Builtin::special("float")) }

    /** Get the `ClassValue` for the `complex` class. */
    ClassValue complex() { result = TBuiltinClassObject(Builtin::special("complex")) }

    /** Get the `ClassValue` for the `bytes` class (also called `str` in Python 2). */
    ClassValue bytes() { result = TBuiltinClassObject(Builtin::special("bytes")) }

    /**
     * Get the `ClassValue` for the class of unicode strings.
     * `str` in Python 3 and `unicode` in Python 2.
     */
    ClassValue unicode() { result = TBuiltinClassObject(Builtin::special("unicode")) }

    /**
     * Get the `ClassValue` for the `str` class. This is `bytes` in Python 2,
     * and `str` in Python 3.
     */
    ClassValue str() { if major_version() = 2 then result = bytes() else result = unicode() }

    /** Get the `ClassValue` for the `property` class. */
    ClassValue property() { result = TBuiltinClassObject(Builtin::special("property")) }

    /** Get the `ClassValue` for the class of Python functions. */
    ClassValue functionType() { result = TBuiltinClassObject(Builtin::special("FunctionType")) }

    /** Get the `ClassValue` for the class of builtin functions. */
    ClassValue builtinFunction() { result = Value::named("len").getClass() }

    /** Get the `ClassValue` for the `generatorType` class. */
    ClassValue generator() { result = TBuiltinClassObject(Builtin::special("generator")) }

    /** Get the `ClassValue` for the `type` class. */
    ClassValue type() { result = TType() }

    /** Get the `ClassValue` for `ClassType`. */
    ClassValue classType() { result = TBuiltinClassObject(Builtin::special("ClassType")) }

    /** Get the `ClassValue` for `InstanceType`. */
    ClassValue instanceType() { result = TBuiltinClassObject(Builtin::special("InstanceType")) }

    /** Get the `ClassValue` for `super`. */
    ClassValue super_() { result = TBuiltinClassObject(Builtin::special("super")) }

    /** Get the `ClassValue` for the `classmethod` class. */
    ClassValue classmethod() { result = TBuiltinClassObject(Builtin::special("ClassMethod")) }

    /** Get the `ClassValue` for the `staticmethod` class. */
    ClassValue staticmethod() { result = TBuiltinClassObject(Builtin::special("StaticMethod")) }

    /** Get the `ClassValue` for the `MethodType` class. */
    pragma[noinline]
    ClassValue methodType() { result = TBuiltinClassObject(Builtin::special("MethodType")) }

    /** Get the `ClassValue` for the `MethodDescriptorType` class. */
    ClassValue methodDescriptorType() {
        result = TBuiltinClassObject(Builtin::special("MethodDescriptorType"))
    }

    /** Get the `ClassValue` for the `GetSetDescriptorType` class. */
    ClassValue getSetDescriptorType() {
        result = TBuiltinClassObject(Builtin::special("GetSetDescriptorType"))
    }

    /** Get the `ClassValue` for the `StopIteration` class. */
    ClassValue stopIteration() { result = TBuiltinClassObject(Builtin::builtin("StopIteration")) }

    /** Get the `ClassValue` for the class of modules. */
    ClassValue module_() { result = TBuiltinClassObject(Builtin::special("ModuleType")) }

    /** Get the `ClassValue` for the `Exception` class. */
    ClassValue exception() { result = TBuiltinClassObject(Builtin::special("Exception")) }

    /** Get the `ClassValue` for the `BaseException` class. */
    ClassValue baseException() { result = TBuiltinClassObject(Builtin::special("BaseException")) }

    /** Get the `ClassValue` for the `NoneType` class. */
    ClassValue nonetype() { result = TBuiltinClassObject(Builtin::special("NoneType")) }

    /** Get the `ClassValue` for the `TypeError` class */
    ClassValue typeError() { result = TBuiltinClassObject(Builtin::special("TypeError")) }

    /** Get the `ClassValue` for the `NameError` class. */
    ClassValue nameError() { result = TBuiltinClassObject(Builtin::builtin("NameError")) }

    /** Get the `ClassValue` for the `AttributeError` class. */
    ClassValue attributeError() { result = TBuiltinClassObject(Builtin::builtin("AttributeError")) }

    /** Get the `ClassValue` for the `KeyError` class. */
    ClassValue keyError() { result = TBuiltinClassObject(Builtin::builtin("KeyError")) }

    /** Get the `ClassValue` for the `LookupError` class. */
    ClassValue lookupError() { result = TBuiltinClassObject(Builtin::builtin("LookupError")) }

    /** Get the `ClassValue` for the `IndexError` class. */
    ClassValue indexError() { result = TBuiltinClassObject(Builtin::builtin("IndexError")) }

    /** Get the `ClassValue` for the `IOError` class. */
    ClassValue ioError() { result = TBuiltinClassObject(Builtin::builtin("IOError")) }

    /** Get the `ClassValue` for the `NotImplementedError` class. */
    ClassValue notImplementedError() {
        result = TBuiltinClassObject(Builtin::builtin("NotImplementedError"))
    }

    /** Get the `ClassValue` for the `ImportError` class. */
    ClassValue importError() { result = TBuiltinClassObject(Builtin::builtin("ImportError")) }

    /** Get the `ClassValue` for the `UnicodeEncodeError` class. */
    ClassValue unicodeEncodeError() {
        result = TBuiltinClassObject(Builtin::builtin("UnicodeEncodeError"))
    }

    /** Get the `ClassValue` for the `UnicodeDecodeError` class. */
    ClassValue unicodeDecodeError() {
        result = TBuiltinClassObject(Builtin::builtin("UnicodeDecodeError"))
    }

    /** Get the `ClassValue` for the `SystemExit` class. */
    ClassValue systemExit() { result = TBuiltinClassObject(Builtin::builtin("SystemExit")) }
}<|MERGE_RESOLUTION|>--- conflicted
+++ resolved
@@ -611,8 +611,6 @@
     /** Gets a class that may be raised by this function */
     abstract ClassValue getARaisedType();
 
-<<<<<<< HEAD
-=======
     /** Gets a call-site from where this function is called as a function */
     CallNode getAFunctionCall() { result.getFunction().pointsTo() = this }
 
@@ -624,7 +622,6 @@
         )
     }
 
->>>>>>> 97f4cb64
     /** Gets a class that this function may return */
     abstract ClassValue getAnInferredReturnType();
 }
@@ -700,11 +697,7 @@
         /* Information is unavailable for C code in general */
         none()
     }
-<<<<<<< HEAD
-    
-=======
-
->>>>>>> 97f4cb64
+
     override ClassValue getAnInferredReturnType() {
         /* We have to do a special version of this because builtin functions have no
          * explicit return nodes that we can query and get the class of.
