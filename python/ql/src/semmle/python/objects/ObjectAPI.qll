/**
 * Public API for "objects"
 * A `Value` is a static approximation to a set of runtime objects.
 */

import python
private import TObject
private import semmle.python.objects.ObjectInternal
private import semmle.python.pointsto.PointsTo
private import semmle.python.pointsto.PointsToContext
private import semmle.python.pointsto.MRO
private import semmle.python.types.Builtins

/*
 * Use the term `ObjectSource` to refer to DB entity. Either a CFG node
 * for Python objects, or `@py_cobject` entity for built-in objects.
 */

class ObjectSource = Object;

/* Aliases for scopes */
class FunctionScope = Function;

class ClassScope = Class;

class ModuleScope = Module;

/**
 * Class representing values in the Python program
 * Each `Value` is a static approximation to a set of one or more real objects.
 */
class Value extends TObject {
    Value() {
        this != ObjectInternal::unknown() and
        this != ObjectInternal::unknownClass() and
        this != ObjectInternal::undefined()
    }

    string toString() { result = this.(ObjectInternal).toString() }

    /** Gets a `ControlFlowNode` that refers to this object. */
    ControlFlowNode getAReference() { PointsToInternal::pointsTo(result, _, this, _) }

    /** Gets the origin CFG node for this value. */
    ControlFlowNode getOrigin() { result = this.(ObjectInternal).getOrigin() }

    /**
     * Gets the class of this object.
     * Strictly, the `Value` representing the class of the objects
     * represented by this Value.
     */
    ClassValue getClass() { result = this.(ObjectInternal).getClass() }

    /** Gets a call to this object */
    CallNode getACall() { result = this.getACall(_) }

    /** Gets a call to this object with the given `caller` context. */
    CallNode getACall(PointsToContext caller) {
        PointsToInternal::pointsTo(result.getFunction(), caller, this, _)
        or
        exists(BoundMethodObjectInternal bm |
            PointsToInternal::pointsTo(result.getFunction(), caller, bm, _) and
            bm.getFunction() = this
        )
    }

    /** Gets a `Value` that represents the attribute `name` of this object. */
    Value attr(string name) { this.(ObjectInternal).attribute(name, result, _) }

    /**
     * Holds if this value is builtin. Applies to built-in functions and methods,
     * but also integers and strings.
     */
    predicate isBuiltin() { this.(ObjectInternal).isBuiltin() }

    predicate hasLocationInfo(string filepath, int bl, int bc, int el, int ec) {
        this.(ObjectInternal).getOrigin().getLocation().hasLocationInfo(filepath, bl, bc, el, ec)
        or
        not exists(this.(ObjectInternal).getOrigin()) and
        filepath = "" and
        bl = 0 and
        bc = 0 and
        el = 0 and
        ec = 0
    }

    /**
     * Gets the name of this value, if it has one.
     * Note this is the innate name of the
     * object, not necessarily all the names by which it can be called.
     */
    final string getName() { result = this.(ObjectInternal).getName() }

    /** Holds if this value has the attribute `name` */
    predicate hasAttribute(string name) { this.(ObjectInternal).hasAttribute(name) }

    /** Whether this value is absent from the database, but has been inferred to likely exist */
    predicate isAbsent() {
        this instanceof AbsentModuleObjectInternal
        or
        this instanceof AbsentModuleAttributeObjectInternal
    }

    /**
     * Whether this overrides v. In this context, "overrides" means that this object
     * is a named attribute of a some class C and `v` is a named attribute of another
     * class S, both attributes having the same name, and S is a super class of C.
     */
    predicate overrides(Value v) {
        exists(ClassValue my_class, ClassValue other_class, string name |
            my_class.declaredAttribute(name) = this and
            other_class.declaredAttribute(name) = v and
            my_class.getABaseType+() = other_class
        )
    }

    /**
     * Gets the boolean interpretation of this value.
     * Could be both `true` and `false`, if we can't determine the result more precisely.
     */
    boolean getABooleanValue() { result = this.(ObjectInternal).booleanValue() }

    /**
     * Gets the boolean interpretation of this value, only if we can determine the result precisely.
     * The result can be `none()`, but never both `true` and `false`.
     */
    boolean getDefiniteBooleanValue() {
        result = getABooleanValue() and
        not (getABooleanValue() = true and getABooleanValue() = false)
    }
}

/**
 * Class representing modules in the Python program
 * Each `ModuleValue` represents a module object in the Python program.
 */
class ModuleValue extends Value {
    ModuleValue() { this instanceof ModuleObjectInternal }

    /**
     * Holds if this module "exports" name.
     * That is, does it define `name` in `__all__` or is
     * `__all__` not defined and `name` a global variable that does not start with "_"
     * This is the set of names imported by `from ... import *`.
     */
    predicate exports(string name) { PointsTo::moduleExports(this, name) }

    /** Gets the scope for this module, provided that it is a Python module. */
    ModuleScope getScope() { result = this.(ModuleObjectInternal).getSourceModule() }

    /**
     * Gets the container path for this module. Will be the file for a Python module,
     * the folder for a package and no result for a builtin module.
     */
    Container getPath() {
        result = this.(PackageObjectInternal).getFolder()
        or
        result = this.(PythonModuleObjectInternal).getSourceModule().getFile()
    }

    /**
     * Whether this module is imported by 'import name'. For example on a linux system,
     * the module 'posixpath' is imported as 'os.path' or as 'posixpath'
     */
    predicate importedAs(string name) { PointsToInternal::module_imported_as(this, name) }

    /** Whether this module is a package. */
    predicate isPackage() { this instanceof PackageObjectInternal }

    /** Whether the complete set of names "exported" by this module can be accurately determined */
    predicate hasCompleteExportInfo() { this.(ModuleObjectInternal).hasCompleteExportInfo() }

    /** Get a module that this module imports */
    ModuleValue getAnImportedModule() { result.importedAs(this.getScope().getAnImportedModuleName()) }

    /** When used as a normal module (for example, imported and used by other modules) */
    predicate isUsedAsModule() {
        this.isBuiltin()
        or
        this.isPackage()
        or
        exists(ImportingStmt i | this.importedAs(i.getAnImportedModuleName()))
        or
        this.getPath().getBaseName() = "__init__.py"
    }

    /** When used (exclusively) as a script (will not include normal modules that can also be run as a script) */
    predicate isUsedAsScript() {
        not isUsedAsModule() and
        (
            not this.getPath().getExtension() = "py"
            or
            exists(If i, Name name, StrConst main, Cmpop op |
                i.getScope() = this.getScope() and
                op instanceof Eq and
                i.getTest().(Compare).compares(name, op, main) and
                name.getId() = "__name__" and
                main.getText() = "__main__"
            )
            or
            exists(Comment c |
                c.getLocation().getFile() = this.getPath() and
                c.getLocation().getStartLine() = 1 and
                c.getText().regexpMatch("^#!/.*python(2|3)?[ \\\\t]*$")
            )
        )
    }
}

module Module {
    /**
     * Gets the `ModuleValue` named `name`.
     *
     * Note that the name used to refer to a module is not
     * necessarily its name. For example,
     * there are modules referred to by the name `os.path`,
     * but that are not named `os.path`, for example the module `posixpath`.
     * Such that the following is true:
     * `Module::named("os.path").getName() = "posixpath"
     */
    ModuleValue named(string name) {
        result.getName() = name
        or
        result = named(name, _)
    }

    /* Prevent runaway recursion when a module has itself as an attribute. */
    private ModuleValue named(string name, int dots) {
        dots = 0 and
        not name.charAt(_) = "." and
        result.getName() = name
        or
        dots <= 3 and
        exists(string modname, string attrname | name = modname + "." + attrname |
            result = named(modname, dots - 1).attr(attrname)
        )
    }

    /** Get the `ModuleValue` for the `builtin` module. */
    ModuleValue builtinModule() { result = TBuiltinModuleObject(Builtin::builtinModule()) }
}

module Value {
    /**
     * Gets the `Value` named `name`.
     * If there is at least one '.' in `name`, then the part of
     * the name to the left of the rightmost '.' is interpreted as a module name
     * and the part after the rightmost '.' as an attribute of that module.
     * For example, `Value::named("os.path.join")` is the `Value` representing the
     * `join` function of the `os.path` module.
     * If there is no '.' in `name`, then the `Value` returned is the builtin
     * object of that name.
     * For example `Value::named("len")` is the `Value` representing the `len` built-in function.
     */
    Value named(string name) {
        exists(string modname, string attrname | name = modname + "." + attrname |
            result = Module::named(modname).attr(attrname)
        )
        or
        result = ObjectInternal::builtin(name)
        or
        name = "None" and result = ObjectInternal::none_()
        or
        name = "True" and result = TTrue()
        or
        name = "False" and result = TFalse()
    }

    /**
     * Gets the `NumericValue` for the integer constant `i`, if it exists.
     * There will be no `NumericValue` for most integers, but the following are
     * guaranteed to exist:
     * * From zero to 511 inclusive.
     * * All powers of 2 (up to 2**30)
     * * Any integer explicitly mentioned in the source program.
     */
    NumericValue forInt(int i) { result.(IntObjectInternal).intValue() = i }

    /**
     * Gets the `Value` for the bytes constant `bytes`, if it exists.
     * There will be no `Value` for most byte strings, unless it is explicitly
     * declared in the source program.
     */
    StringValue forBytes(string bytes) { result.(BytesObjectInternal).strValue() = bytes }

    /**
     * Gets the `Value` for the unicode constant `text`, if it exists.
     * There will be no `Value` for most text strings, unless it is explicitly
     * declared in the source program.
     */
    StringValue forUnicode(string text) { result.(UnicodeObjectInternal).strValue() = text }

    /**
     * Gets a `Value` for the string `text`. May be a bytes or unicode string for Python 2.
     * There will be no `Value` for most strings, unless it is explicitly
     * declared in the source program.
     */
    StringValue forString(string text) {
        result.(UnicodeObjectInternal).strValue() = text
        or
        major_version() = 2 and
        result.(BytesObjectInternal).strValue() = text
    }

    /** Gets the `Value` for the bool constant `b`. */
    Value forBool(boolean b) {
        b = true and result = TTrue()
        or
        b = false and result = TFalse()
    }

    /** Gets the `Value` for `None`. */
    Value none_() { result = ObjectInternal::none_() }

    /**
     * Shorcuts added by the `site` module to exit your interactive session.
     *
     * see https://docs.python.org/3/library/constants.html#constants-added-by-the-site-module
     */
    Value siteQuitter(string name) {
        (
            name = "exit"
            or
            name = "quit"
        ) and
        result = Value::named(name)
    }
}

/**
 * Class representing callables in the Python program
 * Callables include Python functions, built-in functions and bound-methods,
 * but not classes.
 */
class CallableValue extends Value {
    CallableValue() { this instanceof CallableObjectInternal }

    /**
     * Holds if this callable never returns once called.
     * For example, `sys.exit`
     */
    predicate neverReturns() { this.(CallableObjectInternal).neverReturns() }

    /** Gets the scope for this function, provided that it is a Python function. */
    FunctionScope getScope() { result = this.(PythonFunctionObjectInternal).getScope() }

    /** Gets the `n`th parameter node of this callable. */
    NameNode getParameter(int n) { result = this.(CallableObjectInternal).getParameter(n) }

    /** Gets the `name`d parameter node of this callable. */
    NameNode getParameterByName(string name) {
        result = this.(CallableObjectInternal).getParameterByName(name)
    }

    /** Gets the argument corresponding to the `n'th parameter node of this callable. */
    cached
    ControlFlowNode getArgumentForCall(CallNode call, int n) {
        exists(ObjectInternal called, int offset |
            PointsToInternal::pointsTo(call.getFunction(), _, called, _) and
            called.functionAndOffset(this, offset)
        |
            call.getArg(n - offset) = result
            or
            exists(string name |
                call.getArgByName(name) = result and
                this.(PythonFunctionObjectInternal).getScope().getArg(n + offset).getName() = name
            )
            or
            called instanceof BoundMethodObjectInternal and
            offset = 1 and
            n = 0 and
            result = call.getFunction().(AttrNode).getObject()
        )
    }

    /** Gets the argument corresponding to the `name`d parameter node of this callable. */
    cached
    ControlFlowNode getNamedArgumentForCall(CallNode call, string name) {
        exists(CallableObjectInternal called, int offset |
            PointsToInternal::pointsTo(call.getFunction(), _, called, _) and
            called.functionAndOffset(this, offset)
        |
            exists(int n |
                call.getArg(n) = result and
                this.(PythonFunctionObjectInternal).getScope().getArg(n + offset).getName() = name
            )
            or
            call.getArgByName(name) = result and
            exists(this.(PythonFunctionObjectInternal).getScope().getArgByName(name))
            or
            called instanceof BoundMethodObjectInternal and
            offset = 1 and
            name = "self" and
            result = call.getFunction().(AttrNode).getObject()
        )
    }
}

/**
 * Class representing classes in the Python program, both Python and built-in.
 */
class ClassValue extends Value {
    ClassValue() { this.(ObjectInternal).isClass() = true }

    /** Gets an improper super type of this class. */
    ClassValue getASuperType() { result = this.getABaseType*() }

    /**
     * Looks up the attribute `name` on this class.
     * Note that this may be different from `this.attr(name)`.
     * For example given the class:
     * ```class C:
     *        @classmethod
     *        def f(cls): pass
     * ```
     * `this.lookup("f")` is equivalent to `C.__dict__['f']`, which is the class-method
     *  whereas
     * `this.attr("f")` is equivalent to `C.f`, which is a bound-method.
     */
    Value lookup(string name) { this.(ClassObjectInternal).lookup(name, result, _) }

    predicate isCallable() { this.(ClassObjectInternal).lookup("__call__", _, _) }

    /** Holds if this class is an iterable. */
    predicate isIterable() {
        this.hasAttribute("__iter__")
        or
        this.hasAttribute("__aiter__")
        or
        this.hasAttribute("__getitem__")
    }

    /** Holds if this class is an iterator. */
    predicate isIterator() {
        this.hasAttribute("__iter__") and
        (
            major_version() = 3 and this.hasAttribute("__next__")
            or
            /*
             * Because 'next' is a common method name we need to check that an __iter__
             * method actually returns this class. This is not needed for Py3 as the
             * '__next__' method exists to define a class as an iterator.
             */

            major_version() = 2 and
            this.hasAttribute("next") and
            exists(ClassValue other, FunctionValue iter | other.declaredAttribute("__iter__") = iter |
                iter.getAnInferredReturnType() = this
            )
        )
        or
        /* This will be redundant when we have C class information */
        this = ClassValue::generator()
    }

    /** Holds if this class is a container(). That is, does it have a __getitem__ method. */
    predicate isContainer() { exists(this.lookup("__getitem__")) }

    /** Holds if this class is probably a sequence. */
    predicate isSequence() {
        /*
         * To determine whether something is a sequence or a mapping is not entirely clear,
         * so we need to guess a bit.
         */

        this.getASuperType() = ClassValue::tuple()
        or
        this.getASuperType() = ClassValue::list()
        or
        this.getASuperType() = ClassValue::range()
        or
        this.getASuperType() = ClassValue::bytes()
        or
        this.getASuperType() = ClassValue::unicode()
        or
        major_version() = 2 and this.getASuperType() = Value::named("collections.Sequence")
        or
        major_version() = 3 and this.getASuperType() = Value::named("collections.abc.Sequence")
        or
        /* Does it have an index or __reversed__ method? */
        this.isContainer() and
        (
            this.hasAttribute("index") or
            this.hasAttribute("__reversed__")
        )
    }

    /** Holds if this class is a mapping. */
    predicate isMapping() {
        this.hasAttribute("__getitem__") and
        not this.isSequence()
    }

    /** Holds if this class is a descriptor. */
    predicate isDescriptorType() { this.hasAttribute("__get__") }

    /** Holds if this class is a context manager. */
    predicate isContextManager() {
        this.hasAttribute("__enter__") and
        this.hasAttribute("__exit__")
    }

    /**
     * Gets the qualified name for this class.
     * Should return the same name as the `__qualname__` attribute on classes in Python 3.
     */
    string getQualifiedName() {
        result = this.(ClassObjectInternal).getBuiltin().getName()
        or
        result = this.(PythonClassObjectInternal).getScope().getQualifiedName()
    }

    /** Gets the MRO for this class */
    MRO getMro() { result = Types::getMro(this) }

    predicate failedInference(string reason) { Types::failedInference(this, reason) }

    /** Gets the nth immediate base type of this class. */
    ClassValue getBaseType(int n) { result = Types::getBase(this, n) }

    /** Gets an immediate base type of this class. */
    ClassValue getABaseType() { result = Types::getBase(this, _) }

    /**
     * Holds if this class is a new style class.
     * A new style class is one that implicitly or explicitly inherits from `object`.
     */
    predicate isNewStyle() { Types::isNewStyle(this) }

    /**
     * Holds if this class is an old style class.
     * An old style class is one that does not inherit from `object`.
     */
    predicate isOldStyle() { Types::isOldStyle(this) }

    /** Gets the scope associated with this class, if it is not a builtin class */
    ClassScope getScope() { result = this.(PythonClassObjectInternal).getScope() }

    /** Gets the attribute declared in this class */
    Value declaredAttribute(string name) { Types::declaredAttribute(this, name, result, _) }

    /**
     * Holds if this class has the attribute `name`, including
     * attributes declared by super classes.
     */
    predicate hasAttribute(string name) { this.getMro().declares(name) }

    /**
     * Holds if this class declares the attribute `name`,
     * *not* including attributes declared by super classes.
     */
    predicate declaresAttribute(string name) {
        this.(ClassObjectInternal).getClassDeclaration().declaresAttribute(name)
    }

    /**
     * Whether this class is a legal exception class.
     * What constitutes a legal exception class differs between major versions
     */
    predicate isLegalExceptionType() {
        not this.isNewStyle()
        or
        this.getASuperType() = ClassValue::baseException()
        or
        major_version() = 2 and this = ClassValue::tuple()
    }
}

/**
 * Class representing functions in the Python program, both Python and built-in.
 * Note that this does not include other callables such as bound-methods.
 */
abstract class FunctionValue extends CallableValue {
    abstract string getQualifiedName();

    /** Gets a longer, more descriptive version of toString() */
    abstract string descriptiveString();

    /** Gets the minimum number of parameters that can be correctly passed to this function */
    abstract int minParameters();

    /** Gets the maximum number of parameters that can be correctly passed to this function */
    abstract int maxParameters();

    predicate isOverridingMethod() { exists(Value f | this.overrides(f)) }

    predicate isOverriddenMethod() { exists(Value f | f.overrides(this)) }

    /** Whether `name` is a legal argument name for this function */
    bindingset[name]
    predicate isLegalArgumentName(string name) {
        this.getScope().getAnArg().asName().getId() = name
        or
        this.getScope().getAKeywordOnlyArg().getId() = name
        or
        this.getScope().hasKwArg()
    }

    /**
     * Whether this is a "normal" method, that is, it is exists as a class attribute
     * which is not a lambda and not the __new__ method.
     */
    predicate isNormalMethod() {
        exists(ClassValue cls, string name |
            cls.declaredAttribute(name) = this and
            name != "__new__" and
            exists(Expr expr, AstNode origin | expr.pointsTo(this, origin) | not origin instanceof Lambda)
        )
    }

    /** Gets a class that may be raised by this function */
    abstract ClassValue getARaisedType();

    /** Gets a class that this function may return */
<<<<<<< HEAD
    ClassValue getAnInferredReturnType() {
        result = TBuiltinClassObject(this.(BuiltinFunctionObjectInternal).getReturnType())
        or
        result = TBuiltinClassObject(this.(BuiltinMethodObjectInternal).getReturnType())
    }

    /** Gets a call-site from where this function is called as a function */
    CallNode getAFunctionCall() { result.getFunction().pointsTo() = this }

    /** Gets a call-site from where this function is called as a method */
    CallNode getAMethodCall() {
        exists(BoundMethodObjectInternal bm |
            result.getFunction().pointsTo() = bm and
            bm.getFunction() = this
        )
    }
=======
    abstract ClassValue getAnInferredReturnType();
>>>>>>> e5d3286e
}

/** Class representing Python functions */
class PythonFunctionValue extends FunctionValue {
    PythonFunctionValue() { this instanceof PythonFunctionObjectInternal }

    override string descriptiveString() {
        if this.getScope().isMethod()
        then
            exists(Class cls | this.getScope().getScope() = cls |
                result = "method " + this.getQualifiedName()
            )
        else result = "function " + this.getQualifiedName()
    }

    override string getQualifiedName() {
        result = this.(PythonFunctionObjectInternal).getScope().getQualifiedName()
    }

    override int minParameters() {
        exists(Function f |
            f = this.getScope() and
            result = count(f.getAnArg()) - count(f.getDefinition().getArgs().getADefault())
        )
    }

    override int maxParameters() {
        exists(Function f |
            f = this.getScope() and
            if exists(f.getVararg())
            then result = 2147483647 // INT_MAX
            else result = count(f.getAnArg())
        )
    }

    /** Gets a control flow node corresponding to a return statement in this function */
    ControlFlowNode getAReturnedNode() { result = this.getScope().getAReturnValueFlowNode() }

<<<<<<< HEAD
    override ClassValue getARaisedType() { scope_raises(result, this.getScope()) }
=======
    override ClassValue getAnInferredReturnType() {
        /* We have to do a special version of this because builtin functions have no
         * explicit return nodes that we can query and get the class of.
         */
        result = this.getAReturnedNode().pointsTo().getClass()
    }
>>>>>>> e5d3286e
}

/** Class representing builtin functions, such as `len` or `print` */
class BuiltinFunctionValue extends FunctionValue {
    BuiltinFunctionValue() { this instanceof BuiltinFunctionObjectInternal }

    override string getQualifiedName() { result = this.(BuiltinFunctionObjectInternal).getName() }

    override string descriptiveString() { result = "builtin-function " + this.getName() }

    override int minParameters() { none() }

    override int maxParameters() { none() }

<<<<<<< HEAD
    override ClassValue getARaisedType() {
        /* Information is unavailable for C code in general */
        none()
=======
    override ClassValue getAnInferredReturnType() {
        /* We have to do a special version of this because builtin functions have no
         * explicit return nodes that we can query and get the class of.
         */
        result = TBuiltinClassObject(this.(BuiltinFunctionObjectInternal).getReturnType())
>>>>>>> e5d3286e
    }
}

/** Class representing builtin methods, such as `list.append` or `set.add` */
class BuiltinMethodValue extends FunctionValue {
    BuiltinMethodValue() { this instanceof BuiltinMethodObjectInternal }

    override string getQualifiedName() {
        exists(Builtin cls |
            cls.isClass() and
            cls.getMember(_) = this.(BuiltinMethodObjectInternal).getBuiltin() and
            result = cls.getName() + "." + this.getName()
        )
    }

    override string descriptiveString() { result = "builtin-method " + this.getQualifiedName() }

    override int minParameters() { none() }

    override int maxParameters() { none() }

<<<<<<< HEAD
    override ClassValue getARaisedType() {
        /* Information is unavailable for C code in general */
        none()
=======
    override ClassValue getAnInferredReturnType() {
        result = TBuiltinClassObject(this.(BuiltinMethodObjectInternal).getReturnType())
>>>>>>> e5d3286e
    }
}

/**
 * A class representing sequence objects with a length and tracked items.
 */
class SequenceValue extends Value {
    SequenceValue() { this instanceof SequenceObjectInternal }

    Value getItem(int n) { result = this.(SequenceObjectInternal).getItem(n) }

    int length() { result = this.(SequenceObjectInternal).length() }
}

/** A class representing tuple objects */
class TupleValue extends SequenceValue {
    TupleValue() { this instanceof TupleObjectInternal }
}

/**
 * A class representing strings, either present in the source as a literal, or
 * in a builtin as a value.
 */
class StringValue extends Value {
    StringValue() {
        this instanceof BytesObjectInternal or
        this instanceof UnicodeObjectInternal
    }

    string getText() {
        result = this.(BytesObjectInternal).strValue()
        or
        result = this.(UnicodeObjectInternal).strValue()
    }
}

/**
 * A class representing numbers (ints and floats), either present in the source as a literal,
 * or in a builtin as a value.
 */
class NumericValue extends Value {
    NumericValue() {
        this instanceof IntObjectInternal or
        this instanceof FloatObjectInternal
    }

    /** Gets the integer-value if it is a constant integer, and it fits in a QL int */
    int getIntValue() { result = this.(IntObjectInternal).intValue() }

    /** Gets the float-value if it is a constant float */
    int getFloatValue() { result = this.(FloatObjectInternal).floatValue() }
}

/**
 * A Python property:
 *
 * @property def f():
 *         ....
 *
 * https://docs.python.org/3/howto/descriptor.html#properties
 * https://docs.python.org/3/library/functions.html#property
 */
class PropertyValue extends Value {
    PropertyValue() { this instanceof PropertyInternal }

    CallableValue getGetter() { result = this.(PropertyInternal).getGetter() }

    CallableValue getSetter() { result = this.(PropertyInternal).getSetter() }

    CallableValue getDeleter() { result = this.(PropertyInternal).getDeleter() }
}

/** A method-resolution-order sequence of classes */
class MRO extends TClassList {
    string toString() { result = this.(ClassList).toString() }

    /** Gets the `n`th class in this MRO */
    ClassValue getItem(int n) { result = this.(ClassList).getItem(n) }

    /** Holds if any class in this MRO declares the attribute `name` */
    predicate declares(string name) { this.(ClassList).declares(name) }

    /** Gets the length of this MRO */
    int length() { result = this.(ClassList).length() }

    /** Holds if this MRO contains `cls` */
    predicate contains(ClassValue cls) { this.(ClassList).contains(cls) }

    /** Gets the value from scanning for the attribute `name` in this MRO. */
    Value lookup(string name) { this.(ClassList).lookup(name, result, _) }

    /**
     * Gets the MRO formed by removing all classes before `cls`
     * from this MRO.
     */
    MRO startingAt(ClassValue cls) { result = this.(ClassList).startingAt(cls) }
}

module ClassValue {
    /** Get the `ClassValue` for the `bool` class. */
    ClassValue bool() { result = TBuiltinClassObject(Builtin::special("bool")) }

    /** Get the `ClassValue` for the `tuple` class. */
    ClassValue tuple() { result = TBuiltinClassObject(Builtin::special("tuple")) }

    /** Get the `ClassValue` for the `list` class. */
    ClassValue list() { result = TBuiltinClassObject(Builtin::special("list")) }

    /** Get the `ClassValue` for `xrange` (Python 2), or `range` (only Python 3) */
    ClassValue range() {
        major_version() = 2 and result = TBuiltinClassObject(Builtin::special("xrange"))
        or
        major_version() = 3 and result = TBuiltinClassObject(Builtin::special("range"))
    }

    /** Get the `ClassValue` for the `dict` class. */
    ClassValue dict() { result = TBuiltinClassObject(Builtin::special("dict")) }

    /** Get the `ClassValue` for the `set` class. */
    ClassValue set() { result = TBuiltinClassObject(Builtin::special("set")) }

    /** Get the `ClassValue` for the `object` class. */
    ClassValue object() { result = TBuiltinClassObject(Builtin::special("object")) }

    /** Get the `ClassValue` for the `int` class. */
    ClassValue int_() { result = TBuiltinClassObject(Builtin::special("int")) }

    /** Get the `ClassValue` for the `long` class. */
    ClassValue long() { result = TBuiltinClassObject(Builtin::special("long")) }

    /** Get the `ClassValue` for the `float` class. */
    ClassValue float_() { result = TBuiltinClassObject(Builtin::special("float")) }

    /** Get the `ClassValue` for the `complex` class. */
    ClassValue complex() { result = TBuiltinClassObject(Builtin::special("complex")) }

    /** Get the `ClassValue` for the `bytes` class (also called `str` in Python 2). */
    ClassValue bytes() { result = TBuiltinClassObject(Builtin::special("bytes")) }

    /**
     * Get the `ClassValue` for the class of unicode strings.
     * `str` in Python 3 and `unicode` in Python 2.
     */
    ClassValue unicode() { result = TBuiltinClassObject(Builtin::special("unicode")) }

    /**
     * Get the `ClassValue` for the `str` class. This is `bytes` in Python 2,
     * and `str` in Python 3.
     */
    ClassValue str() { if major_version() = 2 then result = bytes() else result = unicode() }

    /** Get the `ClassValue` for the `property` class. */
    ClassValue property() { result = TBuiltinClassObject(Builtin::special("property")) }

    /** Get the `ClassValue` for the class of Python functions. */
    ClassValue functionType() { result = TBuiltinClassObject(Builtin::special("FunctionType")) }

    /** Get the `ClassValue` for the class of builtin functions. */
    ClassValue builtinFunction() { result = Value::named("len").getClass() }

    /** Get the `ClassValue` for the `generatorType` class. */
    ClassValue generator() { result = TBuiltinClassObject(Builtin::special("generator")) }

    /** Get the `ClassValue` for the `type` class. */
    ClassValue type() { result = TType() }

    /** Get the `ClassValue` for `ClassType`. */
    ClassValue classType() { result = TBuiltinClassObject(Builtin::special("ClassType")) }

    /** Get the `ClassValue` for `InstanceType`. */
    ClassValue instanceType() { result = TBuiltinClassObject(Builtin::special("InstanceType")) }

    /** Get the `ClassValue` for `super`. */
    ClassValue super_() { result = TBuiltinClassObject(Builtin::special("super")) }

    /** Get the `ClassValue` for the `classmethod` class. */
    ClassValue classmethod() { result = TBuiltinClassObject(Builtin::special("ClassMethod")) }

    /** Get the `ClassValue` for the `staticmethod` class. */
    ClassValue staticmethod() { result = TBuiltinClassObject(Builtin::special("StaticMethod")) }

    /** Get the `ClassValue` for the `MethodType` class. */
    pragma[noinline]
    ClassValue methodType() { result = TBuiltinClassObject(Builtin::special("MethodType")) }

    /** Get the `ClassValue` for the `MethodDescriptorType` class. */
    ClassValue methodDescriptorType() {
        result = TBuiltinClassObject(Builtin::special("MethodDescriptorType"))
    }

    /** Get the `ClassValue` for the `GetSetDescriptorType` class. */
    ClassValue getSetDescriptorType() {
        result = TBuiltinClassObject(Builtin::special("GetSetDescriptorType"))
    }

    /** Get the `ClassValue` for the `StopIteration` class. */
    ClassValue stopIteration() { result = TBuiltinClassObject(Builtin::builtin("StopIteration")) }

    /** Get the `ClassValue` for the class of modules. */
    ClassValue module_() { result = TBuiltinClassObject(Builtin::special("ModuleType")) }

    /** Get the `ClassValue` for the `Exception` class. */
    ClassValue exception() { result = TBuiltinClassObject(Builtin::special("Exception")) }

    /** Get the `ClassValue` for the `BaseException` class. */
    ClassValue baseException() { result = TBuiltinClassObject(Builtin::special("BaseException")) }

    /** Get the `ClassValue` for the `NoneType` class. */
    ClassValue nonetype() { result = TBuiltinClassObject(Builtin::special("NoneType")) }

    /** Get the `ClassValue` for the `TypeError` class */
    ClassValue typeError() { result = TBuiltinClassObject(Builtin::special("TypeError")) }

    /** Get the `ClassValue` for the `NameError` class. */
    ClassValue nameError() { result = TBuiltinClassObject(Builtin::builtin("NameError")) }

    /** Get the `ClassValue` for the `AttributeError` class. */
    ClassValue attributeError() { result = TBuiltinClassObject(Builtin::builtin("AttributeError")) }

    /** Get the `ClassValue` for the `KeyError` class. */
    ClassValue keyError() { result = TBuiltinClassObject(Builtin::builtin("KeyError")) }

    /** Get the `ClassValue` for the `LookupError` class. */
    ClassValue lookupError() { result = TBuiltinClassObject(Builtin::builtin("LookupError")) }

    /** Get the `ClassValue` for the `IndexError` class. */
    ClassValue indexError() { result = TBuiltinClassObject(Builtin::builtin("IndexError")) }

    /** Get the `ClassValue` for the `IOError` class. */
    ClassValue ioError() { result = TBuiltinClassObject(Builtin::builtin("IOError")) }

    /** Get the `ClassValue` for the `NotImplementedError` class. */
    ClassValue notImplementedError() {
        result = TBuiltinClassObject(Builtin::builtin("NotImplementedError"))
    }

    /** Get the `ClassValue` for the `ImportError` class. */
    ClassValue importError() { result = TBuiltinClassObject(Builtin::builtin("ImportError")) }

    /** Get the `ClassValue` for the `UnicodeEncodeError` class. */
    ClassValue unicodeEncodeError() {
        result = TBuiltinClassObject(Builtin::builtin("UnicodeEncodeError"))
    }

    /** Get the `ClassValue` for the `UnicodeDecodeError` class. */
    ClassValue unicodeDecodeError() {
        result = TBuiltinClassObject(Builtin::builtin("UnicodeDecodeError"))
    }

    /** Get the `ClassValue` for the `SystemExit` class. */
    ClassValue systemExit() { result = TBuiltinClassObject(Builtin::builtin("SystemExit")) }
}<|MERGE_RESOLUTION|>--- conflicted
+++ resolved
@@ -611,14 +611,6 @@
     /** Gets a class that may be raised by this function */
     abstract ClassValue getARaisedType();
 
-    /** Gets a class that this function may return */
-<<<<<<< HEAD
-    ClassValue getAnInferredReturnType() {
-        result = TBuiltinClassObject(this.(BuiltinFunctionObjectInternal).getReturnType())
-        or
-        result = TBuiltinClassObject(this.(BuiltinMethodObjectInternal).getReturnType())
-    }
-
     /** Gets a call-site from where this function is called as a function */
     CallNode getAFunctionCall() { result.getFunction().pointsTo() = this }
 
@@ -629,9 +621,7 @@
             bm.getFunction() = this
         )
     }
-=======
     abstract ClassValue getAnInferredReturnType();
->>>>>>> e5d3286e
 }
 
 /** Class representing Python functions */
@@ -670,16 +660,14 @@
     /** Gets a control flow node corresponding to a return statement in this function */
     ControlFlowNode getAReturnedNode() { result = this.getScope().getAReturnValueFlowNode() }
 
-<<<<<<< HEAD
     override ClassValue getARaisedType() { scope_raises(result, this.getScope()) }
-=======
+    
     override ClassValue getAnInferredReturnType() {
         /* We have to do a special version of this because builtin functions have no
          * explicit return nodes that we can query and get the class of.
          */
         result = this.getAReturnedNode().pointsTo().getClass()
     }
->>>>>>> e5d3286e
 }
 
 /** Class representing builtin functions, such as `len` or `print` */
@@ -694,17 +682,16 @@
 
     override int maxParameters() { none() }
 
-<<<<<<< HEAD
     override ClassValue getARaisedType() {
         /* Information is unavailable for C code in general */
         none()
-=======
+    }
+
     override ClassValue getAnInferredReturnType() {
         /* We have to do a special version of this because builtin functions have no
          * explicit return nodes that we can query and get the class of.
          */
         result = TBuiltinClassObject(this.(BuiltinFunctionObjectInternal).getReturnType())
->>>>>>> e5d3286e
     }
 }
 
@@ -726,14 +713,13 @@
 
     override int maxParameters() { none() }
 
-<<<<<<< HEAD
     override ClassValue getARaisedType() {
         /* Information is unavailable for C code in general */
         none()
-=======
+    }
+    
     override ClassValue getAnInferredReturnType() {
         result = TBuiltinClassObject(this.(BuiltinMethodObjectInternal).getReturnType())
->>>>>>> e5d3286e
     }
 }
 
