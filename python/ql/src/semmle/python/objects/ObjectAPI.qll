--- conflicted
+++ resolved
@@ -1075,14 +1075,11 @@
         result = TBuiltinClassObject(Builtin::builtin("LookupError"))
     }
 
-<<<<<<< HEAD
     /** Get the `ClassValue` for the `IndexError` class. */
     ClassValue indexError() {
         result = TBuiltinClassObject(Builtin::builtin("IndexError"))
     }
     
-=======
->>>>>>> ca26feef
     /** Get the `ClassValue` for the `IOError` class. */
     ClassValue ioError() {
         result = TBuiltinClassObject(Builtin::builtin("IOError"))
