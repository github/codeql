/**
 * Analysis of exception raising and handling.
 *
 * In order to make this useful we make a number of assumptions. These are:
 * 1. Typing errors (TypeError, NameError, AttributeError) are assumed to occur only if:
 *    a) Explicitly raised, e.g. <code>raise TypeError()</code>
 *    or
 *    b) Explicitly caught, e.g. <code>except TypeError:</code>
 * 2. Asynchronous exceptions, MemoryError, KeyboardInterrupt are ignored.
 * 3. Calls to unidentified objects can raise anything, unless it is an
 *    attribute named 'read' or 'write' in which case it can raise IOError.
 */

import python

/** Subset of ControlFlowNodes which might raise an exception */
class RaisingNode extends ControlFlowNode {
    RaisingNode() {
        exists(this.getAnExceptionalSuccessor())
        or
        this.isExceptionalExit(_)
    }

    /** Gets the CFG node for the exception, if and only if this RaisingNode is an explicit raise */
    ControlFlowNode getExceptionNode() {
        exists(Raise r |
            r = this.getNode() and
            result.getNode() = r.getRaised() and
            result.getBasicBlock().dominates(this.getBasicBlock())
        )
    }

    private predicate quits() { this.(CallNode).getFunction().refersTo(Object::quitter(_)) }

    /**
     * Gets the type of an exception that may be raised
     * at this control flow node
     */
    ClassObject getARaisedType_objectapi() {
        result = this.localRaisedType_objectapi()
        or
        exists(FunctionObject func | this = func.getACall() | result = func.getARaisedType())
        or
        result = systemExitRaise_objectapi()
    }

    /**
     * Gets the type of an exception that may be raised
<<<<<<< HEAD
     *        at this control flow node
=======
     * at this control flow node
>>>>>>> 97f4cb64
     */
    ClassValue getARaisedType() {
        result = this.localRaisedType()
        or
        exists(FunctionValue func | this = func.getACall() | result = func.getARaisedType())
        or
        result = systemExitRaise()
    }

    pragma[noinline]
    private ClassObject systemExitRaise_objectapi() {
        this.quits() and result = Object::builtin("SystemExit")
    }

    pragma[noinline]
    private ClassValue systemExitRaise() { this.quits() and result = ClassValue::systemExit() }

    pragma[noinline, nomagic]
    private ClassObject localRaisedType_objectapi() {
        result.isSubclassOf(theBaseExceptionType()) and
        (
            exists(ControlFlowNode ex |
                ex = this.getExceptionNode() and
                (ex.refersTo(result) or ex.refersTo(_, result, _))
            )
            or
            this.getNode() instanceof ImportExpr and result = Object::builtin("ImportError")
            or
            this.getNode() instanceof Print and result = theIOErrorType()
            or
            exists(ExceptFlowNode except |
                except = this.getAnExceptionalSuccessor() and
                except.handles_objectapi(result) and
                result = this.innateException_objectapi()
            )
            or
            not exists(ExceptFlowNode except | except = this.getAnExceptionalSuccessor()) and
            sequence_or_mapping(this) and
            result = theLookupErrorType()
            or
            this.read_write_call() and result = theIOErrorType()
        )
    }

    pragma[noinline, nomagic]
    private ClassValue localRaisedType() {
        result.getASuperType() = ClassValue::baseException() and
        (
            exists(ControlFlowNode ex |
                ex = this.getExceptionNode() and
<<<<<<< HEAD
                (ex.pointsTo(result) or ex.pointsTo(_, result, _))
=======
                (ex.pointsTo(result) or ex.pointsTo().getClass() = result)
>>>>>>> 97f4cb64
            )
            or
            this.getNode() instanceof ImportExpr and result = ClassValue::importError()
            or
            this.getNode() instanceof Print and result = ClassValue::ioError()
            or
            exists(ExceptFlowNode except |
                except = this.getAnExceptionalSuccessor() and
                except.handles(result) and
                result = this.innateException()
            )
            or
            not exists(ExceptFlowNode except | except = this.getAnExceptionalSuccessor()) and
            sequence_or_mapping(this) and
            result = ClassValue::lookupError()
            or
            this.read_write_call() and result = ClassValue::ioError()
        )
    }

    /** Holds if this is an innate exception (AttributeError, NameError, IndexError, or KeyError). */
    pragma[noinline]
    ClassObject innateException_objectapi() {
        this.getNode() instanceof Attribute and result = theAttributeErrorType()
        or
        this.getNode() instanceof Name and result = theNameErrorType()
        or
        this.getNode() instanceof Subscript and result = theIndexErrorType()
        or
        this.getNode() instanceof Subscript and result = theKeyErrorType()
    }

    /** Holds if this is an innate exception (AttributeError, NameError, IndexError, or KeyError). */
    pragma[noinline]
    ClassValue innateException() {
        this.getNode() instanceof Attribute and result = ClassValue::attributeError()
        or
        this.getNode() instanceof Name and result = ClassValue::nameError()
        or
        this.getNode() instanceof Subscript and result = ClassValue::indexError()
        or
        this.getNode() instanceof Subscript and result = ClassValue::keyError()
    }

    /**
     * Whether this control flow node raises an exception,
     * but the type of the exception it raises cannot be inferred.
     */
    predicate raisesUnknownType() {
        /* read/write calls are assumed to raise IOError (OSError for Py3) */
        not this.read_write_call() and
        (
            /* Call to an unknown object */
            this.getNode() instanceof Call and
            not exists(FunctionObject func | this = func.getACall()) and
            not exists(ClassObject known | this.(CallNode).getFunction().refersTo(known))
            or
            this.getNode() instanceof Exec
            or
            /* Call to a function raising an unknown type */
            exists(FunctionObject func | this = func.getACall() | func.raisesUnknownType())
        )
    }

    private predicate read_write_call() {
        exists(string mname | mname = this.(CallNode).getFunction().(AttrNode).getName() |
            mname = "read" or mname = "write"
        )
    }

    /** Whether (as inferred by type inference) it is highly unlikely (or impossible) for control to flow from this to succ. */
    predicate unlikelySuccessor(ControlFlowNode succ) {
        succ = this.getAnExceptionalSuccessor() and
        not this.viableExceptionEdge_objectapi(succ, _) and
        not this.raisesUnknownType()
        or
        exists(FunctionObject func |
            func.getACall() = this and
            func.neverReturns() and
            succ = this.getASuccessor() and
            not succ = this.getAnExceptionalSuccessor() and
            // If result is yielded then func is likely to be some form of coroutine.
            not succ.getNode() instanceof Yield
        )
        or
        this.quits() and
        succ = this.getASuccessor() and
        not succ = this.getAnExceptionalSuccessor()
    }

    /** Whether it is considered plausible that 'raised' can be raised across the edge this-succ */
    predicate viableExceptionEdge_objectapi(ControlFlowNode succ, ClassObject raised) {
        raised.isLegalExceptionType() and
        raised = this.getARaisedType_objectapi() and
        succ = this.getAnExceptionalSuccessor() and
        (
            /* An 'except' that handles raised and there is no more previous handler */
            succ.(ExceptFlowNode).handles_objectapi(raised) and
            not exists(ExceptFlowNode other, StmtList s, int i, int j |
                not other = succ and
                other.handles_objectapi(raised) and
                s.getItem(i) = succ.getNode() and
                s.getItem(j) = other.getNode()
            |
                j < i
            )
            or
            /* Any successor that is not an 'except', provided that 'raised' is not handled by a different successor. */
            not this.getAnExceptionalSuccessor().(ExceptFlowNode).handles_objectapi(raised) and
            not succ instanceof ExceptFlowNode
        )
    }

    /** Whether it is considered plausible that 'raised' can be raised across the edge this-succ */
    predicate viableExceptionEdge(ControlFlowNode succ, ClassValue raised) {
        raised.isLegalExceptionType() and
        raised = this.getARaisedType() and
        succ = this.getAnExceptionalSuccessor() and
        (
            /* An 'except' that handles raised and there is no more previous handler */
            succ.(ExceptFlowNode).handles(raised) and
            not exists(ExceptFlowNode other, StmtList s, int i, int j |
                not other = succ and
                other.handles(raised) and
                s.getItem(i) = succ.getNode() and
                s.getItem(j) = other.getNode()
            |
                j < i
            )
            or
            /* Any successor that is not an 'except', provided that 'raised' is not handled by a different successor. */
            not this.getAnExceptionalSuccessor().(ExceptFlowNode).handles(raised) and
            not succ instanceof ExceptFlowNode
        )
    }

    /**
     * Whether this exceptional exit is viable. That is, is it
     * plausible that the scope `s` can be exited with exception `raised`
     * at this point.
     */
    predicate viableExceptionalExit_objectapi(Scope s, ClassObject raised) {
        raised.isLegalExceptionType() and
        raised = this.getARaisedType_objectapi() and
        this.isExceptionalExit(s) and
        not this.getAnExceptionalSuccessor().(ExceptFlowNode).handles_objectapi(raised)
    }

    /**
     * Whether this exceptional exit is viable. That is, is it
     * plausible that the scope `s` can be exited with exception `raised`
     * at this point.
     */
    predicate viableExceptionalExit(Scope s, ClassValue raised) {
        raised.isLegalExceptionType() and
        raised = this.getARaisedType() and
        this.isExceptionalExit(s) and
        not this.getAnExceptionalSuccessor().(ExceptFlowNode).handles(raised)
    }
}

/** Is this a sequence or mapping subscript x[i]? */
private predicate sequence_or_mapping(RaisingNode r) { r.getNode() instanceof Subscript }

private predicate current_exception_objectapi(ClassObject ex, BasicBlock b) {
    exists(RaisingNode r |
        r.viableExceptionEdge_objectapi(b.getNode(0), ex) and not b.getNode(0) instanceof ExceptFlowNode
    )
    or
    exists(BasicBlock prev |
        current_exception_objectapi(ex, prev) and
        exists(ControlFlowNode pred, ControlFlowNode succ |
            pred = prev.getLastNode() and succ = b.getNode(0)
        |
            pred.getASuccessor() = succ and
            (
                /* Normal control flow */
                not pred.getAnExceptionalSuccessor() = succ
                or
                /* Re-raise the current exception, propagating to the successor */
                pred instanceof ReraisingNode
            )
        )
    )
}

private predicate current_exception(ClassValue ex, BasicBlock b) {
    exists(RaisingNode r |
        r.viableExceptionEdge(b.getNode(0), ex) and not b.getNode(0) instanceof ExceptFlowNode
    )
    or
    exists(BasicBlock prev |
        current_exception(ex, prev) and
        exists(ControlFlowNode pred, ControlFlowNode succ |
            pred = prev.getLastNode() and succ = b.getNode(0)
        |
            pred.getASuccessor() = succ and
            (
                /* Normal control flow */
                not pred.getAnExceptionalSuccessor() = succ
                or
                /* Re-raise the current exception, propagating to the successor */
                pred instanceof ReraisingNode
            )
        )
    )
}

private predicate unknown_current_exception(BasicBlock b) {
    exists(RaisingNode r |
        r.raisesUnknownType() and
        r.getAnExceptionalSuccessor() = b.getNode(0) and
        not b.getNode(0) instanceof ExceptFlowNode
    )
    or
    exists(BasicBlock prev |
        unknown_current_exception(prev) and
        exists(ControlFlowNode pred, ControlFlowNode succ |
            pred = prev.getLastNode() and succ = b.getNode(0)
        |
            pred.getASuccessor() = succ and
            (not pred.getAnExceptionalSuccessor() = succ or pred instanceof ReraisingNode)
        )
    )
}

/** INTERNAL -- Use FunctionObject.getARaisedType() instead */
predicate scope_raises_objectapi(ClassObject ex, Scope s) {
    exists(BasicBlock b |
        current_exception_objectapi(ex, b) and
        b.getLastNode().isExceptionalExit(s)
    |
        b.getLastNode() instanceof ReraisingNode
    )
    or
    exists(RaisingNode r | r.viableExceptionalExit_objectapi(s, ex))
}

/** INTERNAL -- Use FunctionObject.getARaisedType() instead */
predicate scope_raises(ClassValue ex, Scope s) {
    exists(BasicBlock b |
        current_exception(ex, b) and
        b.getLastNode().isExceptionalExit(s)
    |
        b.getLastNode() instanceof ReraisingNode
    )
    or
    exists(RaisingNode r | r.viableExceptionalExit(s, ex))
}

/** INTERNAL -- Use FunctionObject.raisesUnknownType() instead */
predicate scope_raises_unknown(Scope s) {
    exists(BasicBlock b |
        b.getLastNode() instanceof ReraisingNode and
        b.getLastNode().isExceptionalExit(s)
    |
        unknown_current_exception(b)
    )
    or
    exists(RaisingNode r |
        r.raisesUnknownType() and
        r.isExceptionalExit(s)
    )
}

/** ControlFlowNode for an 'except' statement. */
class ExceptFlowNode extends ControlFlowNode {
    ExceptFlowNode() { this.getNode() instanceof ExceptStmt }

    ControlFlowNode getType() {
        exists(ExceptStmt ex |
            this.getBasicBlock().dominates(result.getBasicBlock()) and
            ex = this.getNode() and
            result = ex.getType().getAFlowNode()
        )
    }

    ControlFlowNode getName() {
        exists(ExceptStmt ex |
            this.getBasicBlock().dominates(result.getBasicBlock()) and
            ex = this.getNode() and
            result = ex.getName().getAFlowNode()
        )
    }

    private predicate handledObject_objectapi(Object obj, ClassObject cls, ControlFlowNode origin) {
        this.getType().refersTo(obj, cls, origin)
        or
        exists(Object tup | this.handledObject_objectapi(tup, theTupleType(), _) |
            element_from_tuple_objectapi(tup).refersTo(obj, cls, origin)
        )
    }

    private predicate handledObject(Value val, ClassValue cls, ControlFlowNode origin) {
        val.getClass() = cls and
        (
            this.getType().pointsTo(val, origin)
            or
            exists(TupleValue tup | this.handledObject(tup, ClassValue::tuple(), _) |
                val = tup.getItem(_) and origin = val.getOrigin()
            )
        )
    }

    /** Gets the inferred type(s) that are handled by this node, splitting tuples if possible. */
    pragma[noinline]
    predicate handledException_objectapi(Object obj, ClassObject cls, ControlFlowNode origin) {
        this.handledObject_objectapi(obj, cls, origin) and not cls = theTupleType()
        or
        not exists(this.getNode().(ExceptStmt).getType()) and
        obj = theBaseExceptionType() and
        cls = theTypeType() and
        origin = this
    }

    /** Gets the inferred type(s) that are handled by this node, splitting tuples if possible. */
    pragma[noinline]
    predicate handledException(Value val, ClassValue cls, ControlFlowNode origin) {
        this.handledObject(val, cls, origin) and not cls = ClassValue::tuple()
        or
        not exists(this.getNode().(ExceptStmt).getType()) and
        val = ClassValue::baseException() and
        cls = ClassValue::type() and
        origin = this
    }

    /** Whether this `except` handles `cls` */
    predicate handles_objectapi(ClassObject cls) {
        exists(ClassObject handled | this.handledException_objectapi(handled, _, _) |
            cls.getAnImproperSuperType() = handled
        )
    }

    /** Whether this `except` handles `cls` */
    predicate handles(ClassValue cls) {
        exists(ClassValue handled | this.handledException(handled, _, _) |
            cls.getASuperType() = handled
        )
    }
}

private ControlFlowNode element_from_tuple_objectapi(Object tuple) {
    exists(Tuple t | t = tuple.getOrigin() and result = t.getAnElt().getAFlowNode())
}

/**
 * A Reraising node is the node at the end of a finally block (on the exceptional branch)
 * that reraises the current exception.
 */
class ReraisingNode extends RaisingNode {
    ReraisingNode() {
        not this.getNode() instanceof Raise and
        in_finally(this) and
        forall(ControlFlowNode succ | succ = this.getASuccessor() |
            succ = this.getAnExceptionalSuccessor()
        )
    }

    /** Gets a class that may be raised by this node */
    override ClassObject getARaisedType_objectapi() {
        exists(BasicBlock b |
            current_exception_objectapi(result, b) and
            b.getNode(_) = this
        )
    }

    /** Gets a class that may be raised by this node */
    override ClassValue getARaisedType() {
        exists(BasicBlock b |
            current_exception(result, b) and
            b.getNode(_) = this
        )
    }
}

private predicate in_finally(ControlFlowNode n) {
    exists(Stmt f | exists(Try t | f = t.getAFinalstmt()) |
        f = n.getNode()
        or
        f.containsInScope(n.getNode())
    )
}<|MERGE_RESOLUTION|>--- conflicted
+++ resolved
@@ -46,11 +46,7 @@
 
     /**
      * Gets the type of an exception that may be raised
-<<<<<<< HEAD
-     *        at this control flow node
-=======
      * at this control flow node
->>>>>>> 97f4cb64
      */
     ClassValue getARaisedType() {
         result = this.localRaisedType()
@@ -101,11 +97,7 @@
         (
             exists(ControlFlowNode ex |
                 ex = this.getExceptionNode() and
-<<<<<<< HEAD
                 (ex.pointsTo(result) or ex.pointsTo(_, result, _))
-=======
-                (ex.pointsTo(result) or ex.pointsTo().getClass() = result)
->>>>>>> 97f4cb64
             )
             or
             this.getNode() instanceof ImportExpr and result = ClassValue::importError()
