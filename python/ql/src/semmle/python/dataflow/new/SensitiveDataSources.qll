/**
 * Provides an extension point for for modeling sensitive data, such as secrets, certificates, or passwords.
 * Sensitive data can be interesting to use as data-flow sources in security queries.
 */

private import python
private import semmle.python.dataflow.new.DataFlow
// Need to import `semmle.python.Frameworks` since frameworks can extend `SensitiveDataSource::Range`
private import semmle.python.Frameworks
private import semmle.python.security.internal.SensitiveDataHeuristics as SensitiveDataHeuristics

// We export these explicitly, so we don't also export the `HeuristicNames` module.
class SensitiveDataClassification = SensitiveDataHeuristics::SensitiveDataClassification;

module SensitiveDataClassification = SensitiveDataHeuristics::SensitiveDataClassification;

/**
 * A data flow source of sensitive data, such as secrets, certificates, or passwords.
 *
 * Extend this class to refine existing API models. If you want to model new APIs,
 * extend `SensitiveDataSource::Range` instead.
 */
class SensitiveDataSource extends DataFlow::Node {
  SensitiveDataSource::Range range;

  SensitiveDataSource() { this = range }

  /**
   * Gets the classification of the sensitive data.
   */
  SensitiveDataClassification getClassification() { result = range.getClassification() }
}

/** Provides a class for modeling new sources of sensitive data, such as secrets, certificates, or passwords. */
module SensitiveDataSource {
  /**
   * A data flow source of sensitive data, such as secrets, certificates, or passwords.
   *
   * Extend this class to model new APIs. If you want to refine existing API models,
   * extend `SensitiveDataSource` instead.
   */
  abstract class Range extends DataFlow::Node {
    /**
     * Gets the classification of the sensitive data.
     */
    abstract SensitiveDataClassification getClassification();
  }
}

/** Actual sensitive data modeling */
private module SensitiveDataModeling {
  private import SensitiveDataHeuristics::HeuristicNames

  /**
   * Gets a reference to a function that is considered to be a sensitive source of
   * `classification`.
   */
  private DataFlow::TypeTrackingNode sensitiveFunction(
    DataFlow::TypeTracker t, SensitiveDataClassification classification
  ) {
    t.start() and
    exists(Function f |
      nameIndicatesSensitiveData(f.getName(), classification) and
      result.asExpr() = f.getDefinition()
    )
    or
    exists(DataFlow::TypeTracker t2 | result = sensitiveFunction(t2, classification).track(t2, t))
  }

  /**
   * Gets a reference to a function that is considered to be a sensitive source of
   * `classification`.
   */
  DataFlow::Node sensitiveFunction(SensitiveDataClassification classification) {
    sensitiveFunction(DataFlow::TypeTracker::end(), classification).flowsTo(result)
  }

  /**
<<<<<<< HEAD
   * Gets a reference to a string constant that, if used as the key in a lookup,
   * indicates the presence of sensitive data with `classification`.
   */
  private DataFlow::TypeTrackingNode sensitiveLookupStringConst(
    DataFlow::TypeTracker t, SensitiveDataClassification classification
  ) {
    t.start() and
    nameIndicatesSensitiveData(result.asExpr().(StrConst).getText(), classification)
    or
    exists(DataFlow::TypeTracker t2 |
      result = sensitiveLookupStringConst(t2, classification).track(t2, t)
    )
  }

  /**
   * Gets a reference to a string constant that, if used as the key in a lookup,
   * indicates the presence of sensitive data with `classification`.
   *
   * Also see `extraStepForCalls`.
=======
   * Gets a reference (in local scope) to a string constant that, if used as the key in
   * a lookup, indicates the presence of sensitive data with `classification`.
>>>>>>> 1d56748e
   */
  DataFlow::Node sensitiveLookupStringConst(SensitiveDataClassification classification) {
    // Note: If this is implemented with type-tracking, we will get cross-talk as
    // illustrated in python/ql/test/experimental/dataflow/sensitive-data/test.py
    exists(DataFlow::LocalSourceNode source |
      nameIndicatesSensitiveData(source.asExpr().(StrConst).getText(), classification) and
      source.flowsTo(result)
    )
  }

  /** A function call that is considered a source of sensitive data. */
  class SensitiveFunctionCall extends SensitiveDataSource::Range, DataFlow::CallCfgNode {
    SensitiveDataClassification classification;

    SensitiveFunctionCall() {
      this.getFunction() = sensitiveFunction(classification)
      or
      // to cover functions that we don't have the definition for, and where the
      // reference to the function has not already been marked as being sensitive
      nameIndicatesSensitiveData(this.getFunction().asCfgNode().(NameNode).getId(), classification)
    }

    override SensitiveDataClassification getClassification() { result = classification }
  }

  /**
   * Tracks any modeled source of sensitive data (with any classification),
   * to limit the scope of `extraStepForCalls`. See it's QLDoc for more context.
   *
   * Also see `extraStepForCalls`.
   */
  private DataFlow::TypeTrackingNode possibleSensitiveCallable(DataFlow::TypeTracker t) {
    t.start() and
    result instanceof SensitiveDataSource
    or
    exists(DataFlow::TypeTracker t2 | result = possibleSensitiveCallable(t2).track(t2, t))
  }

  /**
   * Tracks any modeled source of sensitive data (with any classification),
   * to limit the scope of `extraStepForCalls`. See it's QLDoc for more context.
   *
   * Also see `extraStepForCalls`.
   */
  private DataFlow::Node possibleSensitiveCallable() {
    possibleSensitiveCallable(DataFlow::TypeTracker::end()).flowsTo(result)
  }

  /**
   * Holds if the step from `nodeFrom` to `nodeTo` should be considered a
   * taint-flow step for sensitive-data, to ensure calls are handled correctly.
   *
   * To handle calls properly, while preserving a good source for path explanations,
   * you need to include this predicate as an additional taint step in your taint-tracking
   * configurations.
   *
   * The core problem can be illustrated by the example below. If we consider the
   * `print` a sink, what path and what source do we want to show? My initial approach
   * would be to use type-tracking to propagate from the `not_found.get_passwd` attribute
   * lookup, to the use of `non_sensitive_name`, and then create a new `SensitiveDataSource::Range`
   * like `SensitiveFunctionCall`. Although that seems likely to work, it will also end up
   * with a non-optimal path, which starts at _bad source_, and therefore doesn't show
   * how we figured out that `non_sensitive_name`
   * could be a function that returns a password (and in cases where there is many calls to
   * `my_func` it will be annoying for someone to figure this out manually).
   *
   * By including this additional taint-step in the taint-tracking configuration, it's possible
   * to get a path explanation going from _good source_ to the sink.
   *
   * ```python
   * def my_func(non_sensitive_name):
   *     x = non_sensitive_name() # <-- bad source
   *     print(x) # <-- sink
   *
   * import not_found
   * f = not_found.get_passwd # <-- good source
   * my_func(f)
   * ```
   */
  predicate extraStepForCalls(DataFlow::Node nodeFrom, DataFlow::CallCfgNode nodeTo) {
    // However, we do still use the type-tracking approach to limit the size of this
    // predicate.
    nodeTo.getFunction() = nodeFrom and
    nodeFrom = possibleSensitiveCallable()
  }

  /**
   * Any kind of variable assignment (also including with/for) where the name indicates
   * it contains sensitive data.
   *
   * Note: We _could_ make any access to a variable with a sensitive name a source of
   * sensitive data, but to make path explanations in data-flow/taint-tracking good,
   * we don't want that, since it works against allowing users to understand the flow
   * in the program (which is the whole point).
   *
   * Note: To make data-flow/taint-tracking work, the expression that is _assigned_ to
   * the variable is marked as the source (as compared to marking the variable as the
   * source).
   */
  class SensitiveVariableAssignment extends SensitiveDataSource::Range {
    SensitiveDataClassification classification;

    SensitiveVariableAssignment() {
      exists(DefinitionNode def |
        nameIndicatesSensitiveData(def.(NameNode).getId(), classification) and
        (
          this.asCfgNode() = def.getValue()
          or
          this.asCfgNode() = def.getValue().(ForNode).getSequence()
        ) and
        not this.asExpr() instanceof FunctionExpr and
        not this.asExpr() instanceof ClassExpr
      )
      or
      exists(With with |
        nameIndicatesSensitiveData(with.getOptionalVars().(Name).getId(), classification) and
        this.asExpr() = with.getContextExpr()
      )
    }

    override SensitiveDataClassification getClassification() { result = classification }
  }

  /** An attribute access that is considered a source of sensitive data. */
  class SensitiveAttributeAccess extends SensitiveDataSource::Range {
    SensitiveDataClassification classification;

    SensitiveAttributeAccess() {
      // Things like `foo.<sensitive-name>` or `from <module> import <sensitive-name>`
      // I considered excluding any `from ... import something_sensitive`, but then realized that
      // we should flag up `form ... import password as ...` as a password
      nameIndicatesSensitiveData(this.(DataFlow::AttrRead).getAttributeName(), classification)
      or
      // Things like `getattr(foo, <reference-to-string>)`
      this.(DataFlow::AttrRead).getAttributeNameExpr() = sensitiveLookupStringConst(classification)
    }

    override SensitiveDataClassification getClassification() { result = classification }
  }

  /** A subscript, where the key indicates the result will be sensitive data. */
  class SensitiveSubscript extends SensitiveDataSource::Range {
    SensitiveDataClassification classification;

    SensitiveSubscript() {
      this.asCfgNode().(SubscriptNode).getIndex() =
        sensitiveLookupStringConst(classification).asCfgNode()
    }

    override SensitiveDataClassification getClassification() { result = classification }
  }

  /** A call to `get` on an object, where the key indicates the result will be sensitive data. */
  class SensitiveGetCall extends SensitiveDataSource::Range, DataFlow::CallCfgNode {
    SensitiveDataClassification classification;

    SensitiveGetCall() {
      this.getFunction().(DataFlow::AttrRef).getAttributeName() = "get" and
      this.getArg(0) = sensitiveLookupStringConst(classification)
    }

    override SensitiveDataClassification getClassification() { result = classification }
  }

  /** A parameter where the name indicates it will receive sensitive data. */
  class SensitiveParameter extends SensitiveDataSource::Range, DataFlow::ParameterNode {
    SensitiveDataClassification classification;

    SensitiveParameter() {
      nameIndicatesSensitiveData(this.getParameter().getName(), classification)
    }

    override SensitiveDataClassification getClassification() { result = classification }
  }
}

predicate sensitiveDataExtraStepForCalls = SensitiveDataModeling::extraStepForCalls/2;<|MERGE_RESOLUTION|>--- conflicted
+++ resolved
@@ -76,30 +76,8 @@
   }
 
   /**
-<<<<<<< HEAD
-   * Gets a reference to a string constant that, if used as the key in a lookup,
-   * indicates the presence of sensitive data with `classification`.
-   */
-  private DataFlow::TypeTrackingNode sensitiveLookupStringConst(
-    DataFlow::TypeTracker t, SensitiveDataClassification classification
-  ) {
-    t.start() and
-    nameIndicatesSensitiveData(result.asExpr().(StrConst).getText(), classification)
-    or
-    exists(DataFlow::TypeTracker t2 |
-      result = sensitiveLookupStringConst(t2, classification).track(t2, t)
-    )
-  }
-
-  /**
-   * Gets a reference to a string constant that, if used as the key in a lookup,
-   * indicates the presence of sensitive data with `classification`.
-   *
-   * Also see `extraStepForCalls`.
-=======
    * Gets a reference (in local scope) to a string constant that, if used as the key in
    * a lookup, indicates the presence of sensitive data with `classification`.
->>>>>>> 1d56748e
    */
   DataFlow::Node sensitiveLookupStringConst(SensitiveDataClassification classification) {
     // Note: If this is implemented with type-tracking, we will get cross-talk as
