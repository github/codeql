/**
 * Provides Python-specific definitions for use in the data flow library.
 */

private import python
private import DataFlowPrivate
import semmle.python.dataflow.new.TypeTracker
import Attributes
private import semmle.python.essa.SsaCompute

/**
 * IPA type for data flow nodes.
 *
 * Flow between SSA variables are computed in `Essa.qll`
 *
 * Flow from SSA variables to control flow nodes are generally via uses.
 *
 * Flow from control flow nodes to SSA variables are generally via assignments.
 *
 * The current implementation of these cross flows can be seen in `EssaTaintTracking`.
 */
newtype TNode =
  /** A node corresponding to an SSA variable. */
  TEssaNode(EssaVariable var) or
  /** A node corresponding to a control flow node. */
  TCfgNode(ControlFlowNode node) { isExpressionNode(node) } or
  /** A synthetic node representing the value of an object before a state change */
  TSyntheticPreUpdateNode(NeedsSyntheticPreUpdateNode post) or
  /** A synthetic node representing the value of an object after a state change. */
  TSyntheticPostUpdateNode(NeedsSyntheticPostUpdateNode pre) or
  /** A node representing a global (module-level) variable in a specific module. */
  TModuleVariableNode(Module m, GlobalVariable v) { v.getScope() = m and v.escapes() } or
  /**
   * A node representing the overflow positional arguments to a call.
   * That is, `call` contains more positional arguments than there are
   * positional parameters in `callable`. The extra ones are passed as
   * a tuple to a starred parameter; this synthetic node represents that tuple.
   */
  TPosOverflowNode(CallNode call, CallableValue callable) {
    exists(getPositionalOverflowArg(call, callable, _))
  } or
  /**
   * A node representing the overflow keyword arguments to a call.
   * That is, `call` contains keyword arguments for keys that do not have
   * keyword parameters in `callable`. These extra ones are passed as
   * a dictionary to a doubly starred parameter; this synthetic node
   * represents that dictionary.
   */
  TKwOverflowNode(CallNode call, CallableValue callable) {
    exists(getKeywordOverflowArg(call, callable, _))
    or
    ArgumentPassing::connects(call, callable) and
    exists(call.getNode().getKwargs()) and
    callable.getScope().hasKwArg()
  } or
  /**
   * A node representing an unpacked element of a dictionary argument.
   * That is, `call` contains argument `**{"foo": bar}` which is passed
   * to parameter `foo` of `callable`.
   */
  TKwUnpacked(CallNode call, CallableValue callable, string name) {
    call_unpacks(call, _, callable, name, _)
  }

/** Helper for `Node::getEnclosingCallable`. */
private DataFlowCallable getCallableScope(Scope s) {
  result.getScope() = s
  or
  not exists(DataFlowCallable c | c.getScope() = s) and
  result = getCallableScope(s.getEnclosingScope())
}

/**
 * An element, viewed as a node in a data flow graph. Either an SSA variable
 * (`EssaNode`) or a control flow node (`CfgNode`).
 */
class Node extends TNode {
  /** Gets a textual representation of this element. */
  string toString() { result = "Data flow node" }

  /** Gets the scope of this node. */
  Scope getScope() { none() }

  /** Gets the enclosing callable of this node. */
  DataFlowCallable getEnclosingCallable() { result = getCallableScope(this.getScope()) }

  /** Gets the location of this node */
  Location getLocation() { none() }

  /**
   * Holds if this element is at the specified location.
   * The location spans column `startcolumn` of line `startline` to
   * column `endcolumn` of line `endline` in file `filepath`.
   * For more information, see
   * [Locations](https://help.semmle.com/QL/learn-ql/ql/locations.html).
   */
  predicate hasLocationInfo(
    string filepath, int startline, int startcolumn, int endline, int endcolumn
  ) {
    this.getLocation().hasLocationInfo(filepath, startline, startcolumn, endline, endcolumn)
  }

  /** Convenience method for casting to EssaNode and calling getVar. */
  EssaVariable asVar() { none() }

  /** Convenience method for casting to CfgNode and calling getNode. */
  ControlFlowNode asCfgNode() { none() }

  /** Convenience method for casting to ExprNode and calling getNode and getNode again. */
  Expr asExpr() { none() }

  /**
   * Gets a node that this node may flow to using one heap and/or interprocedural step.
   *
   * See `TypeTracker` for more details about how to use this.
   */
  pragma[inline]
  Node track(TypeTracker t2, TypeTracker t) { t = t2.step(this, result) }
}

/** A data-flow node corresponding to an SSA variable. */
class EssaNode extends Node, TEssaNode {
  EssaVariable var;

  EssaNode() { this = TEssaNode(var) }

  /** Gets the `EssaVariable` represented by this data-flow node. */
  EssaVariable getVar() { result = var }

  override EssaVariable asVar() { result = var }

  /** Gets a textual representation of this element. */
  override string toString() { result = var.toString() }

  override Scope getScope() { result = var.getScope() }

  override Location getLocation() { result = var.getDefinition().getLocation() }
}

/** A data-flow node corresponding to a control-flow node. */
class CfgNode extends Node, TCfgNode {
  ControlFlowNode node;

  CfgNode() { this = TCfgNode(node) }

  /** Gets the `ControlFlowNode` represented by this data-flow node. */
  ControlFlowNode getNode() { result = node }

  override ControlFlowNode asCfgNode() { result = node }

  /** Gets a textual representation of this element. */
  override string toString() { result = node.toString() }

  override Scope getScope() { result = node.getScope() }

  override Location getLocation() { result = node.getLocation() }
}

/**
 * An expression, viewed as a node in a data flow graph.
 *
 * Note that because of control-flow splitting, one `Expr` may correspond
 * to multiple `ExprNode`s, just like it may correspond to multiple
 * `ControlFlow::Node`s.
 */
class ExprNode extends CfgNode {
  ExprNode() { isExpressionNode(node) }

  override Expr asExpr() { result = node.getNode() }
}

/** Gets a node corresponding to expression `e`. */
ExprNode exprNode(DataFlowExpr e) { result.getNode().getNode() = e }

/**
 * The value of a parameter at function entry, viewed as a node in a data
 * flow graph.
 */
class ParameterNode extends EssaNode {
  ParameterNode() { var instanceof ParameterDefinition }

  /**
   * Holds if this node is the parameter of callable `c` at the
   * (zero-based) index `i`.
   */
  predicate isParameterOf(DataFlowCallable c, int i) {
    var.(ParameterDefinition).getDefiningNode() = c.getParameter(i)
  }

  override DataFlowCallable getEnclosingCallable() { this.isParameterOf(result, _) }

  /** Gets the `Parameter` this `ParameterNode` represents. */
  Parameter getParameter() { result = var.(ParameterDefinition).getParameter() }
}

/**
 * A node associated with an object after an operation that might have
 * changed its state.
 *
 * This can be either the argument to a callable after the callable returns
 * (which might have mutated the argument), or the qualifier of a field after
 * an update to the field.
 *
 * Nodes corresponding to AST elements, for example `ExprNode`s, usually refer
 * to the value before the update with the exception of `ObjectCreationNode`s,
 * which represents the value _after_ the constructor has run.
 */
abstract class PostUpdateNode extends Node {
  /** Gets the node before the state update. */
  abstract Node getPreUpdateNode();
}

/**
 * A data flow node corresponding to a module-level (global) variable that is accessed outside of the module scope.
 *
 * Global variables may appear twice in the data flow graph, as both `EssaNode`s and
 * `ModuleVariableNode`s. The former is used to represent data flow between global variables as it
 * occurs during module initialization, and the latter is used to represent data flow via global
 * variable reads and writes during run-time.
 *
 * It is possible for data to flow from assignments made at module initialization time to reads made
 * at run-time, but not vice versa. For example, there will be flow from `SOURCE` to `SINK` in the
 * following snippet:
 *
 * ```python
 * g = SOURCE
 *
 * def foo():
 *     SINK(g)
 * ```
 * but not the other way round:
 *
 * ```python
 * SINK(g)
 *
 * def bar()
 *     global g
 *     g = SOURCE
 * ```
 *
 * Data flow through `ModuleVariableNode`s is represented as `jumpStep`s, and so any write of a
 * global variable can flow to any read of the same variable.
 */
class ModuleVariableNode extends Node, TModuleVariableNode {
  Module mod;
  GlobalVariable var;

  ModuleVariableNode() { this = TModuleVariableNode(mod, var) }

  override Scope getScope() { result = mod }

  override string toString() {
    result = "ModuleVariableNode for " + var.toString() + " in " + mod.toString()
  }

  /** Gets the module in which this variable appears. */
  Module getModule() { result = mod }

  /** Gets the global variable corresponding to this node. */
  GlobalVariable getVariable() { result = var }

  /** Gets a node that reads this variable. */
  Node getARead() {
    result.asCfgNode() = var.getALoad().getAFlowNode() and
    // Ignore reads that happen when the module is imported. These are only executed once.
    not result.getScope() = mod
  }

  /** Gets an `EssaNode` that corresponds to an assignment of this global variable. */
  EssaNode getAWrite() {
    result.asVar().getDefinition().(EssaNodeDefinition).definedBy(var, any(DefinitionNode defn))
  }

  override DataFlowCallable getEnclosingCallable() { result.(DataFlowModuleScope).getScope() = mod }

  override Location getLocation() { result = mod.getLocation() }
}

/**
 * The node holding the extra positional arguments to a call. This node is passed as a tuple
 * to the starred parameter of the callable.
 */
class PosOverflowNode extends Node, TPosOverflowNode {
  CallNode call;

  PosOverflowNode() { this = TPosOverflowNode(call, _) }

  override string toString() { result = "PosOverflowNode for " + call.getNode().toString() }

  override Location getLocation() { result = call.getLocation() }
}

/**
 * The node holding the extra keyword arguments to a call. This node is passed as a dictionary
 * to the doubly starred parameter of the callable.
 */
class KwOverflowNode extends Node, TKwOverflowNode {
  CallNode call;

  KwOverflowNode() { this = TKwOverflowNode(call, _) }

  override string toString() { result = "KwOverflowNode for " + call.getNode().toString() }

  override Location getLocation() { result = call.getLocation() }
}

/**
 * The node representing the synthetic argument of a call that is unpacked from a dictionary
 * argument.
 */
class KwUnpacked extends Node, TKwUnpacked {
  CallNode call;
  string name;

  KwUnpacked() { this = TKwUnpacked(call, _, name) }

  override string toString() { result = "KwUnpacked " + name }

  override Location getLocation() { result = call.getLocation() }
}

/**
 * A node that controls whether other nodes are evaluated.
 */
class GuardNode extends ControlFlowNode {
  ConditionBlock conditionBlock;

  GuardNode() { this = conditionBlock.getLastNode() }

  /** Holds if this guard controls block `b` upon evaluating to `branch`. */
  predicate controlsBlock(BasicBlock b, boolean branch) { conditionBlock.controls(b, branch) }
}

/**
 * A guard that validates some expression.
 *
 * To use this in a configuration, extend the class and provide a
 * characteristic predicate precisely specifying the guard, and override
 * `checks` to specify what is being validated and in which branch.
 *
 * It is important that all extending classes in scope are disjoint.
 */
class BarrierGuard extends GuardNode {
  /** Holds if this guard validates `node` upon evaluating to `branch`. */
  abstract predicate checks(ControlFlowNode node, boolean branch);

  /** Gets a node guarded by this guard. */
  final ExprNode getAGuardedNode() {
    exists(EssaDefinition def, ControlFlowNode node, boolean branch |
      AdjacentUses::useOfDef(def, node) and
      this.checks(node, branch) and
      AdjacentUses::useOfDef(def, result.asCfgNode()) and
      this.controlsBlock(result.asCfgNode().getBasicBlock(), branch)
    )
  }
}

/**
<<<<<<< HEAD
 * A data flow node that is a source of local flow. This includes things like
 * - Expressions
 * - Function parameters
 */
class LocalSourceNode extends Node {
  LocalSourceNode() { not simpleLocalFlowStep(_, this) }

  /** Holds if this `LocalSourceNode` can flow to `nodeTo` in one or more local flow steps. */
  cached
  predicate flowsTo(Node nodeTo) { simpleLocalFlowStep*(this, nodeTo) }
}

/**
 * A reference contained in an object. This is either a field or a property.
=======
 * Algebraic datatype for tracking data content associated with values.
 * Content can be collection elements or object attributes.
>>>>>>> 9f2eb84f
 */
newtype TContent =
  /** An element of a list. */
  TListElementContent() or
  /** An element of a set. */
  TSetElementContent() or
  /** An element of a tuple at a specific index. */
  TTupleElementContent(int index) { exists(any(TupleNode tn).getElement(index)) } or
  /** An element of a dictionary under a specific key. */
  TDictionaryElementContent(string key) {
    key = any(KeyValuePair kvp).getKey().(StrConst).getS()
    or
    key = any(Keyword kw).getArg()
  } or
  /** An element of a dictionary under any key. */
  TDictionaryElementAnyContent() or
  /** An object attribute. */
  TAttributeContent(string attr) { attr = any(Attribute a).getName() }

/**
 * A data-flow value can have associated content.
 * If the value is a collection, it can have elements,
 * if it is an object, it can have attribute values.
 */
class Content extends TContent {
  /** Gets a textual representation of this element. */
  string toString() { result = "Content" }
}

/** An element of a list. */
class ListElementContent extends TListElementContent, Content {
  override string toString() { result = "List element" }
}

/** An element of a set. */
class SetElementContent extends TSetElementContent, Content {
  override string toString() { result = "Set element" }
}

/** An element of a tuple at a specific index. */
class TupleElementContent extends TTupleElementContent, Content {
  int index;

  TupleElementContent() { this = TTupleElementContent(index) }

  /** Gets the index for this tuple element. */
  int getIndex() { result = index }

  override string toString() { result = "Tuple element at index " + index.toString() }
}

/** An element of a dictionary under a specific key. */
class DictionaryElementContent extends TDictionaryElementContent, Content {
  string key;

  DictionaryElementContent() { this = TDictionaryElementContent(key) }

  /** Gets the key for this dictionary element. */
  string getKey() { result = key }

  override string toString() { result = "Dictionary element at key " + key }
}

/** An element of a dictionary under any key. */
class DictionaryElementAnyContent extends TDictionaryElementAnyContent, Content {
  override string toString() { result = "Any dictionary element" }
}

/** An object attribute. */
class AttributeContent extends TAttributeContent, Content {
  private string attr;

  AttributeContent() { this = TAttributeContent(attr) }

  /** Gets the name of the attribute under which this content is stored. */
  string getAttribute() { result = attr }

  override string toString() { result = "Attribute " + attr }
}<|MERGE_RESOLUTION|>--- conflicted
+++ resolved
@@ -356,7 +356,6 @@
 }
 
 /**
-<<<<<<< HEAD
  * A data flow node that is a source of local flow. This includes things like
  * - Expressions
  * - Function parameters
@@ -370,11 +369,8 @@
 }
 
 /**
- * A reference contained in an object. This is either a field or a property.
-=======
  * Algebraic datatype for tracking data content associated with values.
  * Content can be collection elements or object attributes.
->>>>>>> 9f2eb84f
  */
 newtype TContent =
   /** An element of a list. */
