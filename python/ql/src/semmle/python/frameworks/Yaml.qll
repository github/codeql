--- conflicted
+++ resolved
@@ -37,19 +37,7 @@
           "load", "load_all", "full_load", "full_load_all", "unsafe_load", "unsafe_load_all",
           "safe_load", "safe_load_all"
         ] and
-<<<<<<< HEAD
-      (
-        t.start() and
-        result = DataFlow::importNode("yaml." + attr_name)
-        or
-        t.startInAttr(attr_name) and
-        result = yaml()
-      )
-      or
-      exists(DataFlow::TypeTracker t2 | result = yaml_attr(t2, attr_name).track(t2, t))
-=======
       this = API::moduleImport("yaml").getMember(func_name).getACall()
->>>>>>> 119872d8
     }
 
     /**
