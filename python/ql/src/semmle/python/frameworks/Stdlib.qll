/**
 * Provides classes modeling security-relevant aspects of the standard libraries.
 * Note: some modeling is done internally in the dataflow/taint tracking implementation.
 */

private import python
private import semmle.python.dataflow.new.DataFlow
private import semmle.python.dataflow.new.TaintTracking
private import semmle.python.dataflow.new.RemoteFlowSources
private import semmle.python.Concepts
private import semmle.python.ApiGraphs
private import PEP249

/** Provides models for the Python standard library. */
private module Stdlib {
  // ---------------------------------------------------------------------------
  // os
  // ---------------------------------------------------------------------------
  /** Gets a reference to the `os` module. */
  private DataFlow::Node os(DataFlow::TypeTracker t) {
    t.start() and
    result = DataFlow::importNode("os")
    or
    exists(DataFlow::TypeTracker t2 | result = os(t2).track(t2, t))
  }

  /** Gets a reference to the `os` module. */
  DataFlow::Node os() { result = os(DataFlow::TypeTracker::end()) }

  /**
   * Gets a reference to the attribute `attr_name` of the `os` module.
   * WARNING: Only holds for a few predefined attributes.
   *
   * For example, using `attr_name = "system"` will get all uses of `os.system`.
   */
  private DataFlow::Node os_attr(DataFlow::TypeTracker t, string attr_name) {
    attr_name in [
        "system", "popen", "popen2", "popen3", "popen4",
        // exec
        "execl", "execle", "execlp", "execlpe", "execv", "execve", "execvp", "execvpe",
        // spawn
        "spawnl", "spawnle", "spawnlp", "spawnlpe", "spawnv", "spawnve", "spawnvp", "spawnvpe",
        "posix_spawn", "posix_spawnp",
        // modules
        "path"
      ] and
    (
      t.start() and
      result = DataFlow::importNode("os." + attr_name)
      or
      t.startInAttr(attr_name) and
      result = DataFlow::importNode("os")
    )
    or
    exists(DataFlow::TypeTracker t2 | result = os_attr(t2, attr_name).track(t2, t))
  }

  /**
   * Gets a reference to the attribute `attr_name` of the `os` module.
   * WARNING: Only holds for a few predefined attributes.
   *
   * For example, using `"system"` will get all uses of `os.system`.
   */
  private DataFlow::Node os_attr(string attr_name) {
    result = os_attr(DataFlow::TypeTracker::end(), attr_name)
  }

  /** Provides models for the `os` module. */
  module os {
    /** Gets a reference to the `os.path` module. */
    DataFlow::Node path() { result = os_attr("path") }

    /** Provides models for the `os.path` module */
    module path {
      /**
       * Gets a reference to the attribute `attr_name` of the `os.path` module.
       * WARNING: Only holds for a few predefined attributes.
       *
       * For example, using `attr_name = "join"` will get all uses of `os.path.join`.
       */
      private DataFlow::Node path_attr(DataFlow::TypeTracker t, string attr_name) {
        attr_name in ["join", "normpath", "realpath", "abspath"] and
        (
          t.start() and
          result = DataFlow::importNode("os.path." + attr_name)
          or
          t.startInAttr(attr_name) and
          result = os::path()
        )
        or
        exists(DataFlow::TypeTracker t2 | result = path_attr(t2, attr_name).track(t2, t))
      }

      /**
       * Gets a reference to the attribute `attr_name` of the `os.path` module.
       * WARNING: Only holds for a few predefined attributes.
       *
       * For example, using `attr_name = "join"` will get all uses of `os.path.join`.
       */
      DataFlow::Node path_attr(string attr_name) {
        result = path_attr(DataFlow::TypeTracker::end(), attr_name)
      }

      /** Gets a reference to the `os.path.join` function. */
      DataFlow::Node join() { result = path_attr("join") }
    }
  }

  /**
   * A call to `os.path.normpath`.
   * See https://docs.python.org/3/library/os.path.html#os.path.normpath
   */
  private class OsPathNormpathCall extends Path::PathNormalization::Range, DataFlow::CfgNode {
    override CallNode node;

    OsPathNormpathCall() { node.getFunction() = os::path::path_attr("normpath").asCfgNode() }

    DataFlow::Node getPathArg() {
      result.asCfgNode() in [node.getArg(0), node.getArgByName("path")]
    }
  }

  /** An additional taint step for calls to `os.path.normpath` */
  private class OsPathNormpathCallAdditionalTaintStep extends TaintTracking::AdditionalTaintStep {
    override predicate step(DataFlow::Node nodeFrom, DataFlow::Node nodeTo) {
      exists(OsPathNormpathCall call |
        nodeTo = call and
        nodeFrom = call.getPathArg()
      )
    }
  }

  /**
   * A call to `os.path.abspath`.
   * See https://docs.python.org/3/library/os.path.html#os.path.abspath
   */
  private class OsPathAbspathCall extends Path::PathNormalization::Range, DataFlow::CfgNode {
    override CallNode node;

    OsPathAbspathCall() { node.getFunction() = os::path::path_attr("abspath").asCfgNode() }

    DataFlow::Node getPathArg() {
      result.asCfgNode() in [node.getArg(0), node.getArgByName("path")]
    }
  }

  /** An additional taint step for calls to `os.path.abspath` */
  private class OsPathAbspathCallAdditionalTaintStep extends TaintTracking::AdditionalTaintStep {
    override predicate step(DataFlow::Node nodeFrom, DataFlow::Node nodeTo) {
      exists(OsPathAbspathCall call |
        nodeTo = call and
        nodeFrom = call.getPathArg()
      )
    }
  }

  /**
   * A call to `os.path.realpath`.
   * See https://docs.python.org/3/library/os.path.html#os.path.realpath
   */
  private class OsPathRealpathCall extends Path::PathNormalization::Range, DataFlow::CfgNode {
    override CallNode node;

    OsPathRealpathCall() { node.getFunction() = os::path::path_attr("realpath").asCfgNode() }

    DataFlow::Node getPathArg() {
      result.asCfgNode() in [node.getArg(0), node.getArgByName("path")]
    }
  }

  /** An additional taint step for calls to `os.path.realpath` */
  private class OsPathRealpathCallAdditionalTaintStep extends TaintTracking::AdditionalTaintStep {
    override predicate step(DataFlow::Node nodeFrom, DataFlow::Node nodeTo) {
      exists(OsPathRealpathCall call |
        nodeTo = call and
        nodeFrom = call.getPathArg()
      )
    }
  }

  /**
   * A call to `os.system`.
   * See https://docs.python.org/3/library/os.html#os.system
   */
  private class OsSystemCall extends SystemCommandExecution::Range, DataFlow::CfgNode {
    override CallNode node;

    OsSystemCall() { node.getFunction() = os_attr("system").asCfgNode() }

    override DataFlow::Node getCommand() { result.asCfgNode() = node.getArg(0) }
  }

  /**
   * A call to any of the `os.popen*` functions
   * See https://docs.python.org/3/library/os.html#os.popen
   *
   * Note that in Python 2, there are also `popen2`, `popen3`, and `popen4` functions.
   * Although deprecated since version 2.6, they still work in 2.7.
   * See https://docs.python.org/2.7/library/os.html#os.popen2
   */
  private class OsPopenCall extends SystemCommandExecution::Range, DataFlow::CfgNode {
    override CallNode node;
    string name;

    OsPopenCall() {
      name in ["popen", "popen2", "popen3", "popen4"] and
      node.getFunction() = os_attr(name).asCfgNode()
    }

    override DataFlow::Node getCommand() {
      result.asCfgNode() = node.getArg(0)
      or
      not name = "popen" and
      result.asCfgNode() = node.getArgByName("cmd")
    }
  }

  /**
   * A call to any of the `os.exec*` functions
   * See https://docs.python.org/3.8/library/os.html#os.execl
   */
  private class OsExecCall extends SystemCommandExecution::Range, DataFlow::CfgNode {
    override CallNode node;

    OsExecCall() {
      exists(string name |
        name in ["execl", "execle", "execlp", "execlpe", "execv", "execve", "execvp", "execvpe"] and
        node.getFunction() = os_attr(name).asCfgNode()
      )
    }

    override DataFlow::Node getCommand() { result.asCfgNode() = node.getArg(0) }
  }

  /**
   * A call to any of the `os.spawn*` functions
   * See https://docs.python.org/3.8/library/os.html#os.spawnl
   */
  private class OsSpawnCall extends SystemCommandExecution::Range, DataFlow::CfgNode {
    override CallNode node;

    OsSpawnCall() {
      exists(string name |
        name in [
            "spawnl", "spawnle", "spawnlp", "spawnlpe", "spawnv", "spawnve", "spawnvp", "spawnvpe"
          ] and
        node.getFunction() = os_attr(name).asCfgNode()
      )
    }

    override DataFlow::Node getCommand() { result.asCfgNode() = node.getArg(1) }
  }

  /**
   * A call to any of the `os.posix_spawn*` functions
   * See https://docs.python.org/3.8/library/os.html#os.posix_spawn
   */
  private class OsPosixSpawnCall extends SystemCommandExecution::Range, DataFlow::CfgNode {
    override CallNode node;

    OsPosixSpawnCall() { node.getFunction() = os_attr(["posix_spawn", "posix_spawnp"]).asCfgNode() }

    override DataFlow::Node getCommand() { result.asCfgNode() = node.getArg(0) }
  }

  /** An additional taint step for calls to `os.path.join` */
  private class OsPathJoinCallAdditionalTaintStep extends TaintTracking::AdditionalTaintStep {
    override predicate step(DataFlow::Node nodeFrom, DataFlow::Node nodeTo) {
      exists(CallNode call |
        nodeTo.asCfgNode() = call and
        call.getFunction() = os::path::join().asCfgNode() and
        call.getAnArg() = nodeFrom.asCfgNode()
      )
      // TODO: Handle pathlib (like we do for os.path.join)
    }
  }

  // ---------------------------------------------------------------------------
  // subprocess
  // ---------------------------------------------------------------------------
  /** Gets a reference to the `subprocess` module. */
  private DataFlow::Node subprocess(DataFlow::TypeTracker t) {
    t.start() and
    result = DataFlow::importNode("subprocess")
    or
    exists(DataFlow::TypeTracker t2 | result = subprocess(t2).track(t2, t))
  }

  /** Gets a reference to the `subprocess` module. */
  DataFlow::Node subprocess() { result = subprocess(DataFlow::TypeTracker::end()) }

  /**
   * Gets a reference to the attribute `attr_name` of the `subprocess` module.
   * WARNING: Only holds for a few predefined attributes.
   *
   * For example, using `attr_name = "Popen"` will get all uses of `subprocess.Popen`.
   */
  private DataFlow::Node subprocess_attr(DataFlow::TypeTracker t, string attr_name) {
    attr_name in ["Popen", "call", "check_call", "check_output", "run"] and
    (
      t.start() and
      result = DataFlow::importNode("subprocess." + attr_name)
      or
      t.startInAttr(attr_name) and
      result = subprocess()
    )
    or
    exists(DataFlow::TypeTracker t2 | result = subprocess_attr(t2, attr_name).track(t2, t))
  }

  /**
   * Gets a reference to the attribute `attr_name` of the `subprocess` module.
   * WARNING: Only holds for a few predefined attributes.
   *
   * For example, using `attr_name = "Popen"` will get all uses of `subprocess.Popen`.
   */
  private DataFlow::Node subprocess_attr(string attr_name) {
    result = subprocess_attr(DataFlow::TypeTracker::end(), attr_name)
  }

  /**
   * A call to `subprocess.Popen` or helper functions (call, check_call, check_output, run)
   * See https://docs.python.org/3.8/library/subprocess.html#subprocess.Popen
   */
  private class SubprocessPopenCall extends SystemCommandExecution::Range, DataFlow::CfgNode {
    override CallNode node;

    SubprocessPopenCall() {
      exists(string name |
        name in ["Popen", "call", "check_call", "check_output", "run"] and
        node.getFunction() = subprocess_attr(name).asCfgNode()
      )
    }

    /** Gets the ControlFlowNode for the `args` argument, if any. */
    private ControlFlowNode get_args_arg() { result in [node.getArg(0), node.getArgByName("args")] }

    /** Gets the ControlFlowNode for the `shell` argument, if any. */
    private ControlFlowNode get_shell_arg() {
      result in [node.getArg(8), node.getArgByName("shell")]
    }

    private boolean get_shell_arg_value() {
      not exists(this.get_shell_arg()) and
      result = false
      or
      exists(ControlFlowNode shell_arg | shell_arg = this.get_shell_arg() |
        result = shell_arg.getNode().(ImmutableLiteral).booleanValue()
        or
        // TODO: Track the "shell" argument to determine possible values
        not shell_arg.getNode() instanceof ImmutableLiteral and
        (
          result = true
          or
          result = false
        )
      )
    }

    /** Gets the ControlFlowNode for the `executable` argument, if any. */
    private ControlFlowNode get_executable_arg() {
      result in [node.getArg(2), node.getArgByName("executable")]
    }

    override DataFlow::Node getCommand() {
      // TODO: Track arguments ("args" and "shell")
      // TODO: Handle using `args=["sh", "-c", <user-input>]`
      result.asCfgNode() = this.get_executable_arg()
      or
      exists(ControlFlowNode arg_args, boolean shell |
        arg_args = get_args_arg() and
        shell = get_shell_arg_value()
      |
        // When "executable" argument is set, and "shell" argument is `False`, the
        // "args" argument will only be used to set the program name and arguments to
        // the program, so we should not consider any of them as command execution.
        not (
          exists(this.get_executable_arg()) and
          shell = false
        ) and
        (
          // When the "args" argument is an iterable, first element is the command to
          // run, so if we're able to, we only mark the first element as the command
          // (and not the arguments to the command).
          //
          result.asCfgNode() = arg_args.(SequenceNode).getElement(0)
          or
          // Either the "args" argument is not a sequence (which is valid) or we where
          // just not able to figure it out. Simply mark the "args" argument as the
          // command.
          //
          not arg_args instanceof SequenceNode and
          result.asCfgNode() = arg_args
        )
      )
    }
  }

  // ---------------------------------------------------------------------------
  // marshal
  // ---------------------------------------------------------------------------
  /** Gets a reference to the `marshal` module. */
  private DataFlow::Node marshal(DataFlow::TypeTracker t) {
    t.start() and
    result = DataFlow::importNode("marshal")
    or
    exists(DataFlow::TypeTracker t2 | result = marshal(t2).track(t2, t))
  }

  /** Gets a reference to the `marshal` module. */
  DataFlow::Node marshal() { result = marshal(DataFlow::TypeTracker::end()) }

  /** Provides models for the `marshal` module. */
  module marshal {
    /** Gets a reference to the `marshal.loads` function. */
    private DataFlow::Node loads(DataFlow::TypeTracker t) {
      t.start() and
      result = DataFlow::importNode("marshal.loads")
      or
      t.startInAttr("loads") and
      result = marshal()
      or
      exists(DataFlow::TypeTracker t2 | result = loads(t2).track(t2, t))
    }

    /** Gets a reference to the `marshal.loads` function. */
    DataFlow::Node loads() { result = loads(DataFlow::TypeTracker::end()) }
  }

  /**
   * A call to `marshal.loads`
   * See https://docs.python.org/3/library/marshal.html#marshal.loads
   */
  private class MarshalLoadsCall extends Decoding::Range, DataFlow::CfgNode {
    override CallNode node;

    MarshalLoadsCall() { node.getFunction() = marshal::loads().asCfgNode() }

    override predicate mayExecuteInput() { any() }

    override DataFlow::Node getAnInput() { result.asCfgNode() = node.getArg(0) }

    override DataFlow::Node getOutput() { result = this }

    override string getFormat() { result = "marshal" }
  }

  // ---------------------------------------------------------------------------
  // pickle
  // ---------------------------------------------------------------------------
  private string pickleModuleName() { result in ["pickle", "cPickle", "_pickle"] }

  /** Gets a reference to the `pickle` module. */
  private DataFlow::Node pickle(DataFlow::TypeTracker t) {
    t.start() and
    result = DataFlow::importNode(pickleModuleName())
    or
    exists(DataFlow::TypeTracker t2 | result = pickle(t2).track(t2, t))
  }

  /** Gets a reference to the `pickle` module. */
  DataFlow::Node pickle() { result = pickle(DataFlow::TypeTracker::end()) }

  /** Provides models for the `pickle` module. */
  module pickle {
    /** Gets a reference to the `pickle.loads` function. */
    private DataFlow::Node loads(DataFlow::TypeTracker t) {
      t.start() and
      result = DataFlow::importNode(pickleModuleName() + ".loads")
      or
      t.startInAttr("loads") and
      result = pickle()
      or
      exists(DataFlow::TypeTracker t2 | result = loads(t2).track(t2, t))
    }

    /** Gets a reference to the `pickle.loads` function. */
    DataFlow::Node loads() { result = loads(DataFlow::TypeTracker::end()) }
  }

  /**
   * A call to `pickle.loads`
   * See https://docs.python.org/3/library/pickle.html#pickle.loads
   */
  private class PickleLoadsCall extends Decoding::Range, DataFlow::CfgNode {
    override CallNode node;

    PickleLoadsCall() { node.getFunction() = pickle::loads().asCfgNode() }

    override predicate mayExecuteInput() { any() }

    override DataFlow::Node getAnInput() { result.asCfgNode() = node.getArg(0) }

    override DataFlow::Node getOutput() { result = this }

    override string getFormat() { result = "pickle" }
  }

  // ---------------------------------------------------------------------------
  // popen2
  // ---------------------------------------------------------------------------
  /** Gets a reference to the `popen2` module (only available in Python 2). */
  private DataFlow::Node popen2(DataFlow::TypeTracker t) {
    t.start() and
    result = DataFlow::importNode("popen2")
    or
    exists(DataFlow::TypeTracker t2 | result = popen2(t2).track(t2, t))
  }

  /** Gets a reference to the `popen2` module (only available in Python 2). */
  DataFlow::Node popen2() { result = popen2(DataFlow::TypeTracker::end()) }

  /**
   * Gets a reference to the attribute `attr_name` of the `popen2` module.
   * WARNING: Only holds for a few predefined attributes.
   */
  private DataFlow::Node popen2_attr(DataFlow::TypeTracker t, string attr_name) {
    attr_name in [
        "popen2", "popen3", "popen4",
        // classes
        "Popen3", "Popen4"
      ] and
    (
      t.start() and
      result = DataFlow::importNode("popen2." + attr_name)
      or
      t.startInAttr(attr_name) and
      result = DataFlow::importNode("popen2")
    )
    or
    exists(DataFlow::TypeTracker t2 | result = popen2_attr(t2, attr_name).track(t2, t))
  }

  /**
   * Gets a reference to the attribute `attr_name` of the `popen2` module.
   * WARNING: Only holds for a few predefined attributes.
   */
  private DataFlow::Node popen2_attr(string attr_name) {
    result = popen2_attr(DataFlow::TypeTracker::end(), attr_name)
  }

  /**
   * A call to any of the `popen.popen*` functions, or instantiation of a `popen.Popen*` class.
   * See https://docs.python.org/2.7/library/popen2.html
   */
  private class Popen2PopenCall extends SystemCommandExecution::Range, DataFlow::CfgNode {
    override CallNode node;

    Popen2PopenCall() {
      exists(string name |
        name in ["popen2", "popen3", "popen4", "Popen3", "Popen4"] and
        node.getFunction() = popen2_attr(name).asCfgNode()
      )
    }

    override DataFlow::Node getCommand() {
      result.asCfgNode() in [node.getArg(0), node.getArgByName("cmd")]
    }
  }

  // ---------------------------------------------------------------------------
  // platform
  // ---------------------------------------------------------------------------
  /** Gets a reference to the `platform` module. */
  private DataFlow::Node platform(DataFlow::TypeTracker t) {
    t.start() and
    result = DataFlow::importNode("platform")
    or
    exists(DataFlow::TypeTracker t2 | result = platform(t2).track(t2, t))
  }

  /** Gets a reference to the `platform` module. */
  DataFlow::Node platform() { result = platform(DataFlow::TypeTracker::end()) }

  /**
   * Gets a reference to the attribute `attr_name` of the `platform` module.
   * WARNING: Only holds for a few predefined attributes.
   */
  private DataFlow::Node platform_attr(DataFlow::TypeTracker t, string attr_name) {
    attr_name in ["popen"] and
    (
      t.start() and
      result = DataFlow::importNode("platform." + attr_name)
      or
      t.startInAttr(attr_name) and
      result = DataFlow::importNode("platform")
    )
    or
    exists(DataFlow::TypeTracker t2 | result = platform_attr(t2, attr_name).track(t2, t))
  }

  /**
   * Gets a reference to the attribute `attr_name` of the `platform` module.
   * WARNING: Only holds for a few predefined attributes.
   */
  private DataFlow::Node platform_attr(string attr_name) {
    result = platform_attr(DataFlow::TypeTracker::end(), attr_name)
  }

  /**
   * A call to the `platform.popen` function.
   * See https://docs.python.org/2.7/library/platform.html#platform.popen
   */
  private class PlatformPopenCall extends SystemCommandExecution::Range, DataFlow::CfgNode {
    override CallNode node;

    PlatformPopenCall() { node.getFunction() = platform_attr("popen").asCfgNode() }

    override DataFlow::Node getCommand() {
      result.asCfgNode() in [node.getArg(0), node.getArgByName("cmd")]
    }
  }

  // ---------------------------------------------------------------------------
  // builtins
  // ---------------------------------------------------------------------------
<<<<<<< HEAD
  /** Gets a reference to the `builtins` module (called `__builtin__` in Python 2). */
  private DataFlow::Node builtins(DataFlow::TypeTracker t) {
    t.start() and
    result = DataFlow::importNode(["builtins", "__builtin__"])
    or
    exists(DataFlow::TypeTracker t2 | result = builtins(t2).track(t2, t))
  }

  /** Gets a reference to the `builtins` module. */
  DataFlow::Node builtins() { result = builtins(DataFlow::TypeTracker::end()) }

  /**
   * Gets a reference to the attribute `attr_name` of the `builtins` module.
   * WARNING: Only holds for a few predefined attributes.
   */
  private DataFlow::Node builtins_attr(DataFlow::TypeTracker t, string attr_name) {
    attr_name in ["exec", "eval", "compile", "open"] and
    (
      t.start() and
      result = DataFlow::importNode(["builtins", "__builtin__"] + "." + attr_name)
      or
      t.startInAttr(attr_name) and
      result = DataFlow::importNode(["builtins", "__builtin__"])
      or
      // special handling of builtins, that are in scope without any imports
      // TODO: Take care of overrides, either `def eval: ...`, `eval = ...`, or `builtins.eval = ...`
      t.start() and
      exists(NameNode ref | result.asCfgNode() = ref |
        ref.isGlobal() and
        ref.getId() = attr_name and
        ref.isLoad()
      )
    )
    or
    exists(DataFlow::TypeTracker t2 | result = builtins_attr(t2, attr_name).track(t2, t))
  }

  /**
   * Gets a reference to the attribute `attr_name` of the `builtins` module.
   * WARNING: Only holds for a few predefined attributes.
   */
  private DataFlow::Node builtins_attr(string attr_name) {
    result = builtins_attr(DataFlow::TypeTracker::end(), attr_name)
  }

=======
>>>>>>> 119872d8
  /**
   * A call to the builtin `exec` function.
   * See https://docs.python.org/3/library/functions.html#exec
   */
  private class BuiltinsExecCall extends CodeExecution::Range, DataFlow::CallCfgNode {
    BuiltinsExecCall() { this = API::builtin("exec").getACall() }

    override DataFlow::Node getCode() { result = this.getArg(0) }
  }

  /**
   * A call to the builtin `eval` function.
   * See https://docs.python.org/3/library/functions.html#eval
   */
  private class BuiltinsEvalCall extends CodeExecution::Range, DataFlow::CallCfgNode {
    override CallNode node;

    BuiltinsEvalCall() { this = API::builtin("eval").getACall() }

    override DataFlow::Node getCode() { result = this.getArg(0) }
  }

  /** An additional taint step for calls to the builtin function `compile` */
  private class BuiltinsCompileCallAdditionalTaintStep extends TaintTracking::AdditionalTaintStep {
    override predicate step(DataFlow::Node nodeFrom, DataFlow::Node nodeTo) {
      exists(DataFlow::CallCfgNode call |
        nodeTo = call and
        call = API::builtin("compile").getACall() and
        nodeFrom in [call.getArg(0), call.getArgByName("source")]
      )
    }
  }

  /**
   * A call to the builtin `open` function.
   * See https://docs.python.org/3/library/functions.html#open
   */
  private class OpenCall extends FileSystemAccess::Range, DataFlow::CallCfgNode {
    OpenCall() {
      this = API::builtin("open").getACall()
      or
      // io.open is a special case, since it is an alias for the builtin `open`
      this = API::moduleImport("io").getMember("open").getACall()
    }

    override DataFlow::Node getAPathArgument() {
      result in [this.getArg(0), this.getArgByName("file")]
    }
  }

  /**
   * An exec statement (only Python 2).
   * See https://docs.python.org/2/reference/simple_stmts.html#the-exec-statement.
   */
  private class ExecStatement extends CodeExecution::Range {
    ExecStatement() {
      // since there are no DataFlow::Nodes for a Statement, we can't do anything like
      // `this = any(Exec exec)`
      this.asExpr() = any(Exec exec).getBody()
    }

    override DataFlow::Node getCode() { result = this }
  }

  // ---------------------------------------------------------------------------
  // base64
  // ---------------------------------------------------------------------------
  /** Gets a reference to the `base64` module. */
  private DataFlow::Node base64(DataFlow::TypeTracker t) {
    t.start() and
    result = DataFlow::importNode("base64")
    or
    exists(DataFlow::TypeTracker t2 | result = base64(t2).track(t2, t))
  }

  /** Gets a reference to the `base64` module. */
  DataFlow::Node base64() { result = base64(DataFlow::TypeTracker::end()) }

  /**
   * Gets a reference to the attribute `attr_name` of the `base64` module.
   * WARNING: Only holds for a few predefined attributes.
   */
  private DataFlow::Node base64_attr(DataFlow::TypeTracker t, string attr_name) {
    attr_name in [
        "b64encode", "b64decode", "standard_b64encode", "standard_b64decode", "urlsafe_b64encode",
        "urlsafe_b64decode", "b32encode", "b32decode", "b16encode", "b16decode", "encodestring",
        "decodestring", "a85encode", "a85decode", "b85encode", "b85decode", "encodebytes",
        "decodebytes"
      ] and
    (
      t.start() and
      result = DataFlow::importNode("base64" + "." + attr_name)
      or
      t.startInAttr(attr_name) and
      result = base64()
    )
    or
    exists(DataFlow::TypeTracker t2 | result = base64_attr(t2, attr_name).track(t2, t))
  }

  /**
   * Gets a reference to the attribute `attr_name` of the `base64` module.
   * WARNING: Only holds for a few predefined attributes.
   */
  private DataFlow::Node base64_attr(string attr_name) {
    result = base64_attr(DataFlow::TypeTracker::end(), attr_name)
  }

  /** A call to any of the encode functions in the `base64` module. */
  private class Base64EncodeCall extends Encoding::Range, DataFlow::CfgNode {
    override CallNode node;

    Base64EncodeCall() {
      exists(string name |
        name in [
            "b64encode", "standard_b64encode", "urlsafe_b64encode", "b32encode", "b16encode",
            "encodestring", "a85encode", "b85encode", "encodebytes"
          ] and
        node.getFunction() = base64_attr(name).asCfgNode()
      )
    }

    override DataFlow::Node getAnInput() { result.asCfgNode() = node.getArg(0) }

    override DataFlow::Node getOutput() { result = this }

    override string getFormat() {
      exists(string name | node.getFunction() = base64_attr(name).asCfgNode() |
        name in [
            "b64encode", "standard_b64encode", "urlsafe_b64encode", "encodestring", "encodebytes"
          ] and
        result = "Base64"
        or
        name = "b32encode" and result = "Base32"
        or
        name = "b16encode" and result = "Base16"
        or
        name = "a85encode" and result = "Ascii85"
        or
        name = "b85encode" and result = "Base85"
      )
    }
  }

  /** A call to any of the decode functions in the `base64` module. */
  private class Base64DecodeCall extends Decoding::Range, DataFlow::CfgNode {
    override CallNode node;

    Base64DecodeCall() {
      exists(string name |
        name in [
            "b64decode", "standard_b64decode", "urlsafe_b64decode", "b32decode", "b16decode",
            "decodestring", "a85decode", "b85decode", "decodebytes"
          ] and
        node.getFunction() = base64_attr(name).asCfgNode()
      )
    }

    override predicate mayExecuteInput() { none() }

    override DataFlow::Node getAnInput() { result.asCfgNode() = node.getArg(0) }

    override DataFlow::Node getOutput() { result = this }

    override string getFormat() {
      exists(string name | node.getFunction() = base64_attr(name).asCfgNode() |
        name in [
            "b64decode", "standard_b64decode", "urlsafe_b64decode", "decodestring", "decodebytes"
          ] and
        result = "Base64"
        or
        name = "b32decode" and result = "Base32"
        or
        name = "b16decode" and result = "Base16"
        or
        name = "a85decode" and result = "Ascii85"
        or
        name = "b85decode" and result = "Base85"
      )
    }
  }

  // ---------------------------------------------------------------------------
<<<<<<< HEAD
  // io
  // ---------------------------------------------------------------------------
  /** Gets a reference to the `io` module. */
  private DataFlow::Node io(DataFlow::TypeTracker t) {
    t.start() and
    result = DataFlow::importNode("io")
    or
    exists(DataFlow::TypeTracker t2 | result = io(t2).track(t2, t))
  }

  /** Gets a reference to the `io` module. */
  DataFlow::Node io() { result = io(DataFlow::TypeTracker::end()) }

  /**
   * Gets a reference to the attribute `attr_name` of the `io` module.
   * WARNING: Only holds for a few predefined attributes.
   */
  private DataFlow::Node io_attr(DataFlow::TypeTracker t, string attr_name) {
    attr_name in ["open"] and
    (
      t.start() and
      result = DataFlow::importNode("io" + "." + attr_name)
      or
      t.startInAttr(attr_name) and
      result = io()
    )
    or
    exists(DataFlow::TypeTracker t2 | result = io_attr(t2, attr_name).track(t2, t))
  }

  /**
   * Gets a reference to the attribute `attr_name` of the `io` module.
   * WARNING: Only holds for a few predefined attributes.
   */
  private DataFlow::Node io_attr(string attr_name) {
    result = io_attr(DataFlow::TypeTracker::end(), attr_name)
  }

  // ---------------------------------------------------------------------------
=======
>>>>>>> 119872d8
  // json
  // ---------------------------------------------------------------------------
  /** Gets a reference to the `json` module. */
  private DataFlow::Node json(DataFlow::TypeTracker t) {
    t.start() and
    result = DataFlow::importNode("json")
    or
    exists(DataFlow::TypeTracker t2 | result = json(t2).track(t2, t))
  }

  /** Gets a reference to the `json` module. */
  DataFlow::Node json() { result = json(DataFlow::TypeTracker::end()) }

  /**
   * Gets a reference to the attribute `attr_name` of the `json` module.
   * WARNING: Only holds for a few predefined attributes.
   */
  private DataFlow::Node json_attr(DataFlow::TypeTracker t, string attr_name) {
    attr_name in ["loads", "dumps"] and
    (
      t.start() and
      result = DataFlow::importNode("json" + "." + attr_name)
      or
      t.startInAttr(attr_name) and
      result = json()
    )
    or
    exists(DataFlow::TypeTracker t2 | result = json_attr(t2, attr_name).track(t2, t))
  }

  /**
   * Gets a reference to the attribute `attr_name` of the `json` module.
   * WARNING: Only holds for a few predefined attributes.
   */
  private DataFlow::Node json_attr(string attr_name) {
    result = json_attr(DataFlow::TypeTracker::end(), attr_name)
  }

  /**
   * A call to `json.loads`
   * See https://docs.python.org/3/library/json.html#json.loads
   */
  private class JsonLoadsCall extends Decoding::Range, DataFlow::CfgNode {
    override CallNode node;

    JsonLoadsCall() { node.getFunction() = json_attr("loads").asCfgNode() }

    override predicate mayExecuteInput() { none() }

    override DataFlow::Node getAnInput() { result.asCfgNode() = node.getArg(0) }

    override DataFlow::Node getOutput() { result = this }

    override string getFormat() { result = "JSON" }
  }

  /**
   * A call to `json.dumps`
   * See https://docs.python.org/3/library/json.html#json.dumps
   */
  private class JsonDumpsCall extends Encoding::Range, DataFlow::CfgNode {
    override CallNode node;

    JsonDumpsCall() { node.getFunction() = json_attr("dumps").asCfgNode() }

    override DataFlow::Node getAnInput() { result.asCfgNode() = node.getArg(0) }

    override DataFlow::Node getOutput() { result = this }

    override string getFormat() { result = "JSON" }
  }

  // ---------------------------------------------------------------------------
  // cgi
  // ---------------------------------------------------------------------------
  /** Gets a reference to the `cgi` module. */
  private DataFlow::Node cgi(DataFlow::TypeTracker t) {
    t.start() and
    result = DataFlow::importNode("cgi")
    or
    exists(DataFlow::TypeTracker t2 | result = cgi(t2).track(t2, t))
  }

  /** Gets a reference to the `cgi` module. */
  DataFlow::Node cgi() { result = cgi(DataFlow::TypeTracker::end()) }

  /** Provides models for the `cgi` module. */
  module cgi {
    /**
     * Provides models for the `cgi.FieldStorage` class
     *
     * See https://docs.python.org/3/library/cgi.html.
     */
    module FieldStorage {
      /** Gets a reference to the `cgi.FieldStorage` class. */
      private DataFlow::Node classRef(DataFlow::TypeTracker t) {
        t.startInAttr("FieldStorage") and
        result = cgi()
        or
        exists(DataFlow::TypeTracker t2 | result = classRef(t2).track(t2, t))
      }

      /** Gets a reference to the `cgi.FieldStorage` class. */
      DataFlow::Node classRef() { result = classRef(DataFlow::TypeTracker::end()) }

      /**
       * A source of instances of `cgi.FieldStorage`, extend this class to model new instances.
       *
       * This can include instantiations of the class, return values from function
       * calls, or a special parameter that will be set when functions are called by an external
       * library.
       *
       * Use the predicate `FieldStorage::instance()` to get references to instances of `cgi.FieldStorage`.
       */
      abstract class InstanceSource extends DataFlow::Node { }

      /**
       * A direct instantiation of `cgi.FieldStorage`.
       *
       * We currently consider ALL instantiations to be `RemoteFlowSource`. This seems
       * reasonable since it's used to parse form data for incoming POST requests, but
       * if it turns out to be a problem, we'll have to refine.
       */
      private class ClassInstantiation extends InstanceSource, RemoteFlowSource::Range,
        DataFlow::CfgNode {
        override CallNode node;

        ClassInstantiation() { node.getFunction() = classRef().asCfgNode() }

        override string getSourceType() { result = "cgi.FieldStorage" }
      }

      /** Gets a reference to an instance of `cgi.FieldStorage`. */
      private DataFlow::Node instance(DataFlow::TypeTracker t) {
        t.start() and
        result instanceof InstanceSource
        or
        exists(DataFlow::TypeTracker t2 | result = instance(t2).track(t2, t))
      }

      /** Gets a reference to an instance of `cgi.FieldStorage`. */
      DataFlow::Node instance() { result = instance(DataFlow::TypeTracker::end()) }

      /** Gets a reference to the `getvalue` method on a `cgi.FieldStorage` instance. */
      private DataFlow::Node getvalueRef(DataFlow::TypeTracker t) {
        t.startInAttr("getvalue") and
        result = instance()
        or
        exists(DataFlow::TypeTracker t2 | result = getvalueRef(t2).track(t2, t))
      }

      /** Gets a reference to the `getvalue` method on a `cgi.FieldStorage` instance. */
      DataFlow::Node getvalueRef() { result = getvalueRef(DataFlow::TypeTracker::end()) }

      /** Gets a reference to the result of calling the `getvalue` method on a `cgi.FieldStorage` instance. */
      private DataFlow::Node getvalueResult(DataFlow::TypeTracker t) {
        t.start() and
        result.asCfgNode().(CallNode).getFunction() = getvalueRef().asCfgNode()
        or
        exists(DataFlow::TypeTracker t2 | result = getvalueResult(t2).track(t2, t))
      }

      /** Gets a reference to the result of calling the `getvalue` method on a `cgi.FieldStorage` instance. */
      DataFlow::Node getvalueResult() { result = getvalueResult(DataFlow::TypeTracker::end()) }

      /** Gets a reference to the `getfirst` method on a `cgi.FieldStorage` instance. */
      private DataFlow::Node getfirstRef(DataFlow::TypeTracker t) {
        t.startInAttr("getfirst") and
        result = instance()
        or
        exists(DataFlow::TypeTracker t2 | result = getfirstRef(t2).track(t2, t))
      }

      /** Gets a reference to the `getfirst` method on a `cgi.FieldStorage` instance. */
      DataFlow::Node getfirstRef() { result = getfirstRef(DataFlow::TypeTracker::end()) }

      /** Gets a reference to the result of calling the `getfirst` method on a `cgi.FieldStorage` instance. */
      private DataFlow::Node getfirstResult(DataFlow::TypeTracker t) {
        t.start() and
        result.asCfgNode().(CallNode).getFunction() = getfirstRef().asCfgNode()
        or
        exists(DataFlow::TypeTracker t2 | result = getfirstResult(t2).track(t2, t))
      }

      /** Gets a reference to the result of calling the `getfirst` method on a `cgi.FieldStorage` instance. */
      DataFlow::Node getfirstResult() { result = getfirstResult(DataFlow::TypeTracker::end()) }

      /** Gets a reference to the `getlist` method on a `cgi.FieldStorage` instance. */
      private DataFlow::Node getlistRef(DataFlow::TypeTracker t) {
        t.startInAttr("getlist") and
        result = instance()
        or
        exists(DataFlow::TypeTracker t2 | result = getlistRef(t2).track(t2, t))
      }

      /** Gets a reference to the `getlist` method on a `cgi.FieldStorage` instance. */
      DataFlow::Node getlistRef() { result = getlistRef(DataFlow::TypeTracker::end()) }

      /** Gets a reference to the result of calling the `getlist` method on a `cgi.FieldStorage` instance. */
      private DataFlow::Node getlistResult(DataFlow::TypeTracker t) {
        t.start() and
        result.asCfgNode().(CallNode).getFunction() = getlistRef().asCfgNode()
        or
        exists(DataFlow::TypeTracker t2 | result = getlistResult(t2).track(t2, t))
      }

      /** Gets a reference to the result of calling the `getlist` method on a `cgi.FieldStorage` instance. */
      DataFlow::Node getlistResult() { result = getlistResult(DataFlow::TypeTracker::end()) }

      /** Gets a reference to a list of fields. */
      private DataFlow::Node fieldList(DataFlow::TypeTracker t) {
        t.start() and
        (
          result = getlistResult()
          or
          result = getvalueResult()
          or
          // TODO: Should have better handling of subscripting
          result.asCfgNode().(SubscriptNode).getObject() = instance().asCfgNode()
        )
        or
        exists(DataFlow::TypeTracker t2 | result = fieldList(t2).track(t2, t))
      }

      /** Gets a reference to a list of fields. */
      DataFlow::Node fieldList() { result = fieldList(DataFlow::TypeTracker::end()) }

      /** Gets a reference to a field. */
      private DataFlow::Node field(DataFlow::TypeTracker t) {
        t.start() and
        (
          result = getfirstResult()
          or
          result = getvalueResult()
          or
          // TODO: Should have better handling of subscripting
          result.asCfgNode().(SubscriptNode).getObject() = [instance(), fieldList()].asCfgNode()
        )
        or
        exists(DataFlow::TypeTracker t2 | result = field(t2).track(t2, t))
      }

      /** Gets a reference to a field. */
      DataFlow::Node field() { result = field(DataFlow::TypeTracker::end()) }

      private class AdditionalTaintStep extends TaintTracking::AdditionalTaintStep {
        override predicate step(DataFlow::Node nodeFrom, DataFlow::Node nodeTo) {
          // Methods
          nodeFrom = nodeTo.(DataFlow::AttrRead).getObject() and
          nodeFrom = instance() and
          nodeTo in [getvalueRef(), getfirstRef(), getlistRef()]
          or
          nodeFrom.asCfgNode() = nodeTo.asCfgNode().(CallNode).getFunction() and
          (
            nodeFrom = getvalueRef() and nodeTo = getvalueResult()
            or
            nodeFrom = getfirstRef() and nodeTo = getfirstResult()
            or
            nodeFrom = getlistRef() and nodeTo = getlistResult()
          )
          or
          // Indexing
          nodeFrom in [instance(), fieldList()] and
          nodeTo.asCfgNode().(SubscriptNode).getObject() = nodeFrom.asCfgNode()
          or
          // Attributes on Field
          nodeFrom = field() and
          exists(DataFlow::AttrRead read | nodeTo = read and read.getObject() = nodeFrom |
            read.getAttributeName() in ["value", "file", "filename"]
          )
        }
      }
    }
  }

  // ---------------------------------------------------------------------------
  // BaseHTTPServer (Python 2 only)
  // ---------------------------------------------------------------------------
  /** Gets a reference to the `BaseHTTPServer` module. */
  private DataFlow::Node baseHTTPServer(DataFlow::TypeTracker t) {
    t.start() and
    result = DataFlow::importNode("BaseHTTPServer")
    or
    exists(DataFlow::TypeTracker t2 | result = baseHTTPServer(t2).track(t2, t))
  }

  /** Gets a reference to the `BaseHTTPServer` module. */
  DataFlow::Node baseHTTPServer() { result = baseHTTPServer(DataFlow::TypeTracker::end()) }

  /** Provides models for the `BaseHTTPServer` module. */
  module BaseHTTPServer {
    /**
     * Provides models for the `BaseHTTPServer.BaseHTTPRequestHandler` class (Python 2 only).
     */
    module BaseHTTPRequestHandler {
      /** Gets a reference to the `BaseHTTPServer.BaseHTTPRequestHandler` class. */
      private DataFlow::Node classRef(DataFlow::TypeTracker t) {
        t.start() and
        result = DataFlow::importNode("BaseHTTPServer" + "." + "BaseHTTPRequestHandler")
        or
        t.startInAttr("BaseHTTPRequestHandler") and
        result = baseHTTPServer()
        or
        exists(DataFlow::TypeTracker t2 | result = classRef(t2).track(t2, t))
      }

      /** Gets a reference to the `BaseHTTPServer.BaseHTTPRequestHandler` class. */
      DataFlow::Node classRef() { result = classRef(DataFlow::TypeTracker::end()) }
    }
  }

  // ---------------------------------------------------------------------------
  // SimpleHTTPServer (Python 2 only)
  // ---------------------------------------------------------------------------
  /** Gets a reference to the `SimpleHTTPServer` module. */
  private DataFlow::Node simpleHTTPServer(DataFlow::TypeTracker t) {
    t.start() and
    result = DataFlow::importNode("SimpleHTTPServer")
    or
    exists(DataFlow::TypeTracker t2 | result = simpleHTTPServer(t2).track(t2, t))
  }

  /** Gets a reference to the `SimpleHTTPServer` module. */
  DataFlow::Node simpleHTTPServer() { result = simpleHTTPServer(DataFlow::TypeTracker::end()) }

  /** Provides models for the `SimpleHTTPServer` module. */
  module SimpleHTTPServer {
    /**
     * Provides models for the `SimpleHTTPServer.SimpleHTTPRequestHandler` class (Python 2 only).
     */
    module SimpleHTTPRequestHandler {
      /** Gets a reference to the `SimpleHTTPServer.SimpleHTTPRequestHandler` class. */
      private DataFlow::Node classRef(DataFlow::TypeTracker t) {
        t.start() and
        result = DataFlow::importNode("SimpleHTTPServer" + "." + "SimpleHTTPRequestHandler")
        or
        t.startInAttr("SimpleHTTPRequestHandler") and
        result = simpleHTTPServer()
        or
        exists(DataFlow::TypeTracker t2 | result = classRef(t2).track(t2, t))
      }

      /** Gets a reference to the `SimpleHTTPServer.SimpleHTTPRequestHandler` class. */
      DataFlow::Node classRef() { result = classRef(DataFlow::TypeTracker::end()) }
    }
  }

  // ---------------------------------------------------------------------------
  // CGIHTTPServer (Python 2 only)
  // ---------------------------------------------------------------------------
  /** Gets a reference to the `CGIHTTPServer` module. */
  private DataFlow::Node cgiHTTPServer(DataFlow::TypeTracker t) {
    t.start() and
    result = DataFlow::importNode("CGIHTTPServer")
    or
    exists(DataFlow::TypeTracker t2 | result = cgiHTTPServer(t2).track(t2, t))
  }

  /** Gets a reference to the `CGIHTTPServer` module. */
  DataFlow::Node cgiHTTPServer() { result = cgiHTTPServer(DataFlow::TypeTracker::end()) }

  /** Provides models for the `CGIHTTPServer` module. */
  module CGIHTTPServer {
    /**
     * Provides models for the `CGIHTTPServer.CGIHTTPRequestHandler` class (Python 2 only).
     */
    module CGIHTTPRequestHandler {
      /** Gets a reference to the `CGIHTTPServer.CGIHTTPRequestHandler` class. */
      private DataFlow::Node classRef(DataFlow::TypeTracker t) {
        t.start() and
        result = DataFlow::importNode("CGIHTTPServer" + "." + "CGIHTTPRequestHandler")
        or
        t.startInAttr("CGIHTTPRequestHandler") and
        result = cgiHTTPServer()
        or
        exists(DataFlow::TypeTracker t2 | result = classRef(t2).track(t2, t))
      }

      /** Gets a reference to the `CGIHTTPServer.CGIHTTPRequestHandler` class. */
      DataFlow::Node classRef() { result = classRef(DataFlow::TypeTracker::end()) }
    }
  }

  // ---------------------------------------------------------------------------
  // http (Python 3 only)
  // ---------------------------------------------------------------------------
  /** Gets a reference to the `http` module. */
  private DataFlow::Node http(DataFlow::TypeTracker t) {
    t.start() and
    result = DataFlow::importNode("http")
    or
    exists(DataFlow::TypeTracker t2 | result = http(t2).track(t2, t))
  }

  /** Gets a reference to the `http` module. */
  DataFlow::Node http() { result = http(DataFlow::TypeTracker::end()) }

  /**
   * Gets a reference to the attribute `attr_name` of the `http` module.
   * WARNING: Only holds for a few predefined attributes.
   */
  private DataFlow::Node http_attr(DataFlow::TypeTracker t, string attr_name) {
    attr_name in ["server"] and
    (
      t.start() and
      result = DataFlow::importNode("http" + "." + attr_name)
      or
      t.startInAttr(attr_name) and
      result = http()
    )
    or
    exists(DataFlow::TypeTracker t2 | result = http_attr(t2, attr_name).track(t2, t))
  }

  /**
   * Gets a reference to the attribute `attr_name` of the `http` module.
   * WARNING: Only holds for a few predefined attributes.
   */
  private DataFlow::Node http_attr(string attr_name) {
    result = http_attr(DataFlow::TypeTracker::end(), attr_name)
  }

  /** Provides models for the `http` module. */
  module http {
    // -------------------------------------------------------------------------
    // http.server
    // -------------------------------------------------------------------------
    /** Gets a reference to the `http.server` module. */
    DataFlow::Node server() { result = http_attr("server") }

    /** Provides models for the `http.server` module */
    module server {
      /**
       * Gets a reference to the attribute `attr_name` of the `http.server` module.
       * WARNING: Only holds for a few predefined attributes.
       */
      private DataFlow::Node server_attr(DataFlow::TypeTracker t, string attr_name) {
        attr_name in ["BaseHTTPRequestHandler", "SimpleHTTPRequestHandler", "CGIHTTPRequestHandler"] and
        (
          t.start() and
          result = DataFlow::importNode("http.server" + "." + attr_name)
          or
          t.startInAttr(attr_name) and
          result = server()
        )
        or
        exists(DataFlow::TypeTracker t2 | result = server_attr(t2, attr_name).track(t2, t))
      }

      /**
       * Gets a reference to the attribute `attr_name` of the `http.server` module.
       * WARNING: Only holds for a few predefined attributes.
       */
      private DataFlow::Node server_attr(string attr_name) {
        result = server_attr(DataFlow::TypeTracker::end(), attr_name)
      }

      /**
       * Provides models for the `http.server.BaseHTTPRequestHandler` class (Python 3 only).
       *
       * See https://docs.python.org/3.9/library/http.server.html#http.server.BaseHTTPRequestHandler.
       */
      module BaseHTTPRequestHandler {
        /** Gets a reference to the `http.server.BaseHTTPRequestHandler` class. */
        DataFlow::Node classRef() { result = server_attr("BaseHTTPRequestHandler") }
      }

      /**
       * Provides models for the `http.server.SimpleHTTPRequestHandler` class (Python 3 only).
       *
       * See https://docs.python.org/3.9/library/http.server.html#http.server.SimpleHTTPRequestHandler.
       */
      module SimpleHTTPRequestHandler {
        /** Gets a reference to the `http.server.SimpleHTTPRequestHandler` class. */
        DataFlow::Node classRef() { result = server_attr("SimpleHTTPRequestHandler") }
      }

      /**
       * Provides models for the `http.server.CGIHTTPRequestHandler` class (Python 3 only).
       *
       * See https://docs.python.org/3.9/library/http.server.html#http.server.CGIHTTPRequestHandler.
       */
      module CGIHTTPRequestHandler {
        /** Gets a reference to the `http.server.CGIHTTPRequestHandler` class. */
        DataFlow::Node classRef() { result = server_attr("CGIHTTPRequestHandler") }
      }
    }
  }

  /**
   * Provides models for the `BaseHTTPRequestHandler` class and subclasses.
   *
   * See
   *  - https://docs.python.org/3.9/library/http.server.html#http.server.BaseHTTPRequestHandler
   *  - https://docs.python.org/2.7/library/basehttpserver.html#BaseHTTPServer.BaseHTTPRequestHandler
   */
  private module HTTPRequestHandler {
    /** Gets a reference to the `BaseHTTPRequestHandler` class or any subclass. */
    private DataFlow::Node subclassRef(DataFlow::TypeTracker t) {
      // Python 2
      t.start() and
      result in [
          BaseHTTPServer::BaseHTTPRequestHandler::classRef(),
          SimpleHTTPServer::SimpleHTTPRequestHandler::classRef(),
          CGIHTTPServer::CGIHTTPRequestHandler::classRef()
        ]
      or
      // Python 3
      t.start() and
      result in [
          http::server::BaseHTTPRequestHandler::classRef(),
          http::server::SimpleHTTPRequestHandler::classRef(),
          http::server::CGIHTTPRequestHandler::classRef()
        ]
      or
      // subclasses in project code
      result.asExpr().(ClassExpr).getABase() = subclassRef(t.continue()).asExpr()
      or
      exists(DataFlow::TypeTracker t2 | result = subclassRef(t2).track(t2, t))
    }

    /** Gets a reference to the `BaseHTTPRequestHandler` class or any subclass. */
    DataFlow::Node subclassRef() { result = subclassRef(DataFlow::TypeTracker::end()) }

    /** A HTTPRequestHandler class definition (most likely in project code). */
    class HTTPRequestHandlerClassDef extends Class {
      HTTPRequestHandlerClassDef() { this.getParent() = subclassRef().asExpr() }
    }

    /**
     * A source of instances of the `BaseHTTPRequestHandler` class or any subclass, extend this class to model new instances.
     *
     * This can include instantiations of the class, return values from function
     * calls, or a special parameter that will be set when functions are called by an external
     * library.
     *
     * Use the predicate `classname::instance()` to get references to instances of the `BaseHTTPRequestHandler` class or any subclass.
     */
    abstract class InstanceSource extends DataFlow::Node { }

    /** The `self` parameter in a method on the `BaseHTTPRequestHandler` class or any subclass. */
    private class SelfParam extends InstanceSource, RemoteFlowSource::Range, DataFlow::ParameterNode {
      SelfParam() {
        exists(HTTPRequestHandlerClassDef cls | cls.getAMethod().getArg(0) = this.getParameter())
      }

      override string getSourceType() { result = "stdlib HTTPRequestHandler" }
    }

    /** Gets a reference to an instance of the `BaseHTTPRequestHandler` class or any subclass. */
    private DataFlow::Node instance(DataFlow::TypeTracker t) {
      t.start() and
      result instanceof InstanceSource
      or
      exists(DataFlow::TypeTracker t2 | result = instance(t2).track(t2, t))
    }

    /** Gets a reference to an instance of the `BaseHTTPRequestHandler` class or any subclass. */
    DataFlow::Node instance() { result = instance(DataFlow::TypeTracker::end()) }

    private class AdditionalTaintStep extends TaintTracking::AdditionalTaintStep {
      override predicate step(DataFlow::Node nodeFrom, DataFlow::Node nodeTo) {
        nodeFrom = instance() and
        exists(DataFlow::AttrRead read | nodeTo = read and read.getObject() = nodeFrom |
          read.getAttributeName() in [
              // str
              "requestline", "path",
              // by default dict-like http.client.HTTPMessage, which is a subclass of email.message.Message
              // see https://docs.python.org/3.9/library/email.compat32-message.html#email.message.Message
              // TODO: Implement custom methods (at least `get_all`, `as_bytes`, `as_string`)
              "headers",
              // file-like
              "rfile"
            ]
        )
      }
    }

    /**
     * The entry-point for handling a request with a `BaseHTTPRequestHandler` subclass.
     *
     * Not essential for any functionality, but provides a consistent modeling.
     */
    private class RequestHandlerFunc extends HTTP::Server::RequestHandler::Range {
      RequestHandlerFunc() {
        this = any(HTTPRequestHandlerClassDef cls).getAMethod() and
        this.getName() = "do_" + HTTP::httpVerb()
      }

      override Parameter getARoutedParameter() { none() }

      override string getFramework() { result = "Stdlib" }
    }
  }

  // ---------------------------------------------------------------------------
  // sqlite3
  // ---------------------------------------------------------------------------
  /** Gets a reference to the `sqlite3` module. */
  private DataFlow::Node sqlite3(DataFlow::TypeTracker t) {
    t.start() and
    result = DataFlow::importNode("sqlite3")
    or
    exists(DataFlow::TypeTracker t2 | result = sqlite3(t2).track(t2, t))
  }

  /** Gets a reference to the `sqlite3` module. */
  DataFlow::Node sqlite3() { result = sqlite3(DataFlow::TypeTracker::end()) }

  /**
   * sqlite3 implements PEP 249, providing ways to execute SQL statements against a database.
   *
   * See https://devdocs.io/python~3.9/library/sqlite3
   */
  class Sqlite3 extends PEP249Module {
    Sqlite3() { this = sqlite3() }
  }
}

// ---------------------------------------------------------------------------
// OTHER
// ---------------------------------------------------------------------------
/**
 * A call to the `startswith` method on a string.
 * See https://docs.python.org/3.9/library/stdtypes.html#str.startswith
 */
private class StartswithCall extends Path::SafeAccessCheck::Range {
  StartswithCall() { this.(CallNode).getFunction().(AttrNode).getName() = "startswith" }

  override predicate checks(ControlFlowNode node, boolean branch) {
    node = this.(CallNode).getFunction().(AttrNode).getObject() and
    branch = true
  }
}<|MERGE_RESOLUTION|>--- conflicted
+++ resolved
@@ -614,54 +614,6 @@
   // ---------------------------------------------------------------------------
   // builtins
   // ---------------------------------------------------------------------------
-<<<<<<< HEAD
-  /** Gets a reference to the `builtins` module (called `__builtin__` in Python 2). */
-  private DataFlow::Node builtins(DataFlow::TypeTracker t) {
-    t.start() and
-    result = DataFlow::importNode(["builtins", "__builtin__"])
-    or
-    exists(DataFlow::TypeTracker t2 | result = builtins(t2).track(t2, t))
-  }
-
-  /** Gets a reference to the `builtins` module. */
-  DataFlow::Node builtins() { result = builtins(DataFlow::TypeTracker::end()) }
-
-  /**
-   * Gets a reference to the attribute `attr_name` of the `builtins` module.
-   * WARNING: Only holds for a few predefined attributes.
-   */
-  private DataFlow::Node builtins_attr(DataFlow::TypeTracker t, string attr_name) {
-    attr_name in ["exec", "eval", "compile", "open"] and
-    (
-      t.start() and
-      result = DataFlow::importNode(["builtins", "__builtin__"] + "." + attr_name)
-      or
-      t.startInAttr(attr_name) and
-      result = DataFlow::importNode(["builtins", "__builtin__"])
-      or
-      // special handling of builtins, that are in scope without any imports
-      // TODO: Take care of overrides, either `def eval: ...`, `eval = ...`, or `builtins.eval = ...`
-      t.start() and
-      exists(NameNode ref | result.asCfgNode() = ref |
-        ref.isGlobal() and
-        ref.getId() = attr_name and
-        ref.isLoad()
-      )
-    )
-    or
-    exists(DataFlow::TypeTracker t2 | result = builtins_attr(t2, attr_name).track(t2, t))
-  }
-
-  /**
-   * Gets a reference to the attribute `attr_name` of the `builtins` module.
-   * WARNING: Only holds for a few predefined attributes.
-   */
-  private DataFlow::Node builtins_attr(string attr_name) {
-    result = builtins_attr(DataFlow::TypeTracker::end(), attr_name)
-  }
-
-=======
->>>>>>> 119872d8
   /**
    * A call to the builtin `exec` function.
    * See https://docs.python.org/3/library/functions.html#exec
@@ -845,48 +797,6 @@
   }
 
   // ---------------------------------------------------------------------------
-<<<<<<< HEAD
-  // io
-  // ---------------------------------------------------------------------------
-  /** Gets a reference to the `io` module. */
-  private DataFlow::Node io(DataFlow::TypeTracker t) {
-    t.start() and
-    result = DataFlow::importNode("io")
-    or
-    exists(DataFlow::TypeTracker t2 | result = io(t2).track(t2, t))
-  }
-
-  /** Gets a reference to the `io` module. */
-  DataFlow::Node io() { result = io(DataFlow::TypeTracker::end()) }
-
-  /**
-   * Gets a reference to the attribute `attr_name` of the `io` module.
-   * WARNING: Only holds for a few predefined attributes.
-   */
-  private DataFlow::Node io_attr(DataFlow::TypeTracker t, string attr_name) {
-    attr_name in ["open"] and
-    (
-      t.start() and
-      result = DataFlow::importNode("io" + "." + attr_name)
-      or
-      t.startInAttr(attr_name) and
-      result = io()
-    )
-    or
-    exists(DataFlow::TypeTracker t2 | result = io_attr(t2, attr_name).track(t2, t))
-  }
-
-  /**
-   * Gets a reference to the attribute `attr_name` of the `io` module.
-   * WARNING: Only holds for a few predefined attributes.
-   */
-  private DataFlow::Node io_attr(string attr_name) {
-    result = io_attr(DataFlow::TypeTracker::end(), attr_name)
-  }
-
-  // ---------------------------------------------------------------------------
-=======
->>>>>>> 119872d8
   // json
   // ---------------------------------------------------------------------------
   /** Gets a reference to the `json` module. */
