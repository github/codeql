/**
 * This version resides in the experimental area and provides a space for
 * external contributors to place new concepts, keeping to our preferred
 * structure while remaining in the experimental area.
 *
 * Provides abstract classes representing generic concepts such as file system
 * access or system command execution, for which individual framework libraries
 * provide concrete subclasses.
 */

private import python
private import semmle.python.dataflow.new.DataFlow
private import semmle.python.dataflow.new.RemoteFlowSources
private import semmle.python.dataflow.new.TaintTracking
private import experimental.semmle.python.Frameworks

/** Provides classes for modeling log related APIs. */
module LogOutput {
  /**
   * A data flow node for log output.
   *
   * Extend this class to model new APIs. If you want to refine existing API models,
   * extend `LogOutput` instead.
   */
  abstract class Range extends DataFlow::Node {
    /**
     * Get the parameter value of the log output function.
     */
    abstract DataFlow::Node getAnInput();
  }
}

/**
 * A data flow node for log output.
 *
 * Extend this class to refine existing API models. If you want to model new APIs,
 * extend `LogOutput::Range` instead.
 */
class LogOutput extends DataFlow::Node {
  LogOutput::Range range;

  LogOutput() { this = range }

  DataFlow::Node getAnInput() { result = range.getAnInput() }
}

/** Provides classes for modeling LDAP query execution-related APIs. */
module LDAPQuery {
  /**
   * A data-flow node that collects methods executing a LDAP query.
   *
   * Extend this class to model new APIs. If you want to refine existing API models,
   * extend `LDAPQuery` instead.
   */
  abstract class Range extends DataFlow::Node {
    /**
     * Gets the argument containing the executed expression.
     */
    abstract DataFlow::Node getQuery();
  }
}

/**
 * A data-flow node that collect methods executing a LDAP query.
 *
 * Extend this class to refine existing API models. If you want to model new APIs,
 * extend `LDAPQuery::Range` instead.
 */
class LDAPQuery extends DataFlow::Node {
  LDAPQuery::Range range;

  LDAPQuery() { this = range }

  /**
   * Gets the argument containing the executed expression.
   */
  DataFlow::Node getQuery() { result = range.getQuery() }
}

/** Provides classes for modeling LDAP components escape-related APIs. */
module LDAPEscape {
  /**
   * A data-flow node that collects functions escaping LDAP components.
   *
   * Extend this class to model new APIs. If you want to refine existing API models,
   * extend `LDAPEscape` instead.
   */
  abstract class Range extends DataFlow::Node {
    /**
     * Gets the argument containing the escaped expression.
     */
    abstract DataFlow::Node getAnInput();
  }
}

/**
 * A data-flow node that collects functions escaping LDAP components.
 *
 * Extend this class to refine existing API models. If you want to model new APIs,
 * extend `LDAPEscape::Range` instead.
 */
class LDAPEscape extends DataFlow::Node {
  LDAPEscape::Range range;

  LDAPEscape() { this = range }

  /**
   * Gets the argument containing the escaped expression.
   */
  DataFlow::Node getAnInput() { result = range.getAnInput() }
}

/** Provides classes for modeling LDAP bind-related APIs. */
module LDAPBind {
  /**
   * A data-flow node that collects methods binding a LDAP connection.
   *
   * Extend this class to model new APIs. If you want to refine existing API models,
   * extend `LDAPBind` instead.
   */
  abstract class Range extends DataFlow::Node {
    /**
<<<<<<< HEAD
     * Gets the argument containing the binding expression.
     */
    abstract DataFlow::Node getPassword();
=======
     * Gets the argument containing the binding host.
     */
    abstract DataFlow::Node getHost();

    /**
     * Gets the argument containing the binding expression.
     */
    abstract DataFlow::Node getPassword();

    /**
     * Holds if the binding process use SSL.
     */
    abstract predicate useSSL();
>>>>>>> c9b50f3c
  }
}

/**
 * A data-flow node that collects methods binding a LDAP connection.
 *
 * Extend this class to refine existing API models. If you want to model new APIs,
 * extend `LDAPBind::Range` instead.
 */
class LDAPBind extends DataFlow::Node {
  LDAPBind::Range range;

  LDAPBind() { this = range }

<<<<<<< HEAD
  DataFlow::Node getPassword() { result = range.getPassword() }
=======
  /**
   * Gets the argument containing the binding host.
   */
  DataFlow::Node getHost() { result = range.getHost() }

  /**
   * Gets the argument containing the binding expression.
   */
  DataFlow::Node getPassword() { result = range.getPassword() }

  /**
   * Holds if the binding process use SSL.
   */
  predicate useSSL() { range.useSSL() }
>>>>>>> c9b50f3c
}

/** Provides classes for modeling SQL sanitization libraries. */
module SQLEscape {
  /**
   * A data-flow node that collects functions that escape SQL statements.
   *
   * Extend this class to model new APIs. If you want to refine existing API models,
   * extend `SQLEscape` instead.
   */
  abstract class Range extends DataFlow::Node {
    /**
     * Gets the argument containing the raw SQL statement.
     */
    abstract DataFlow::Node getAnInput();
  }
}

/**
 * A data-flow node that collects functions escaping SQL statements.
 *
 * Extend this class to refine existing API models. If you want to model new APIs,
 * extend `SQLEscape::Range` instead.
 */
class SQLEscape extends DataFlow::Node {
  SQLEscape::Range range;

  SQLEscape() { this = range }

  /**
   * Gets the argument containing the raw SQL statement.
   */
  DataFlow::Node getAnInput() { result = range.getAnInput() }
}

<<<<<<< HEAD
=======
/** Provides a class for modeling NoSQL execution APIs. */
module NoSQLQuery {
  /**
   * A data-flow node that executes NoSQL queries.
   *
   * Extend this class to model new APIs. If you want to refine existing API models,
   * extend `NoSQLQuery` instead.
   */
  abstract class Range extends DataFlow::Node {
    /** Gets the argument that specifies the NoSQL query to be executed. */
    abstract DataFlow::Node getQuery();
  }
}

/**
 * A data-flow node that executes NoSQL queries.
 *
 * Extend this class to refine existing API models. If you want to model new APIs,
 * extend `NoSQLQuery::Range` instead.
 */
class NoSQLQuery extends DataFlow::Node {
  NoSQLQuery::Range range;

  NoSQLQuery() { this = range }

  /** Gets the argument that specifies the NoSQL query to be executed. */
  DataFlow::Node getQuery() { result = range.getQuery() }
}

/** Provides classes for modeling NoSQL sanitization-related APIs. */
module NoSQLSanitizer {
  /**
   * A data-flow node that collects functions sanitizing NoSQL queries.
   *
   * Extend this class to model new APIs. If you want to refine existing API models,
   * extend `NoSQLSanitizer` instead.
   */
  abstract class Range extends DataFlow::Node {
    /** Gets the argument that specifies the NoSQL query to be sanitized. */
    abstract DataFlow::Node getAnInput();
  }
}

/**
 * A data-flow node that collects functions sanitizing NoSQL queries.
 *
 * Extend this class to model new APIs. If you want to refine existing API models,
 * extend `NoSQLSanitizer::Range` instead.
 */
class NoSQLSanitizer extends DataFlow::Node {
  NoSQLSanitizer::Range range;

  NoSQLSanitizer() { this = range }

  /** Gets the argument that specifies the NoSQL query to be sanitized. */
  DataFlow::Node getAnInput() { result = range.getAnInput() }
}

>>>>>>> c9b50f3c
/** Provides classes for modeling HTTP Header APIs. */
module HeaderDeclaration {
  /**
   * A data-flow node that collects functions setting HTTP Headers.
   *
   * Extend this class to model new APIs. If you want to refine existing API models,
   * extend `HeaderDeclaration` instead.
   */
  abstract class Range extends DataFlow::Node {
    /**
     * Gets the argument containing the header name.
     */
    abstract DataFlow::Node getNameArg();

    /**
     * Gets the argument containing the header value.
     */
    abstract DataFlow::Node getValueArg();
  }
}

/**
 * A data-flow node that collects functions setting HTTP Headers.
 *
 * Extend this class to refine existing API models. If you want to model new APIs,
 * extend `HeaderDeclaration::Range` instead.
 */
class HeaderDeclaration extends DataFlow::Node {
  HeaderDeclaration::Range range;

  HeaderDeclaration() { this = range }

  /**
   * Gets the argument containing the header name.
   */
  DataFlow::Node getNameArg() { result = range.getNameArg() }

  /**
   * Gets the argument containing the header value.
   */
  DataFlow::Node getValueArg() { result = range.getValueArg() }
}

module ExperimentalHTTP {
  /**
   * A data-flow node that sets a cookie in an HTTP response.
   *
   * Extend this class to refine existing API models. If you want to model new APIs,
   * extend `HTTP::CookieWrite::Range` instead.
   */
  class CookieWrite extends DataFlow::Node {
    CookieWrite::Range range;

    CookieWrite() { this = range }

    /**
     * Gets the argument, if any, specifying the raw cookie header.
     */
    DataFlow::Node getHeaderArg() { result = range.getHeaderArg() }

    /**
     * Gets the argument, if any, specifying the cookie name.
     */
    DataFlow::Node getNameArg() { result = range.getNameArg() }

    /**
     * Gets the argument, if any, specifying the cookie value.
     */
    DataFlow::Node getValueArg() { result = range.getValueArg() }
  }

  /** Provides a class for modeling new cookie writes on HTTP responses. */
  module CookieWrite {
    /**
     * A data-flow node that sets a cookie in an HTTP response.
     *
     * Note: we don't require that this redirect must be sent to a client (a kind of
     * "if a tree falls in a forest and nobody hears it" situation).
     *
     * Extend this class to model new APIs. If you want to refine existing API models,
     * extend `HttpResponse` instead.
     */
    abstract class Range extends DataFlow::Node {
      /**
       * Gets the argument, if any, specifying the raw cookie header.
       */
      abstract DataFlow::Node getHeaderArg();

      /**
       * Gets the argument, if any, specifying the cookie name.
       */
      abstract DataFlow::Node getNameArg();

      /**
       * Gets the argument, if any, specifying the cookie value.
       */
      abstract DataFlow::Node getValueArg();
    }
  }
}<|MERGE_RESOLUTION|>--- conflicted
+++ resolved
@@ -120,25 +120,19 @@
    */
   abstract class Range extends DataFlow::Node {
     /**
-<<<<<<< HEAD
+     * Gets the argument containing the binding host.
+     */
+    abstract DataFlow::Node getHost();
+
+    /**
      * Gets the argument containing the binding expression.
      */
     abstract DataFlow::Node getPassword();
-=======
-     * Gets the argument containing the binding host.
-     */
-    abstract DataFlow::Node getHost();
-
-    /**
-     * Gets the argument containing the binding expression.
-     */
-    abstract DataFlow::Node getPassword();
 
     /**
      * Holds if the binding process use SSL.
      */
     abstract predicate useSSL();
->>>>>>> c9b50f3c
   }
 }
 
@@ -153,24 +147,20 @@
 
   LDAPBind() { this = range }
 
-<<<<<<< HEAD
+  /**
+   * Gets the argument containing the binding host.
+   */
+  DataFlow::Node getHost() { result = range.getHost() }
+
+  /**
+   * Gets the argument containing the binding expression.
+   */
   DataFlow::Node getPassword() { result = range.getPassword() }
-=======
-  /**
-   * Gets the argument containing the binding host.
-   */
-  DataFlow::Node getHost() { result = range.getHost() }
-
-  /**
-   * Gets the argument containing the binding expression.
-   */
-  DataFlow::Node getPassword() { result = range.getPassword() }
 
   /**
    * Holds if the binding process use SSL.
    */
   predicate useSSL() { range.useSSL() }
->>>>>>> c9b50f3c
 }
 
 /** Provides classes for modeling SQL sanitization libraries. */
@@ -206,8 +196,6 @@
   DataFlow::Node getAnInput() { result = range.getAnInput() }
 }
 
-<<<<<<< HEAD
-=======
 /** Provides a class for modeling NoSQL execution APIs. */
 module NoSQLQuery {
   /**
@@ -266,7 +254,6 @@
   DataFlow::Node getAnInput() { result = range.getAnInput() }
 }
 
->>>>>>> c9b50f3c
 /** Provides classes for modeling HTTP Header APIs. */
 module HeaderDeclaration {
   /**
@@ -310,60 +297,58 @@
   DataFlow::Node getValueArg() { result = range.getValueArg() }
 }
 
-module ExperimentalHTTP {
+/**
+ * A data-flow node that sets a cookie in an HTTP response.
+ *
+ * Extend this class to refine existing API models. If you want to model new APIs,
+ * extend `HTTP::CookieWrite::Range` instead.
+ */
+class CookieWrite extends DataFlow::Node {
+  CookieWrite::Range range;
+
+  CookieWrite() { this = range }
+
+  /**
+   * Gets the argument, if any, specifying the raw cookie header.
+   */
+  DataFlow::Node getHeaderArg() { result = range.getHeaderArg() }
+
+  /**
+   * Gets the argument, if any, specifying the cookie name.
+   */
+  DataFlow::Node getNameArg() { result = range.getNameArg() }
+
+  /**
+   * Gets the argument, if any, specifying the cookie value.
+   */
+  DataFlow::Node getValueArg() { result = range.getValueArg() }
+}
+
+/** Provides a class for modeling new cookie writes on HTTP responses. */
+module CookieWrite {
   /**
    * A data-flow node that sets a cookie in an HTTP response.
    *
-   * Extend this class to refine existing API models. If you want to model new APIs,
-   * extend `HTTP::CookieWrite::Range` instead.
-   */
-  class CookieWrite extends DataFlow::Node {
-    CookieWrite::Range range;
-
-    CookieWrite() { this = range }
-
+   * Note: we don't require that this redirect must be sent to a client (a kind of
+   * "if a tree falls in a forest and nobody hears it" situation).
+   *
+   * Extend this class to model new APIs. If you want to refine existing API models,
+   * extend `HttpResponse` instead.
+   */
+  abstract class Range extends DataFlow::Node {
     /**
      * Gets the argument, if any, specifying the raw cookie header.
      */
-    DataFlow::Node getHeaderArg() { result = range.getHeaderArg() }
+    abstract DataFlow::Node getHeaderArg();
 
     /**
      * Gets the argument, if any, specifying the cookie name.
      */
-    DataFlow::Node getNameArg() { result = range.getNameArg() }
+    abstract DataFlow::Node getNameArg();
 
     /**
      * Gets the argument, if any, specifying the cookie value.
      */
-    DataFlow::Node getValueArg() { result = range.getValueArg() }
-  }
-
-  /** Provides a class for modeling new cookie writes on HTTP responses. */
-  module CookieWrite {
-    /**
-     * A data-flow node that sets a cookie in an HTTP response.
-     *
-     * Note: we don't require that this redirect must be sent to a client (a kind of
-     * "if a tree falls in a forest and nobody hears it" situation).
-     *
-     * Extend this class to model new APIs. If you want to refine existing API models,
-     * extend `HttpResponse` instead.
-     */
-    abstract class Range extends DataFlow::Node {
-      /**
-       * Gets the argument, if any, specifying the raw cookie header.
-       */
-      abstract DataFlow::Node getHeaderArg();
-
-      /**
-       * Gets the argument, if any, specifying the cookie name.
-       */
-      abstract DataFlow::Node getNameArg();
-
-      /**
-       * Gets the argument, if any, specifying the cookie value.
-       */
-      abstract DataFlow::Node getValueArg();
-    }
+    abstract DataFlow::Node getValueArg();
   }
 }