--- conflicted
+++ resolved
@@ -210,7 +210,64 @@
   DataFlow::Node getAnInput() { result = range.getAnInput() }
 }
 
-<<<<<<< HEAD
+/** Provides a class for modeling NoSQL execution APIs. */
+module NoSQLQuery {
+  /**
+   * A data-flow node that executes NoSQL queries.
+   *
+   * Extend this class to model new APIs. If you want to refine existing API models,
+   * extend `NoSQLQuery` instead.
+   */
+  abstract class Range extends DataFlow::Node {
+    /** Gets the argument that specifies the NoSQL query to be executed. */
+    abstract DataFlow::Node getQuery();
+  }
+}
+
+/**
+ * A data-flow node that executes NoSQL queries.
+ *
+ * Extend this class to refine existing API models. If you want to model new APIs,
+ * extend `NoSQLQuery::Range` instead.
+ */
+class NoSQLQuery extends DataFlow::Node {
+  NoSQLQuery::Range range;
+
+  NoSQLQuery() { this = range }
+
+  /** Gets the argument that specifies the NoSQL query to be executed. */
+  DataFlow::Node getQuery() { result = range.getQuery() }
+}
+
+/** Provides classes for modeling NoSQL sanitization-related APIs. */
+module NoSQLSanitizer {
+  /**
+   * A data-flow node that collects functions sanitizing NoSQL queries.
+   *
+   * Extend this class to model new APIs. If you want to refine existing API models,
+   * extend `NoSQLSanitizer` instead.
+   */
+  abstract class Range extends DataFlow::Node {
+    /** Gets the argument that specifies the NoSQL query to be sanitized. */
+    abstract DataFlow::Node getAnInput();
+  }
+}
+
+/**
+ * A data-flow node that collects functions sanitizing NoSQL queries.
+ *
+ * Extend this class to model new APIs. If you want to refine existing API models,
+ * extend `NoSQLSanitizer::Range` instead.
+ */
+class NoSQLSanitizer extends DataFlow::Node {
+  NoSQLSanitizer::Range range;
+
+  NoSQLSanitizer() { this = range }
+
+  /** Gets the argument that specifies the NoSQL query to be sanitized. */
+  DataFlow::Node getAnInput() { result = range.getAnInput() }
+}
+
 /** Provides classes for modeling HTTP Header APIs. */
 module HeaderDeclaration {
   /**
@@ -252,62 +309,4 @@
    * Gets the argument containing the header value.
    */
   DataFlow::Node getValueArg() { result = range.getValueArg() }
-=======
-/** Provides a class for modeling NoSQL execution APIs. */
-module NoSQLQuery {
-  /**
-   * A data-flow node that executes NoSQL queries.
-   *
-   * Extend this class to model new APIs. If you want to refine existing API models,
-   * extend `NoSQLQuery` instead.
-   */
-  abstract class Range extends DataFlow::Node {
-    /** Gets the argument that specifies the NoSQL query to be executed. */
-    abstract DataFlow::Node getQuery();
-  }
-}
-
-/**
- * A data-flow node that executes NoSQL queries.
- *
- * Extend this class to refine existing API models. If you want to model new APIs,
- * extend `NoSQLQuery::Range` instead.
- */
-class NoSQLQuery extends DataFlow::Node {
-  NoSQLQuery::Range range;
-
-  NoSQLQuery() { this = range }
-
-  /** Gets the argument that specifies the NoSQL query to be executed. */
-  DataFlow::Node getQuery() { result = range.getQuery() }
-}
-
-/** Provides classes for modeling NoSQL sanitization-related APIs. */
-module NoSQLSanitizer {
-  /**
-   * A data-flow node that collects functions sanitizing NoSQL queries.
-   *
-   * Extend this class to model new APIs. If you want to refine existing API models,
-   * extend `NoSQLSanitizer` instead.
-   */
-  abstract class Range extends DataFlow::Node {
-    /** Gets the argument that specifies the NoSQL query to be sanitized. */
-    abstract DataFlow::Node getAnInput();
-  }
-}
-
-/**
- * A data-flow node that collects functions sanitizing NoSQL queries.
- *
- * Extend this class to model new APIs. If you want to refine existing API models,
- * extend `NoSQLSanitizer::Range` instead.
- */
-class NoSQLSanitizer extends DataFlow::Node {
-  NoSQLSanitizer::Range range;
-
-  NoSQLSanitizer() { this = range }
-
-  /** Gets the argument that specifies the NoSQL query to be sanitized. */
-  DataFlow::Node getAnInput() { result = range.getAnInput() }
->>>>>>> 4d24be04
 }