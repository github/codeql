extensions:
  - addsTo:
      pack: codeql/python-all
      extensible: sourceModel
    data:
      - ['os', 'Member[getenv].ReturnValue', 'environment']
      - ['os', 'Member[getenvb].ReturnValue', 'environment']
      - ['os', 'Member[environ]', 'environment']
      - ['os', 'Member[environb]', 'environment']
      - ['posix', 'Member[environ]', 'environment']

      - ['sys', 'Member[argv]', 'commandargs']
      - ['sys', 'Member[orig_argv]', 'commandargs']

      - ['sys', 'Member[stdin]', 'stdin']
      - ['builtins', 'Member[input].ReturnValue', 'stdin']
      - ['builtins', 'Member[raw_input].ReturnValue', 'stdin'] # python 2 only


      # if no argument is given, the default is to use sys.argv[1:]
      - ['argparse.ArgumentParser', 'Member[parse_args,parse_known_args].WithArity[0].ReturnValue', 'commandargs']

      - ['os', 'Member[read].ReturnValue', 'file']

  - addsTo:
      pack: codeql/python-all
      extensible: sinkModel
    data:
      - ["zipfile.ZipFile","Member[extractall].Argument[0,path:]", "path-injection"]

  - addsTo:
      pack: codeql/python-all
      extensible: summaryModel
    data:
<<<<<<< HEAD
      # note: taint of attribute lookups is handled in QL
      - ['argparse.ArgumentParser', 'Member[parse_args,parse_known_args]', 'Argument[0,args:]', 'ReturnValue', 'taint']
      # See https://docs.python.org/3/library/urllib.parse.html#urllib.parse.parse_qs
      - ["urllib", "Member[parse].Member[parse_qs]", "Argument[0,qs:]", "ReturnValue", "taint"]
=======
      # See https://docs.python.org/3/library/argparse.html#argparse.ArgumentParser
      - ["argparse.ArgumentParser", "Member[_parse_known_args,_read_args_from_files]", "Argument[0,arg_strings:]", "ReturnValue", "taint"]
      # note: taint of attribute lookups is handled in QL
      - ["argparse.ArgumentParser", "Member[parse_args,parse_known_args]", "Argument[0,args:]", "ReturnValue", "taint"]
      # See https://docs.python.org/3/library/cgi.html#higher-level-interface
      - ["cgi.FieldStorage", "Member[getfirst,getlist,getvalue]", "Argument[self]", "ReturnValue", "taint"]
      # See
      #  - https://docs.python.org/3/glossary.html#term-mapping 
      #  - https://docs.python.org/3/library/stdtypes.html#dict.get
      - ["collections.abc.Mapping", "Member[get]", "Argument[1,default:]", "ReturnValue", "taint"]
      # See https://docs.python.org/3/library/contextlib.html#contextlib.ExitStack
      - ["contextlib.ExitStack", "Member[enter_context]", "Argument[0,cm:]", "ReturnValue", "taint"]
      # See https://docs.python.org/3/library/copy.html#copy.deepcopy
      - ["copy", "Member[copy,deepcopy]", "Argument[0,x:]", "ReturnValue", "value"]
      # See
      #  - https://docs.python.org/3/library/ctypes.html#ctypes.create_string_buffer
      #  - https://docs.python.org/3/library/ctypes.html#ctypes.create_unicode_buffer
      - ["ctypes", "Member[create_string_buffer,create_unicode_buffer]", "Argument[0,init:,init_or_size:]", "ReturnValue", "taint"]
      # See https://docs.python.org/3.11/distutils/apiref.html#distutils.util.change_root
      - ["distutils", "Member[util].Member[change_root]", "Argument[0,new_root:,1,pathname:]", "ReturnValue", "taint"]
      # See https://docs.python.org/3/library/email.header.html#email.header.Header
      - ["email.header.Header!", "Subclass.Call", "Argument[0,s:]", "ReturnValue", "taint"]
      # See https://docs.python.org/3/library/email.utils.html#email.utils.parseaddr
      - ["email", "Member[utils].Member[parseaddr]", "Argument[0,addr:]", "ReturnValue", "taint"]
      - ["email", "Member[utils].Member[parseaddr]", "Argument[0,addr:]", "ReturnValue.TupleElement[0,1]", "taint"]
      # See See https://docs.python.org/3/library/fnmatch.html#fnmatch.filter
      - ["fnmatch", "Member[filter]", "Argument[0,names:].ListElement", "ReturnValue.ListElement", "value"]
      - ["fnmatch", "Member[filter]", "Argument[0,names:]", "ReturnValue", "taint"]
      # See https://docs.python.org/3/library/getopt.html#getopt.getopt
      - ["getopt", "Member[getopt]", "Argument[0,args:]", "ReturnValue.TupleElement[1]", "taint"]
      - ["getopt", "Member[getopt]", "Argument[1,shortopts:,2,longopts:]", "ReturnValue.TupleElement[0].ListElement.TupleElement[0]", "taint"]
      # See https://docs.python.org/3/library/gettext.html#gettext.gettext
      - ["gettext", "Member[gettext]", "Argument[0,message:]", "ReturnValue", "taint"]
      # See https://docs.python.org/3/library/gzip.html#gzip.GzipFile
      - ["gzip.GzipFile!", "Subclass.Call", "Argument[0,filename:]", "ReturnValue", "taint"]
      # See
      #  - https://docs.python.org/3/library/html.html#html.escape
      #  - https://docs.python.org/3/library/html.html#html.unescape
      - ["html", "Member[escape,unescape]", "Argument[0,s:]", "ReturnValue", "taint"]
      # See https://docs.python.org/3/library/html.parser.html#html.parser.HTMLParser.feed
      - ["html.parser.HTMLParser", "Member[feed]", "Argument[0,data:]", "Argument[self]", "taint"]
      # See https://docs.python.org/3.11/library/imp.html#imp.find_module
      - ["imp", "Member[find_module]", "Argument[0,name:,1,path:]", "ReturnValue", "taint"]
      # See https://docs.python.org/3/library/logging.html#logging.getLevelName
      #   specifically the no matching case 
      - ["logging", "Member[getLevelName]", "Argument[0,level:]", "ReturnValue", "taint"]
      # See https://docs.python.org/3/library/logging.html#logging.LogRecord.getMessage
      - ["logging.LogRecord", "Member[getMessage]", "Argument[self]", "ReturnValue", "taint"]
      # See https://docs.python.org/3/library/mimetypes.html#mimetypes.guess_type
      - ["mimetypes", "Member[guess_type]", "Argument[0,url:]", "ReturnValue", "taint"]
      # See https://github.com/python/cpython/blob/main/Lib/nturl2path.py
      #   No user-facing documentation, unfortunately.
      - ["nturl2path", "Member[pathname2url]", "Argument[0,p:]", "ReturnValue", "taint"]
      - ["nturl2path", "Member[url2pathname]", "Argument[0,url:]", "ReturnValue", "taint"]
      # See https://docs.python.org/3/library/optparse.html#optparse.OptionParser.parse_args
      - ["optparse.OptionParser", "Member[parse_args]", "Argument[0,args:,1,values:]", "ReturnValue.TupleElement[0,1]", "taint"]
      # See https://github.com/python/cpython/blob/3.10/Lib/pathlib.py#L972-L973
      - ["pathlib.Path", ".Member[__enter__]", "Argument[self]", "ReturnValue", "taint"]
      # See https://docs.python.org/3/library/os.html#os.PathLike.__fspath__
      - ["pathlib.PurePath", "Member[__fspath__]", "Argument[self]", "ReturnValue", "taint"]
      # See
      #  - https://docs.python.org/3/library/asyncio-queue.html#asyncio.Queue.get
      #  - https://docs.python.org/3/library/asyncio-queue.html#asyncio.Queue.get_nowait
      - ["queue.Queue", "Member[get,get_nowait]", "Argument[self].ListElement", "ReturnValue", "value"]
      - ["queue.Queue", "Member[get,get_nowait]", "Argument[self]", "ReturnValue", "taint"]
      # See
      #  - https://docs.python.org/3/library/asyncio-queue.html#asyncio.Queue.put
      #  - https://docs.python.org/3/library/asyncio-queue.html#asyncio.Queue.put_nowait
      - ["queue.Queue", "Member[put,put_nowait]", "Argument[0,item:]", "Argument[self].ListElement", "value"]
      - ["queue.Queue", "Member[put,put_nowait]", "Argument[0,item:]", "Argument[self]", "taint"]
      # See 
      #  - https://docs.python.org/3/library/random.html#random.choice
      #  - https://docs.python.org/3/library/random.html#module-random
      - ["random", "Member[choice]", "Argument[0,seq:].ListElement", "ReturnValue", "value"]
      - ["random", "Member[choice]", "Argument[0,seq:].SetElement", "ReturnValue", "value"]
      - ["random", "Member[choice]", "Argument[0,seq:]", "ReturnValue", "taint"]
      - ["random.Random", "Member[choice]", "Argument[0,seq:].ListElement", "ReturnValue", "value"]
      - ["random.Random", "Member[choice]", "Argument[0,seq:].SetElement", "ReturnValue", "value"]
      - ["random.Random", "Member[choice]", "Argument[0,seq:]", "ReturnValue", "taint"]
      # See https://docs.python.org/3/library/shlex.html#shlex.quote
      - ["shlex", "Member[quote]", "Argument[0,s:]", "ReturnValue", "taint"]
      # See https://docs.python.org/3/library/shutil.html#shutil.rmtree
      - ["shutil", "Member[rmtree]", "Argument[0,path:]", "Argument[2,onerror:,onexc:].Parameter[1]", "taint"]
      # See https://docs.python.org/3/library/shutil.html#shutil.which
      - ["shutil", "Member[which]", "Argument[0,cmd:,2,path:]", "ReturnValue", "taint"]
      # See https://docs.python.org/3/library/subprocess.html#subprocess.Popen
      - ["subprocess.Popen!", "Subclass.Call", "Argument[0,args:]", "ReturnValue", "taint"]
      # See
      #  - https://docs.python.org/3/library/tarfile.html#tarfile.open
      #  - https://docs.python.org/3/library/tarfile.html#tarfile.TarFile.open
      - ["tarfile", "Member[open]", "Argument[0,name:,2,fileobj:]", "ReturnValue", "taint"]
      - ["tarfile.TarFile", "Member[open]", "Argument[0,name:,2,fileobj:]", "ReturnValue", "taint"]
      # See https://docs.python.org/3/library/tempfile.html#tempfile.mkdtemp
      - ["tempfile", "Member[mkdtemp]", "Argument[0,suffix:,1,prefix:,2,dir:]", "ReturnValue", "taint"]
      # See https://docs.python.org/3/library/tempfile.html#tempfile.mkstemp
      - ["tempfile", "Member[mkstemp]", "Argument[0,suffix:,1,prefix:,2,dir:]", "ReturnValue.TupleElement[0,1]", "taint"]
      # See https://docs.python.org/3/library/textwrap.html#textwrap.dedent
      - ["textwrap", "Member[dedent]", "Argument[0,text:]", "ReturnValue", "taint"]
      # See https://docs.python.org/3/library/traceback.html#traceback.StackSummary.from_list
      - ["traceback.StackSummary", "Member[from_list]", "Argument[0,a_list:]", "ReturnValue", "taint"]
      # See https://docs.python.org/3/library/typing.html#typing.cast
      - ["typing", "Member[cast]", "Argument[1,val:]", "ReturnValue", "value"]
      # See https://docs.python.org/3/library/urllib.parse.html#urllib.parse.quote
      - ["urllib", "Member[parse].Member[quote]", "Argument[0,string:]", "ReturnValue", "taint"]
      # See https://docs.python.org/3/library/urllib.parse.html#urllib.parse.quote_plus
      - ["urllib", "Member[parse].Member[quote_plus]", "Argument[0,string:]", "ReturnValue", "taint"]
      # See https://epydoc.sourceforge.net/stdlib/urllib-module.html
      - ["urllib", "Member[parse].Member[splitquery]", "Argument[0,url:]", "ReturnValue.TupleElement[0,1]", "taint"]
      # See https://docs.python.org/3/library/urllib.parse.html#urllib.parse.unquote
      - ["urllib", "Member[parse].Member[unquote]", "Argument[0,string:]", "ReturnValue", "taint"]
      # See https://docs.python.org/3/library/urllib.parse.html#urllib.parse.unquote_plus
      - ["urllib", "Member[parse].Member[unquote_plus]", "Argument[0,string:]", "ReturnValue", "taint"]
      # We could consider a more precise source than the first argument, namely tuple or dict content.
      # See https://docs.python.org/3/library/urllib.parse.html#urllib.parse.urlencode
      - ["urllib", "Member[parse].Member[urlencode]", "Argument[0,query:]", "ReturnValue", "taint"]
      # See https://docs.python.org/3/library/urllib.parse.html#urllib.parse.urljoin
      - ["urllib", "Member[parse].Member[urljoin]", "Argument[0,base:,1,url:]", "ReturnValue", "taint"]
      # See the internal documentation
      #   https://github.com/python/cpython/blob/3.12/Lib/zipfile/_path/__init__.py#L103-L105
      - ["zipfile.CompleteDirs", "Member[namelist]", "Argument[self]", "ReturnValue", "taint"]
      # See https://docs.python.org/3/library/zipfile.html#zipfile.ZipFile
      #   it may be necessary to read the code to understand the taint propagation
      #   Constructor: https://github.com/python/cpython/blob/3.12/Lib/zipfile/__init__.py#L1266
      - ["zipfile.ZipFile!", "Subclass.Call", "Argument[0,file:]", "ReturnValue", "taint"]
      - ["zipfile.ZipFile!", "Subclass.Call", "Argument[0,file:]", "ReturnValue.Attribute[filelist].ListElement.Attribute[filename]", "value"]
      #   _extract_member: https://github.com/python/cpython/blob/3.12/Lib/zipfile/__init__.py#L1761
      - ["zipfile.ZipFile", "Member[_extract_member]", "Argument[1,targetpath:]", "ReturnValue", "taint"]
      #   infolist: https://github.com/python/cpython/blob/3.12/Lib/zipfile/__init__.py#L1498-L1501
      - ["zipfile.ZipFile", "Member[infolist]", "Argument[self]", "ReturnValue", "taint"]
      - ["zipfile.ZipFile", "Member[infolist]", "Argument[self].Attribute[filelist]", "ReturnValue", "value"]
      #   namelist: https://github.com/python/cpython/blob/3.12/Lib/zipfile/__init__.py#L1494-L1496
      - ["zipfile.ZipFile", "Member[namelist]", "Argument[self]", "ReturnValue", "taint"]

  - addsTo:
      pack: codeql/python-all
      extensible: neutralModel
    data: []

  - addsTo:
      pack: codeql/python-all
      extensible: typeModel
    data: []

  - addsTo:
      pack: codeql/python-all
      extensible: typeVariableModel
    data: []
>>>>>>> 05910de8
<|MERGE_RESOLUTION|>--- conflicted
+++ resolved
@@ -32,12 +32,6 @@
       pack: codeql/python-all
       extensible: summaryModel
     data:
-<<<<<<< HEAD
-      # note: taint of attribute lookups is handled in QL
-      - ['argparse.ArgumentParser', 'Member[parse_args,parse_known_args]', 'Argument[0,args:]', 'ReturnValue', 'taint']
-      # See https://docs.python.org/3/library/urllib.parse.html#urllib.parse.parse_qs
-      - ["urllib", "Member[parse].Member[parse_qs]", "Argument[0,qs:]", "ReturnValue", "taint"]
-=======
       # See https://docs.python.org/3/library/argparse.html#argparse.ArgumentParser
       - ["argparse.ArgumentParser", "Member[_parse_known_args,_read_args_from_files]", "Argument[0,arg_strings:]", "ReturnValue", "taint"]
       # note: taint of attribute lookups is handled in QL
@@ -140,6 +134,8 @@
       - ["traceback.StackSummary", "Member[from_list]", "Argument[0,a_list:]", "ReturnValue", "taint"]
       # See https://docs.python.org/3/library/typing.html#typing.cast
       - ["typing", "Member[cast]", "Argument[1,val:]", "ReturnValue", "value"]
+      # See https://docs.python.org/3/library/urllib.parse.html#urllib.parse.parse_qs
+      - ["urllib", "Member[parse].Member[parse_qs]", "Argument[0,qs:]", "ReturnValue", "taint"]
       # See https://docs.python.org/3/library/urllib.parse.html#urllib.parse.quote
       - ["urllib", "Member[parse].Member[quote]", "Argument[0,string:]", "ReturnValue", "taint"]
       # See https://docs.python.org/3/library/urllib.parse.html#urllib.parse.quote_plus
@@ -184,5 +180,4 @@
   - addsTo:
       pack: codeql/python-all
       extensible: typeVariableModel
-    data: []
->>>>>>> 05910de8
+    data: []