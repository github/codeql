private import python
private import semmle.python.dataflow.new.DataFlow
private import semmle.python.dataflow.new.internal.DataFlowPrivate as DataFlowPrivate
private import FlowSummaryImpl as FlowSummaryImpl
private import semmle.python.dataflow.new.internal.TaintTrackingPublic
private import semmle.python.ApiGraphs

/**
 * Holds if `node` should be a sanitizer in all global taint flow configurations
 * but not in local taint.
 */
predicate defaultTaintSanitizer(DataFlow::Node node) { none() }

/**
 * Holds if default `TaintTracking::Configuration`s should allow implicit reads
 * of `c` at sinks and inputs to additional taint steps.
 */
bindingset[node]
predicate defaultImplicitTaintRead(DataFlow::Node node, DataFlow::ContentSet c) { none() }

private module Cached {
  /**
   * Holds if the additional step from `nodeFrom` to `nodeTo` should be included in all
   * global taint flow configurations.
   */
  cached
  predicate defaultAdditionalTaintStep(DataFlow::Node nodeFrom, DataFlow::Node nodeTo, string model) {
    localAdditionalTaintStep(nodeFrom, nodeTo, model)
    or
    any(AdditionalTaintStep a).hasStep(nodeFrom, nodeTo, model)
  }

  /**
   * Holds if taint can flow in one local step from `nodeFrom` to `nodeTo` excluding
   * local data flow steps. That is, `nodeFrom` and `nodeTo` are likely to represent
   * different objects.
   */
  cached
  predicate localAdditionalTaintStep(DataFlow::Node nodeFrom, DataFlow::Node nodeTo, string model) {
    (
      concatStep(nodeFrom, nodeTo)
      or
      subscriptStep(nodeFrom, nodeTo)
      or
      stringManipulation(nodeFrom, nodeTo)
      or
      containerStep(nodeFrom, nodeTo)
      or
      copyStep(nodeFrom, nodeTo)
      or
      DataFlowPrivate::forReadStep(nodeFrom, _, nodeTo)
      or
      DataFlowPrivate::iterableUnpackingReadStep(nodeFrom, _, nodeTo)
      or
      DataFlowPrivate::iterableUnpackingStoreStep(nodeFrom, _, nodeTo)
      or
      awaitStep(nodeFrom, nodeTo)
      or
      asyncWithStep(nodeFrom, nodeTo)
    ) and
    model = ""
    or
<<<<<<< HEAD
    summaryLocalStep(nodeFrom, nodeTo)
=======
    FlowSummaryImpl::Private::Steps::summaryLocalStep(nodeFrom
          .(DataFlowPrivate::FlowSummaryNode)
          .getSummaryNode(), nodeTo.(DataFlowPrivate::FlowSummaryNode).getSummaryNode(), false,
      model)
>>>>>>> c936f964
  }
}

predicate summaryLocalStep(DataFlow::Node nodeFrom, DataFlow::Node nodeTo) {
  FlowSummaryImpl::Private::Steps::summaryLocalStep(nodeFrom
        .(DataFlowPrivate::FlowSummaryNode)
        .getSummaryNode(), nodeTo.(DataFlowPrivate::FlowSummaryNode).getSummaryNode(), false)
}

import Cached

/**
 * Holds if taint can flow from `nodeFrom` to `nodeTo` with a step related to concatenation.
 *
 * Note that since we cannot easily distinguish interesting types (like string, list, tuple),
 * we consider any `+` operation to propagate taint. This is what is done in the JS libraries,
 * and isn't a big problem in practice.
 */
predicate concatStep(DataFlow::CfgNode nodeFrom, DataFlow::CfgNode nodeTo) {
  exists(BinaryExprNode add | add = nodeTo.getNode() |
    add.getOp() instanceof Add and add.getAnOperand() = nodeFrom.getNode()
  )
}

/**
 * Holds if taint can flow from `nodeFrom` to `nodeTo` with a step related to subscripting.
 */
predicate subscriptStep(DataFlow::CfgNode nodeFrom, DataFlow::CfgNode nodeTo) {
  nodeTo.getNode().(SubscriptNode).getObject() = nodeFrom.getNode()
}

/**
 * Holds if taint can flow from `nodeFrom` to `nodeTo` with a step related to string
 * manipulation.
 *
 * Note that since we cannot easily distinguish when something is a string, this can
 * also make taint flow on `<non string>.replace(foo, bar)`.
 */
predicate stringManipulation(DataFlow::CfgNode nodeFrom, DataFlow::CfgNode nodeTo) {
  // transforming something tainted into a string will make the string tainted
  exists(DataFlow::CallCfgNode call | call = nodeTo |
    (
      call = API::builtin(["str", "bytes", "unicode"]).getACall()
      or
      call.getFunction().asCfgNode().(NameNode).getId() in ["str", "bytes", "unicode"]
    ) and
    nodeFrom in [call.getArg(0), call.getArgByName("object")]
  )
  or
  // String methods. Note that this doesn't recognize `meth = "foo".upper; meth()`
  exists(CallNode call, string method_name, ControlFlowNode object |
    call = nodeTo.getNode() and
    object = call.getFunction().(AttrNode).getObject(method_name)
  |
    nodeFrom.getNode() = object and
    method_name in [
        "capitalize", "casefold", "center", "expandtabs", "format", "format_map", "join", "ljust",
        "lstrip", "lower", "replace", "rjust", "rstrip", "strip", "swapcase", "title", "upper",
        "zfill", "encode", "decode"
      ]
    or
    method_name = "replace" and
    nodeFrom.getNode() = call.getArg(1)
    or
    method_name = "format" and
    nodeFrom.getNode() = call.getAnArg()
    or
    // str -> List[str]
    // TODO: check if these should be handled differently in regards to content
    nodeFrom.getNode() = object and
    method_name in ["partition", "rpartition", "rsplit", "split", "splitlines"]
    or
    // Iterable[str] -> str
    // TODO: check if these should be handled differently in regards to content
    method_name = "join" and
    nodeFrom.getNode() = call.getArg(0)
    or
    // Mapping[str, Any] -> str
    method_name = "format_map" and
    nodeFrom.getNode() = call.getArg(0)
  )
  or
  // % formatting
  exists(BinaryExprNode fmt | fmt = nodeTo.getNode() |
    fmt.getOp() instanceof Mod and
    (
      fmt.getLeft() = nodeFrom.getNode()
      or
      fmt.getRight() = nodeFrom.getNode()
    )
  )
  or
  // string multiplication -- `"foo" * 10`
  exists(BinaryExprNode mult | mult = nodeTo.getNode() |
    mult.getOp() instanceof Mult and
    mult.getLeft() = nodeFrom.getNode()
  )
  or
  // f-strings
  nodeTo.asExpr().(Fstring).getAValue() = nodeFrom.asExpr()
  // TODO: Handle encode/decode from base64/quopri
  // TODO: Handle functions in https://docs.python.org/3/library/binascii.html
}

/**
 * Holds if taint can flow from `nodeFrom` to `nodeTo` with a step related to containers
 * (lists/sets/dictionaries): literals, constructor invocation, methods. Note that this
 * is currently very imprecise, as an example, since we model `dict.get`, we treat any
 * `<tainted object>.get(<arg>)` will be tainted, whether it's true or not.
 */
predicate containerStep(DataFlow::Node nodeFrom, DataFlow::Node nodeTo) {
  // construction by literal
  //
  // TODO: once we have proper flow-summary modeling, we might not need this step any
  // longer -- but there needs to be a matching read-step for the store-step, and we
  // don't provide that right now.
  DataFlowPrivate::listStoreStep(nodeFrom, _, nodeTo)
  or
  DataFlowPrivate::setStoreStep(nodeFrom, _, nodeTo)
  or
  DataFlowPrivate::tupleStoreStep(nodeFrom, _, nodeTo)
  or
  DataFlowPrivate::dictStoreStep(nodeFrom, _, nodeTo)
  or
  // comprehension, so there is taint-flow from `x` in `[x for x in xs]` to the
  // resulting list of the list-comprehension.
  //
  // TODO: once we have proper flow-summary modeling, we might not need this step any
  // longer -- but there needs to be a matching read-step for the store-step, and we
  // don't provide that right now.
  DataFlowPrivate::comprehensionStoreStep(nodeFrom, _, nodeTo)
}

/**
 * Holds if taint can flow from `nodeFrom` to `nodeTo` with a step related to copying.
 */
predicate copyStep(DataFlow::CfgNode nodeFrom, DataFlow::CfgNode nodeTo) {
  exists(DataFlow::CallCfgNode call | call = nodeTo |
    call = API::moduleImport("copy").getMember(["copy", "deepcopy"]).getACall() and
    call.getArg(0) = nodeFrom
  )
  or
  nodeTo.(DataFlow::MethodCallNode).calls(nodeFrom, "copy")
}

/**
 * Holds if taint can flow from `nodeFrom` to `nodeTo` with an `await`-step,
 * such that the whole expression `await x` is tainted if `x` is tainted.
 */
predicate awaitStep(DataFlow::Node nodeFrom, DataFlow::Node nodeTo) {
  nodeTo.asExpr().(Await).getValue() = nodeFrom.asExpr()
}

/**
 * Holds if taint can flow from `nodeFrom` to `nodeTo` inside an `async with` statement.
 *
 * For example in
 * ```python
 * async with open("foo") as f:
 * ```
 * the variable `f` is tainted if the result of `open("foo")` is tainted.
 */
predicate asyncWithStep(DataFlow::Node nodeFrom, DataFlow::Node nodeTo) {
  exists(With with, ControlFlowNode contextManager, ControlFlowNode var |
    var = any(WithDefinition wd).getDefiningNode()
  |
    nodeFrom.(DataFlow::CfgNode).getNode() = contextManager and
    nodeTo.(DataFlow::CfgNode).getNode() = var and
    // see `with_flow` in `python/ql/src/semmle/python/dataflow/Implementation.qll`
    with.getContextExpr() = contextManager.getNode() and
    with.getOptionalVars() = var.getNode() and
    with.isAsync() and
    contextManager.strictlyDominates(var)
  )
}<|MERGE_RESOLUTION|>--- conflicted
+++ resolved
@@ -60,21 +60,17 @@
     ) and
     model = ""
     or
-<<<<<<< HEAD
-    summaryLocalStep(nodeFrom, nodeTo)
-=======
     FlowSummaryImpl::Private::Steps::summaryLocalStep(nodeFrom
           .(DataFlowPrivate::FlowSummaryNode)
           .getSummaryNode(), nodeTo.(DataFlowPrivate::FlowSummaryNode).getSummaryNode(), false,
       model)
->>>>>>> c936f964
   }
 }
 
-predicate summaryLocalStep(DataFlow::Node nodeFrom, DataFlow::Node nodeTo) {
+predicate summaryLocalStep(DataFlow::Node nodeFrom, DataFlow::Node nodeTo, string model) {
   FlowSummaryImpl::Private::Steps::summaryLocalStep(nodeFrom
         .(DataFlowPrivate::FlowSummaryNode)
-        .getSummaryNode(), nodeTo.(DataFlowPrivate::FlowSummaryNode).getSummaryNode(), false)
+        .getSummaryNode(), nodeTo.(DataFlowPrivate::FlowSummaryNode).getSummaryNode(), false, model)
 }
 
 import Cached
