edges
| test.py:10:16:10:24 | ControlFlowNode for file_path | test.py:11:21:11:29 | ControlFlowNode for file_path | provenance |  |
| test.py:11:5:11:35 | ControlFlowNode for Attribute() | test.py:11:5:11:52 | ControlFlowNode for Attribute() | provenance | Config |
<<<<<<< HEAD
| test.py:11:21:11:29 | ControlFlowNode for file_path | test.py:11:5:11:35 | ControlFlowNode for Attribute() | provenance | MaD:82 |
| test.py:11:21:11:29 | ControlFlowNode for file_path | test.py:11:5:11:52 | ControlFlowNode for Attribute() | provenance | Config |
| test.py:11:21:11:29 | ControlFlowNode for file_path | test.py:12:21:12:29 | ControlFlowNode for file_path | provenance |  |
| test.py:12:5:12:35 | ControlFlowNode for Attribute() | test.py:12:5:12:48 | ControlFlowNode for Attribute() | provenance | Config |
| test.py:12:21:12:29 | ControlFlowNode for file_path | test.py:12:5:12:35 | ControlFlowNode for Attribute() | provenance | MaD:82 |
| test.py:12:21:12:29 | ControlFlowNode for file_path | test.py:12:5:12:48 | ControlFlowNode for Attribute() | provenance | Config |
| test.py:12:21:12:29 | ControlFlowNode for file_path | test.py:14:26:14:34 | ControlFlowNode for file_path | provenance |  |
| test.py:14:10:14:35 | ControlFlowNode for Attribute() | test.py:15:14:15:29 | ControlFlowNode for Attribute() | provenance | Config |
| test.py:14:26:14:34 | ControlFlowNode for file_path | test.py:14:10:14:35 | ControlFlowNode for Attribute() | provenance | MaD:82 |
| test.py:14:26:14:34 | ControlFlowNode for file_path | test.py:15:14:15:29 | ControlFlowNode for Attribute() | provenance | Config |
| test.py:14:26:14:34 | ControlFlowNode for file_path | test.py:18:26:18:34 | ControlFlowNode for file_path | provenance |  |
| test.py:18:10:18:35 | ControlFlowNode for Attribute() | test.py:19:14:19:39 | ControlFlowNode for Attribute() | provenance | Config |
| test.py:18:26:18:34 | ControlFlowNode for file_path | test.py:18:10:18:35 | ControlFlowNode for Attribute() | provenance | MaD:82 |
| test.py:18:26:18:34 | ControlFlowNode for file_path | test.py:19:14:19:39 | ControlFlowNode for Attribute() | provenance | Config |
| test.py:18:26:18:34 | ControlFlowNode for file_path | test.py:22:21:22:29 | ControlFlowNode for file_path | provenance |  |
| test.py:22:5:22:30 | ControlFlowNode for Attribute() | test.py:22:5:22:60 | ControlFlowNode for Attribute() | provenance | Config |
| test.py:22:21:22:29 | ControlFlowNode for file_path | test.py:22:5:22:30 | ControlFlowNode for Attribute() | provenance | MaD:82 |
=======
| test.py:11:21:11:29 | ControlFlowNode for file_path | test.py:11:5:11:35 | ControlFlowNode for Attribute() | provenance | MaD:83 |
| test.py:11:21:11:29 | ControlFlowNode for file_path | test.py:11:5:11:52 | ControlFlowNode for Attribute() | provenance | Config |
| test.py:11:21:11:29 | ControlFlowNode for file_path | test.py:12:21:12:29 | ControlFlowNode for file_path | provenance |  |
| test.py:12:5:12:35 | ControlFlowNode for Attribute() | test.py:12:5:12:48 | ControlFlowNode for Attribute() | provenance | Config |
| test.py:12:21:12:29 | ControlFlowNode for file_path | test.py:12:5:12:35 | ControlFlowNode for Attribute() | provenance | MaD:83 |
| test.py:12:21:12:29 | ControlFlowNode for file_path | test.py:12:5:12:48 | ControlFlowNode for Attribute() | provenance | Config |
| test.py:12:21:12:29 | ControlFlowNode for file_path | test.py:14:26:14:34 | ControlFlowNode for file_path | provenance |  |
| test.py:14:10:14:35 | ControlFlowNode for Attribute() | test.py:15:14:15:29 | ControlFlowNode for Attribute() | provenance | Config |
| test.py:14:26:14:34 | ControlFlowNode for file_path | test.py:14:10:14:35 | ControlFlowNode for Attribute() | provenance | MaD:83 |
| test.py:14:26:14:34 | ControlFlowNode for file_path | test.py:15:14:15:29 | ControlFlowNode for Attribute() | provenance | Config |
| test.py:14:26:14:34 | ControlFlowNode for file_path | test.py:18:26:18:34 | ControlFlowNode for file_path | provenance |  |
| test.py:18:10:18:35 | ControlFlowNode for Attribute() | test.py:19:14:19:39 | ControlFlowNode for Attribute() | provenance | Config |
| test.py:18:26:18:34 | ControlFlowNode for file_path | test.py:18:10:18:35 | ControlFlowNode for Attribute() | provenance | MaD:83 |
| test.py:18:26:18:34 | ControlFlowNode for file_path | test.py:19:14:19:39 | ControlFlowNode for Attribute() | provenance | Config |
| test.py:18:26:18:34 | ControlFlowNode for file_path | test.py:22:21:22:29 | ControlFlowNode for file_path | provenance |  |
| test.py:22:5:22:30 | ControlFlowNode for Attribute() | test.py:22:5:22:60 | ControlFlowNode for Attribute() | provenance | Config |
| test.py:22:21:22:29 | ControlFlowNode for file_path | test.py:22:5:22:30 | ControlFlowNode for Attribute() | provenance | MaD:83 |
>>>>>>> 6bb98b02
| test.py:22:21:22:29 | ControlFlowNode for file_path | test.py:22:5:22:60 | ControlFlowNode for Attribute() | provenance | Config |
| test.py:22:21:22:29 | ControlFlowNode for file_path | test.py:24:18:24:26 | ControlFlowNode for file_path | provenance |  |
| test.py:24:18:24:26 | ControlFlowNode for file_path | test.py:24:5:24:52 | ControlFlowNode for Attribute() | provenance | Config |
| test.py:24:18:24:26 | ControlFlowNode for file_path | test.py:25:26:25:34 | ControlFlowNode for file_path | provenance |  |
| test.py:25:26:25:34 | ControlFlowNode for file_path | test.py:25:5:25:55 | ControlFlowNode for Attribute() | provenance | Config |
| test.py:25:26:25:34 | ControlFlowNode for file_path | test.py:26:28:26:36 | ControlFlowNode for file_path | provenance |  |
| test.py:26:28:26:36 | ControlFlowNode for file_path | test.py:26:5:26:57 | ControlFlowNode for Attribute() | provenance | Config |
| test.py:26:28:26:36 | ControlFlowNode for file_path | test.py:27:28:27:36 | ControlFlowNode for file_path | provenance |  |
| test.py:27:28:27:36 | ControlFlowNode for file_path | test.py:27:5:27:50 | ControlFlowNode for Attribute() | provenance | Config |
| test.py:27:28:27:36 | ControlFlowNode for file_path | test.py:28:26:28:34 | ControlFlowNode for file_path | provenance |  |
| test.py:28:26:28:34 | ControlFlowNode for file_path | test.py:28:5:28:60 | ControlFlowNode for Attribute() | provenance | Config |
| test.py:28:26:28:34 | ControlFlowNode for file_path | test.py:35:27:35:35 | ControlFlowNode for file_path | provenance |  |
| test.py:28:26:28:34 | ControlFlowNode for file_path | test.py:39:15:39:23 | ControlFlowNode for file_path | provenance |  |
| test.py:28:26:28:34 | ControlFlowNode for file_path | test.py:40:19:40:27 | ControlFlowNode for file_path | provenance |  |
| test.py:28:26:28:34 | ControlFlowNode for file_path | test.py:44:14:44:22 | ControlFlowNode for file_path | provenance |  |
| test.py:28:26:28:34 | ControlFlowNode for file_path | test.py:45:17:45:25 | ControlFlowNode for file_path | provenance |  |
| test.py:28:26:28:34 | ControlFlowNode for file_path | test.py:49:15:49:23 | ControlFlowNode for file_path | provenance |  |
| test.py:28:26:28:34 | ControlFlowNode for file_path | test.py:50:19:50:27 | ControlFlowNode for file_path | provenance |  |
| test.py:28:26:28:34 | ControlFlowNode for file_path | test.py:54:40:54:48 | ControlFlowNode for file_path | provenance |  |
| test.py:28:26:28:34 | ControlFlowNode for file_path | test.py:56:23:56:31 | ControlFlowNode for file_path | provenance |  |
| test.py:28:26:28:34 | ControlFlowNode for file_path | test.py:57:21:57:29 | ControlFlowNode for file_path | provenance |  |
| test.py:28:26:28:34 | ControlFlowNode for file_path | test.py:59:40:59:48 | ControlFlowNode for file_path | provenance |  |
| test.py:28:26:28:34 | ControlFlowNode for file_path | test.py:60:22:60:30 | ControlFlowNode for file_path | provenance |  |
| test.py:28:26:28:34 | ControlFlowNode for file_path | test.py:61:21:61:29 | ControlFlowNode for file_path | provenance |  |
| test.py:28:26:28:34 | ControlFlowNode for file_path | test.py:62:42:62:50 | ControlFlowNode for file_path | provenance |  |
| test.py:28:26:28:34 | ControlFlowNode for file_path | test.py:63:23:63:31 | ControlFlowNode for file_path | provenance |  |
| test.py:28:26:28:34 | ControlFlowNode for file_path | test.py:64:36:64:44 | ControlFlowNode for file_path | provenance |  |
nodes
| test.py:10:16:10:24 | ControlFlowNode for file_path | semmle.label | ControlFlowNode for file_path |
| test.py:11:5:11:35 | ControlFlowNode for Attribute() | semmle.label | ControlFlowNode for Attribute() |
| test.py:11:5:11:52 | ControlFlowNode for Attribute() | semmle.label | ControlFlowNode for Attribute() |
| test.py:11:21:11:29 | ControlFlowNode for file_path | semmle.label | ControlFlowNode for file_path |
| test.py:12:5:12:35 | ControlFlowNode for Attribute() | semmle.label | ControlFlowNode for Attribute() |
| test.py:12:5:12:48 | ControlFlowNode for Attribute() | semmle.label | ControlFlowNode for Attribute() |
| test.py:12:21:12:29 | ControlFlowNode for file_path | semmle.label | ControlFlowNode for file_path |
| test.py:14:10:14:35 | ControlFlowNode for Attribute() | semmle.label | ControlFlowNode for Attribute() |
| test.py:14:26:14:34 | ControlFlowNode for file_path | semmle.label | ControlFlowNode for file_path |
| test.py:15:14:15:29 | ControlFlowNode for Attribute() | semmle.label | ControlFlowNode for Attribute() |
| test.py:18:10:18:35 | ControlFlowNode for Attribute() | semmle.label | ControlFlowNode for Attribute() |
| test.py:18:26:18:34 | ControlFlowNode for file_path | semmle.label | ControlFlowNode for file_path |
| test.py:19:14:19:39 | ControlFlowNode for Attribute() | semmle.label | ControlFlowNode for Attribute() |
| test.py:22:5:22:30 | ControlFlowNode for Attribute() | semmle.label | ControlFlowNode for Attribute() |
| test.py:22:5:22:60 | ControlFlowNode for Attribute() | semmle.label | ControlFlowNode for Attribute() |
| test.py:22:21:22:29 | ControlFlowNode for file_path | semmle.label | ControlFlowNode for file_path |
| test.py:24:5:24:52 | ControlFlowNode for Attribute() | semmle.label | ControlFlowNode for Attribute() |
| test.py:24:18:24:26 | ControlFlowNode for file_path | semmle.label | ControlFlowNode for file_path |
| test.py:25:5:25:55 | ControlFlowNode for Attribute() | semmle.label | ControlFlowNode for Attribute() |
| test.py:25:26:25:34 | ControlFlowNode for file_path | semmle.label | ControlFlowNode for file_path |
| test.py:26:5:26:57 | ControlFlowNode for Attribute() | semmle.label | ControlFlowNode for Attribute() |
| test.py:26:28:26:36 | ControlFlowNode for file_path | semmle.label | ControlFlowNode for file_path |
| test.py:27:5:27:50 | ControlFlowNode for Attribute() | semmle.label | ControlFlowNode for Attribute() |
| test.py:27:28:27:36 | ControlFlowNode for file_path | semmle.label | ControlFlowNode for file_path |
| test.py:28:5:28:60 | ControlFlowNode for Attribute() | semmle.label | ControlFlowNode for Attribute() |
| test.py:28:26:28:34 | ControlFlowNode for file_path | semmle.label | ControlFlowNode for file_path |
| test.py:35:27:35:35 | ControlFlowNode for file_path | semmle.label | ControlFlowNode for file_path |
| test.py:39:15:39:23 | ControlFlowNode for file_path | semmle.label | ControlFlowNode for file_path |
| test.py:40:19:40:27 | ControlFlowNode for file_path | semmle.label | ControlFlowNode for file_path |
| test.py:44:14:44:22 | ControlFlowNode for file_path | semmle.label | ControlFlowNode for file_path |
| test.py:45:17:45:25 | ControlFlowNode for file_path | semmle.label | ControlFlowNode for file_path |
| test.py:49:15:49:23 | ControlFlowNode for file_path | semmle.label | ControlFlowNode for file_path |
| test.py:50:19:50:27 | ControlFlowNode for file_path | semmle.label | ControlFlowNode for file_path |
| test.py:54:40:54:48 | ControlFlowNode for file_path | semmle.label | ControlFlowNode for file_path |
| test.py:56:23:56:31 | ControlFlowNode for file_path | semmle.label | ControlFlowNode for file_path |
| test.py:57:21:57:29 | ControlFlowNode for file_path | semmle.label | ControlFlowNode for file_path |
| test.py:59:40:59:48 | ControlFlowNode for file_path | semmle.label | ControlFlowNode for file_path |
| test.py:60:22:60:30 | ControlFlowNode for file_path | semmle.label | ControlFlowNode for file_path |
| test.py:61:21:61:29 | ControlFlowNode for file_path | semmle.label | ControlFlowNode for file_path |
| test.py:62:42:62:50 | ControlFlowNode for file_path | semmle.label | ControlFlowNode for file_path |
| test.py:63:23:63:31 | ControlFlowNode for file_path | semmle.label | ControlFlowNode for file_path |
| test.py:64:36:64:44 | ControlFlowNode for file_path | semmle.label | ControlFlowNode for file_path |
subpaths
#select
| test.py:11:5:11:52 | ControlFlowNode for Attribute() | test.py:10:16:10:24 | ControlFlowNode for file_path | test.py:11:5:11:52 | ControlFlowNode for Attribute() | This uncontrolled file extraction is $@. | test.py:10:16:10:24 | ControlFlowNode for file_path | depends on this user controlled data |
| test.py:12:5:12:48 | ControlFlowNode for Attribute() | test.py:10:16:10:24 | ControlFlowNode for file_path | test.py:12:5:12:48 | ControlFlowNode for Attribute() | This uncontrolled file extraction is $@. | test.py:10:16:10:24 | ControlFlowNode for file_path | depends on this user controlled data |
| test.py:15:14:15:29 | ControlFlowNode for Attribute() | test.py:10:16:10:24 | ControlFlowNode for file_path | test.py:15:14:15:29 | ControlFlowNode for Attribute() | This uncontrolled file extraction is $@. | test.py:10:16:10:24 | ControlFlowNode for file_path | depends on this user controlled data |
| test.py:19:14:19:39 | ControlFlowNode for Attribute() | test.py:10:16:10:24 | ControlFlowNode for file_path | test.py:19:14:19:39 | ControlFlowNode for Attribute() | This uncontrolled file extraction is $@. | test.py:10:16:10:24 | ControlFlowNode for file_path | depends on this user controlled data |
| test.py:22:5:22:60 | ControlFlowNode for Attribute() | test.py:10:16:10:24 | ControlFlowNode for file_path | test.py:22:5:22:60 | ControlFlowNode for Attribute() | This uncontrolled file extraction is $@. | test.py:10:16:10:24 | ControlFlowNode for file_path | depends on this user controlled data |
| test.py:24:5:24:52 | ControlFlowNode for Attribute() | test.py:10:16:10:24 | ControlFlowNode for file_path | test.py:24:5:24:52 | ControlFlowNode for Attribute() | This uncontrolled file extraction is $@. | test.py:10:16:10:24 | ControlFlowNode for file_path | depends on this user controlled data |
| test.py:25:5:25:55 | ControlFlowNode for Attribute() | test.py:10:16:10:24 | ControlFlowNode for file_path | test.py:25:5:25:55 | ControlFlowNode for Attribute() | This uncontrolled file extraction is $@. | test.py:10:16:10:24 | ControlFlowNode for file_path | depends on this user controlled data |
| test.py:26:5:26:57 | ControlFlowNode for Attribute() | test.py:10:16:10:24 | ControlFlowNode for file_path | test.py:26:5:26:57 | ControlFlowNode for Attribute() | This uncontrolled file extraction is $@. | test.py:10:16:10:24 | ControlFlowNode for file_path | depends on this user controlled data |
| test.py:27:5:27:50 | ControlFlowNode for Attribute() | test.py:10:16:10:24 | ControlFlowNode for file_path | test.py:27:5:27:50 | ControlFlowNode for Attribute() | This uncontrolled file extraction is $@. | test.py:10:16:10:24 | ControlFlowNode for file_path | depends on this user controlled data |
| test.py:28:5:28:60 | ControlFlowNode for Attribute() | test.py:10:16:10:24 | ControlFlowNode for file_path | test.py:28:5:28:60 | ControlFlowNode for Attribute() | This uncontrolled file extraction is $@. | test.py:10:16:10:24 | ControlFlowNode for file_path | depends on this user controlled data |
| test.py:35:27:35:35 | ControlFlowNode for file_path | test.py:10:16:10:24 | ControlFlowNode for file_path | test.py:35:27:35:35 | ControlFlowNode for file_path | This uncontrolled file extraction is $@. | test.py:10:16:10:24 | ControlFlowNode for file_path | depends on this user controlled data |
| test.py:39:15:39:23 | ControlFlowNode for file_path | test.py:10:16:10:24 | ControlFlowNode for file_path | test.py:39:15:39:23 | ControlFlowNode for file_path | This uncontrolled file extraction is $@. | test.py:10:16:10:24 | ControlFlowNode for file_path | depends on this user controlled data |
| test.py:40:19:40:27 | ControlFlowNode for file_path | test.py:10:16:10:24 | ControlFlowNode for file_path | test.py:40:19:40:27 | ControlFlowNode for file_path | This uncontrolled file extraction is $@. | test.py:10:16:10:24 | ControlFlowNode for file_path | depends on this user controlled data |
| test.py:44:14:44:22 | ControlFlowNode for file_path | test.py:10:16:10:24 | ControlFlowNode for file_path | test.py:44:14:44:22 | ControlFlowNode for file_path | This uncontrolled file extraction is $@. | test.py:10:16:10:24 | ControlFlowNode for file_path | depends on this user controlled data |
| test.py:45:17:45:25 | ControlFlowNode for file_path | test.py:10:16:10:24 | ControlFlowNode for file_path | test.py:45:17:45:25 | ControlFlowNode for file_path | This uncontrolled file extraction is $@. | test.py:10:16:10:24 | ControlFlowNode for file_path | depends on this user controlled data |
| test.py:49:15:49:23 | ControlFlowNode for file_path | test.py:10:16:10:24 | ControlFlowNode for file_path | test.py:49:15:49:23 | ControlFlowNode for file_path | This uncontrolled file extraction is $@. | test.py:10:16:10:24 | ControlFlowNode for file_path | depends on this user controlled data |
| test.py:50:19:50:27 | ControlFlowNode for file_path | test.py:10:16:10:24 | ControlFlowNode for file_path | test.py:50:19:50:27 | ControlFlowNode for file_path | This uncontrolled file extraction is $@. | test.py:10:16:10:24 | ControlFlowNode for file_path | depends on this user controlled data |
| test.py:54:40:54:48 | ControlFlowNode for file_path | test.py:10:16:10:24 | ControlFlowNode for file_path | test.py:54:40:54:48 | ControlFlowNode for file_path | This uncontrolled file extraction is $@. | test.py:10:16:10:24 | ControlFlowNode for file_path | depends on this user controlled data |
| test.py:56:23:56:31 | ControlFlowNode for file_path | test.py:10:16:10:24 | ControlFlowNode for file_path | test.py:56:23:56:31 | ControlFlowNode for file_path | This uncontrolled file extraction is $@. | test.py:10:16:10:24 | ControlFlowNode for file_path | depends on this user controlled data |
| test.py:57:21:57:29 | ControlFlowNode for file_path | test.py:10:16:10:24 | ControlFlowNode for file_path | test.py:57:21:57:29 | ControlFlowNode for file_path | This uncontrolled file extraction is $@. | test.py:10:16:10:24 | ControlFlowNode for file_path | depends on this user controlled data |
| test.py:59:40:59:48 | ControlFlowNode for file_path | test.py:10:16:10:24 | ControlFlowNode for file_path | test.py:59:40:59:48 | ControlFlowNode for file_path | This uncontrolled file extraction is $@. | test.py:10:16:10:24 | ControlFlowNode for file_path | depends on this user controlled data |
| test.py:60:22:60:30 | ControlFlowNode for file_path | test.py:10:16:10:24 | ControlFlowNode for file_path | test.py:60:22:60:30 | ControlFlowNode for file_path | This uncontrolled file extraction is $@. | test.py:10:16:10:24 | ControlFlowNode for file_path | depends on this user controlled data |
| test.py:61:21:61:29 | ControlFlowNode for file_path | test.py:10:16:10:24 | ControlFlowNode for file_path | test.py:61:21:61:29 | ControlFlowNode for file_path | This uncontrolled file extraction is $@. | test.py:10:16:10:24 | ControlFlowNode for file_path | depends on this user controlled data |
| test.py:62:42:62:50 | ControlFlowNode for file_path | test.py:10:16:10:24 | ControlFlowNode for file_path | test.py:62:42:62:50 | ControlFlowNode for file_path | This uncontrolled file extraction is $@. | test.py:10:16:10:24 | ControlFlowNode for file_path | depends on this user controlled data |
| test.py:63:23:63:31 | ControlFlowNode for file_path | test.py:10:16:10:24 | ControlFlowNode for file_path | test.py:63:23:63:31 | ControlFlowNode for file_path | This uncontrolled file extraction is $@. | test.py:10:16:10:24 | ControlFlowNode for file_path | depends on this user controlled data |
| test.py:64:36:64:44 | ControlFlowNode for file_path | test.py:10:16:10:24 | ControlFlowNode for file_path | test.py:64:36:64:44 | ControlFlowNode for file_path | This uncontrolled file extraction is $@. | test.py:10:16:10:24 | ControlFlowNode for file_path | depends on this user controlled data |<|MERGE_RESOLUTION|>--- conflicted
+++ resolved
@@ -1,25 +1,6 @@
 edges
 | test.py:10:16:10:24 | ControlFlowNode for file_path | test.py:11:21:11:29 | ControlFlowNode for file_path | provenance |  |
 | test.py:11:5:11:35 | ControlFlowNode for Attribute() | test.py:11:5:11:52 | ControlFlowNode for Attribute() | provenance | Config |
-<<<<<<< HEAD
-| test.py:11:21:11:29 | ControlFlowNode for file_path | test.py:11:5:11:35 | ControlFlowNode for Attribute() | provenance | MaD:82 |
-| test.py:11:21:11:29 | ControlFlowNode for file_path | test.py:11:5:11:52 | ControlFlowNode for Attribute() | provenance | Config |
-| test.py:11:21:11:29 | ControlFlowNode for file_path | test.py:12:21:12:29 | ControlFlowNode for file_path | provenance |  |
-| test.py:12:5:12:35 | ControlFlowNode for Attribute() | test.py:12:5:12:48 | ControlFlowNode for Attribute() | provenance | Config |
-| test.py:12:21:12:29 | ControlFlowNode for file_path | test.py:12:5:12:35 | ControlFlowNode for Attribute() | provenance | MaD:82 |
-| test.py:12:21:12:29 | ControlFlowNode for file_path | test.py:12:5:12:48 | ControlFlowNode for Attribute() | provenance | Config |
-| test.py:12:21:12:29 | ControlFlowNode for file_path | test.py:14:26:14:34 | ControlFlowNode for file_path | provenance |  |
-| test.py:14:10:14:35 | ControlFlowNode for Attribute() | test.py:15:14:15:29 | ControlFlowNode for Attribute() | provenance | Config |
-| test.py:14:26:14:34 | ControlFlowNode for file_path | test.py:14:10:14:35 | ControlFlowNode for Attribute() | provenance | MaD:82 |
-| test.py:14:26:14:34 | ControlFlowNode for file_path | test.py:15:14:15:29 | ControlFlowNode for Attribute() | provenance | Config |
-| test.py:14:26:14:34 | ControlFlowNode for file_path | test.py:18:26:18:34 | ControlFlowNode for file_path | provenance |  |
-| test.py:18:10:18:35 | ControlFlowNode for Attribute() | test.py:19:14:19:39 | ControlFlowNode for Attribute() | provenance | Config |
-| test.py:18:26:18:34 | ControlFlowNode for file_path | test.py:18:10:18:35 | ControlFlowNode for Attribute() | provenance | MaD:82 |
-| test.py:18:26:18:34 | ControlFlowNode for file_path | test.py:19:14:19:39 | ControlFlowNode for Attribute() | provenance | Config |
-| test.py:18:26:18:34 | ControlFlowNode for file_path | test.py:22:21:22:29 | ControlFlowNode for file_path | provenance |  |
-| test.py:22:5:22:30 | ControlFlowNode for Attribute() | test.py:22:5:22:60 | ControlFlowNode for Attribute() | provenance | Config |
-| test.py:22:21:22:29 | ControlFlowNode for file_path | test.py:22:5:22:30 | ControlFlowNode for Attribute() | provenance | MaD:82 |
-=======
 | test.py:11:21:11:29 | ControlFlowNode for file_path | test.py:11:5:11:35 | ControlFlowNode for Attribute() | provenance | MaD:83 |
 | test.py:11:21:11:29 | ControlFlowNode for file_path | test.py:11:5:11:52 | ControlFlowNode for Attribute() | provenance | Config |
 | test.py:11:21:11:29 | ControlFlowNode for file_path | test.py:12:21:12:29 | ControlFlowNode for file_path | provenance |  |
@@ -37,7 +18,6 @@
 | test.py:18:26:18:34 | ControlFlowNode for file_path | test.py:22:21:22:29 | ControlFlowNode for file_path | provenance |  |
 | test.py:22:5:22:30 | ControlFlowNode for Attribute() | test.py:22:5:22:60 | ControlFlowNode for Attribute() | provenance | Config |
 | test.py:22:21:22:29 | ControlFlowNode for file_path | test.py:22:5:22:30 | ControlFlowNode for Attribute() | provenance | MaD:83 |
->>>>>>> 6bb98b02
 | test.py:22:21:22:29 | ControlFlowNode for file_path | test.py:22:5:22:60 | ControlFlowNode for Attribute() | provenance | Config |
 | test.py:22:21:22:29 | ControlFlowNode for file_path | test.py:24:18:24:26 | ControlFlowNode for file_path | provenance |  |
 | test.py:24:18:24:26 | ControlFlowNode for file_path | test.py:24:5:24:52 | ControlFlowNode for Attribute() | provenance | Config |
