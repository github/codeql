import python
import semmle.python.dataflow.new.DataFlow
import semmle.python.Concepts
import TestUtilities.InlineExpectationsTest
private import semmle.python.dataflow.new.internal.PrintNode
private import codeql.threatmodels.ThreatModels

module SystemCommandExecutionTest implements TestSig {
  string getARelevantTag() { result = "getCommand" }

  predicate hasActualResult(Location location, string element, string tag, string value) {
    exists(location.getFile().getRelativePath()) and
    exists(SystemCommandExecution sce, DataFlow::Node command |
      command = sce.getCommand() and
      location = command.getLocation() and
      element = command.toString() and
      value = prettyNodeForInlineTest(command) and
      tag = "getCommand"
    )
  }
}

module DecodingTest implements TestSig {
  string getARelevantTag() {
    result in ["decodeInput", "decodeOutput", "decodeFormat", "decodeMayExecuteInput"]
  }

  predicate hasActualResult(Location location, string element, string tag, string value) {
    exists(location.getFile().getRelativePath()) and
    exists(Decoding d |
      exists(DataFlow::Node data |
        location = data.getLocation() and
        element = data.toString() and
        value = prettyNodeForInlineTest(data) and
        (
          data = d.getAnInput() and
          tag = "decodeInput"
          or
          data = d.getOutput() and
          tag = "decodeOutput"
        )
      )
      or
      exists(string format |
        location = d.getLocation() and
        element = format and
        value = format and
        format = d.getFormat() and
        tag = "decodeFormat"
      )
      or
      d.mayExecuteInput() and
      location = d.getLocation() and
      element = d.toString() and
      value = "" and
      tag = "decodeMayExecuteInput"
    )
  }
}

module EncodingTest implements TestSig {
  string getARelevantTag() { result in ["encodeInput", "encodeOutput", "encodeFormat"] }

  predicate hasActualResult(Location location, string element, string tag, string value) {
    exists(location.getFile().getRelativePath()) and
    exists(Encoding e |
      exists(DataFlow::Node data |
        location = data.getLocation() and
        element = data.toString() and
        value = prettyNodeForInlineTest(data) and
        (
          data = e.getAnInput() and
          tag = "encodeInput"
          or
          data = e.getOutput() and
          tag = "encodeOutput"
        )
      )
      or
      exists(string format |
        location = e.getLocation() and
        element = format and
        value = format and
        format = e.getFormat() and
        tag = "encodeFormat"
      )
    )
  }
}

module LoggingTest implements TestSig {
  string getARelevantTag() { result = "loggingInput" }

  predicate hasActualResult(Location location, string element, string tag, string value) {
    exists(location.getFile().getRelativePath()) and
    exists(Logging logging, DataFlow::Node data |
      location = data.getLocation() and
      element = data.toString() and
      value = prettyNodeForInlineTest(data) and
      data = logging.getAnInput() and
      tag = "loggingInput"
    )
  }
}

module CodeExecutionTest implements TestSig {
  string getARelevantTag() { result = "getCode" }

  predicate hasActualResult(Location location, string element, string tag, string value) {
    exists(location.getFile().getRelativePath()) and
    exists(CodeExecution ce, DataFlow::Node code |
      exists(location.getFile().getRelativePath()) and
      code = ce.getCode() and
      location = code.getLocation() and
      element = code.toString() and
      value = prettyNodeForInlineTest(code) and
      tag = "getCode"
    )
  }
}

module SqlConstructionTest implements TestSig {
  string getARelevantTag() { result = "constructedSql" }

  predicate hasActualResult(Location location, string element, string tag, string value) {
    exists(location.getFile().getRelativePath()) and
    exists(SqlConstruction e, DataFlow::Node sql |
      exists(location.getFile().getRelativePath()) and
      sql = e.getSql() and
      location = e.getLocation() and
      element = sql.toString() and
      value = prettyNodeForInlineTest(sql) and
      tag = "constructedSql"
    )
  }
}

module SqlExecutionTest implements TestSig {
  string getARelevantTag() { result = "getSql" }

  predicate hasActualResult(Location location, string element, string tag, string value) {
    exists(location.getFile().getRelativePath()) and
    exists(SqlExecution e, DataFlow::Node sql |
      exists(location.getFile().getRelativePath()) and
      sql = e.getSql() and
      location = e.getLocation() and
      element = sql.toString() and
      value = prettyNodeForInlineTest(sql) and
      tag = "getSql"
    )
  }
}

module XPathConstructionTest implements TestSig {
  string getARelevantTag() { result = "constructedXPath" }

  predicate hasActualResult(Location location, string element, string tag, string value) {
    exists(location.getFile().getRelativePath()) and
    exists(XML::XPathConstruction e, DataFlow::Node xpath |
      exists(location.getFile().getRelativePath()) and
      xpath = e.getXPath() and
      location = e.getLocation() and
      element = xpath.toString() and
      value = prettyNodeForInlineTest(xpath) and
      tag = "constructedXPath"
    )
  }
}

module XPathExecutionTest implements TestSig {
  string getARelevantTag() { result = "getXPath" }

  predicate hasActualResult(Location location, string element, string tag, string value) {
    exists(location.getFile().getRelativePath()) and
    exists(XML::XPathExecution e, DataFlow::Node xpath |
      exists(location.getFile().getRelativePath()) and
      xpath = e.getXPath() and
      location = e.getLocation() and
      element = xpath.toString() and
      value = prettyNodeForInlineTest(xpath) and
      tag = "getXPath"
    )
  }
}

module EscapingTest implements TestSig {
  string getARelevantTag() { result in ["escapeInput", "escapeOutput", "escapeKind"] }

  predicate hasActualResult(Location location, string element, string tag, string value) {
    exists(location.getFile().getRelativePath()) and
    exists(Escaping esc |
      exists(DataFlow::Node data |
        location = data.getLocation() and
        element = data.toString() and
        value = prettyNodeForInlineTest(data) and
        (
          data = esc.getAnInput() and
          tag = "escapeInput"
          or
          data = esc.getOutput() and
          tag = "escapeOutput"
        )
      )
      or
      exists(string format |
        location = esc.getLocation() and
        element = format and
        value = format and
        format = esc.getKind() and
        tag = "escapeKind"
      )
    )
  }
}

module HttpServerRouteSetupTest implements TestSig {
  string getARelevantTag() { result = "routeSetup" }

  predicate hasActualResult(Location location, string element, string tag, string value) {
    exists(location.getFile().getRelativePath()) and
    exists(Http::Server::RouteSetup setup |
      location = setup.getLocation() and
      element = setup.toString() and
      (
        value = "\"" + setup.getUrlPattern() + "\""
        or
        not exists(setup.getUrlPattern()) and
        value = ""
      ) and
      tag = "routeSetup"
    )
  }
}

module HttpServerRequestHandlerTest implements TestSig {
  string getARelevantTag() { result in ["requestHandler", "routedParameter"] }

  predicate hasActualResult(Location location, string element, string tag, string value) {
    exists(location.getFile().getRelativePath()) and
    (
      exists(Http::Server::RequestHandler handler |
        location = handler.getLocation() and
        element = handler.toString() and
        value = "" and
        tag = "requestHandler"
      )
      or
      exists(Http::Server::RequestHandler handler, Parameter param |
        param = handler.getARoutedParameter() and
        location = param.getLocation() and
        element = param.toString() and
        value = param.asName().getId() and
        tag = "routedParameter"
      )
    )
  }
}

abstract class DedicatedResponseTest extends string {
  bindingset[this]
  DedicatedResponseTest() { any() }

  string toString() { result = this }

  abstract predicate isDedicatedFile(File file);
}

module HttpServerHttpResponseTest implements TestSig {
  string getARelevantTag() { result in ["HttpResponse", "responseBody", "mimetype"] }

  predicate hasActualResult(Location location, string element, string tag, string value) {
    // By adding `file` as a class field, and these two restrictions, it's possible to
    // say that we only want to check _some_ tags for certain files. This helped make
    // flask tests more readable since adding full annotations for HttpResponses in the
    // the tests for routing setup is both annoying and not very useful.
    exists(File file |
      location.getFile() = file and
      file.getExtension() = "py" and
      exists(file.getRelativePath()) and
      // we need to do this step since we expect subclasses could override getARelevantTag
      tag = getARelevantTag() and
      (
        exists(Http::Server::HttpResponse response |
          location = response.getLocation() and
          element = response.toString() and
          value = "" and
          tag = "HttpResponse"
        )
        or
        (
          not exists(DedicatedResponseTest d)
          or
          exists(DedicatedResponseTest d | d.isDedicatedFile(file))
        ) and
        (
          exists(Http::Server::HttpResponse response, DataFlow::Node body |
            body = response.getBody() and
            location = body.getLocation() and
            element = body.toString() and
            value = prettyNodeForInlineTest(body) and
            tag = "responseBody"
          )
          or
          exists(Http::Server::HttpResponse response |
            location = response.getLocation() and
            element = response.toString() and
            // Ensure that an expectation value such as "mimetype=text/html; charset=utf-8" is parsed as a
            // single expectation with tag mimetype, and not as two expectations with tags mimetype and
            // charset.
            (
              if exists(response.getMimetype().indexOf(" "))
              then value = "\"" + response.getMimetype() + "\""
              else value = response.getMimetype()
            ) and
            tag = "mimetype"
          )
        )
      )
    )
  }
}

module HttpResponseHeaderWriteTest implements TestSig {
  string getARelevantTag() {
    result =
      [
        "headerWriteNameUnsanitized", "headerWriteName", "headerWriteValueUnsanitized",
        "headerWriteValue", "headerWriteBulk", "headerWriteBulkUnsanitized"
      ]
  }

  predicate hasActualResult(Location location, string element, string tag, string value) {
    exists(location.getFile().getRelativePath()) and
    (
      exists(Http::Server::ResponseHeaderWrite write, DataFlow::Node node |
        location = node.getLocation() and
        element = node.toString()
      |
        node = write.getNameArg() and
        (
          if write.nameAllowsNewline()
          then tag = "headerWriteNameUnsanitized"
          else tag = "headerWriteName"
        ) and
        value = prettyNodeForInlineTest(node)
        or
        node = write.getValueArg() and
        (
          if write.valueAllowsNewline()
          then tag = "headerWriteValueUnsanitized"
          else tag = "headerWriteValue"
        ) and
        value = prettyNodeForInlineTest(node)
      )
      or
      exists(Http::Server::ResponseHeaderBulkWrite write, DataFlow::Node node |
        node = write.getBulkArg() and
        location = node.getLocation() and
        element = node.toString() and
        (
          tag = "headerWriteBulk" and
          value = prettyNodeForInlineTest(node)
          or
          tag = "headerWriteBulkUnsanitized" and
          (
            write.nameAllowsNewline() and
            not write.valueAllowsNewline() and
            value = "name"
            or
            not write.nameAllowsNewline() and
            write.valueAllowsNewline() and
            value = "value"
            or
            write.nameAllowsNewline() and
            write.valueAllowsNewline() and
            value = "name,value"
          )
        )
      )
    )
  }
}

module HttpServerHttpRedirectResponseTest implements TestSig {
  string getARelevantTag() { result in ["HttpRedirectResponse", "redirectLocation"] }

  predicate hasActualResult(Location location, string element, string tag, string value) {
    exists(location.getFile().getRelativePath()) and
    (
      exists(Http::Server::HttpRedirectResponse redirect |
        location = redirect.getLocation() and
        element = redirect.toString() and
        value = "" and
        tag = "HttpRedirectResponse"
      )
      or
      exists(Http::Server::HttpRedirectResponse redirect |
        location = redirect.getLocation() and
        element = redirect.toString() and
        value = prettyNodeForInlineTest(redirect.getRedirectLocation()) and
        tag = "redirectLocation"
      )
    )
  }
}

module HttpServerCookieWriteTest implements TestSig {
  string getARelevantTag() {
    result in [
        "CookieWrite", "CookieRawHeader", "CookieName", "CookieValue", "CookieSecure",
        "CookieHttpOnly", "CookieSameSite"
      ]
  }

  predicate hasActualResult(Location location, string element, string tag, string value) {
    exists(location.getFile().getRelativePath()) and
    exists(Http::Server::CookieWrite cookieWrite |
      location = cookieWrite.getLocation() and
      (
        element = cookieWrite.toString() and
        value = "" and
        tag = "CookieWrite"
        or
        element = cookieWrite.toString() and
        value = prettyNodeForInlineTest(cookieWrite.getHeaderArg()) and
        tag = "CookieRawHeader"
        or
        element = cookieWrite.toString() and
        value = prettyNodeForInlineTest(cookieWrite.getNameArg()) and
        tag = "CookieName"
        or
        element = cookieWrite.toString() and
        value = prettyNodeForInlineTest(cookieWrite.getValueArg()) and
        tag = "CookieValue"
        or
        element = cookieWrite.toString() and
        value = any(boolean b | cookieWrite.hasSecureFlag(b)).toString() and
        tag = "CookieSecure"
        or
        element = cookieWrite.toString() and
        value = any(boolean b | cookieWrite.hasHttpOnlyFlag(b)).toString() and
        tag = "CookieHttpOnly"
        or
        element = cookieWrite.toString() and
        value =
          any(Http::Server::CookieWrite::SameSiteValue v | cookieWrite.hasSameSiteAttribute(v))
              .toString() and
        tag = "CookieSameSite"
      )
    )
  }
}

module FileSystemAccessTest implements TestSig {
  string getARelevantTag() { result = "getAPathArgument" }

  predicate hasActualResult(Location location, string element, string tag, string value) {
    exists(location.getFile().getRelativePath()) and
    exists(FileSystemAccess a, DataFlow::Node path |
      path = a.getAPathArgument() and
      location = a.getLocation() and
      element = path.toString() and
      value = prettyNodeForInlineTest(path) and
      tag = "getAPathArgument"
    )
  }
}

module FileSystemWriteAccessTest implements TestSig {
  string getARelevantTag() { result = "fileWriteData" }

  predicate hasActualResult(Location location, string element, string tag, string value) {
    exists(location.getFile().getRelativePath()) and
    exists(FileSystemWriteAccess write, DataFlow::Node data |
      data = write.getADataNode() and
      location = data.getLocation() and
      element = data.toString() and
      value = prettyNodeForInlineTest(data) and
      tag = "fileWriteData"
    )
  }
}

module PathNormalizationTest implements TestSig {
  string getARelevantTag() { result = "pathNormalization" }

  predicate hasActualResult(Location location, string element, string tag, string value) {
    exists(location.getFile().getRelativePath()) and
    exists(Path::PathNormalization n |
      location = n.getLocation() and
      element = n.toString() and
      value = "" and
      tag = "pathNormalization"
    )
  }
}

module SafeAccessCheckTest implements TestSig {
  string getARelevantTag() { result = "SafeAccessCheck" }

  predicate hasActualResult(Location location, string element, string tag, string value) {
    exists(location.getFile().getRelativePath()) and
    exists(Path::SafeAccessCheck c |
      location = c.getLocation() and
      element = c.toString() and
      value = prettyNodeForInlineTest(c) and
      tag = "SafeAccessCheck"
    )
  }
}

module PublicKeyGenerationTest implements TestSig {
  string getARelevantTag() { result in ["PublicKeyGeneration", "keySize"] }

  predicate hasActualResult(Location location, string element, string tag, string value) {
    exists(location.getFile().getRelativePath()) and
    exists(Cryptography::PublicKey::KeyGeneration keyGen |
      location = keyGen.getLocation() and
      (
        element = keyGen.toString() and
        value = "" and
        tag = "PublicKeyGeneration"
        or
        element = keyGen.toString() and
        value = keyGen.getKeySizeWithOrigin(_).toString() and
        tag = "keySize"
      )
    )
  }
}

module CryptographicOperationTest implements TestSig {
  string getARelevantTag() {
    result in [
        "CryptographicOperation", "CryptographicOperationInput", "CryptographicOperationAlgorithm",
        "CryptographicOperationBlockMode"
      ]
  }

  predicate hasActualResult(Location location, string element, string tag, string value) {
    exists(location.getFile().getRelativePath()) and
    exists(Cryptography::CryptographicOperation cryptoOperation |
      location = cryptoOperation.getLocation() and
      (
        element = cryptoOperation.toString() and
        value = "" and
        tag = "CryptographicOperation"
        or
        element = cryptoOperation.toString() and
        value = prettyNodeForInlineTest(cryptoOperation.getAnInput()) and
        tag = "CryptographicOperationInput"
        or
        element = cryptoOperation.toString() and
        value = cryptoOperation.getAlgorithm().getName() and
        tag = "CryptographicOperationAlgorithm"
        or
        element = cryptoOperation.toString() and
        value = cryptoOperation.getBlockMode() and
        tag = "CryptographicOperationBlockMode"
      )
    )
  }
}

module HttpClientRequestTest implements TestSig {
  string getARelevantTag() {
    result in ["clientRequestUrlPart", "clientRequestCertValidationDisabled"]
  }

  predicate hasActualResult(Location location, string element, string tag, string value) {
    exists(location.getFile().getRelativePath()) and
    exists(Http::Client::Request req, DataFlow::Node url |
      url = req.getAUrlPart() and
      location = url.getLocation() and
      element = url.toString() and
      value = prettyNodeForInlineTest(url) and
      tag = "clientRequestUrlPart"
    )
    or
    exists(location.getFile().getRelativePath()) and
    exists(Http::Client::Request req |
      req.disablesCertificateValidation(_, _) and
      location = req.getLocation() and
      element = req.toString() and
      value = "" and
      tag = "clientRequestCertValidationDisabled"
    )
  }
}

module CsrfProtectionSettingTest implements TestSig {
  string getARelevantTag() { result = "CsrfProtectionSetting" }

  predicate hasActualResult(Location location, string element, string tag, string value) {
    exists(location.getFile().getRelativePath()) and
    exists(Http::Server::CsrfProtectionSetting setting |
      location = setting.getLocation() and
      element = setting.toString() and
      value = setting.getVerificationSetting().toString() and
      tag = "CsrfProtectionSetting"
    )
  }
}

module CsrfLocalProtectionSettingTest implements TestSig {
  string getARelevantTag() { result = "CsrfLocalProtection" + ["Enabled", "Disabled"] }

  predicate hasActualResult(Location location, string element, string tag, string value) {
    exists(location.getFile().getRelativePath()) and
    exists(Http::Server::CsrfLocalProtectionSetting p |
      location = p.getLocation() and
      element = p.toString() and
      value = p.getRequestHandler().getName().toString() and
      if p.csrfEnabled()
      then tag = "CsrfLocalProtectionEnabled"
      else tag = "CsrfLocalProtectionDisabled"
    )
  }
}

module XmlParsingTest implements TestSig {
  string getARelevantTag() { result = "xmlVuln" }

  predicate hasActualResult(Location location, string element, string tag, string value) {
    exists(location.getFile().getRelativePath()) and
    exists(XML::XmlParsing parsing, XML::XmlParsingVulnerabilityKind kind |
      parsing.vulnerableTo(kind) and
      location = parsing.getLocation() and
      element = parsing.toString() and
      value = "'" + kind + "'" and
      tag = "xmlVuln"
    )
  }
}

<<<<<<< HEAD
module ThreatModelSourceTest implements TestSig {
  string getARelevantTag() {
    exists(string kind | knownThreatModel(kind) | result = "threatModelSource" + "[" + kind + "]")
  }

  predicate hasActualResult(Location location, string element, string tag, string value) {
    exists(location.getFile().getRelativePath()) and
    exists(ThreatModelSource src | not src.getThreatModel() = "remote" |
      location = src.getLocation() and
      element = src.toString() and
      value = prettyNodeForInlineTest(src) and
      tag = "threatModelSource[" + src.getThreatModel() + "]"
=======
module CorsMiddlewareTest implements TestSig {
  string getARelevantTag() { result = "CorsMiddleware" }

  predicate hasActualResult(Location location, string element, string tag, string value) {
    exists(location.getFile().getRelativePath()) and
    exists(Http::Server::CorsMiddleware cm |
      location = cm.getLocation() and
      element = cm.toString() and
      value = cm.getMiddlewareName().toString() and
      tag = "CorsMiddleware"
>>>>>>> 76914c40
    )
  }
}

import MakeTest<MergeTests5<MergeTests5<SystemCommandExecutionTest, DecodingTest, EncodingTest, LoggingTest,
    CodeExecutionTest>,
  MergeTests5<SqlConstructionTest, SqlExecutionTest, XPathConstructionTest, XPathExecutionTest,
    EscapingTest>,
  MergeTests5<HttpServerRouteSetupTest, HttpServerRequestHandlerTest, HttpServerHttpResponseTest,
    HttpServerHttpRedirectResponseTest,
    MergeTests3<HttpServerCookieWriteTest, HttpResponseHeaderWriteTest, CorsMiddlewareTest>>,
  MergeTests5<FileSystemAccessTest, FileSystemWriteAccessTest, PathNormalizationTest,
    SafeAccessCheckTest, PublicKeyGenerationTest>,
  MergeTests5<CryptographicOperationTest, HttpClientRequestTest, CsrfProtectionSettingTest,
    CsrfLocalProtectionSettingTest, MergeTests<XmlParsingTest, ThreatModelSourceTest>>>><|MERGE_RESOLUTION|>--- conflicted
+++ resolved
@@ -633,7 +633,6 @@
   }
 }
 
-<<<<<<< HEAD
 module ThreatModelSourceTest implements TestSig {
   string getARelevantTag() {
     exists(string kind | knownThreatModel(kind) | result = "threatModelSource" + "[" + kind + "]")
@@ -646,7 +645,10 @@
       element = src.toString() and
       value = prettyNodeForInlineTest(src) and
       tag = "threatModelSource[" + src.getThreatModel() + "]"
-=======
+    )
+  }
+}
+
 module CorsMiddlewareTest implements TestSig {
   string getARelevantTag() { result = "CorsMiddleware" }
 
@@ -657,7 +659,6 @@
       element = cm.toString() and
       value = cm.getMiddlewareName().toString() and
       tag = "CorsMiddleware"
->>>>>>> 76914c40
     )
   }
 }
