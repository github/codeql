import python
import semmle.python.dataflow.new.DataFlow
import semmle.python.Concepts
import TestUtilities.InlineExpectationsTest
private import semmle.python.dataflow.new.internal.PrintNode

class SystemCommandExecutionTest extends InlineExpectationsTest {
  SystemCommandExecutionTest() { this = "SystemCommandExecutionTest" }

  override string getARelevantTag() { result = "getCommand" }

  override predicate hasActualResult(Location location, string element, string tag, string value) {
    exists(location.getFile().getRelativePath()) and
    exists(SystemCommandExecution sce, DataFlow::Node command |
      command = sce.getCommand() and
      location = command.getLocation() and
      element = command.toString() and
      value = prettyNodeForInlineTest(command) and
      tag = "getCommand"
    )
  }
}

class DecodingTest extends InlineExpectationsTest {
  DecodingTest() { this = "DecodingTest" }

  override string getARelevantTag() {
    result in ["decodeInput", "decodeOutput", "decodeFormat", "decodeMayExecuteInput"]
  }

  override predicate hasActualResult(Location location, string element, string tag, string value) {
    exists(location.getFile().getRelativePath()) and
    exists(Decoding d |
      exists(DataFlow::Node data |
        location = data.getLocation() and
        element = data.toString() and
        value = prettyNodeForInlineTest(data) and
        (
          data = d.getAnInput() and
          tag = "decodeInput"
          or
          data = d.getOutput() and
          tag = "decodeOutput"
        )
      )
      or
      exists(string format |
        location = d.getLocation() and
        element = format and
        value = format and
        format = d.getFormat() and
        tag = "decodeFormat"
      )
      or
      d.mayExecuteInput() and
      location = d.getLocation() and
      element = d.toString() and
      value = "" and
      tag = "decodeMayExecuteInput"
    )
  }
}

class EncodingTest extends InlineExpectationsTest {
  EncodingTest() { this = "EncodingTest" }

  override string getARelevantTag() { result in ["encodeInput", "encodeOutput", "encodeFormat"] }

  override predicate hasActualResult(Location location, string element, string tag, string value) {
    exists(location.getFile().getRelativePath()) and
    exists(Encoding e |
      exists(DataFlow::Node data |
        location = data.getLocation() and
        element = data.toString() and
        value = prettyNodeForInlineTest(data) and
        (
          data = e.getAnInput() and
          tag = "encodeInput"
          or
          data = e.getOutput() and
          tag = "encodeOutput"
        )
      )
      or
      exists(string format |
        location = e.getLocation() and
        element = format and
        value = format and
        format = e.getFormat() and
        tag = "encodeFormat"
      )
    )
  }
}

class LoggingTest extends InlineExpectationsTest {
  LoggingTest() { this = "LoggingTest" }

  override string getARelevantTag() { result = "loggingInput" }

  override predicate hasActualResult(Location location, string element, string tag, string value) {
    exists(location.getFile().getRelativePath()) and
    exists(Logging logging, DataFlow::Node data |
      location = data.getLocation() and
      element = data.toString() and
      value = prettyNodeForInlineTest(data) and
      data = logging.getAnInput() and
      tag = "loggingInput"
    )
  }
}

class CodeExecutionTest extends InlineExpectationsTest {
  CodeExecutionTest() { this = "CodeExecutionTest" }

  override string getARelevantTag() { result = "getCode" }

  override predicate hasActualResult(Location location, string element, string tag, string value) {
    exists(location.getFile().getRelativePath()) and
    exists(CodeExecution ce, DataFlow::Node code |
      exists(location.getFile().getRelativePath()) and
      code = ce.getCode() and
      location = code.getLocation() and
      element = code.toString() and
      value = prettyNodeForInlineTest(code) and
      tag = "getCode"
    )
  }
}

class SqlConstructionTest extends InlineExpectationsTest {
  SqlConstructionTest() { this = "SqlConstructionTest" }

  override string getARelevantTag() { result = "constructedSql" }

  override predicate hasActualResult(Location location, string element, string tag, string value) {
    exists(location.getFile().getRelativePath()) and
    exists(SqlConstruction e, DataFlow::Node sql |
      exists(location.getFile().getRelativePath()) and
      sql = e.getSql() and
      location = e.getLocation() and
      element = sql.toString() and
      value = prettyNodeForInlineTest(sql) and
      tag = "constructedSql"
    )
  }
}

class SqlExecutionTest extends InlineExpectationsTest {
  SqlExecutionTest() { this = "SqlExecutionTest" }

  override string getARelevantTag() { result = "getSql" }

  override predicate hasActualResult(Location location, string element, string tag, string value) {
    exists(location.getFile().getRelativePath()) and
    exists(SqlExecution e, DataFlow::Node sql |
      exists(location.getFile().getRelativePath()) and
      sql = e.getSql() and
      location = e.getLocation() and
      element = sql.toString() and
      value = prettyNodeForInlineTest(sql) and
      tag = "getSql"
    )
  }
}

class XPathConstructionTest extends InlineExpectationsTest {
  XPathConstructionTest() { this = "XPathConstructionTest" }

  override string getARelevantTag() { result = "constructedXPath" }

  override predicate hasActualResult(Location location, string element, string tag, string value) {
    exists(location.getFile().getRelativePath()) and
    exists(XML::XPathConstruction e, DataFlow::Node xpath |
      exists(location.getFile().getRelativePath()) and
      xpath = e.getXPath() and
      location = e.getLocation() and
      element = xpath.toString() and
      value = prettyNodeForInlineTest(xpath) and
      tag = "constructedXPath"
    )
  }
}

class XPathExecutionTest extends InlineExpectationsTest {
  XPathExecutionTest() { this = "XPathExecutionTest" }

  override string getARelevantTag() { result = "getXPath" }

  override predicate hasActualResult(Location location, string element, string tag, string value) {
    exists(location.getFile().getRelativePath()) and
    exists(XML::XPathExecution e, DataFlow::Node xpath |
      exists(location.getFile().getRelativePath()) and
      xpath = e.getXPath() and
      location = e.getLocation() and
      element = xpath.toString() and
      value = prettyNodeForInlineTest(xpath) and
      tag = "getXPath"
    )
  }
}

class EscapingTest extends InlineExpectationsTest {
  EscapingTest() { this = "EscapingTest" }

  override string getARelevantTag() { result in ["escapeInput", "escapeOutput", "escapeKind"] }

  override predicate hasActualResult(Location location, string element, string tag, string value) {
    exists(location.getFile().getRelativePath()) and
    exists(Escaping esc |
      exists(DataFlow::Node data |
        location = data.getLocation() and
        element = data.toString() and
        value = prettyNodeForInlineTest(data) and
        (
          data = esc.getAnInput() and
          tag = "escapeInput"
          or
          data = esc.getOutput() and
          tag = "escapeOutput"
        )
      )
      or
      exists(string format |
        location = esc.getLocation() and
        element = format and
        value = format and
        format = esc.getKind() and
        tag = "escapeKind"
      )
    )
  }
}

class HttpServerRouteSetupTest extends InlineExpectationsTest {
  HttpServerRouteSetupTest() { this = "HttpServerRouteSetupTest" }

  override string getARelevantTag() { result = "routeSetup" }

  override predicate hasActualResult(Location location, string element, string tag, string value) {
    exists(location.getFile().getRelativePath()) and
    exists(HTTP::Server::RouteSetup setup |
      location = setup.getLocation() and
      element = setup.toString() and
      (
        value = "\"" + setup.getUrlPattern() + "\""
        or
        not exists(setup.getUrlPattern()) and
        value = ""
      ) and
      tag = "routeSetup"
    )
  }
}

class HttpServerRequestHandlerTest extends InlineExpectationsTest {
  HttpServerRequestHandlerTest() { this = "HttpServerRequestHandlerTest" }

  override string getARelevantTag() { result in ["requestHandler", "routedParameter"] }

  override predicate hasActualResult(Location location, string element, string tag, string value) {
    exists(location.getFile().getRelativePath()) and
    (
      exists(HTTP::Server::RequestHandler handler |
        location = handler.getLocation() and
        element = handler.toString() and
        value = "" and
        tag = "requestHandler"
      )
      or
      exists(HTTP::Server::RequestHandler handler, Parameter param |
        param = handler.getARoutedParameter() and
        location = param.getLocation() and
        element = param.toString() and
        value = param.asName().getId() and
        tag = "routedParameter"
      )
    )
  }
}

class HttpServerHttpResponseTest extends InlineExpectationsTest {
  File file;

  HttpServerHttpResponseTest() {
    file.getExtension() = "py" and
    this = "HttpServerHttpResponseTest: " + file
  }

  override string getARelevantTag() { result in ["HttpResponse", "responseBody", "mimetype"] }

  override predicate hasActualResult(Location location, string element, string tag, string value) {
    // By adding `file` as a class field, and these two restrictions, it's possible to
    // say that we only want to check _some_ tags for certain files. This helped make
    // flask tests more readable since adding full annotations for HttpResponses in the
    // the tests for routing setup is both annoying and not very useful.
    location.getFile() = file and
    exists(file.getRelativePath()) and
    // we need to do this step since we expect subclasses could override getARelevantTag
    tag = getARelevantTag() and
    (
      exists(HTTP::Server::HttpResponse response |
        location = response.getLocation() and
        element = response.toString() and
        value = "" and
        tag = "HttpResponse"
      )
      or
      exists(HTTP::Server::HttpResponse response |
        location = response.getLocation() and
        element = response.toString() and
        value = prettyNodeForInlineTest(response.getBody()) and
        tag = "responseBody"
      )
      or
      exists(HTTP::Server::HttpResponse response |
        location = response.getLocation() and
        element = response.toString() and
        // Ensure that an expectation value such as "mimetype=text/html; charset=utf-8" is parsed as a
        // single expectation with tag mimetype, and not as two expecations with tags mimetype and
        // charset.
        (
          if exists(response.getMimetype().indexOf(" "))
          then value = "\"" + response.getMimetype() + "\""
          else value = response.getMimetype()
        ) and
        tag = "mimetype"
      )
    )
  }
}

class HttpServerHttpRedirectResponseTest extends InlineExpectationsTest {
  HttpServerHttpRedirectResponseTest() { this = "HttpServerHttpRedirectResponseTest" }

  override string getARelevantTag() { result in ["HttpRedirectResponse", "redirectLocation"] }

  override predicate hasActualResult(Location location, string element, string tag, string value) {
    exists(location.getFile().getRelativePath()) and
    (
      exists(HTTP::Server::HttpRedirectResponse redirect |
        location = redirect.getLocation() and
        element = redirect.toString() and
        value = "" and
        tag = "HttpRedirectResponse"
      )
      or
      exists(HTTP::Server::HttpRedirectResponse redirect |
        location = redirect.getLocation() and
        element = redirect.toString() and
        value = prettyNodeForInlineTest(redirect.getRedirectLocation()) and
        tag = "redirectLocation"
      )
    )
  }
}

class HttpServerCookieWriteTest extends InlineExpectationsTest {
  HttpServerCookieWriteTest() { this = "HttpServerCookieWriteTest" }

  override string getARelevantTag() {
    result in ["CookieWrite", "CookieRawHeader", "CookieName", "CookieValue"]
  }

  override predicate hasActualResult(Location location, string element, string tag, string value) {
    exists(location.getFile().getRelativePath()) and
    exists(HTTP::Server::CookieWrite cookieWrite |
      location = cookieWrite.getLocation() and
      (
        element = cookieWrite.toString() and
        value = "" and
        tag = "CookieWrite"
        or
        element = cookieWrite.toString() and
        value = prettyNodeForInlineTest(cookieWrite.getHeaderArg()) and
        tag = "CookieRawHeader"
        or
        element = cookieWrite.toString() and
        value = prettyNodeForInlineTest(cookieWrite.getNameArg()) and
        tag = "CookieName"
        or
        element = cookieWrite.toString() and
        value = prettyNodeForInlineTest(cookieWrite.getValueArg()) and
        tag = "CookieValue"
      )
    )
  }
}

class FileSystemAccessTest extends InlineExpectationsTest {
  FileSystemAccessTest() { this = "FileSystemAccessTest" }

  override string getARelevantTag() { result = "getAPathArgument" }

  override predicate hasActualResult(Location location, string element, string tag, string value) {
    exists(location.getFile().getRelativePath()) and
    exists(FileSystemAccess a, DataFlow::Node path |
      path = a.getAPathArgument() and
      location = a.getLocation() and
      element = path.toString() and
      value = prettyNodeForInlineTest(path) and
      tag = "getAPathArgument"
    )
  }
}

class FileSystemWriteAccessTest extends InlineExpectationsTest {
  FileSystemWriteAccessTest() { this = "FileSystemWriteAccessTest" }

  override string getARelevantTag() { result = "fileWriteData" }

  override predicate hasActualResult(Location location, string element, string tag, string value) {
    exists(location.getFile().getRelativePath()) and
    exists(FileSystemWriteAccess write, DataFlow::Node data |
      data = write.getADataNode() and
      location = data.getLocation() and
      element = data.toString() and
      value = prettyNodeForInlineTest(data) and
      tag = "fileWriteData"
    )
  }
}

class PathNormalizationTest extends InlineExpectationsTest {
  PathNormalizationTest() { this = "PathNormalizationTest" }

  override string getARelevantTag() { result = "pathNormalization" }

  override predicate hasActualResult(Location location, string element, string tag, string value) {
    exists(location.getFile().getRelativePath()) and
    exists(Path::PathNormalization n |
      location = n.getLocation() and
      element = n.toString() and
      value = "" and
      tag = "pathNormalization"
    )
  }
}

class SafeAccessCheckTest extends InlineExpectationsTest {
  SafeAccessCheckTest() { this = "SafeAccessCheckTest" }

  override string getARelevantTag() { result in ["checks", "branch"] }

  override predicate hasActualResult(Location location, string element, string tag, string value) {
    exists(location.getFile().getRelativePath()) and
    exists(Path::SafeAccessCheck c, DataFlow::Node checks, boolean branch |
      c.checks(checks.asCfgNode(), branch) and
      location = c.getLocation() and
      (
        element = checks.toString() and
        value = prettyNodeForInlineTest(checks) and
        tag = "checks"
        or
        element = branch.toString() and
        value = branch.toString() and
        tag = "branch"
      )
    )
  }
}

class PublicKeyGenerationTest extends InlineExpectationsTest {
  PublicKeyGenerationTest() { this = "PublicKeyGenerationTest" }

  override string getARelevantTag() { result in ["PublicKeyGeneration", "keySize"] }

  override predicate hasActualResult(Location location, string element, string tag, string value) {
    exists(location.getFile().getRelativePath()) and
    exists(Cryptography::PublicKey::KeyGeneration keyGen |
      location = keyGen.getLocation() and
      (
        element = keyGen.toString() and
        value = "" and
        tag = "PublicKeyGeneration"
        or
        element = keyGen.toString() and
        value = keyGen.getKeySizeWithOrigin(_).toString() and
        tag = "keySize"
      )
    )
  }
}

class CryptographicOperationTest extends InlineExpectationsTest {
  CryptographicOperationTest() { this = "CryptographicOperationTest" }

  override string getARelevantTag() {
    result in [
        "CryptographicOperation", "CryptographicOperationInput", "CryptographicOperationAlgorithm"
      ]
  }

  override predicate hasActualResult(Location location, string element, string tag, string value) {
    exists(location.getFile().getRelativePath()) and
    exists(Cryptography::CryptographicOperation cryptoOperation |
      location = cryptoOperation.getLocation() and
      (
        element = cryptoOperation.toString() and
        value = "" and
        tag = "CryptographicOperation"
        or
        element = cryptoOperation.toString() and
        value = prettyNodeForInlineTest(cryptoOperation.getAnInput()) and
        tag = "CryptographicOperationInput"
        or
        element = cryptoOperation.toString() and
        value = cryptoOperation.getAlgorithm().getName() and
        tag = "CryptographicOperationAlgorithm"
      )
    )
  }
}

class HttpClientRequestTest extends InlineExpectationsTest {
  HttpClientRequestTest() { this = "HttpClientRequestTest" }

  override string getARelevantTag() {
    result in ["clientRequestUrlPart", "clientRequestCertValidationDisabled"]
  }

  override predicate hasActualResult(Location location, string element, string tag, string value) {
    exists(location.getFile().getRelativePath()) and
    exists(HTTP::Client::Request req, DataFlow::Node url |
      url = req.getAUrlPart() and
      location = url.getLocation() and
      element = url.toString() and
      value = prettyNodeForInlineTest(url) and
      tag = "clientRequestUrlPart"
    )
    or
    exists(location.getFile().getRelativePath()) and
    exists(HTTP::Client::Request req |
      req.disablesCertificateValidation(_, _) and
      location = req.getLocation() and
      element = req.toString() and
      value = "" and
      tag = "clientRequestCertValidationDisabled"
    )
  }
}

<<<<<<< HEAD
class CsrfProtectionSettingTest extends InlineExpectationsTest {
  CsrfProtectionSettingTest() { this = "CsrfProtectionSettingTest" }

  override string getARelevantTag() { result = "CsrfProtectionSetting" }

  override predicate hasActualResult(Location location, string element, string tag, string value) {
    exists(location.getFile().getRelativePath()) and
    exists(HTTP::Server::CsrfProtectionSetting setting |
      location = setting.getLocation() and
      element = setting.toString() and
      value = setting.getVerificationSetting().toString() and
      tag = "CsrfProtectionSetting"
    )
  }
}

class CsrfLocalProtectionSettingTest extends InlineExpectationsTest {
  CsrfLocalProtectionSettingTest() { this = "CsrfLocalProtectionSettingTest" }

  override string getARelevantTag() { result = "CsrfLocalProtection" + ["Enabled", "Disabled"] }

  override predicate hasActualResult(Location location, string element, string tag, string value) {
    exists(location.getFile().getRelativePath()) and
    exists(HTTP::Server::CsrfLocalProtectionSetting p |
      location = p.getLocation() and
      element = p.toString() and
      value = p.getRequestHandler().getName().toString() and
      if p.csrfEnabled()
      then tag = "CsrfLocalProtectionEnabled"
      else tag = "CsrfLocalProtectionDisabled"
=======
class XmlParsingTest extends InlineExpectationsTest {
  XmlParsingTest() { this = "XmlParsingTest" }

  override string getARelevantTag() { result = "xmlVuln" }

  override predicate hasActualResult(Location location, string element, string tag, string value) {
    exists(location.getFile().getRelativePath()) and
    exists(XML::XmlParsing parsing, XML::XmlParsingVulnerabilityKind kind |
      parsing.vulnerableTo(kind) and
      location = parsing.getLocation() and
      element = parsing.toString() and
      value = "'" + kind + "'" and
      tag = "xmlVuln"
>>>>>>> 7aa3d0fd
    )
  }
}<|MERGE_RESOLUTION|>--- conflicted
+++ resolved
@@ -540,7 +540,6 @@
   }
 }
 
-<<<<<<< HEAD
 class CsrfProtectionSettingTest extends InlineExpectationsTest {
   CsrfProtectionSettingTest() { this = "CsrfProtectionSettingTest" }
 
@@ -571,7 +570,7 @@
       if p.csrfEnabled()
       then tag = "CsrfLocalProtectionEnabled"
       else tag = "CsrfLocalProtectionDisabled"
-=======
+
 class XmlParsingTest extends InlineExpectationsTest {
   XmlParsingTest() { this = "XmlParsingTest" }
 
@@ -585,7 +584,6 @@
       element = parsing.toString() and
       value = "'" + kind + "'" and
       tag = "xmlVuln"
->>>>>>> 7aa3d0fd
     )
   }
 }