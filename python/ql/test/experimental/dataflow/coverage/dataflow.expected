edges
| datamodel.py:38:8:38:13 | ControlFlowNode for SOURCE | datamodel.py:38:6:38:17 | ControlFlowNode for f() |
| datamodel.py:71:15:71:20 | ControlFlowNode for SOURCE | datamodel.py:71:6:71:24 | ControlFlowNode for Attribute() |
| datamodel.py:72:18:72:23 | ControlFlowNode for SOURCE | datamodel.py:72:6:72:27 | ControlFlowNode for Attribute() |
| datamodel.py:80:20:80:25 | ControlFlowNode for SOURCE | datamodel.py:80:6:80:26 | ControlFlowNode for Attribute() |
| datamodel.py:81:20:81:25 | ControlFlowNode for SOURCE | datamodel.py:81:6:81:26 | ControlFlowNode for Attribute() |
| datamodel.py:152:5:152:8 | [post store] ControlFlowNode for self [Attribute b] | datamodel.py:155:14:155:25 | ControlFlowNode for Customized() [Attribute b] |
| datamodel.py:152:14:152:19 | ControlFlowNode for SOURCE | datamodel.py:152:5:152:8 | [post store] ControlFlowNode for self [Attribute b] |
| datamodel.py:155:14:155:25 | ControlFlowNode for Customized() [Attribute b] | datamodel.py:159:6:159:15 | ControlFlowNode for customized [Attribute b] |
| datamodel.py:159:6:159:15 | ControlFlowNode for customized [Attribute b] | datamodel.py:159:6:159:17 | ControlFlowNode for Attribute |
<<<<<<< HEAD
| test.py:0:0:0:0 | ModuleVariableNode for Global Variable SOURCE in Module test | test.py:42:21:42:26 | ControlFlowNode for SOURCE |
| test.py:0:0:0:0 | ModuleVariableNode for Global Variable SOURCE in Module test | test.py:55:9:55:14 | ControlFlowNode for SOURCE |
| test.py:0:0:0:0 | ModuleVariableNode for Global Variable SOURCE in Module test | test.py:87:10:87:15 | ControlFlowNode for SOURCE |
| test.py:0:0:0:0 | ModuleVariableNode for Global Variable SOURCE in Module test | test.py:93:10:93:15 | ControlFlowNode for SOURCE |
| test.py:0:0:0:0 | ModuleVariableNode for Global Variable SOURCE in Module test | test.py:103:10:103:15 | ControlFlowNode for SOURCE |
| test.py:0:0:0:0 | ModuleVariableNode for Global Variable SOURCE in Module test | test.py:108:22:108:27 | ControlFlowNode for SOURCE |
| test.py:0:0:0:0 | ModuleVariableNode for Global Variable SOURCE in Module test | test.py:113:10:113:15 | ControlFlowNode for SOURCE |
| test.py:0:0:0:0 | ModuleVariableNode for Global Variable SOURCE in Module test | test.py:125:10:125:15 | ControlFlowNode for SOURCE |
| test.py:0:0:0:0 | ModuleVariableNode for Global Variable SOURCE in Module test | test.py:130:10:130:15 | ControlFlowNode for SOURCE |
| test.py:0:0:0:0 | ModuleVariableNode for Global Variable SOURCE in Module test | test.py:135:22:135:27 | ControlFlowNode for SOURCE |
| test.py:0:0:0:0 | ModuleVariableNode for Global Variable SOURCE in Module test | test.py:140:10:140:15 | ControlFlowNode for SOURCE |
| test.py:0:0:0:0 | ModuleVariableNode for Global Variable SOURCE in Module test | test.py:152:15:152:20 | ControlFlowNode for SOURCE |
| test.py:0:0:0:0 | ModuleVariableNode for Global Variable SOURCE in Module test | test.py:157:15:157:20 | ControlFlowNode for SOURCE |
| test.py:0:0:0:0 | ModuleVariableNode for Global Variable SOURCE in Module test | test.py:183:23:183:28 | ControlFlowNode for SOURCE |
| test.py:0:0:0:0 | ModuleVariableNode for Global Variable SOURCE in Module test | test.py:188:25:188:30 | ControlFlowNode for SOURCE |
| test.py:0:0:0:0 | ModuleVariableNode for Global Variable SOURCE in Module test | test.py:199:34:199:39 | ControlFlowNode for SOURCE |
| test.py:0:0:0:0 | ModuleVariableNode for Global Variable SOURCE in Module test | test.py:347:11:347:16 | ControlFlowNode for SOURCE |
| test.py:0:0:0:0 | ModuleVariableNode for Global Variable SOURCE in Module test | test.py:351:11:351:16 | ControlFlowNode for SOURCE |
| test.py:0:0:0:0 | ModuleVariableNode for Global Variable SOURCE in Module test | test.py:355:16:355:21 | ControlFlowNode for SOURCE |
| test.py:0:0:0:0 | ModuleVariableNode for Global Variable SOURCE in Module test | test.py:378:28:378:33 | ControlFlowNode for SOURCE |
| test.py:0:0:0:0 | ModuleVariableNode for Global Variable SOURCE in Module test | test.py:386:30:386:35 | ControlFlowNode for SOURCE |
| test.py:0:0:0:0 | ModuleVariableNode for Global Variable SOURCE in Module test | test.py:394:36:394:41 | ControlFlowNode for SOURCE |
| test.py:0:0:0:0 | ModuleVariableNode for Global Variable SOURCE in Module test | test.py:402:33:402:38 | ControlFlowNode for SOURCE |
| test.py:0:0:0:0 | ModuleVariableNode for Global Variable SOURCE in Module test | test.py:410:39:410:44 | ControlFlowNode for SOURCE |
| test.py:0:0:0:0 | ModuleVariableNode for Global Variable SOURCE in Module test | test.py:431:10:431:15 | ControlFlowNode for SOURCE |
| test.py:0:0:0:0 | ModuleVariableNode for Global Variable SOURCE in Module test | test.py:439:34:439:39 | ControlFlowNode for SOURCE |
| test.py:0:0:0:0 | ModuleVariableNode for Global Variable SOURCE in Module test | test.py:463:12:463:17 | ControlFlowNode for SOURCE |
| test.py:0:0:0:0 | ModuleVariableNode for Global Variable SOURCE in Module test | test.py:470:28:470:33 | ControlFlowNode for SOURCE |
| test.py:0:0:0:0 | ModuleVariableNode for Global Variable SOURCE in Module test | test.py:484:30:484:35 | ControlFlowNode for SOURCE |
| test.py:0:0:0:0 | ModuleVariableNode for Global Variable SOURCE in Module test | test.py:498:36:498:41 | ControlFlowNode for SOURCE |
| test.py:0:0:0:0 | ModuleVariableNode for Global Variable SOURCE in Module test | test.py:503:33:503:38 | ControlFlowNode for SOURCE |
| test.py:0:0:0:0 | ModuleVariableNode for Global Variable SOURCE in Module test | test.py:508:39:508:44 | ControlFlowNode for SOURCE |
| test.py:0:0:0:0 | ModuleVariableNode for Global Variable SOURCE in Module test | test.py:520:9:520:14 | ControlFlowNode for SOURCE |
| test.py:0:0:0:0 | ModuleVariableNode for Global Variable SOURCE in Module test | test.py:532:10:532:15 | ControlFlowNode for SOURCE |
| test.py:0:0:0:0 | ModuleVariableNode for Global Variable SOURCE in Module test | test.py:540:10:540:15 | ControlFlowNode for SOURCE |
| test.py:0:0:0:0 | ModuleVariableNode for Global Variable SOURCE in Module test | test.py:540:30:540:35 | ControlFlowNode for SOURCE |
| test.py:0:0:0:0 | ModuleVariableNode for Global Variable SOURCE in Module test | test.py:549:13:549:18 | ControlFlowNode for SOURCE |
| test.py:0:0:0:0 | ModuleVariableNode for Global Variable SOURCE in Module test | test.py:557:10:557:15 | ControlFlowNode for SOURCE |
| test.py:0:0:0:0 | ModuleVariableNode for Global Variable SOURCE in Module test | test.py:557:18:557:23 | ControlFlowNode for SOURCE |
| test.py:0:0:0:0 | ModuleVariableNode for Global Variable SOURCE in Module test | test.py:567:12:567:17 | ControlFlowNode for SOURCE |
| test.py:0:0:0:0 | ModuleVariableNode for Global Variable SOURCE in Module test | test.py:567:31:567:36 | ControlFlowNode for SOURCE |
| test.py:0:0:0:0 | ModuleVariableNode for Global Variable SOURCE in Module test | test.py:567:41:567:46 | ControlFlowNode for SOURCE |
| test.py:0:0:0:0 | ModuleVariableNode for Global Variable SOURCE in Module test | test.py:595:12:595:17 | ControlFlowNode for SOURCE |
| test.py:0:0:0:0 | ModuleVariableNode for Global Variable SOURCE in Module test | test.py:595:31:595:36 | ControlFlowNode for SOURCE |
| test.py:0:0:0:0 | ModuleVariableNode for Global Variable SOURCE in Module test | test.py:636:19:636:24 | ControlFlowNode for SOURCE |
| test.py:0:0:0:0 | ModuleVariableNode for Global Variable SOURCE in Module test | test.py:728:16:728:21 | ControlFlowNode for SOURCE |
| test.py:20:1:20:6 | GSSA Variable SOURCE | test.py:0:0:0:0 | ModuleVariableNode for Global Variable SOURCE in Module test |
| test.py:20:10:20:17 | ControlFlowNode for Str | test.py:20:1:20:6 | GSSA Variable SOURCE |
=======
>>>>>>> 527c4152
| test.py:42:10:42:26 | ControlFlowNode for Tuple [Tuple element at index 1] | test.py:43:9:43:9 | ControlFlowNode for x [Tuple element at index 1] |
| test.py:42:21:42:26 | ControlFlowNode for SOURCE | test.py:42:10:42:26 | ControlFlowNode for Tuple [Tuple element at index 1] |
| test.py:43:9:43:9 | ControlFlowNode for x [Tuple element at index 1] | test.py:43:9:43:12 | ControlFlowNode for Subscript |
| test.py:43:9:43:12 | ControlFlowNode for Subscript | test.py:44:10:44:10 | ControlFlowNode for y |
| test.py:55:9:55:14 | ControlFlowNode for SOURCE | test.py:56:10:56:10 | ControlFlowNode for x |
| test.py:61:9:61:16 | ControlFlowNode for Str | test.py:62:10:62:10 | ControlFlowNode for x |
| test.py:66:9:66:17 | ControlFlowNode for Str | test.py:67:10:67:10 | ControlFlowNode for x |
| test.py:71:9:71:10 | ControlFlowNode for IntegerLiteral | test.py:72:10:72:10 | ControlFlowNode for x |
| test.py:76:9:76:12 | ControlFlowNode for FloatLiteral | test.py:77:10:77:10 | ControlFlowNode for x |
| test.py:87:10:87:15 | ControlFlowNode for SOURCE | test.py:88:10:88:10 | ControlFlowNode for x |
| test.py:93:9:93:16 | ControlFlowNode for List [List element] | test.py:94:10:94:10 | ControlFlowNode for x [List element] |
| test.py:93:10:93:15 | ControlFlowNode for SOURCE | test.py:93:9:93:16 | ControlFlowNode for List [List element] |
| test.py:94:10:94:10 | ControlFlowNode for x [List element] | test.py:94:10:94:13 | ControlFlowNode for Subscript |
| test.py:103:9:103:37 | ControlFlowNode for ListComp [List element] | test.py:104:10:104:10 | ControlFlowNode for x [List element] |
| test.py:103:10:103:15 | ControlFlowNode for SOURCE | test.py:103:9:103:37 | ControlFlowNode for ListComp [List element] |
| test.py:104:10:104:10 | ControlFlowNode for x [List element] | test.py:104:10:104:13 | ControlFlowNode for Subscript |
| test.py:108:9:108:29 | ControlFlowNode for ListComp [List element] | test.py:109:10:109:10 | ControlFlowNode for x [List element] |
| test.py:108:10:108:10 | ControlFlowNode for y | test.py:108:9:108:29 | ControlFlowNode for ListComp [List element] |
| test.py:108:16:108:16 | SSA variable y | test.py:108:10:108:10 | ControlFlowNode for y |
| test.py:108:21:108:28 | ControlFlowNode for List [List element] | test.py:108:16:108:16 | SSA variable y |
| test.py:108:22:108:27 | ControlFlowNode for SOURCE | test.py:108:21:108:28 | ControlFlowNode for List [List element] |
| test.py:109:10:109:10 | ControlFlowNode for x [List element] | test.py:109:10:109:13 | ControlFlowNode for Subscript |
| test.py:113:9:113:16 | ControlFlowNode for List [List element] | test.py:114:21:114:21 | ControlFlowNode for l [List element] |
| test.py:113:10:113:15 | ControlFlowNode for SOURCE | test.py:113:9:113:16 | ControlFlowNode for List [List element] |
| test.py:114:9:114:22 | ControlFlowNode for ListComp [List element] | test.py:115:10:115:10 | ControlFlowNode for x [List element] |
| test.py:114:10:114:10 | ControlFlowNode for y | test.py:114:9:114:22 | ControlFlowNode for ListComp [List element] |
| test.py:114:16:114:16 | SSA variable y | test.py:114:10:114:10 | ControlFlowNode for y |
| test.py:114:21:114:21 | ControlFlowNode for l [List element] | test.py:114:16:114:16 | SSA variable y |
| test.py:115:10:115:10 | ControlFlowNode for x [List element] | test.py:115:10:115:13 | ControlFlowNode for Subscript |
| test.py:125:9:125:16 | ControlFlowNode for Set [List element] | test.py:126:10:126:10 | ControlFlowNode for x [List element] |
| test.py:125:10:125:15 | ControlFlowNode for SOURCE | test.py:125:9:125:16 | ControlFlowNode for Set [List element] |
| test.py:126:10:126:10 | ControlFlowNode for x [List element] | test.py:126:10:126:16 | ControlFlowNode for Attribute() |
| test.py:130:9:130:37 | ControlFlowNode for SetComp [Set element] | test.py:131:10:131:10 | ControlFlowNode for x [Set element] |
| test.py:130:10:130:15 | ControlFlowNode for SOURCE | test.py:130:9:130:37 | ControlFlowNode for SetComp [Set element] |
| test.py:131:10:131:10 | ControlFlowNode for x [Set element] | test.py:131:10:131:16 | ControlFlowNode for Attribute() |
| test.py:135:9:135:29 | ControlFlowNode for SetComp [Set element] | test.py:136:10:136:10 | ControlFlowNode for x [Set element] |
| test.py:135:10:135:10 | ControlFlowNode for y | test.py:135:9:135:29 | ControlFlowNode for SetComp [Set element] |
| test.py:135:16:135:16 | SSA variable y | test.py:135:10:135:10 | ControlFlowNode for y |
| test.py:135:21:135:28 | ControlFlowNode for List [List element] | test.py:135:16:135:16 | SSA variable y |
| test.py:135:22:135:27 | ControlFlowNode for SOURCE | test.py:135:21:135:28 | ControlFlowNode for List [List element] |
| test.py:136:10:136:10 | ControlFlowNode for x [Set element] | test.py:136:10:136:16 | ControlFlowNode for Attribute() |
| test.py:140:9:140:16 | ControlFlowNode for Set [List element] | test.py:141:21:141:21 | ControlFlowNode for l [List element] |
| test.py:140:10:140:15 | ControlFlowNode for SOURCE | test.py:140:9:140:16 | ControlFlowNode for Set [List element] |
| test.py:141:9:141:22 | ControlFlowNode for SetComp [Set element] | test.py:142:10:142:10 | ControlFlowNode for x [Set element] |
| test.py:141:10:141:10 | ControlFlowNode for y | test.py:141:9:141:22 | ControlFlowNode for SetComp [Set element] |
| test.py:141:16:141:16 | SSA variable y | test.py:141:10:141:10 | ControlFlowNode for y |
| test.py:141:21:141:21 | ControlFlowNode for l [List element] | test.py:141:16:141:16 | SSA variable y |
| test.py:142:10:142:10 | ControlFlowNode for x [Set element] | test.py:142:10:142:16 | ControlFlowNode for Attribute() |
| test.py:152:9:152:21 | ControlFlowNode for Dict [Dictionary element at key s] | test.py:153:10:153:10 | ControlFlowNode for x [Dictionary element at key s] |
| test.py:152:15:152:20 | ControlFlowNode for SOURCE | test.py:152:9:152:21 | ControlFlowNode for Dict [Dictionary element at key s] |
| test.py:153:10:153:10 | ControlFlowNode for x [Dictionary element at key s] | test.py:153:10:153:15 | ControlFlowNode for Subscript |
| test.py:157:9:157:21 | ControlFlowNode for Dict [Dictionary element at key s] | test.py:158:10:158:10 | ControlFlowNode for x [Dictionary element at key s] |
| test.py:157:15:157:20 | ControlFlowNode for SOURCE | test.py:157:9:157:21 | ControlFlowNode for Dict [Dictionary element at key s] |
| test.py:158:10:158:10 | ControlFlowNode for x [Dictionary element at key s] | test.py:158:10:158:19 | ControlFlowNode for Attribute() |
| test.py:183:9:183:42 | ControlFlowNode for ListComp [List element] | test.py:184:10:184:10 | ControlFlowNode for x [List element] |
| test.py:183:10:183:10 | ControlFlowNode for y | test.py:183:9:183:42 | ControlFlowNode for ListComp [List element] |
| test.py:183:16:183:16 | SSA variable z [List element] | test.py:183:41:183:41 | ControlFlowNode for z [List element] |
| test.py:183:21:183:30 | ControlFlowNode for List [List element, List element] | test.py:183:16:183:16 | SSA variable z [List element] |
| test.py:183:22:183:29 | ControlFlowNode for List [List element] | test.py:183:21:183:30 | ControlFlowNode for List [List element, List element] |
| test.py:183:23:183:28 | ControlFlowNode for SOURCE | test.py:183:22:183:29 | ControlFlowNode for List [List element] |
| test.py:183:36:183:36 | SSA variable y | test.py:183:10:183:10 | ControlFlowNode for y |
| test.py:183:41:183:41 | ControlFlowNode for z [List element] | test.py:183:36:183:36 | SSA variable y |
| test.py:184:10:184:10 | ControlFlowNode for x [List element] | test.py:184:10:184:13 | ControlFlowNode for Subscript |
| test.py:188:9:188:68 | ControlFlowNode for ListComp [List element] | test.py:189:10:189:10 | ControlFlowNode for x [List element] |
| test.py:188:10:188:10 | ControlFlowNode for y | test.py:188:9:188:68 | ControlFlowNode for ListComp [List element] |
| test.py:188:16:188:16 | SSA variable v [List element, List element, List element] | test.py:188:45:188:45 | ControlFlowNode for v [List element, List element, List element] |
| test.py:188:21:188:34 | ControlFlowNode for List [List element, List element, List element, List element] | test.py:188:16:188:16 | SSA variable v [List element, List element, List element] |
| test.py:188:22:188:33 | ControlFlowNode for List [List element, List element, List element] | test.py:188:21:188:34 | ControlFlowNode for List [List element, List element, List element, List element] |
| test.py:188:23:188:32 | ControlFlowNode for List [List element, List element] | test.py:188:22:188:33 | ControlFlowNode for List [List element, List element, List element] |
| test.py:188:24:188:31 | ControlFlowNode for List [List element] | test.py:188:23:188:32 | ControlFlowNode for List [List element, List element] |
| test.py:188:25:188:30 | ControlFlowNode for SOURCE | test.py:188:24:188:31 | ControlFlowNode for List [List element] |
| test.py:188:40:188:40 | SSA variable u [List element, List element] | test.py:188:56:188:56 | ControlFlowNode for u [List element, List element] |
| test.py:188:45:188:45 | ControlFlowNode for v [List element, List element, List element] | test.py:188:40:188:40 | SSA variable u [List element, List element] |
| test.py:188:51:188:51 | SSA variable z [List element] | test.py:188:67:188:67 | ControlFlowNode for z [List element] |
| test.py:188:56:188:56 | ControlFlowNode for u [List element, List element] | test.py:188:51:188:51 | SSA variable z [List element] |
| test.py:188:62:188:62 | SSA variable y | test.py:188:10:188:10 | ControlFlowNode for y |
| test.py:188:67:188:67 | ControlFlowNode for z [List element] | test.py:188:62:188:62 | SSA variable y |
| test.py:189:10:189:10 | ControlFlowNode for x [List element] | test.py:189:10:189:13 | ControlFlowNode for Subscript |
| test.py:199:9:199:42 | ControlFlowNode for ListComp [List element] | test.py:200:10:200:10 | ControlFlowNode for x [List element] |
| test.py:199:10:199:10 | ControlFlowNode for y | test.py:199:9:199:42 | ControlFlowNode for ListComp [List element] |
| test.py:199:16:199:16 | SSA variable y | test.py:199:10:199:10 | ControlFlowNode for y |
| test.py:199:22:199:22 | ControlFlowNode for z | test.py:199:22:199:40 | ControlFlowNode for GeneratorExp [List element] |
| test.py:199:22:199:40 | ControlFlowNode for GeneratorExp [List element] | test.py:199:16:199:16 | SSA variable y |
| test.py:199:28:199:28 | SSA variable z | test.py:199:22:199:22 | ControlFlowNode for z |
| test.py:199:33:199:40 | ControlFlowNode for List [List element] | test.py:199:28:199:28 | SSA variable z |
| test.py:199:34:199:39 | ControlFlowNode for SOURCE | test.py:199:33:199:40 | ControlFlowNode for List [List element] |
| test.py:200:10:200:10 | ControlFlowNode for x [List element] | test.py:200:10:200:13 | ControlFlowNode for Subscript |
<<<<<<< HEAD
| test.py:347:11:347:16 | ControlFlowNode for SOURCE | test.py:347:11:347:17 | ControlFlowNode for Tuple [Tuple element at index 0] |
| test.py:347:11:347:17 | ControlFlowNode for Tuple [Tuple element at index 0] | test.py:347:10:347:21 | ControlFlowNode for Subscript |
| test.py:351:10:351:17 | ControlFlowNode for List [List element] | test.py:351:10:351:20 | ControlFlowNode for Subscript |
| test.py:351:11:351:16 | ControlFlowNode for SOURCE | test.py:351:10:351:17 | ControlFlowNode for List [List element] |
| test.py:355:10:355:22 | ControlFlowNode for Dict [Dictionary element at key s] | test.py:355:10:355:27 | ControlFlowNode for Subscript |
| test.py:355:16:355:21 | ControlFlowNode for SOURCE | test.py:355:10:355:22 | ControlFlowNode for Dict [Dictionary element at key s] |
| test.py:378:28:378:33 | ControlFlowNode for SOURCE | test.py:378:10:378:34 | ControlFlowNode for second() |
| test.py:386:30:386:35 | ControlFlowNode for SOURCE | test.py:386:10:386:36 | ControlFlowNode for second() |
| test.py:394:10:394:43 | KwUnpacked b | test.py:394:10:394:43 | ControlFlowNode for second() |
| test.py:394:30:394:42 | ControlFlowNode for Dict [Dictionary element at key b] | test.py:394:10:394:43 | KwUnpacked b |
| test.py:394:36:394:41 | ControlFlowNode for SOURCE | test.py:394:30:394:42 | ControlFlowNode for Dict [Dictionary element at key b] |
| test.py:402:10:402:39 | PosOverflowNode for f_extra_pos() [Tuple element at index 0] | test.py:402:10:402:39 | ControlFlowNode for f_extra_pos() |
| test.py:402:33:402:38 | ControlFlowNode for SOURCE | test.py:402:10:402:39 | PosOverflowNode for f_extra_pos() [Tuple element at index 0] |
| test.py:410:10:410:45 | KwOverflowNode for f_extra_keyword() [Dictionary element at key b] | test.py:410:10:410:45 | ControlFlowNode for f_extra_keyword() |
| test.py:410:39:410:44 | ControlFlowNode for SOURCE | test.py:410:10:410:45 | KwOverflowNode for f_extra_keyword() [Dictionary element at key b] |
| test.py:431:10:431:15 | ControlFlowNode for SOURCE | test.py:431:10:431:38 | ControlFlowNode for IfExp |
| test.py:439:34:439:39 | ControlFlowNode for SOURCE | test.py:439:10:439:39 | ControlFlowNode for IfExp |
| test.py:463:12:463:17 | ControlFlowNode for SOURCE | test.py:463:10:463:18 | ControlFlowNode for f() |
| test.py:470:28:470:33 | ControlFlowNode for SOURCE | test.py:470:10:470:34 | ControlFlowNode for second() |
| test.py:484:30:484:35 | ControlFlowNode for SOURCE | test.py:484:10:484:36 | ControlFlowNode for second() |
| test.py:498:10:498:43 | KwUnpacked b | test.py:498:10:498:43 | ControlFlowNode for second() |
| test.py:498:30:498:42 | ControlFlowNode for Dict [Dictionary element at key b] | test.py:498:10:498:43 | KwUnpacked b |
| test.py:498:36:498:41 | ControlFlowNode for SOURCE | test.py:498:30:498:42 | ControlFlowNode for Dict [Dictionary element at key b] |
| test.py:503:10:503:39 | PosOverflowNode for f_extra_pos() [Tuple element at index 0] | test.py:503:10:503:39 | ControlFlowNode for f_extra_pos() |
| test.py:503:33:503:38 | ControlFlowNode for SOURCE | test.py:503:10:503:39 | PosOverflowNode for f_extra_pos() [Tuple element at index 0] |
| test.py:508:10:508:45 | KwOverflowNode for f_extra_keyword() [Dictionary element at key b] | test.py:508:10:508:45 | ControlFlowNode for f_extra_keyword() |
| test.py:508:39:508:44 | ControlFlowNode for SOURCE | test.py:508:10:508:45 | KwOverflowNode for f_extra_keyword() [Dictionary element at key b] |
| test.py:520:9:520:14 | ControlFlowNode for SOURCE | test.py:522:10:522:10 | ControlFlowNode for a |
| test.py:520:9:520:14 | ControlFlowNode for SOURCE | test.py:527:10:527:10 | ControlFlowNode for b |
| test.py:532:10:532:15 | ControlFlowNode for SOURCE | test.py:532:10:532:26 | ControlFlowNode for Tuple [Tuple element at index 0] |
| test.py:532:10:532:26 | ControlFlowNode for Tuple [Tuple element at index 0] | test.py:533:5:533:8 | ControlFlowNode for Tuple [Tuple element at index 0] |
| test.py:533:5:533:5 | SSA variable a | test.py:534:10:534:10 | ControlFlowNode for a |
| test.py:533:5:533:8 | ControlFlowNode for Tuple [Tuple element at index 0] | test.py:533:5:533:5 | SSA variable a |
| test.py:540:10:540:15 | ControlFlowNode for SOURCE | test.py:540:10:540:36 | ControlFlowNode for Tuple [Tuple element at index 0] |
| test.py:540:10:540:15 | ControlFlowNode for SOURCE | test.py:540:30:540:35 | ControlFlowNode for SOURCE |
| test.py:540:10:540:36 | ControlFlowNode for Tuple [Tuple element at index 0] | test.py:541:5:541:13 | ControlFlowNode for Tuple [Tuple element at index 0] |
| test.py:540:10:540:36 | ControlFlowNode for Tuple [Tuple element at index 1, Tuple element at index 1] | test.py:541:5:541:13 | ControlFlowNode for Tuple [Tuple element at index 1, Tuple element at index 1] |
| test.py:540:19:540:35 | ControlFlowNode for Tuple [Tuple element at index 1] | test.py:540:10:540:36 | ControlFlowNode for Tuple [Tuple element at index 1, Tuple element at index 1] |
| test.py:540:30:540:35 | ControlFlowNode for SOURCE | test.py:540:19:540:35 | ControlFlowNode for Tuple [Tuple element at index 1] |
| test.py:541:5:541:5 | SSA variable a | test.py:542:10:542:10 | ControlFlowNode for a |
| test.py:541:5:541:13 | ControlFlowNode for Tuple [Tuple element at index 0] | test.py:541:5:541:5 | SSA variable a |
| test.py:541:5:541:13 | ControlFlowNode for Tuple [Tuple element at index 1, Tuple element at index 1] | test.py:541:9:541:12 | IterableSequence [Tuple element at index 1] |
| test.py:541:9:541:12 | ControlFlowNode for Tuple [Tuple element at index 1] | test.py:541:12:541:12 | SSA variable c |
| test.py:541:9:541:12 | IterableSequence [Tuple element at index 1] | test.py:541:9:541:12 | ControlFlowNode for Tuple [Tuple element at index 1] |
| test.py:541:12:541:12 | SSA variable c | test.py:544:10:544:10 | ControlFlowNode for c |
| test.py:549:9:549:33 | ControlFlowNode for List [List element, List element, List element, List element] | test.py:550:5:550:14 | IterableSequence [List element, List element, List element, List element] |
| test.py:549:10:549:21 | ControlFlowNode for List [List element, List element, List element] | test.py:549:9:549:33 | ControlFlowNode for List [List element, List element, List element, List element] |
| test.py:549:11:549:20 | ControlFlowNode for List [List element, List element] | test.py:549:10:549:21 | ControlFlowNode for List [List element, List element, List element] |
| test.py:549:12:549:19 | ControlFlowNode for List [List element] | test.py:549:11:549:20 | ControlFlowNode for List [List element, List element] |
| test.py:549:13:549:18 | ControlFlowNode for SOURCE | test.py:549:12:549:19 | ControlFlowNode for List [List element] |
| test.py:550:5:550:11 | ControlFlowNode for List [List element, List element, List element] | test.py:550:6:550:10 | IterableSequence [List element, List element] |
| test.py:550:5:550:11 | IterableElement [List element, List element] | test.py:550:5:550:11 | ControlFlowNode for List [List element, List element, List element] |
| test.py:550:5:550:11 | IterableSequence [List element, List element, List element] | test.py:550:5:550:11 | ControlFlowNode for List [List element, List element, List element] |
| test.py:550:5:550:11 | IterableSequence [List element, List element, List element] | test.py:550:5:550:11 | IterableElement [List element, List element] |
| test.py:550:5:550:14 | ControlFlowNode for Tuple [Tuple element at index 0, List element, List element, List element] | test.py:550:5:550:11 | IterableSequence [List element, List element, List element] |
| test.py:550:5:550:14 | IterableElement [List element, List element, List element] | test.py:550:5:550:14 | ControlFlowNode for Tuple [Tuple element at index 0, List element, List element, List element] |
| test.py:550:5:550:14 | IterableSequence [List element, List element, List element, List element] | test.py:550:5:550:14 | IterableElement [List element, List element, List element] |
| test.py:550:6:550:10 | ControlFlowNode for List [List element, List element] | test.py:550:7:550:9 | IterableSequence [List element] |
| test.py:550:6:550:10 | IterableElement [List element] | test.py:550:6:550:10 | ControlFlowNode for List [List element, List element] |
| test.py:550:6:550:10 | IterableSequence [List element, List element] | test.py:550:6:550:10 | ControlFlowNode for List [List element, List element] |
| test.py:550:6:550:10 | IterableSequence [List element, List element] | test.py:550:6:550:10 | IterableElement [List element] |
| test.py:550:7:550:9 | ControlFlowNode for List [List element] | test.py:550:8:550:8 | SSA variable a |
| test.py:550:7:550:9 | IterableElement | test.py:550:7:550:9 | ControlFlowNode for List [List element] |
| test.py:550:7:550:9 | IterableSequence [List element] | test.py:550:7:550:9 | ControlFlowNode for List [List element] |
| test.py:550:7:550:9 | IterableSequence [List element] | test.py:550:7:550:9 | IterableElement |
| test.py:550:8:550:8 | SSA variable a | test.py:551:10:551:10 | ControlFlowNode for a |
| test.py:557:10:557:15 | ControlFlowNode for SOURCE | test.py:557:10:557:34 | ControlFlowNode for Tuple [Tuple element at index 0] |
| test.py:557:10:557:15 | ControlFlowNode for SOURCE | test.py:557:18:557:23 | ControlFlowNode for SOURCE |
| test.py:557:10:557:34 | ControlFlowNode for Tuple [Tuple element at index 0] | test.py:558:5:558:12 | ControlFlowNode for Tuple [Tuple element at index 0] |
| test.py:557:10:557:34 | ControlFlowNode for Tuple [Tuple element at index 1] | test.py:558:5:558:12 | ControlFlowNode for Tuple [Tuple element at index 1] |
| test.py:557:18:557:23 | ControlFlowNode for SOURCE | test.py:557:10:557:34 | ControlFlowNode for Tuple [Tuple element at index 1] |
| test.py:558:5:558:5 | SSA variable a | test.py:559:10:559:10 | ControlFlowNode for a |
| test.py:558:5:558:12 | ControlFlowNode for Tuple [Tuple element at index 0] | test.py:558:5:558:5 | SSA variable a |
| test.py:558:5:558:12 | ControlFlowNode for Tuple [Tuple element at index 0] | test.py:558:8:558:9 | IterableElement |
| test.py:558:5:558:12 | ControlFlowNode for Tuple [Tuple element at index 1] | test.py:558:8:558:9 | IterableElement |
| test.py:558:8:558:9 | IterableElement | test.py:558:8:558:9 | SSA variable b [List element] |
| test.py:558:8:558:9 | SSA variable b [List element] | test.py:561:10:561:10 | ControlFlowNode for b [List element] |
| test.py:561:10:561:10 | ControlFlowNode for b [List element] | test.py:561:10:561:13 | ControlFlowNode for Subscript |
| test.py:567:10:567:61 | ControlFlowNode for List [List element, List element] | test.py:570:6:570:23 | IterableSequence [List element, List element] |
| test.py:567:10:567:61 | ControlFlowNode for List [List element, List element] | test.py:578:5:578:24 | ControlFlowNode for List [List element, List element] |
| test.py:567:10:567:61 | ControlFlowNode for List [List element, List element] | test.py:578:5:578:24 | IterableSequence [List element, List element] |
| test.py:567:10:567:61 | ControlFlowNode for List [List element, List element] | test.py:586:6:586:23 | IterableSequence [List element, List element] |
| test.py:567:11:567:37 | ControlFlowNode for List [List element] | test.py:567:10:567:61 | ControlFlowNode for List [List element, List element] |
| test.py:567:12:567:17 | ControlFlowNode for SOURCE | test.py:567:11:567:37 | ControlFlowNode for List [List element] |
| test.py:567:12:567:17 | ControlFlowNode for SOURCE | test.py:567:31:567:36 | ControlFlowNode for SOURCE |
| test.py:567:12:567:17 | ControlFlowNode for SOURCE | test.py:567:41:567:46 | ControlFlowNode for SOURCE |
| test.py:567:31:567:36 | ControlFlowNode for SOURCE | test.py:567:11:567:37 | ControlFlowNode for List [List element] |
| test.py:567:31:567:36 | ControlFlowNode for SOURCE | test.py:567:41:567:46 | ControlFlowNode for SOURCE |
| test.py:567:40:567:47 | ControlFlowNode for List [List element] | test.py:567:10:567:61 | ControlFlowNode for List [List element, List element] |
| test.py:567:41:567:46 | ControlFlowNode for SOURCE | test.py:567:40:567:47 | ControlFlowNode for List [List element] |
| test.py:570:6:570:23 | ControlFlowNode for Tuple [Tuple element at index 0, List element] | test.py:570:7:570:16 | IterableSequence [List element] |
| test.py:570:6:570:23 | IterableElement [List element] | test.py:570:6:570:23 | ControlFlowNode for Tuple [Tuple element at index 0, List element] |
| test.py:570:6:570:23 | IterableSequence [List element, List element] | test.py:570:6:570:23 | IterableElement [List element] |
| test.py:570:7:570:8 | SSA variable a1 | test.py:571:10:571:11 | ControlFlowNode for a1 |
| test.py:570:7:570:16 | ControlFlowNode for Tuple [Tuple element at index 0] | test.py:570:7:570:8 | SSA variable a1 |
| test.py:570:7:570:16 | ControlFlowNode for Tuple [Tuple element at index 1] | test.py:570:11:570:12 | SSA variable a2 |
| test.py:570:7:570:16 | ControlFlowNode for Tuple [Tuple element at index 2] | test.py:570:15:570:16 | SSA variable a3 |
| test.py:570:7:570:16 | IterableElement | test.py:570:7:570:16 | ControlFlowNode for Tuple [Tuple element at index 0] |
| test.py:570:7:570:16 | IterableElement | test.py:570:7:570:16 | ControlFlowNode for Tuple [Tuple element at index 1] |
| test.py:570:7:570:16 | IterableElement | test.py:570:7:570:16 | ControlFlowNode for Tuple [Tuple element at index 2] |
| test.py:570:7:570:16 | IterableSequence [List element] | test.py:570:7:570:16 | IterableElement |
| test.py:570:11:570:12 | SSA variable a2 | test.py:572:12:572:13 | ControlFlowNode for a2 |
| test.py:570:15:570:16 | SSA variable a3 | test.py:573:10:573:11 | ControlFlowNode for a3 |
| test.py:578:5:578:24 | ControlFlowNode for List [List element, List element] | test.py:578:7:578:16 | IterableSequence [List element] |
| test.py:578:5:578:24 | IterableElement [List element] | test.py:578:5:578:24 | ControlFlowNode for List [List element, List element] |
| test.py:578:5:578:24 | IterableSequence [List element, List element] | test.py:578:5:578:24 | IterableElement [List element] |
| test.py:578:7:578:8 | SSA variable a1 | test.py:579:10:579:11 | ControlFlowNode for a1 |
| test.py:578:7:578:16 | ControlFlowNode for Tuple [Tuple element at index 0] | test.py:578:7:578:8 | SSA variable a1 |
| test.py:578:7:578:16 | ControlFlowNode for Tuple [Tuple element at index 1] | test.py:578:11:578:12 | SSA variable a2 |
| test.py:578:7:578:16 | ControlFlowNode for Tuple [Tuple element at index 2] | test.py:578:15:578:16 | SSA variable a3 |
| test.py:578:7:578:16 | IterableElement | test.py:578:7:578:16 | ControlFlowNode for Tuple [Tuple element at index 0] |
| test.py:578:7:578:16 | IterableElement | test.py:578:7:578:16 | ControlFlowNode for Tuple [Tuple element at index 1] |
| test.py:578:7:578:16 | IterableElement | test.py:578:7:578:16 | ControlFlowNode for Tuple [Tuple element at index 2] |
| test.py:578:7:578:16 | IterableSequence [List element] | test.py:578:7:578:16 | IterableElement |
| test.py:578:11:578:12 | SSA variable a2 | test.py:580:12:580:13 | ControlFlowNode for a2 |
| test.py:578:15:578:16 | SSA variable a3 | test.py:581:10:581:11 | ControlFlowNode for a3 |
| test.py:586:6:586:17 | ControlFlowNode for List [List element] | test.py:586:7:586:8 | SSA variable a1 |
| test.py:586:6:586:17 | ControlFlowNode for List [List element] | test.py:586:11:586:12 | SSA variable a2 |
| test.py:586:6:586:17 | ControlFlowNode for List [List element] | test.py:586:15:586:16 | SSA variable a3 |
| test.py:586:6:586:17 | IterableElement | test.py:586:6:586:17 | ControlFlowNode for List [List element] |
| test.py:586:6:586:17 | IterableSequence [List element] | test.py:586:6:586:17 | ControlFlowNode for List [List element] |
| test.py:586:6:586:17 | IterableSequence [List element] | test.py:586:6:586:17 | IterableElement |
| test.py:586:6:586:23 | ControlFlowNode for Tuple [Tuple element at index 0, List element] | test.py:586:6:586:17 | IterableSequence [List element] |
| test.py:586:6:586:23 | IterableElement [List element] | test.py:586:6:586:23 | ControlFlowNode for Tuple [Tuple element at index 0, List element] |
| test.py:586:6:586:23 | IterableSequence [List element, List element] | test.py:586:6:586:23 | IterableElement [List element] |
| test.py:586:7:586:8 | SSA variable a1 | test.py:587:10:587:11 | ControlFlowNode for a1 |
| test.py:586:11:586:12 | SSA variable a2 | test.py:588:12:588:13 | ControlFlowNode for a2 |
| test.py:586:15:586:16 | SSA variable a3 | test.py:589:10:589:11 | ControlFlowNode for a3 |
| test.py:595:11:595:47 | ControlFlowNode for Tuple [Tuple element at index 0, Tuple element at index 0] | test.py:598:5:598:19 | IterableSequence [Tuple element at index 0, Tuple element at index 0] |
| test.py:595:11:595:47 | ControlFlowNode for Tuple [Tuple element at index 0, Tuple element at index 0] | test.py:607:6:607:18 | ControlFlowNode for Tuple [Tuple element at index 0, Tuple element at index 0] |
| test.py:595:11:595:47 | ControlFlowNode for Tuple [Tuple element at index 0, Tuple element at index 0] | test.py:616:5:616:19 | IterableSequence [Tuple element at index 0, Tuple element at index 0] |
| test.py:595:11:595:47 | ControlFlowNode for Tuple [Tuple element at index 0, Tuple element at index 0] | test.py:625:6:625:18 | ControlFlowNode for Tuple [Tuple element at index 0, Tuple element at index 0] |
| test.py:595:11:595:47 | ControlFlowNode for Tuple [Tuple element at index 0, Tuple element at index 2] | test.py:607:6:607:18 | ControlFlowNode for Tuple [Tuple element at index 0, Tuple element at index 2] |
| test.py:595:11:595:47 | ControlFlowNode for Tuple [Tuple element at index 0, Tuple element at index 2] | test.py:616:5:616:19 | IterableSequence [Tuple element at index 0, Tuple element at index 2] |
| test.py:595:12:595:17 | ControlFlowNode for SOURCE | test.py:595:12:595:36 | ControlFlowNode for Tuple [Tuple element at index 0] |
| test.py:595:12:595:17 | ControlFlowNode for SOURCE | test.py:595:31:595:36 | ControlFlowNode for SOURCE |
| test.py:595:12:595:36 | ControlFlowNode for Tuple [Tuple element at index 0] | test.py:595:11:595:47 | ControlFlowNode for Tuple [Tuple element at index 0, Tuple element at index 0] |
| test.py:595:12:595:36 | ControlFlowNode for Tuple [Tuple element at index 2] | test.py:595:11:595:47 | ControlFlowNode for Tuple [Tuple element at index 0, Tuple element at index 2] |
| test.py:595:31:595:36 | ControlFlowNode for SOURCE | test.py:595:12:595:36 | ControlFlowNode for Tuple [Tuple element at index 2] |
| test.py:598:5:598:19 | ControlFlowNode for List [List element, Tuple element at index 0] | test.py:598:6:598:14 | IterableSequence [Tuple element at index 0] |
| test.py:598:5:598:19 | IterableElement [Tuple element at index 0] | test.py:598:5:598:19 | ControlFlowNode for List [List element, Tuple element at index 0] |
| test.py:598:5:598:19 | IterableSequence [Tuple element at index 0, Tuple element at index 0] | test.py:598:5:598:19 | IterableElement [Tuple element at index 0] |
| test.py:598:6:598:14 | ControlFlowNode for List [List element] | test.py:598:7:598:8 | SSA variable a1 |
| test.py:598:6:598:14 | ControlFlowNode for List [List element] | test.py:598:11:598:13 | IterableElement |
| test.py:598:6:598:14 | IterableElement | test.py:598:6:598:14 | ControlFlowNode for List [List element] |
| test.py:598:6:598:14 | IterableSequence [Tuple element at index 0] | test.py:598:6:598:14 | IterableElement |
| test.py:598:7:598:8 | SSA variable a1 | test.py:599:10:599:11 | ControlFlowNode for a1 |
| test.py:598:11:598:13 | IterableElement | test.py:598:11:598:13 | SSA variable a2 [List element] |
| test.py:598:11:598:13 | SSA variable a2 [List element] | test.py:601:12:601:13 | ControlFlowNode for a2 [List element] |
| test.py:598:11:598:13 | SSA variable a2 [List element] | test.py:602:10:602:11 | ControlFlowNode for a2 [List element] |
| test.py:601:12:601:13 | ControlFlowNode for a2 [List element] | test.py:601:12:601:16 | ControlFlowNode for Subscript |
| test.py:602:10:602:11 | ControlFlowNode for a2 [List element] | test.py:602:10:602:14 | ControlFlowNode for Subscript |
| test.py:607:6:607:18 | ControlFlowNode for Tuple [Tuple element at index 0, Tuple element at index 0] | test.py:607:7:607:13 | IterableSequence [Tuple element at index 0] |
| test.py:607:6:607:18 | ControlFlowNode for Tuple [Tuple element at index 0, Tuple element at index 2] | test.py:607:7:607:13 | IterableSequence [Tuple element at index 2] |
| test.py:607:7:607:8 | SSA variable a1 | test.py:608:10:608:11 | ControlFlowNode for a1 |
| test.py:607:7:607:13 | ControlFlowNode for Tuple [Tuple element at index 0] | test.py:607:7:607:8 | SSA variable a1 |
| test.py:607:7:607:13 | ControlFlowNode for Tuple [Tuple element at index 0] | test.py:607:11:607:13 | IterableElement |
| test.py:607:7:607:13 | ControlFlowNode for Tuple [Tuple element at index 2] | test.py:607:11:607:13 | IterableElement |
| test.py:607:7:607:13 | IterableSequence [Tuple element at index 0] | test.py:607:7:607:13 | ControlFlowNode for Tuple [Tuple element at index 0] |
| test.py:607:7:607:13 | IterableSequence [Tuple element at index 2] | test.py:607:7:607:13 | ControlFlowNode for Tuple [Tuple element at index 2] |
| test.py:607:11:607:13 | IterableElement | test.py:607:11:607:13 | SSA variable a2 [List element] |
| test.py:607:11:607:13 | SSA variable a2 [List element] | test.py:610:12:610:13 | ControlFlowNode for a2 [List element] |
| test.py:607:11:607:13 | SSA variable a2 [List element] | test.py:611:10:611:11 | ControlFlowNode for a2 [List element] |
| test.py:610:12:610:13 | ControlFlowNode for a2 [List element] | test.py:610:12:610:16 | ControlFlowNode for Subscript |
| test.py:611:10:611:11 | ControlFlowNode for a2 [List element] | test.py:611:10:611:14 | ControlFlowNode for Subscript |
| test.py:616:5:616:19 | ControlFlowNode for List [List element, Tuple element at index 0] | test.py:616:7:616:13 | IterableSequence [Tuple element at index 0] |
| test.py:616:5:616:19 | ControlFlowNode for List [List element, Tuple element at index 2] | test.py:616:7:616:13 | IterableSequence [Tuple element at index 2] |
| test.py:616:5:616:19 | IterableElement [Tuple element at index 0] | test.py:616:5:616:19 | ControlFlowNode for List [List element, Tuple element at index 0] |
| test.py:616:5:616:19 | IterableElement [Tuple element at index 2] | test.py:616:5:616:19 | ControlFlowNode for List [List element, Tuple element at index 2] |
| test.py:616:5:616:19 | IterableSequence [Tuple element at index 0, Tuple element at index 0] | test.py:616:5:616:19 | IterableElement [Tuple element at index 0] |
| test.py:616:5:616:19 | IterableSequence [Tuple element at index 0, Tuple element at index 2] | test.py:616:5:616:19 | IterableElement [Tuple element at index 2] |
| test.py:616:7:616:8 | SSA variable a1 | test.py:617:10:617:11 | ControlFlowNode for a1 |
| test.py:616:7:616:13 | ControlFlowNode for Tuple [Tuple element at index 0] | test.py:616:7:616:8 | SSA variable a1 |
| test.py:616:7:616:13 | ControlFlowNode for Tuple [Tuple element at index 0] | test.py:616:11:616:13 | IterableElement |
| test.py:616:7:616:13 | ControlFlowNode for Tuple [Tuple element at index 2] | test.py:616:11:616:13 | IterableElement |
| test.py:616:7:616:13 | IterableSequence [Tuple element at index 0] | test.py:616:7:616:13 | ControlFlowNode for Tuple [Tuple element at index 0] |
| test.py:616:7:616:13 | IterableSequence [Tuple element at index 2] | test.py:616:7:616:13 | ControlFlowNode for Tuple [Tuple element at index 2] |
| test.py:616:11:616:13 | IterableElement | test.py:616:11:616:13 | SSA variable a2 [List element] |
| test.py:616:11:616:13 | SSA variable a2 [List element] | test.py:619:12:619:13 | ControlFlowNode for a2 [List element] |
| test.py:616:11:616:13 | SSA variable a2 [List element] | test.py:620:10:620:11 | ControlFlowNode for a2 [List element] |
| test.py:619:12:619:13 | ControlFlowNode for a2 [List element] | test.py:619:12:619:16 | ControlFlowNode for Subscript |
| test.py:620:10:620:11 | ControlFlowNode for a2 [List element] | test.py:620:10:620:14 | ControlFlowNode for Subscript |
| test.py:625:6:625:14 | ControlFlowNode for List [List element] | test.py:625:7:625:8 | SSA variable a1 |
| test.py:625:6:625:14 | ControlFlowNode for List [List element] | test.py:625:11:625:13 | IterableElement |
| test.py:625:6:625:14 | IterableElement | test.py:625:6:625:14 | ControlFlowNode for List [List element] |
| test.py:625:6:625:14 | IterableSequence [Tuple element at index 0] | test.py:625:6:625:14 | IterableElement |
| test.py:625:6:625:18 | ControlFlowNode for Tuple [Tuple element at index 0, Tuple element at index 0] | test.py:625:6:625:14 | IterableSequence [Tuple element at index 0] |
| test.py:625:7:625:8 | SSA variable a1 | test.py:626:10:626:11 | ControlFlowNode for a1 |
| test.py:625:11:625:13 | IterableElement | test.py:625:11:625:13 | SSA variable a2 [List element] |
| test.py:625:11:625:13 | SSA variable a2 [List element] | test.py:628:12:628:13 | ControlFlowNode for a2 [List element] |
| test.py:625:11:625:13 | SSA variable a2 [List element] | test.py:629:10:629:11 | ControlFlowNode for a2 [List element] |
| test.py:628:12:628:13 | ControlFlowNode for a2 [List element] | test.py:628:12:628:16 | ControlFlowNode for Subscript |
| test.py:629:10:629:11 | ControlFlowNode for a2 [List element] | test.py:629:10:629:14 | ControlFlowNode for Subscript |
| test.py:636:19:636:24 | ControlFlowNode for SOURCE | test.py:637:10:637:10 | ControlFlowNode for a |
| test.py:728:16:728:21 | ControlFlowNode for SOURCE | test.py:731:10:731:36 | ControlFlowNode for return_from_inner_scope() |
=======
| test.py:338:11:338:16 | ControlFlowNode for SOURCE | test.py:338:11:338:17 | ControlFlowNode for Tuple [Tuple element at index 0] |
| test.py:338:11:338:17 | ControlFlowNode for Tuple [Tuple element at index 0] | test.py:338:10:338:21 | ControlFlowNode for Subscript |
| test.py:342:10:342:17 | ControlFlowNode for List [List element] | test.py:342:10:342:20 | ControlFlowNode for Subscript |
| test.py:342:11:342:16 | ControlFlowNode for SOURCE | test.py:342:10:342:17 | ControlFlowNode for List [List element] |
| test.py:346:10:346:22 | ControlFlowNode for Dict [Dictionary element at key s] | test.py:346:10:346:27 | ControlFlowNode for Subscript |
| test.py:346:16:346:21 | ControlFlowNode for SOURCE | test.py:346:10:346:22 | ControlFlowNode for Dict [Dictionary element at key s] |
| test.py:369:28:369:33 | ControlFlowNode for SOURCE | test.py:369:10:369:34 | ControlFlowNode for second() |
| test.py:377:30:377:35 | ControlFlowNode for SOURCE | test.py:377:10:377:36 | ControlFlowNode for second() |
| test.py:385:10:385:43 | KwUnpacked b | test.py:385:10:385:43 | ControlFlowNode for second() |
| test.py:385:30:385:42 | ControlFlowNode for Dict [Dictionary element at key b] | test.py:385:10:385:43 | KwUnpacked b |
| test.py:385:36:385:41 | ControlFlowNode for SOURCE | test.py:385:30:385:42 | ControlFlowNode for Dict [Dictionary element at key b] |
| test.py:393:10:393:39 | PosOverflowNode for f_extra_pos() [Tuple element at index 0] | test.py:393:10:393:39 | ControlFlowNode for f_extra_pos() |
| test.py:393:33:393:38 | ControlFlowNode for SOURCE | test.py:393:10:393:39 | PosOverflowNode for f_extra_pos() [Tuple element at index 0] |
| test.py:401:10:401:45 | KwOverflowNode for f_extra_keyword() [Dictionary element at key b] | test.py:401:10:401:45 | ControlFlowNode for f_extra_keyword() |
| test.py:401:39:401:44 | ControlFlowNode for SOURCE | test.py:401:10:401:45 | KwOverflowNode for f_extra_keyword() [Dictionary element at key b] |
| test.py:422:10:422:15 | ControlFlowNode for SOURCE | test.py:422:10:422:38 | ControlFlowNode for IfExp |
| test.py:430:34:430:39 | ControlFlowNode for SOURCE | test.py:430:10:430:39 | ControlFlowNode for IfExp |
| test.py:454:12:454:17 | ControlFlowNode for SOURCE | test.py:454:10:454:18 | ControlFlowNode for f() |
| test.py:461:28:461:33 | ControlFlowNode for SOURCE | test.py:461:10:461:34 | ControlFlowNode for second() |
| test.py:475:30:475:35 | ControlFlowNode for SOURCE | test.py:475:10:475:36 | ControlFlowNode for second() |
| test.py:489:10:489:43 | KwUnpacked b | test.py:489:10:489:43 | ControlFlowNode for second() |
| test.py:489:30:489:42 | ControlFlowNode for Dict [Dictionary element at key b] | test.py:489:10:489:43 | KwUnpacked b |
| test.py:489:36:489:41 | ControlFlowNode for SOURCE | test.py:489:30:489:42 | ControlFlowNode for Dict [Dictionary element at key b] |
| test.py:494:10:494:39 | PosOverflowNode for f_extra_pos() [Tuple element at index 0] | test.py:494:10:494:39 | ControlFlowNode for f_extra_pos() |
| test.py:494:33:494:38 | ControlFlowNode for SOURCE | test.py:494:10:494:39 | PosOverflowNode for f_extra_pos() [Tuple element at index 0] |
| test.py:499:10:499:45 | KwOverflowNode for f_extra_keyword() [Dictionary element at key b] | test.py:499:10:499:45 | ControlFlowNode for f_extra_keyword() |
| test.py:499:39:499:44 | ControlFlowNode for SOURCE | test.py:499:10:499:45 | KwOverflowNode for f_extra_keyword() [Dictionary element at key b] |
| test.py:511:9:511:14 | ControlFlowNode for SOURCE | test.py:513:10:513:10 | ControlFlowNode for a |
| test.py:511:9:511:14 | ControlFlowNode for SOURCE | test.py:518:10:518:10 | ControlFlowNode for b |
| test.py:590:16:590:21 | ControlFlowNode for SOURCE | test.py:593:10:593:36 | ControlFlowNode for return_from_inner_scope() |
>>>>>>> 527c4152
nodes
| datamodel.py:38:6:38:17 | ControlFlowNode for f() | semmle.label | ControlFlowNode for f() |
| datamodel.py:38:8:38:13 | ControlFlowNode for SOURCE | semmle.label | ControlFlowNode for SOURCE |
| datamodel.py:71:6:71:24 | ControlFlowNode for Attribute() | semmle.label | ControlFlowNode for Attribute() |
| datamodel.py:71:15:71:20 | ControlFlowNode for SOURCE | semmle.label | ControlFlowNode for SOURCE |
| datamodel.py:72:6:72:27 | ControlFlowNode for Attribute() | semmle.label | ControlFlowNode for Attribute() |
| datamodel.py:72:18:72:23 | ControlFlowNode for SOURCE | semmle.label | ControlFlowNode for SOURCE |
| datamodel.py:80:6:80:26 | ControlFlowNode for Attribute() | semmle.label | ControlFlowNode for Attribute() |
| datamodel.py:80:20:80:25 | ControlFlowNode for SOURCE | semmle.label | ControlFlowNode for SOURCE |
| datamodel.py:81:6:81:26 | ControlFlowNode for Attribute() | semmle.label | ControlFlowNode for Attribute() |
| datamodel.py:81:20:81:25 | ControlFlowNode for SOURCE | semmle.label | ControlFlowNode for SOURCE |
| datamodel.py:152:5:152:8 | [post store] ControlFlowNode for self [Attribute b] | semmle.label | [post store] ControlFlowNode for self [Attribute b] |
| datamodel.py:152:14:152:19 | ControlFlowNode for SOURCE | semmle.label | ControlFlowNode for SOURCE |
| datamodel.py:155:14:155:25 | ControlFlowNode for Customized() [Attribute b] | semmle.label | ControlFlowNode for Customized() [Attribute b] |
| datamodel.py:159:6:159:15 | ControlFlowNode for customized [Attribute b] | semmle.label | ControlFlowNode for customized [Attribute b] |
| datamodel.py:159:6:159:17 | ControlFlowNode for Attribute | semmle.label | ControlFlowNode for Attribute |
| test.py:42:10:42:26 | ControlFlowNode for Tuple [Tuple element at index 1] | semmle.label | ControlFlowNode for Tuple [Tuple element at index 1] |
| test.py:42:21:42:26 | ControlFlowNode for SOURCE | semmle.label | ControlFlowNode for SOURCE |
| test.py:43:9:43:9 | ControlFlowNode for x [Tuple element at index 1] | semmle.label | ControlFlowNode for x [Tuple element at index 1] |
| test.py:43:9:43:12 | ControlFlowNode for Subscript | semmle.label | ControlFlowNode for Subscript |
| test.py:44:10:44:10 | ControlFlowNode for y | semmle.label | ControlFlowNode for y |
| test.py:55:9:55:14 | ControlFlowNode for SOURCE | semmle.label | ControlFlowNode for SOURCE |
| test.py:56:10:56:10 | ControlFlowNode for x | semmle.label | ControlFlowNode for x |
| test.py:61:9:61:16 | ControlFlowNode for Str | semmle.label | ControlFlowNode for Str |
| test.py:62:10:62:10 | ControlFlowNode for x | semmle.label | ControlFlowNode for x |
| test.py:66:9:66:17 | ControlFlowNode for Str | semmle.label | ControlFlowNode for Str |
| test.py:67:10:67:10 | ControlFlowNode for x | semmle.label | ControlFlowNode for x |
| test.py:71:9:71:10 | ControlFlowNode for IntegerLiteral | semmle.label | ControlFlowNode for IntegerLiteral |
| test.py:72:10:72:10 | ControlFlowNode for x | semmle.label | ControlFlowNode for x |
| test.py:76:9:76:12 | ControlFlowNode for FloatLiteral | semmle.label | ControlFlowNode for FloatLiteral |
| test.py:77:10:77:10 | ControlFlowNode for x | semmle.label | ControlFlowNode for x |
| test.py:87:10:87:15 | ControlFlowNode for SOURCE | semmle.label | ControlFlowNode for SOURCE |
| test.py:88:10:88:10 | ControlFlowNode for x | semmle.label | ControlFlowNode for x |
| test.py:93:9:93:16 | ControlFlowNode for List [List element] | semmle.label | ControlFlowNode for List [List element] |
| test.py:93:10:93:15 | ControlFlowNode for SOURCE | semmle.label | ControlFlowNode for SOURCE |
| test.py:94:10:94:10 | ControlFlowNode for x [List element] | semmle.label | ControlFlowNode for x [List element] |
| test.py:94:10:94:13 | ControlFlowNode for Subscript | semmle.label | ControlFlowNode for Subscript |
| test.py:103:9:103:37 | ControlFlowNode for ListComp [List element] | semmle.label | ControlFlowNode for ListComp [List element] |
| test.py:103:10:103:15 | ControlFlowNode for SOURCE | semmle.label | ControlFlowNode for SOURCE |
| test.py:104:10:104:10 | ControlFlowNode for x [List element] | semmle.label | ControlFlowNode for x [List element] |
| test.py:104:10:104:13 | ControlFlowNode for Subscript | semmle.label | ControlFlowNode for Subscript |
| test.py:108:9:108:29 | ControlFlowNode for ListComp [List element] | semmle.label | ControlFlowNode for ListComp [List element] |
| test.py:108:10:108:10 | ControlFlowNode for y | semmle.label | ControlFlowNode for y |
| test.py:108:16:108:16 | SSA variable y | semmle.label | SSA variable y |
| test.py:108:21:108:28 | ControlFlowNode for List [List element] | semmle.label | ControlFlowNode for List [List element] |
| test.py:108:22:108:27 | ControlFlowNode for SOURCE | semmle.label | ControlFlowNode for SOURCE |
| test.py:109:10:109:10 | ControlFlowNode for x [List element] | semmle.label | ControlFlowNode for x [List element] |
| test.py:109:10:109:13 | ControlFlowNode for Subscript | semmle.label | ControlFlowNode for Subscript |
| test.py:113:9:113:16 | ControlFlowNode for List [List element] | semmle.label | ControlFlowNode for List [List element] |
| test.py:113:10:113:15 | ControlFlowNode for SOURCE | semmle.label | ControlFlowNode for SOURCE |
| test.py:114:9:114:22 | ControlFlowNode for ListComp [List element] | semmle.label | ControlFlowNode for ListComp [List element] |
| test.py:114:10:114:10 | ControlFlowNode for y | semmle.label | ControlFlowNode for y |
| test.py:114:16:114:16 | SSA variable y | semmle.label | SSA variable y |
| test.py:114:21:114:21 | ControlFlowNode for l [List element] | semmle.label | ControlFlowNode for l [List element] |
| test.py:115:10:115:10 | ControlFlowNode for x [List element] | semmle.label | ControlFlowNode for x [List element] |
| test.py:115:10:115:13 | ControlFlowNode for Subscript | semmle.label | ControlFlowNode for Subscript |
| test.py:125:9:125:16 | ControlFlowNode for Set [List element] | semmle.label | ControlFlowNode for Set [List element] |
| test.py:125:10:125:15 | ControlFlowNode for SOURCE | semmle.label | ControlFlowNode for SOURCE |
| test.py:126:10:126:10 | ControlFlowNode for x [List element] | semmle.label | ControlFlowNode for x [List element] |
| test.py:126:10:126:16 | ControlFlowNode for Attribute() | semmle.label | ControlFlowNode for Attribute() |
| test.py:130:9:130:37 | ControlFlowNode for SetComp [Set element] | semmle.label | ControlFlowNode for SetComp [Set element] |
| test.py:130:10:130:15 | ControlFlowNode for SOURCE | semmle.label | ControlFlowNode for SOURCE |
| test.py:131:10:131:10 | ControlFlowNode for x [Set element] | semmle.label | ControlFlowNode for x [Set element] |
| test.py:131:10:131:16 | ControlFlowNode for Attribute() | semmle.label | ControlFlowNode for Attribute() |
| test.py:135:9:135:29 | ControlFlowNode for SetComp [Set element] | semmle.label | ControlFlowNode for SetComp [Set element] |
| test.py:135:10:135:10 | ControlFlowNode for y | semmle.label | ControlFlowNode for y |
| test.py:135:16:135:16 | SSA variable y | semmle.label | SSA variable y |
| test.py:135:21:135:28 | ControlFlowNode for List [List element] | semmle.label | ControlFlowNode for List [List element] |
| test.py:135:22:135:27 | ControlFlowNode for SOURCE | semmle.label | ControlFlowNode for SOURCE |
| test.py:136:10:136:10 | ControlFlowNode for x [Set element] | semmle.label | ControlFlowNode for x [Set element] |
| test.py:136:10:136:16 | ControlFlowNode for Attribute() | semmle.label | ControlFlowNode for Attribute() |
| test.py:140:9:140:16 | ControlFlowNode for Set [List element] | semmle.label | ControlFlowNode for Set [List element] |
| test.py:140:10:140:15 | ControlFlowNode for SOURCE | semmle.label | ControlFlowNode for SOURCE |
| test.py:141:9:141:22 | ControlFlowNode for SetComp [Set element] | semmle.label | ControlFlowNode for SetComp [Set element] |
| test.py:141:10:141:10 | ControlFlowNode for y | semmle.label | ControlFlowNode for y |
| test.py:141:16:141:16 | SSA variable y | semmle.label | SSA variable y |
| test.py:141:21:141:21 | ControlFlowNode for l [List element] | semmle.label | ControlFlowNode for l [List element] |
| test.py:142:10:142:10 | ControlFlowNode for x [Set element] | semmle.label | ControlFlowNode for x [Set element] |
| test.py:142:10:142:16 | ControlFlowNode for Attribute() | semmle.label | ControlFlowNode for Attribute() |
| test.py:152:9:152:21 | ControlFlowNode for Dict [Dictionary element at key s] | semmle.label | ControlFlowNode for Dict [Dictionary element at key s] |
| test.py:152:15:152:20 | ControlFlowNode for SOURCE | semmle.label | ControlFlowNode for SOURCE |
| test.py:153:10:153:10 | ControlFlowNode for x [Dictionary element at key s] | semmle.label | ControlFlowNode for x [Dictionary element at key s] |
| test.py:153:10:153:15 | ControlFlowNode for Subscript | semmle.label | ControlFlowNode for Subscript |
| test.py:157:9:157:21 | ControlFlowNode for Dict [Dictionary element at key s] | semmle.label | ControlFlowNode for Dict [Dictionary element at key s] |
| test.py:157:15:157:20 | ControlFlowNode for SOURCE | semmle.label | ControlFlowNode for SOURCE |
| test.py:158:10:158:10 | ControlFlowNode for x [Dictionary element at key s] | semmle.label | ControlFlowNode for x [Dictionary element at key s] |
| test.py:158:10:158:19 | ControlFlowNode for Attribute() | semmle.label | ControlFlowNode for Attribute() |
| test.py:183:9:183:42 | ControlFlowNode for ListComp [List element] | semmle.label | ControlFlowNode for ListComp [List element] |
| test.py:183:10:183:10 | ControlFlowNode for y | semmle.label | ControlFlowNode for y |
| test.py:183:16:183:16 | SSA variable z [List element] | semmle.label | SSA variable z [List element] |
| test.py:183:21:183:30 | ControlFlowNode for List [List element, List element] | semmle.label | ControlFlowNode for List [List element, List element] |
| test.py:183:22:183:29 | ControlFlowNode for List [List element] | semmle.label | ControlFlowNode for List [List element] |
| test.py:183:23:183:28 | ControlFlowNode for SOURCE | semmle.label | ControlFlowNode for SOURCE |
| test.py:183:36:183:36 | SSA variable y | semmle.label | SSA variable y |
| test.py:183:41:183:41 | ControlFlowNode for z [List element] | semmle.label | ControlFlowNode for z [List element] |
| test.py:184:10:184:10 | ControlFlowNode for x [List element] | semmle.label | ControlFlowNode for x [List element] |
| test.py:184:10:184:13 | ControlFlowNode for Subscript | semmle.label | ControlFlowNode for Subscript |
| test.py:188:9:188:68 | ControlFlowNode for ListComp [List element] | semmle.label | ControlFlowNode for ListComp [List element] |
| test.py:188:10:188:10 | ControlFlowNode for y | semmle.label | ControlFlowNode for y |
| test.py:188:16:188:16 | SSA variable v [List element, List element, List element] | semmle.label | SSA variable v [List element, List element, List element] |
| test.py:188:21:188:34 | ControlFlowNode for List [List element, List element, List element, List element] | semmle.label | ControlFlowNode for List [List element, List element, List element, List element] |
| test.py:188:22:188:33 | ControlFlowNode for List [List element, List element, List element] | semmle.label | ControlFlowNode for List [List element, List element, List element] |
| test.py:188:23:188:32 | ControlFlowNode for List [List element, List element] | semmle.label | ControlFlowNode for List [List element, List element] |
| test.py:188:24:188:31 | ControlFlowNode for List [List element] | semmle.label | ControlFlowNode for List [List element] |
| test.py:188:25:188:30 | ControlFlowNode for SOURCE | semmle.label | ControlFlowNode for SOURCE |
| test.py:188:40:188:40 | SSA variable u [List element, List element] | semmle.label | SSA variable u [List element, List element] |
| test.py:188:45:188:45 | ControlFlowNode for v [List element, List element, List element] | semmle.label | ControlFlowNode for v [List element, List element, List element] |
| test.py:188:51:188:51 | SSA variable z [List element] | semmle.label | SSA variable z [List element] |
| test.py:188:56:188:56 | ControlFlowNode for u [List element, List element] | semmle.label | ControlFlowNode for u [List element, List element] |
| test.py:188:62:188:62 | SSA variable y | semmle.label | SSA variable y |
| test.py:188:67:188:67 | ControlFlowNode for z [List element] | semmle.label | ControlFlowNode for z [List element] |
| test.py:189:10:189:10 | ControlFlowNode for x [List element] | semmle.label | ControlFlowNode for x [List element] |
| test.py:189:10:189:13 | ControlFlowNode for Subscript | semmle.label | ControlFlowNode for Subscript |
| test.py:199:9:199:42 | ControlFlowNode for ListComp [List element] | semmle.label | ControlFlowNode for ListComp [List element] |
| test.py:199:10:199:10 | ControlFlowNode for y | semmle.label | ControlFlowNode for y |
| test.py:199:16:199:16 | SSA variable y | semmle.label | SSA variable y |
| test.py:199:22:199:22 | ControlFlowNode for z | semmle.label | ControlFlowNode for z |
| test.py:199:22:199:40 | ControlFlowNode for GeneratorExp [List element] | semmle.label | ControlFlowNode for GeneratorExp [List element] |
| test.py:199:28:199:28 | SSA variable z | semmle.label | SSA variable z |
| test.py:199:33:199:40 | ControlFlowNode for List [List element] | semmle.label | ControlFlowNode for List [List element] |
| test.py:199:34:199:39 | ControlFlowNode for SOURCE | semmle.label | ControlFlowNode for SOURCE |
| test.py:200:10:200:10 | ControlFlowNode for x [List element] | semmle.label | ControlFlowNode for x [List element] |
| test.py:200:10:200:13 | ControlFlowNode for Subscript | semmle.label | ControlFlowNode for Subscript |
<<<<<<< HEAD
| test.py:347:10:347:21 | ControlFlowNode for Subscript | semmle.label | ControlFlowNode for Subscript |
| test.py:347:11:347:16 | ControlFlowNode for SOURCE | semmle.label | ControlFlowNode for SOURCE |
| test.py:347:11:347:17 | ControlFlowNode for Tuple [Tuple element at index 0] | semmle.label | ControlFlowNode for Tuple [Tuple element at index 0] |
| test.py:351:10:351:17 | ControlFlowNode for List [List element] | semmle.label | ControlFlowNode for List [List element] |
| test.py:351:10:351:20 | ControlFlowNode for Subscript | semmle.label | ControlFlowNode for Subscript |
| test.py:351:11:351:16 | ControlFlowNode for SOURCE | semmle.label | ControlFlowNode for SOURCE |
| test.py:355:10:355:22 | ControlFlowNode for Dict [Dictionary element at key s] | semmle.label | ControlFlowNode for Dict [Dictionary element at key s] |
| test.py:355:10:355:27 | ControlFlowNode for Subscript | semmle.label | ControlFlowNode for Subscript |
| test.py:355:16:355:21 | ControlFlowNode for SOURCE | semmle.label | ControlFlowNode for SOURCE |
| test.py:378:10:378:34 | ControlFlowNode for second() | semmle.label | ControlFlowNode for second() |
| test.py:378:28:378:33 | ControlFlowNode for SOURCE | semmle.label | ControlFlowNode for SOURCE |
| test.py:386:10:386:36 | ControlFlowNode for second() | semmle.label | ControlFlowNode for second() |
| test.py:386:30:386:35 | ControlFlowNode for SOURCE | semmle.label | ControlFlowNode for SOURCE |
| test.py:394:10:394:43 | ControlFlowNode for second() | semmle.label | ControlFlowNode for second() |
| test.py:394:10:394:43 | KwUnpacked b | semmle.label | KwUnpacked b |
| test.py:394:30:394:42 | ControlFlowNode for Dict [Dictionary element at key b] | semmle.label | ControlFlowNode for Dict [Dictionary element at key b] |
| test.py:394:36:394:41 | ControlFlowNode for SOURCE | semmle.label | ControlFlowNode for SOURCE |
| test.py:402:10:402:39 | ControlFlowNode for f_extra_pos() | semmle.label | ControlFlowNode for f_extra_pos() |
| test.py:402:10:402:39 | PosOverflowNode for f_extra_pos() [Tuple element at index 0] | semmle.label | PosOverflowNode for f_extra_pos() [Tuple element at index 0] |
| test.py:402:33:402:38 | ControlFlowNode for SOURCE | semmle.label | ControlFlowNode for SOURCE |
| test.py:410:10:410:45 | ControlFlowNode for f_extra_keyword() | semmle.label | ControlFlowNode for f_extra_keyword() |
| test.py:410:10:410:45 | KwOverflowNode for f_extra_keyword() [Dictionary element at key b] | semmle.label | KwOverflowNode for f_extra_keyword() [Dictionary element at key b] |
| test.py:410:39:410:44 | ControlFlowNode for SOURCE | semmle.label | ControlFlowNode for SOURCE |
| test.py:431:10:431:15 | ControlFlowNode for SOURCE | semmle.label | ControlFlowNode for SOURCE |
| test.py:431:10:431:38 | ControlFlowNode for IfExp | semmle.label | ControlFlowNode for IfExp |
| test.py:439:10:439:39 | ControlFlowNode for IfExp | semmle.label | ControlFlowNode for IfExp |
| test.py:439:34:439:39 | ControlFlowNode for SOURCE | semmle.label | ControlFlowNode for SOURCE |
| test.py:463:10:463:18 | ControlFlowNode for f() | semmle.label | ControlFlowNode for f() |
| test.py:463:12:463:17 | ControlFlowNode for SOURCE | semmle.label | ControlFlowNode for SOURCE |
| test.py:470:10:470:34 | ControlFlowNode for second() | semmle.label | ControlFlowNode for second() |
| test.py:470:28:470:33 | ControlFlowNode for SOURCE | semmle.label | ControlFlowNode for SOURCE |
| test.py:484:10:484:36 | ControlFlowNode for second() | semmle.label | ControlFlowNode for second() |
| test.py:484:30:484:35 | ControlFlowNode for SOURCE | semmle.label | ControlFlowNode for SOURCE |
| test.py:498:10:498:43 | ControlFlowNode for second() | semmle.label | ControlFlowNode for second() |
| test.py:498:10:498:43 | KwUnpacked b | semmle.label | KwUnpacked b |
| test.py:498:30:498:42 | ControlFlowNode for Dict [Dictionary element at key b] | semmle.label | ControlFlowNode for Dict [Dictionary element at key b] |
| test.py:498:36:498:41 | ControlFlowNode for SOURCE | semmle.label | ControlFlowNode for SOURCE |
| test.py:503:10:503:39 | ControlFlowNode for f_extra_pos() | semmle.label | ControlFlowNode for f_extra_pos() |
| test.py:503:10:503:39 | PosOverflowNode for f_extra_pos() [Tuple element at index 0] | semmle.label | PosOverflowNode for f_extra_pos() [Tuple element at index 0] |
| test.py:503:33:503:38 | ControlFlowNode for SOURCE | semmle.label | ControlFlowNode for SOURCE |
| test.py:508:10:508:45 | ControlFlowNode for f_extra_keyword() | semmle.label | ControlFlowNode for f_extra_keyword() |
| test.py:508:10:508:45 | KwOverflowNode for f_extra_keyword() [Dictionary element at key b] | semmle.label | KwOverflowNode for f_extra_keyword() [Dictionary element at key b] |
| test.py:508:39:508:44 | ControlFlowNode for SOURCE | semmle.label | ControlFlowNode for SOURCE |
| test.py:520:9:520:14 | ControlFlowNode for SOURCE | semmle.label | ControlFlowNode for SOURCE |
| test.py:522:10:522:10 | ControlFlowNode for a | semmle.label | ControlFlowNode for a |
| test.py:527:10:527:10 | ControlFlowNode for b | semmle.label | ControlFlowNode for b |
| test.py:532:10:532:15 | ControlFlowNode for SOURCE | semmle.label | ControlFlowNode for SOURCE |
| test.py:532:10:532:26 | ControlFlowNode for Tuple [Tuple element at index 0] | semmle.label | ControlFlowNode for Tuple [Tuple element at index 0] |
| test.py:533:5:533:5 | SSA variable a | semmle.label | SSA variable a |
| test.py:533:5:533:8 | ControlFlowNode for Tuple [Tuple element at index 0] | semmle.label | ControlFlowNode for Tuple [Tuple element at index 0] |
| test.py:534:10:534:10 | ControlFlowNode for a | semmle.label | ControlFlowNode for a |
| test.py:540:10:540:15 | ControlFlowNode for SOURCE | semmle.label | ControlFlowNode for SOURCE |
| test.py:540:10:540:36 | ControlFlowNode for Tuple [Tuple element at index 0] | semmle.label | ControlFlowNode for Tuple [Tuple element at index 0] |
| test.py:540:10:540:36 | ControlFlowNode for Tuple [Tuple element at index 1, Tuple element at index 1] | semmle.label | ControlFlowNode for Tuple [Tuple element at index 1, Tuple element at index 1] |
| test.py:540:19:540:35 | ControlFlowNode for Tuple [Tuple element at index 1] | semmle.label | ControlFlowNode for Tuple [Tuple element at index 1] |
| test.py:540:30:540:35 | ControlFlowNode for SOURCE | semmle.label | ControlFlowNode for SOURCE |
| test.py:541:5:541:5 | SSA variable a | semmle.label | SSA variable a |
| test.py:541:5:541:13 | ControlFlowNode for Tuple [Tuple element at index 0] | semmle.label | ControlFlowNode for Tuple [Tuple element at index 0] |
| test.py:541:5:541:13 | ControlFlowNode for Tuple [Tuple element at index 1, Tuple element at index 1] | semmle.label | ControlFlowNode for Tuple [Tuple element at index 1, Tuple element at index 1] |
| test.py:541:9:541:12 | ControlFlowNode for Tuple [Tuple element at index 1] | semmle.label | ControlFlowNode for Tuple [Tuple element at index 1] |
| test.py:541:9:541:12 | IterableSequence [Tuple element at index 1] | semmle.label | IterableSequence [Tuple element at index 1] |
| test.py:541:12:541:12 | SSA variable c | semmle.label | SSA variable c |
| test.py:542:10:542:10 | ControlFlowNode for a | semmle.label | ControlFlowNode for a |
| test.py:544:10:544:10 | ControlFlowNode for c | semmle.label | ControlFlowNode for c |
| test.py:549:9:549:33 | ControlFlowNode for List [List element, List element, List element, List element] | semmle.label | ControlFlowNode for List [List element, List element, List element, List element] |
| test.py:549:10:549:21 | ControlFlowNode for List [List element, List element, List element] | semmle.label | ControlFlowNode for List [List element, List element, List element] |
| test.py:549:11:549:20 | ControlFlowNode for List [List element, List element] | semmle.label | ControlFlowNode for List [List element, List element] |
| test.py:549:12:549:19 | ControlFlowNode for List [List element] | semmle.label | ControlFlowNode for List [List element] |
| test.py:549:13:549:18 | ControlFlowNode for SOURCE | semmle.label | ControlFlowNode for SOURCE |
| test.py:550:5:550:11 | ControlFlowNode for List [List element, List element, List element] | semmle.label | ControlFlowNode for List [List element, List element, List element] |
| test.py:550:5:550:11 | IterableElement [List element, List element] | semmle.label | IterableElement [List element, List element] |
| test.py:550:5:550:11 | IterableSequence [List element, List element, List element] | semmle.label | IterableSequence [List element, List element, List element] |
| test.py:550:5:550:14 | ControlFlowNode for Tuple [Tuple element at index 0, List element, List element, List element] | semmle.label | ControlFlowNode for Tuple [Tuple element at index 0, List element, List element, List element] |
| test.py:550:5:550:14 | IterableElement [List element, List element, List element] | semmle.label | IterableElement [List element, List element, List element] |
| test.py:550:5:550:14 | IterableSequence [List element, List element, List element, List element] | semmle.label | IterableSequence [List element, List element, List element, List element] |
| test.py:550:6:550:10 | ControlFlowNode for List [List element, List element] | semmle.label | ControlFlowNode for List [List element, List element] |
| test.py:550:6:550:10 | IterableElement [List element] | semmle.label | IterableElement [List element] |
| test.py:550:6:550:10 | IterableSequence [List element, List element] | semmle.label | IterableSequence [List element, List element] |
| test.py:550:7:550:9 | ControlFlowNode for List [List element] | semmle.label | ControlFlowNode for List [List element] |
| test.py:550:7:550:9 | IterableElement | semmle.label | IterableElement |
| test.py:550:7:550:9 | IterableSequence [List element] | semmle.label | IterableSequence [List element] |
| test.py:550:8:550:8 | SSA variable a | semmle.label | SSA variable a |
| test.py:551:10:551:10 | ControlFlowNode for a | semmle.label | ControlFlowNode for a |
| test.py:557:10:557:15 | ControlFlowNode for SOURCE | semmle.label | ControlFlowNode for SOURCE |
| test.py:557:10:557:34 | ControlFlowNode for Tuple [Tuple element at index 0] | semmle.label | ControlFlowNode for Tuple [Tuple element at index 0] |
| test.py:557:10:557:34 | ControlFlowNode for Tuple [Tuple element at index 1] | semmle.label | ControlFlowNode for Tuple [Tuple element at index 1] |
| test.py:557:18:557:23 | ControlFlowNode for SOURCE | semmle.label | ControlFlowNode for SOURCE |
| test.py:558:5:558:5 | SSA variable a | semmle.label | SSA variable a |
| test.py:558:5:558:12 | ControlFlowNode for Tuple [Tuple element at index 0] | semmle.label | ControlFlowNode for Tuple [Tuple element at index 0] |
| test.py:558:5:558:12 | ControlFlowNode for Tuple [Tuple element at index 1] | semmle.label | ControlFlowNode for Tuple [Tuple element at index 1] |
| test.py:558:8:558:9 | IterableElement | semmle.label | IterableElement |
| test.py:558:8:558:9 | SSA variable b [List element] | semmle.label | SSA variable b [List element] |
| test.py:559:10:559:10 | ControlFlowNode for a | semmle.label | ControlFlowNode for a |
| test.py:561:10:561:10 | ControlFlowNode for b [List element] | semmle.label | ControlFlowNode for b [List element] |
| test.py:561:10:561:13 | ControlFlowNode for Subscript | semmle.label | ControlFlowNode for Subscript |
| test.py:567:10:567:61 | ControlFlowNode for List [List element, List element] | semmle.label | ControlFlowNode for List [List element, List element] |
| test.py:567:11:567:37 | ControlFlowNode for List [List element] | semmle.label | ControlFlowNode for List [List element] |
| test.py:567:12:567:17 | ControlFlowNode for SOURCE | semmle.label | ControlFlowNode for SOURCE |
| test.py:567:31:567:36 | ControlFlowNode for SOURCE | semmle.label | ControlFlowNode for SOURCE |
| test.py:567:40:567:47 | ControlFlowNode for List [List element] | semmle.label | ControlFlowNode for List [List element] |
| test.py:567:41:567:46 | ControlFlowNode for SOURCE | semmle.label | ControlFlowNode for SOURCE |
| test.py:570:6:570:23 | ControlFlowNode for Tuple [Tuple element at index 0, List element] | semmle.label | ControlFlowNode for Tuple [Tuple element at index 0, List element] |
| test.py:570:6:570:23 | IterableElement [List element] | semmle.label | IterableElement [List element] |
| test.py:570:6:570:23 | IterableSequence [List element, List element] | semmle.label | IterableSequence [List element, List element] |
| test.py:570:7:570:8 | SSA variable a1 | semmle.label | SSA variable a1 |
| test.py:570:7:570:16 | ControlFlowNode for Tuple [Tuple element at index 0] | semmle.label | ControlFlowNode for Tuple [Tuple element at index 0] |
| test.py:570:7:570:16 | ControlFlowNode for Tuple [Tuple element at index 1] | semmle.label | ControlFlowNode for Tuple [Tuple element at index 1] |
| test.py:570:7:570:16 | ControlFlowNode for Tuple [Tuple element at index 2] | semmle.label | ControlFlowNode for Tuple [Tuple element at index 2] |
| test.py:570:7:570:16 | IterableElement | semmle.label | IterableElement |
| test.py:570:7:570:16 | IterableSequence [List element] | semmle.label | IterableSequence [List element] |
| test.py:570:11:570:12 | SSA variable a2 | semmle.label | SSA variable a2 |
| test.py:570:15:570:16 | SSA variable a3 | semmle.label | SSA variable a3 |
| test.py:571:10:571:11 | ControlFlowNode for a1 | semmle.label | ControlFlowNode for a1 |
| test.py:572:12:572:13 | ControlFlowNode for a2 | semmle.label | ControlFlowNode for a2 |
| test.py:573:10:573:11 | ControlFlowNode for a3 | semmle.label | ControlFlowNode for a3 |
| test.py:578:5:578:24 | ControlFlowNode for List [List element, List element] | semmle.label | ControlFlowNode for List [List element, List element] |
| test.py:578:5:578:24 | IterableElement [List element] | semmle.label | IterableElement [List element] |
| test.py:578:5:578:24 | IterableSequence [List element, List element] | semmle.label | IterableSequence [List element, List element] |
| test.py:578:7:578:8 | SSA variable a1 | semmle.label | SSA variable a1 |
| test.py:578:7:578:16 | ControlFlowNode for Tuple [Tuple element at index 0] | semmle.label | ControlFlowNode for Tuple [Tuple element at index 0] |
| test.py:578:7:578:16 | ControlFlowNode for Tuple [Tuple element at index 1] | semmle.label | ControlFlowNode for Tuple [Tuple element at index 1] |
| test.py:578:7:578:16 | ControlFlowNode for Tuple [Tuple element at index 2] | semmle.label | ControlFlowNode for Tuple [Tuple element at index 2] |
| test.py:578:7:578:16 | IterableElement | semmle.label | IterableElement |
| test.py:578:7:578:16 | IterableSequence [List element] | semmle.label | IterableSequence [List element] |
| test.py:578:11:578:12 | SSA variable a2 | semmle.label | SSA variable a2 |
| test.py:578:15:578:16 | SSA variable a3 | semmle.label | SSA variable a3 |
| test.py:579:10:579:11 | ControlFlowNode for a1 | semmle.label | ControlFlowNode for a1 |
| test.py:580:12:580:13 | ControlFlowNode for a2 | semmle.label | ControlFlowNode for a2 |
| test.py:581:10:581:11 | ControlFlowNode for a3 | semmle.label | ControlFlowNode for a3 |
| test.py:586:6:586:17 | ControlFlowNode for List [List element] | semmle.label | ControlFlowNode for List [List element] |
| test.py:586:6:586:17 | IterableElement | semmle.label | IterableElement |
| test.py:586:6:586:17 | IterableSequence [List element] | semmle.label | IterableSequence [List element] |
| test.py:586:6:586:23 | ControlFlowNode for Tuple [Tuple element at index 0, List element] | semmle.label | ControlFlowNode for Tuple [Tuple element at index 0, List element] |
| test.py:586:6:586:23 | IterableElement [List element] | semmle.label | IterableElement [List element] |
| test.py:586:6:586:23 | IterableSequence [List element, List element] | semmle.label | IterableSequence [List element, List element] |
| test.py:586:7:586:8 | SSA variable a1 | semmle.label | SSA variable a1 |
| test.py:586:11:586:12 | SSA variable a2 | semmle.label | SSA variable a2 |
| test.py:586:15:586:16 | SSA variable a3 | semmle.label | SSA variable a3 |
| test.py:587:10:587:11 | ControlFlowNode for a1 | semmle.label | ControlFlowNode for a1 |
| test.py:588:12:588:13 | ControlFlowNode for a2 | semmle.label | ControlFlowNode for a2 |
| test.py:589:10:589:11 | ControlFlowNode for a3 | semmle.label | ControlFlowNode for a3 |
| test.py:595:11:595:47 | ControlFlowNode for Tuple [Tuple element at index 0, Tuple element at index 0] | semmle.label | ControlFlowNode for Tuple [Tuple element at index 0, Tuple element at index 0] |
| test.py:595:11:595:47 | ControlFlowNode for Tuple [Tuple element at index 0, Tuple element at index 2] | semmle.label | ControlFlowNode for Tuple [Tuple element at index 0, Tuple element at index 2] |
| test.py:595:12:595:17 | ControlFlowNode for SOURCE | semmle.label | ControlFlowNode for SOURCE |
| test.py:595:12:595:36 | ControlFlowNode for Tuple [Tuple element at index 0] | semmle.label | ControlFlowNode for Tuple [Tuple element at index 0] |
| test.py:595:12:595:36 | ControlFlowNode for Tuple [Tuple element at index 2] | semmle.label | ControlFlowNode for Tuple [Tuple element at index 2] |
| test.py:595:31:595:36 | ControlFlowNode for SOURCE | semmle.label | ControlFlowNode for SOURCE |
| test.py:598:5:598:19 | ControlFlowNode for List [List element, Tuple element at index 0] | semmle.label | ControlFlowNode for List [List element, Tuple element at index 0] |
| test.py:598:5:598:19 | IterableElement [Tuple element at index 0] | semmle.label | IterableElement [Tuple element at index 0] |
| test.py:598:5:598:19 | IterableSequence [Tuple element at index 0, Tuple element at index 0] | semmle.label | IterableSequence [Tuple element at index 0, Tuple element at index 0] |
| test.py:598:6:598:14 | ControlFlowNode for List [List element] | semmle.label | ControlFlowNode for List [List element] |
| test.py:598:6:598:14 | IterableElement | semmle.label | IterableElement |
| test.py:598:6:598:14 | IterableSequence [Tuple element at index 0] | semmle.label | IterableSequence [Tuple element at index 0] |
| test.py:598:7:598:8 | SSA variable a1 | semmle.label | SSA variable a1 |
| test.py:598:11:598:13 | IterableElement | semmle.label | IterableElement |
| test.py:598:11:598:13 | SSA variable a2 [List element] | semmle.label | SSA variable a2 [List element] |
| test.py:599:10:599:11 | ControlFlowNode for a1 | semmle.label | ControlFlowNode for a1 |
| test.py:601:12:601:13 | ControlFlowNode for a2 [List element] | semmle.label | ControlFlowNode for a2 [List element] |
| test.py:601:12:601:16 | ControlFlowNode for Subscript | semmle.label | ControlFlowNode for Subscript |
| test.py:602:10:602:11 | ControlFlowNode for a2 [List element] | semmle.label | ControlFlowNode for a2 [List element] |
| test.py:602:10:602:14 | ControlFlowNode for Subscript | semmle.label | ControlFlowNode for Subscript |
| test.py:607:6:607:18 | ControlFlowNode for Tuple [Tuple element at index 0, Tuple element at index 0] | semmle.label | ControlFlowNode for Tuple [Tuple element at index 0, Tuple element at index 0] |
| test.py:607:6:607:18 | ControlFlowNode for Tuple [Tuple element at index 0, Tuple element at index 2] | semmle.label | ControlFlowNode for Tuple [Tuple element at index 0, Tuple element at index 2] |
| test.py:607:7:607:8 | SSA variable a1 | semmle.label | SSA variable a1 |
| test.py:607:7:607:13 | ControlFlowNode for Tuple [Tuple element at index 0] | semmle.label | ControlFlowNode for Tuple [Tuple element at index 0] |
| test.py:607:7:607:13 | ControlFlowNode for Tuple [Tuple element at index 2] | semmle.label | ControlFlowNode for Tuple [Tuple element at index 2] |
| test.py:607:7:607:13 | IterableSequence [Tuple element at index 0] | semmle.label | IterableSequence [Tuple element at index 0] |
| test.py:607:7:607:13 | IterableSequence [Tuple element at index 2] | semmle.label | IterableSequence [Tuple element at index 2] |
| test.py:607:11:607:13 | IterableElement | semmle.label | IterableElement |
| test.py:607:11:607:13 | SSA variable a2 [List element] | semmle.label | SSA variable a2 [List element] |
| test.py:608:10:608:11 | ControlFlowNode for a1 | semmle.label | ControlFlowNode for a1 |
| test.py:610:12:610:13 | ControlFlowNode for a2 [List element] | semmle.label | ControlFlowNode for a2 [List element] |
| test.py:610:12:610:16 | ControlFlowNode for Subscript | semmle.label | ControlFlowNode for Subscript |
| test.py:611:10:611:11 | ControlFlowNode for a2 [List element] | semmle.label | ControlFlowNode for a2 [List element] |
| test.py:611:10:611:14 | ControlFlowNode for Subscript | semmle.label | ControlFlowNode for Subscript |
| test.py:616:5:616:19 | ControlFlowNode for List [List element, Tuple element at index 0] | semmle.label | ControlFlowNode for List [List element, Tuple element at index 0] |
| test.py:616:5:616:19 | ControlFlowNode for List [List element, Tuple element at index 2] | semmle.label | ControlFlowNode for List [List element, Tuple element at index 2] |
| test.py:616:5:616:19 | IterableElement [Tuple element at index 0] | semmle.label | IterableElement [Tuple element at index 0] |
| test.py:616:5:616:19 | IterableElement [Tuple element at index 2] | semmle.label | IterableElement [Tuple element at index 2] |
| test.py:616:5:616:19 | IterableSequence [Tuple element at index 0, Tuple element at index 0] | semmle.label | IterableSequence [Tuple element at index 0, Tuple element at index 0] |
| test.py:616:5:616:19 | IterableSequence [Tuple element at index 0, Tuple element at index 2] | semmle.label | IterableSequence [Tuple element at index 0, Tuple element at index 2] |
| test.py:616:7:616:8 | SSA variable a1 | semmle.label | SSA variable a1 |
| test.py:616:7:616:13 | ControlFlowNode for Tuple [Tuple element at index 0] | semmle.label | ControlFlowNode for Tuple [Tuple element at index 0] |
| test.py:616:7:616:13 | ControlFlowNode for Tuple [Tuple element at index 2] | semmle.label | ControlFlowNode for Tuple [Tuple element at index 2] |
| test.py:616:7:616:13 | IterableSequence [Tuple element at index 0] | semmle.label | IterableSequence [Tuple element at index 0] |
| test.py:616:7:616:13 | IterableSequence [Tuple element at index 2] | semmle.label | IterableSequence [Tuple element at index 2] |
| test.py:616:11:616:13 | IterableElement | semmle.label | IterableElement |
| test.py:616:11:616:13 | SSA variable a2 [List element] | semmle.label | SSA variable a2 [List element] |
| test.py:617:10:617:11 | ControlFlowNode for a1 | semmle.label | ControlFlowNode for a1 |
| test.py:619:12:619:13 | ControlFlowNode for a2 [List element] | semmle.label | ControlFlowNode for a2 [List element] |
| test.py:619:12:619:16 | ControlFlowNode for Subscript | semmle.label | ControlFlowNode for Subscript |
| test.py:620:10:620:11 | ControlFlowNode for a2 [List element] | semmle.label | ControlFlowNode for a2 [List element] |
| test.py:620:10:620:14 | ControlFlowNode for Subscript | semmle.label | ControlFlowNode for Subscript |
| test.py:625:6:625:14 | ControlFlowNode for List [List element] | semmle.label | ControlFlowNode for List [List element] |
| test.py:625:6:625:14 | IterableElement | semmle.label | IterableElement |
| test.py:625:6:625:14 | IterableSequence [Tuple element at index 0] | semmle.label | IterableSequence [Tuple element at index 0] |
| test.py:625:6:625:18 | ControlFlowNode for Tuple [Tuple element at index 0, Tuple element at index 0] | semmle.label | ControlFlowNode for Tuple [Tuple element at index 0, Tuple element at index 0] |
| test.py:625:7:625:8 | SSA variable a1 | semmle.label | SSA variable a1 |
| test.py:625:11:625:13 | IterableElement | semmle.label | IterableElement |
| test.py:625:11:625:13 | SSA variable a2 [List element] | semmle.label | SSA variable a2 [List element] |
| test.py:626:10:626:11 | ControlFlowNode for a1 | semmle.label | ControlFlowNode for a1 |
| test.py:628:12:628:13 | ControlFlowNode for a2 [List element] | semmle.label | ControlFlowNode for a2 [List element] |
| test.py:628:12:628:16 | ControlFlowNode for Subscript | semmle.label | ControlFlowNode for Subscript |
| test.py:629:10:629:11 | ControlFlowNode for a2 [List element] | semmle.label | ControlFlowNode for a2 [List element] |
| test.py:629:10:629:14 | ControlFlowNode for Subscript | semmle.label | ControlFlowNode for Subscript |
| test.py:636:19:636:24 | ControlFlowNode for SOURCE | semmle.label | ControlFlowNode for SOURCE |
| test.py:637:10:637:10 | ControlFlowNode for a | semmle.label | ControlFlowNode for a |
| test.py:728:16:728:21 | ControlFlowNode for SOURCE | semmle.label | ControlFlowNode for SOURCE |
| test.py:731:10:731:36 | ControlFlowNode for return_from_inner_scope() | semmle.label | ControlFlowNode for return_from_inner_scope() |
=======
| test.py:338:10:338:21 | ControlFlowNode for Subscript | semmle.label | ControlFlowNode for Subscript |
| test.py:338:11:338:16 | ControlFlowNode for SOURCE | semmle.label | ControlFlowNode for SOURCE |
| test.py:338:11:338:17 | ControlFlowNode for Tuple [Tuple element at index 0] | semmle.label | ControlFlowNode for Tuple [Tuple element at index 0] |
| test.py:342:10:342:17 | ControlFlowNode for List [List element] | semmle.label | ControlFlowNode for List [List element] |
| test.py:342:10:342:20 | ControlFlowNode for Subscript | semmle.label | ControlFlowNode for Subscript |
| test.py:342:11:342:16 | ControlFlowNode for SOURCE | semmle.label | ControlFlowNode for SOURCE |
| test.py:346:10:346:22 | ControlFlowNode for Dict [Dictionary element at key s] | semmle.label | ControlFlowNode for Dict [Dictionary element at key s] |
| test.py:346:10:346:27 | ControlFlowNode for Subscript | semmle.label | ControlFlowNode for Subscript |
| test.py:346:16:346:21 | ControlFlowNode for SOURCE | semmle.label | ControlFlowNode for SOURCE |
| test.py:369:10:369:34 | ControlFlowNode for second() | semmle.label | ControlFlowNode for second() |
| test.py:369:28:369:33 | ControlFlowNode for SOURCE | semmle.label | ControlFlowNode for SOURCE |
| test.py:377:10:377:36 | ControlFlowNode for second() | semmle.label | ControlFlowNode for second() |
| test.py:377:30:377:35 | ControlFlowNode for SOURCE | semmle.label | ControlFlowNode for SOURCE |
| test.py:385:10:385:43 | ControlFlowNode for second() | semmle.label | ControlFlowNode for second() |
| test.py:385:10:385:43 | KwUnpacked b | semmle.label | KwUnpacked b |
| test.py:385:30:385:42 | ControlFlowNode for Dict [Dictionary element at key b] | semmle.label | ControlFlowNode for Dict [Dictionary element at key b] |
| test.py:385:36:385:41 | ControlFlowNode for SOURCE | semmle.label | ControlFlowNode for SOURCE |
| test.py:393:10:393:39 | ControlFlowNode for f_extra_pos() | semmle.label | ControlFlowNode for f_extra_pos() |
| test.py:393:10:393:39 | PosOverflowNode for f_extra_pos() [Tuple element at index 0] | semmle.label | PosOverflowNode for f_extra_pos() [Tuple element at index 0] |
| test.py:393:33:393:38 | ControlFlowNode for SOURCE | semmle.label | ControlFlowNode for SOURCE |
| test.py:401:10:401:45 | ControlFlowNode for f_extra_keyword() | semmle.label | ControlFlowNode for f_extra_keyword() |
| test.py:401:10:401:45 | KwOverflowNode for f_extra_keyword() [Dictionary element at key b] | semmle.label | KwOverflowNode for f_extra_keyword() [Dictionary element at key b] |
| test.py:401:39:401:44 | ControlFlowNode for SOURCE | semmle.label | ControlFlowNode for SOURCE |
| test.py:422:10:422:15 | ControlFlowNode for SOURCE | semmle.label | ControlFlowNode for SOURCE |
| test.py:422:10:422:38 | ControlFlowNode for IfExp | semmle.label | ControlFlowNode for IfExp |
| test.py:430:10:430:39 | ControlFlowNode for IfExp | semmle.label | ControlFlowNode for IfExp |
| test.py:430:34:430:39 | ControlFlowNode for SOURCE | semmle.label | ControlFlowNode for SOURCE |
| test.py:454:10:454:18 | ControlFlowNode for f() | semmle.label | ControlFlowNode for f() |
| test.py:454:12:454:17 | ControlFlowNode for SOURCE | semmle.label | ControlFlowNode for SOURCE |
| test.py:461:10:461:34 | ControlFlowNode for second() | semmle.label | ControlFlowNode for second() |
| test.py:461:28:461:33 | ControlFlowNode for SOURCE | semmle.label | ControlFlowNode for SOURCE |
| test.py:475:10:475:36 | ControlFlowNode for second() | semmle.label | ControlFlowNode for second() |
| test.py:475:30:475:35 | ControlFlowNode for SOURCE | semmle.label | ControlFlowNode for SOURCE |
| test.py:489:10:489:43 | ControlFlowNode for second() | semmle.label | ControlFlowNode for second() |
| test.py:489:10:489:43 | KwUnpacked b | semmle.label | KwUnpacked b |
| test.py:489:30:489:42 | ControlFlowNode for Dict [Dictionary element at key b] | semmle.label | ControlFlowNode for Dict [Dictionary element at key b] |
| test.py:489:36:489:41 | ControlFlowNode for SOURCE | semmle.label | ControlFlowNode for SOURCE |
| test.py:494:10:494:39 | ControlFlowNode for f_extra_pos() | semmle.label | ControlFlowNode for f_extra_pos() |
| test.py:494:10:494:39 | PosOverflowNode for f_extra_pos() [Tuple element at index 0] | semmle.label | PosOverflowNode for f_extra_pos() [Tuple element at index 0] |
| test.py:494:33:494:38 | ControlFlowNode for SOURCE | semmle.label | ControlFlowNode for SOURCE |
| test.py:499:10:499:45 | ControlFlowNode for f_extra_keyword() | semmle.label | ControlFlowNode for f_extra_keyword() |
| test.py:499:10:499:45 | KwOverflowNode for f_extra_keyword() [Dictionary element at key b] | semmle.label | KwOverflowNode for f_extra_keyword() [Dictionary element at key b] |
| test.py:499:39:499:44 | ControlFlowNode for SOURCE | semmle.label | ControlFlowNode for SOURCE |
| test.py:511:9:511:14 | ControlFlowNode for SOURCE | semmle.label | ControlFlowNode for SOURCE |
| test.py:513:10:513:10 | ControlFlowNode for a | semmle.label | ControlFlowNode for a |
| test.py:518:10:518:10 | ControlFlowNode for b | semmle.label | ControlFlowNode for b |
| test.py:590:16:590:21 | ControlFlowNode for SOURCE | semmle.label | ControlFlowNode for SOURCE |
| test.py:593:10:593:36 | ControlFlowNode for return_from_inner_scope() | semmle.label | ControlFlowNode for return_from_inner_scope() |
>>>>>>> 527c4152
#select
| datamodel.py:38:6:38:17 | ControlFlowNode for f() | datamodel.py:38:8:38:13 | ControlFlowNode for SOURCE | datamodel.py:38:6:38:17 | ControlFlowNode for f() | Flow found |
| datamodel.py:71:6:71:24 | ControlFlowNode for Attribute() | datamodel.py:71:15:71:20 | ControlFlowNode for SOURCE | datamodel.py:71:6:71:24 | ControlFlowNode for Attribute() | Flow found |
| datamodel.py:72:6:72:27 | ControlFlowNode for Attribute() | datamodel.py:72:18:72:23 | ControlFlowNode for SOURCE | datamodel.py:72:6:72:27 | ControlFlowNode for Attribute() | Flow found |
| datamodel.py:80:6:80:26 | ControlFlowNode for Attribute() | datamodel.py:80:20:80:25 | ControlFlowNode for SOURCE | datamodel.py:80:6:80:26 | ControlFlowNode for Attribute() | Flow found |
| datamodel.py:81:6:81:26 | ControlFlowNode for Attribute() | datamodel.py:81:20:81:25 | ControlFlowNode for SOURCE | datamodel.py:81:6:81:26 | ControlFlowNode for Attribute() | Flow found |
| datamodel.py:159:6:159:17 | ControlFlowNode for Attribute | datamodel.py:152:14:152:19 | ControlFlowNode for SOURCE | datamodel.py:159:6:159:17 | ControlFlowNode for Attribute | Flow found |
| test.py:44:10:44:10 | ControlFlowNode for y | test.py:42:21:42:26 | ControlFlowNode for SOURCE | test.py:44:10:44:10 | ControlFlowNode for y | Flow found |
| test.py:56:10:56:10 | ControlFlowNode for x | test.py:55:9:55:14 | ControlFlowNode for SOURCE | test.py:56:10:56:10 | ControlFlowNode for x | Flow found |
| test.py:62:10:62:10 | ControlFlowNode for x | test.py:61:9:61:16 | ControlFlowNode for Str | test.py:62:10:62:10 | ControlFlowNode for x | Flow found |
| test.py:67:10:67:10 | ControlFlowNode for x | test.py:66:9:66:17 | ControlFlowNode for Str | test.py:67:10:67:10 | ControlFlowNode for x | Flow found |
| test.py:72:10:72:10 | ControlFlowNode for x | test.py:71:9:71:10 | ControlFlowNode for IntegerLiteral | test.py:72:10:72:10 | ControlFlowNode for x | Flow found |
| test.py:77:10:77:10 | ControlFlowNode for x | test.py:76:9:76:12 | ControlFlowNode for FloatLiteral | test.py:77:10:77:10 | ControlFlowNode for x | Flow found |
| test.py:88:10:88:10 | ControlFlowNode for x | test.py:87:10:87:15 | ControlFlowNode for SOURCE | test.py:88:10:88:10 | ControlFlowNode for x | Flow found |
| test.py:94:10:94:13 | ControlFlowNode for Subscript | test.py:93:10:93:15 | ControlFlowNode for SOURCE | test.py:94:10:94:13 | ControlFlowNode for Subscript | Flow found |
| test.py:104:10:104:13 | ControlFlowNode for Subscript | test.py:103:10:103:15 | ControlFlowNode for SOURCE | test.py:104:10:104:13 | ControlFlowNode for Subscript | Flow found |
| test.py:109:10:109:13 | ControlFlowNode for Subscript | test.py:108:22:108:27 | ControlFlowNode for SOURCE | test.py:109:10:109:13 | ControlFlowNode for Subscript | Flow found |
| test.py:115:10:115:13 | ControlFlowNode for Subscript | test.py:113:10:113:15 | ControlFlowNode for SOURCE | test.py:115:10:115:13 | ControlFlowNode for Subscript | Flow found |
| test.py:126:10:126:16 | ControlFlowNode for Attribute() | test.py:125:10:125:15 | ControlFlowNode for SOURCE | test.py:126:10:126:16 | ControlFlowNode for Attribute() | Flow found |
| test.py:131:10:131:16 | ControlFlowNode for Attribute() | test.py:130:10:130:15 | ControlFlowNode for SOURCE | test.py:131:10:131:16 | ControlFlowNode for Attribute() | Flow found |
| test.py:136:10:136:16 | ControlFlowNode for Attribute() | test.py:135:22:135:27 | ControlFlowNode for SOURCE | test.py:136:10:136:16 | ControlFlowNode for Attribute() | Flow found |
| test.py:142:10:142:16 | ControlFlowNode for Attribute() | test.py:140:10:140:15 | ControlFlowNode for SOURCE | test.py:142:10:142:16 | ControlFlowNode for Attribute() | Flow found |
| test.py:153:10:153:15 | ControlFlowNode for Subscript | test.py:152:15:152:20 | ControlFlowNode for SOURCE | test.py:153:10:153:15 | ControlFlowNode for Subscript | Flow found |
| test.py:158:10:158:19 | ControlFlowNode for Attribute() | test.py:157:15:157:20 | ControlFlowNode for SOURCE | test.py:158:10:158:19 | ControlFlowNode for Attribute() | Flow found |
| test.py:184:10:184:13 | ControlFlowNode for Subscript | test.py:183:23:183:28 | ControlFlowNode for SOURCE | test.py:184:10:184:13 | ControlFlowNode for Subscript | Flow found |
| test.py:189:10:189:13 | ControlFlowNode for Subscript | test.py:188:25:188:30 | ControlFlowNode for SOURCE | test.py:189:10:189:13 | ControlFlowNode for Subscript | Flow found |
| test.py:200:10:200:13 | ControlFlowNode for Subscript | test.py:199:34:199:39 | ControlFlowNode for SOURCE | test.py:200:10:200:13 | ControlFlowNode for Subscript | Flow found |
<<<<<<< HEAD
| test.py:347:10:347:21 | ControlFlowNode for Subscript | test.py:20:10:20:17 | ControlFlowNode for Str | test.py:347:10:347:21 | ControlFlowNode for Subscript | Flow found |
| test.py:347:10:347:21 | ControlFlowNode for Subscript | test.py:347:11:347:16 | ControlFlowNode for SOURCE | test.py:347:10:347:21 | ControlFlowNode for Subscript | Flow found |
| test.py:351:10:351:20 | ControlFlowNode for Subscript | test.py:20:10:20:17 | ControlFlowNode for Str | test.py:351:10:351:20 | ControlFlowNode for Subscript | Flow found |
| test.py:351:10:351:20 | ControlFlowNode for Subscript | test.py:351:11:351:16 | ControlFlowNode for SOURCE | test.py:351:10:351:20 | ControlFlowNode for Subscript | Flow found |
| test.py:355:10:355:27 | ControlFlowNode for Subscript | test.py:20:10:20:17 | ControlFlowNode for Str | test.py:355:10:355:27 | ControlFlowNode for Subscript | Flow found |
| test.py:355:10:355:27 | ControlFlowNode for Subscript | test.py:355:16:355:21 | ControlFlowNode for SOURCE | test.py:355:10:355:27 | ControlFlowNode for Subscript | Flow found |
| test.py:378:10:378:34 | ControlFlowNode for second() | test.py:20:10:20:17 | ControlFlowNode for Str | test.py:378:10:378:34 | ControlFlowNode for second() | Flow found |
| test.py:378:10:378:34 | ControlFlowNode for second() | test.py:378:28:378:33 | ControlFlowNode for SOURCE | test.py:378:10:378:34 | ControlFlowNode for second() | Flow found |
| test.py:386:10:386:36 | ControlFlowNode for second() | test.py:20:10:20:17 | ControlFlowNode for Str | test.py:386:10:386:36 | ControlFlowNode for second() | Flow found |
| test.py:386:10:386:36 | ControlFlowNode for second() | test.py:386:30:386:35 | ControlFlowNode for SOURCE | test.py:386:10:386:36 | ControlFlowNode for second() | Flow found |
| test.py:394:10:394:43 | ControlFlowNode for second() | test.py:20:10:20:17 | ControlFlowNode for Str | test.py:394:10:394:43 | ControlFlowNode for second() | Flow found |
| test.py:394:10:394:43 | ControlFlowNode for second() | test.py:394:36:394:41 | ControlFlowNode for SOURCE | test.py:394:10:394:43 | ControlFlowNode for second() | Flow found |
| test.py:402:10:402:39 | ControlFlowNode for f_extra_pos() | test.py:20:10:20:17 | ControlFlowNode for Str | test.py:402:10:402:39 | ControlFlowNode for f_extra_pos() | Flow found |
| test.py:402:10:402:39 | ControlFlowNode for f_extra_pos() | test.py:402:33:402:38 | ControlFlowNode for SOURCE | test.py:402:10:402:39 | ControlFlowNode for f_extra_pos() | Flow found |
| test.py:410:10:410:45 | ControlFlowNode for f_extra_keyword() | test.py:20:10:20:17 | ControlFlowNode for Str | test.py:410:10:410:45 | ControlFlowNode for f_extra_keyword() | Flow found |
| test.py:410:10:410:45 | ControlFlowNode for f_extra_keyword() | test.py:410:39:410:44 | ControlFlowNode for SOURCE | test.py:410:10:410:45 | ControlFlowNode for f_extra_keyword() | Flow found |
| test.py:431:10:431:38 | ControlFlowNode for IfExp | test.py:20:10:20:17 | ControlFlowNode for Str | test.py:431:10:431:38 | ControlFlowNode for IfExp | Flow found |
| test.py:431:10:431:38 | ControlFlowNode for IfExp | test.py:431:10:431:15 | ControlFlowNode for SOURCE | test.py:431:10:431:38 | ControlFlowNode for IfExp | Flow found |
| test.py:439:10:439:39 | ControlFlowNode for IfExp | test.py:20:10:20:17 | ControlFlowNode for Str | test.py:439:10:439:39 | ControlFlowNode for IfExp | Flow found |
| test.py:439:10:439:39 | ControlFlowNode for IfExp | test.py:439:34:439:39 | ControlFlowNode for SOURCE | test.py:439:10:439:39 | ControlFlowNode for IfExp | Flow found |
| test.py:463:10:463:18 | ControlFlowNode for f() | test.py:20:10:20:17 | ControlFlowNode for Str | test.py:463:10:463:18 | ControlFlowNode for f() | Flow found |
| test.py:463:10:463:18 | ControlFlowNode for f() | test.py:463:12:463:17 | ControlFlowNode for SOURCE | test.py:463:10:463:18 | ControlFlowNode for f() | Flow found |
| test.py:470:10:470:34 | ControlFlowNode for second() | test.py:20:10:20:17 | ControlFlowNode for Str | test.py:470:10:470:34 | ControlFlowNode for second() | Flow found |
| test.py:470:10:470:34 | ControlFlowNode for second() | test.py:470:28:470:33 | ControlFlowNode for SOURCE | test.py:470:10:470:34 | ControlFlowNode for second() | Flow found |
| test.py:484:10:484:36 | ControlFlowNode for second() | test.py:20:10:20:17 | ControlFlowNode for Str | test.py:484:10:484:36 | ControlFlowNode for second() | Flow found |
| test.py:484:10:484:36 | ControlFlowNode for second() | test.py:484:30:484:35 | ControlFlowNode for SOURCE | test.py:484:10:484:36 | ControlFlowNode for second() | Flow found |
| test.py:498:10:498:43 | ControlFlowNode for second() | test.py:20:10:20:17 | ControlFlowNode for Str | test.py:498:10:498:43 | ControlFlowNode for second() | Flow found |
| test.py:498:10:498:43 | ControlFlowNode for second() | test.py:498:36:498:41 | ControlFlowNode for SOURCE | test.py:498:10:498:43 | ControlFlowNode for second() | Flow found |
| test.py:503:10:503:39 | ControlFlowNode for f_extra_pos() | test.py:20:10:20:17 | ControlFlowNode for Str | test.py:503:10:503:39 | ControlFlowNode for f_extra_pos() | Flow found |
| test.py:503:10:503:39 | ControlFlowNode for f_extra_pos() | test.py:503:33:503:38 | ControlFlowNode for SOURCE | test.py:503:10:503:39 | ControlFlowNode for f_extra_pos() | Flow found |
| test.py:508:10:508:45 | ControlFlowNode for f_extra_keyword() | test.py:20:10:20:17 | ControlFlowNode for Str | test.py:508:10:508:45 | ControlFlowNode for f_extra_keyword() | Flow found |
| test.py:508:10:508:45 | ControlFlowNode for f_extra_keyword() | test.py:508:39:508:44 | ControlFlowNode for SOURCE | test.py:508:10:508:45 | ControlFlowNode for f_extra_keyword() | Flow found |
| test.py:522:10:522:10 | ControlFlowNode for a | test.py:20:10:20:17 | ControlFlowNode for Str | test.py:522:10:522:10 | ControlFlowNode for a | Flow found |
| test.py:522:10:522:10 | ControlFlowNode for a | test.py:520:9:520:14 | ControlFlowNode for SOURCE | test.py:522:10:522:10 | ControlFlowNode for a | Flow found |
| test.py:527:10:527:10 | ControlFlowNode for b | test.py:20:10:20:17 | ControlFlowNode for Str | test.py:527:10:527:10 | ControlFlowNode for b | Flow found |
| test.py:527:10:527:10 | ControlFlowNode for b | test.py:520:9:520:14 | ControlFlowNode for SOURCE | test.py:527:10:527:10 | ControlFlowNode for b | Flow found |
| test.py:534:10:534:10 | ControlFlowNode for a | test.py:20:10:20:17 | ControlFlowNode for Str | test.py:534:10:534:10 | ControlFlowNode for a | Flow found |
| test.py:534:10:534:10 | ControlFlowNode for a | test.py:532:10:532:15 | ControlFlowNode for SOURCE | test.py:534:10:534:10 | ControlFlowNode for a | Flow found |
| test.py:542:10:542:10 | ControlFlowNode for a | test.py:20:10:20:17 | ControlFlowNode for Str | test.py:542:10:542:10 | ControlFlowNode for a | Flow found |
| test.py:542:10:542:10 | ControlFlowNode for a | test.py:540:10:540:15 | ControlFlowNode for SOURCE | test.py:542:10:542:10 | ControlFlowNode for a | Flow found |
| test.py:544:10:544:10 | ControlFlowNode for c | test.py:20:10:20:17 | ControlFlowNode for Str | test.py:544:10:544:10 | ControlFlowNode for c | Flow found |
| test.py:544:10:544:10 | ControlFlowNode for c | test.py:540:10:540:15 | ControlFlowNode for SOURCE | test.py:544:10:544:10 | ControlFlowNode for c | Flow found |
| test.py:544:10:544:10 | ControlFlowNode for c | test.py:540:30:540:35 | ControlFlowNode for SOURCE | test.py:544:10:544:10 | ControlFlowNode for c | Flow found |
| test.py:551:10:551:10 | ControlFlowNode for a | test.py:20:10:20:17 | ControlFlowNode for Str | test.py:551:10:551:10 | ControlFlowNode for a | Flow found |
| test.py:551:10:551:10 | ControlFlowNode for a | test.py:549:13:549:18 | ControlFlowNode for SOURCE | test.py:551:10:551:10 | ControlFlowNode for a | Flow found |
| test.py:559:10:559:10 | ControlFlowNode for a | test.py:20:10:20:17 | ControlFlowNode for Str | test.py:559:10:559:10 | ControlFlowNode for a | Flow found |
| test.py:559:10:559:10 | ControlFlowNode for a | test.py:557:10:557:15 | ControlFlowNode for SOURCE | test.py:559:10:559:10 | ControlFlowNode for a | Flow found |
| test.py:561:10:561:13 | ControlFlowNode for Subscript | test.py:20:10:20:17 | ControlFlowNode for Str | test.py:561:10:561:13 | ControlFlowNode for Subscript | Flow found |
| test.py:561:10:561:13 | ControlFlowNode for Subscript | test.py:557:10:557:15 | ControlFlowNode for SOURCE | test.py:561:10:561:13 | ControlFlowNode for Subscript | Flow found |
| test.py:561:10:561:13 | ControlFlowNode for Subscript | test.py:557:18:557:23 | ControlFlowNode for SOURCE | test.py:561:10:561:13 | ControlFlowNode for Subscript | Flow found |
| test.py:571:10:571:11 | ControlFlowNode for a1 | test.py:20:10:20:17 | ControlFlowNode for Str | test.py:571:10:571:11 | ControlFlowNode for a1 | Flow found |
| test.py:571:10:571:11 | ControlFlowNode for a1 | test.py:567:12:567:17 | ControlFlowNode for SOURCE | test.py:571:10:571:11 | ControlFlowNode for a1 | Flow found |
| test.py:571:10:571:11 | ControlFlowNode for a1 | test.py:567:31:567:36 | ControlFlowNode for SOURCE | test.py:571:10:571:11 | ControlFlowNode for a1 | Flow found |
| test.py:571:10:571:11 | ControlFlowNode for a1 | test.py:567:41:567:46 | ControlFlowNode for SOURCE | test.py:571:10:571:11 | ControlFlowNode for a1 | Flow found |
| test.py:572:12:572:13 | ControlFlowNode for a2 | test.py:20:10:20:17 | ControlFlowNode for Str | test.py:572:12:572:13 | ControlFlowNode for a2 | Flow found |
| test.py:572:12:572:13 | ControlFlowNode for a2 | test.py:567:12:567:17 | ControlFlowNode for SOURCE | test.py:572:12:572:13 | ControlFlowNode for a2 | Flow found |
| test.py:572:12:572:13 | ControlFlowNode for a2 | test.py:567:31:567:36 | ControlFlowNode for SOURCE | test.py:572:12:572:13 | ControlFlowNode for a2 | Flow found |
| test.py:572:12:572:13 | ControlFlowNode for a2 | test.py:567:41:567:46 | ControlFlowNode for SOURCE | test.py:572:12:572:13 | ControlFlowNode for a2 | Flow found |
| test.py:573:10:573:11 | ControlFlowNode for a3 | test.py:20:10:20:17 | ControlFlowNode for Str | test.py:573:10:573:11 | ControlFlowNode for a3 | Flow found |
| test.py:573:10:573:11 | ControlFlowNode for a3 | test.py:567:12:567:17 | ControlFlowNode for SOURCE | test.py:573:10:573:11 | ControlFlowNode for a3 | Flow found |
| test.py:573:10:573:11 | ControlFlowNode for a3 | test.py:567:31:567:36 | ControlFlowNode for SOURCE | test.py:573:10:573:11 | ControlFlowNode for a3 | Flow found |
| test.py:573:10:573:11 | ControlFlowNode for a3 | test.py:567:41:567:46 | ControlFlowNode for SOURCE | test.py:573:10:573:11 | ControlFlowNode for a3 | Flow found |
| test.py:579:10:579:11 | ControlFlowNode for a1 | test.py:20:10:20:17 | ControlFlowNode for Str | test.py:579:10:579:11 | ControlFlowNode for a1 | Flow found |
| test.py:579:10:579:11 | ControlFlowNode for a1 | test.py:567:12:567:17 | ControlFlowNode for SOURCE | test.py:579:10:579:11 | ControlFlowNode for a1 | Flow found |
| test.py:579:10:579:11 | ControlFlowNode for a1 | test.py:567:31:567:36 | ControlFlowNode for SOURCE | test.py:579:10:579:11 | ControlFlowNode for a1 | Flow found |
| test.py:579:10:579:11 | ControlFlowNode for a1 | test.py:567:41:567:46 | ControlFlowNode for SOURCE | test.py:579:10:579:11 | ControlFlowNode for a1 | Flow found |
| test.py:580:12:580:13 | ControlFlowNode for a2 | test.py:20:10:20:17 | ControlFlowNode for Str | test.py:580:12:580:13 | ControlFlowNode for a2 | Flow found |
| test.py:580:12:580:13 | ControlFlowNode for a2 | test.py:567:12:567:17 | ControlFlowNode for SOURCE | test.py:580:12:580:13 | ControlFlowNode for a2 | Flow found |
| test.py:580:12:580:13 | ControlFlowNode for a2 | test.py:567:31:567:36 | ControlFlowNode for SOURCE | test.py:580:12:580:13 | ControlFlowNode for a2 | Flow found |
| test.py:580:12:580:13 | ControlFlowNode for a2 | test.py:567:41:567:46 | ControlFlowNode for SOURCE | test.py:580:12:580:13 | ControlFlowNode for a2 | Flow found |
| test.py:581:10:581:11 | ControlFlowNode for a3 | test.py:20:10:20:17 | ControlFlowNode for Str | test.py:581:10:581:11 | ControlFlowNode for a3 | Flow found |
| test.py:581:10:581:11 | ControlFlowNode for a3 | test.py:567:12:567:17 | ControlFlowNode for SOURCE | test.py:581:10:581:11 | ControlFlowNode for a3 | Flow found |
| test.py:581:10:581:11 | ControlFlowNode for a3 | test.py:567:31:567:36 | ControlFlowNode for SOURCE | test.py:581:10:581:11 | ControlFlowNode for a3 | Flow found |
| test.py:581:10:581:11 | ControlFlowNode for a3 | test.py:567:41:567:46 | ControlFlowNode for SOURCE | test.py:581:10:581:11 | ControlFlowNode for a3 | Flow found |
| test.py:587:10:587:11 | ControlFlowNode for a1 | test.py:20:10:20:17 | ControlFlowNode for Str | test.py:587:10:587:11 | ControlFlowNode for a1 | Flow found |
| test.py:587:10:587:11 | ControlFlowNode for a1 | test.py:567:12:567:17 | ControlFlowNode for SOURCE | test.py:587:10:587:11 | ControlFlowNode for a1 | Flow found |
| test.py:587:10:587:11 | ControlFlowNode for a1 | test.py:567:31:567:36 | ControlFlowNode for SOURCE | test.py:587:10:587:11 | ControlFlowNode for a1 | Flow found |
| test.py:587:10:587:11 | ControlFlowNode for a1 | test.py:567:41:567:46 | ControlFlowNode for SOURCE | test.py:587:10:587:11 | ControlFlowNode for a1 | Flow found |
| test.py:588:12:588:13 | ControlFlowNode for a2 | test.py:20:10:20:17 | ControlFlowNode for Str | test.py:588:12:588:13 | ControlFlowNode for a2 | Flow found |
| test.py:588:12:588:13 | ControlFlowNode for a2 | test.py:567:12:567:17 | ControlFlowNode for SOURCE | test.py:588:12:588:13 | ControlFlowNode for a2 | Flow found |
| test.py:588:12:588:13 | ControlFlowNode for a2 | test.py:567:31:567:36 | ControlFlowNode for SOURCE | test.py:588:12:588:13 | ControlFlowNode for a2 | Flow found |
| test.py:588:12:588:13 | ControlFlowNode for a2 | test.py:567:41:567:46 | ControlFlowNode for SOURCE | test.py:588:12:588:13 | ControlFlowNode for a2 | Flow found |
| test.py:589:10:589:11 | ControlFlowNode for a3 | test.py:20:10:20:17 | ControlFlowNode for Str | test.py:589:10:589:11 | ControlFlowNode for a3 | Flow found |
| test.py:589:10:589:11 | ControlFlowNode for a3 | test.py:567:12:567:17 | ControlFlowNode for SOURCE | test.py:589:10:589:11 | ControlFlowNode for a3 | Flow found |
| test.py:589:10:589:11 | ControlFlowNode for a3 | test.py:567:31:567:36 | ControlFlowNode for SOURCE | test.py:589:10:589:11 | ControlFlowNode for a3 | Flow found |
| test.py:589:10:589:11 | ControlFlowNode for a3 | test.py:567:41:567:46 | ControlFlowNode for SOURCE | test.py:589:10:589:11 | ControlFlowNode for a3 | Flow found |
| test.py:599:10:599:11 | ControlFlowNode for a1 | test.py:20:10:20:17 | ControlFlowNode for Str | test.py:599:10:599:11 | ControlFlowNode for a1 | Flow found |
| test.py:599:10:599:11 | ControlFlowNode for a1 | test.py:595:12:595:17 | ControlFlowNode for SOURCE | test.py:599:10:599:11 | ControlFlowNode for a1 | Flow found |
| test.py:601:12:601:16 | ControlFlowNode for Subscript | test.py:20:10:20:17 | ControlFlowNode for Str | test.py:601:12:601:16 | ControlFlowNode for Subscript | Flow found |
| test.py:601:12:601:16 | ControlFlowNode for Subscript | test.py:595:12:595:17 | ControlFlowNode for SOURCE | test.py:601:12:601:16 | ControlFlowNode for Subscript | Flow found |
| test.py:602:10:602:14 | ControlFlowNode for Subscript | test.py:20:10:20:17 | ControlFlowNode for Str | test.py:602:10:602:14 | ControlFlowNode for Subscript | Flow found |
| test.py:602:10:602:14 | ControlFlowNode for Subscript | test.py:595:12:595:17 | ControlFlowNode for SOURCE | test.py:602:10:602:14 | ControlFlowNode for Subscript | Flow found |
| test.py:608:10:608:11 | ControlFlowNode for a1 | test.py:20:10:20:17 | ControlFlowNode for Str | test.py:608:10:608:11 | ControlFlowNode for a1 | Flow found |
| test.py:608:10:608:11 | ControlFlowNode for a1 | test.py:595:12:595:17 | ControlFlowNode for SOURCE | test.py:608:10:608:11 | ControlFlowNode for a1 | Flow found |
| test.py:610:12:610:16 | ControlFlowNode for Subscript | test.py:20:10:20:17 | ControlFlowNode for Str | test.py:610:12:610:16 | ControlFlowNode for Subscript | Flow found |
| test.py:610:12:610:16 | ControlFlowNode for Subscript | test.py:595:12:595:17 | ControlFlowNode for SOURCE | test.py:610:12:610:16 | ControlFlowNode for Subscript | Flow found |
| test.py:610:12:610:16 | ControlFlowNode for Subscript | test.py:595:31:595:36 | ControlFlowNode for SOURCE | test.py:610:12:610:16 | ControlFlowNode for Subscript | Flow found |
| test.py:611:10:611:14 | ControlFlowNode for Subscript | test.py:20:10:20:17 | ControlFlowNode for Str | test.py:611:10:611:14 | ControlFlowNode for Subscript | Flow found |
| test.py:611:10:611:14 | ControlFlowNode for Subscript | test.py:595:12:595:17 | ControlFlowNode for SOURCE | test.py:611:10:611:14 | ControlFlowNode for Subscript | Flow found |
| test.py:611:10:611:14 | ControlFlowNode for Subscript | test.py:595:31:595:36 | ControlFlowNode for SOURCE | test.py:611:10:611:14 | ControlFlowNode for Subscript | Flow found |
| test.py:617:10:617:11 | ControlFlowNode for a1 | test.py:20:10:20:17 | ControlFlowNode for Str | test.py:617:10:617:11 | ControlFlowNode for a1 | Flow found |
| test.py:617:10:617:11 | ControlFlowNode for a1 | test.py:595:12:595:17 | ControlFlowNode for SOURCE | test.py:617:10:617:11 | ControlFlowNode for a1 | Flow found |
| test.py:619:12:619:16 | ControlFlowNode for Subscript | test.py:20:10:20:17 | ControlFlowNode for Str | test.py:619:12:619:16 | ControlFlowNode for Subscript | Flow found |
| test.py:619:12:619:16 | ControlFlowNode for Subscript | test.py:595:12:595:17 | ControlFlowNode for SOURCE | test.py:619:12:619:16 | ControlFlowNode for Subscript | Flow found |
| test.py:619:12:619:16 | ControlFlowNode for Subscript | test.py:595:31:595:36 | ControlFlowNode for SOURCE | test.py:619:12:619:16 | ControlFlowNode for Subscript | Flow found |
| test.py:620:10:620:14 | ControlFlowNode for Subscript | test.py:20:10:20:17 | ControlFlowNode for Str | test.py:620:10:620:14 | ControlFlowNode for Subscript | Flow found |
| test.py:620:10:620:14 | ControlFlowNode for Subscript | test.py:595:12:595:17 | ControlFlowNode for SOURCE | test.py:620:10:620:14 | ControlFlowNode for Subscript | Flow found |
| test.py:620:10:620:14 | ControlFlowNode for Subscript | test.py:595:31:595:36 | ControlFlowNode for SOURCE | test.py:620:10:620:14 | ControlFlowNode for Subscript | Flow found |
| test.py:626:10:626:11 | ControlFlowNode for a1 | test.py:20:10:20:17 | ControlFlowNode for Str | test.py:626:10:626:11 | ControlFlowNode for a1 | Flow found |
| test.py:626:10:626:11 | ControlFlowNode for a1 | test.py:595:12:595:17 | ControlFlowNode for SOURCE | test.py:626:10:626:11 | ControlFlowNode for a1 | Flow found |
| test.py:628:12:628:16 | ControlFlowNode for Subscript | test.py:20:10:20:17 | ControlFlowNode for Str | test.py:628:12:628:16 | ControlFlowNode for Subscript | Flow found |
| test.py:628:12:628:16 | ControlFlowNode for Subscript | test.py:595:12:595:17 | ControlFlowNode for SOURCE | test.py:628:12:628:16 | ControlFlowNode for Subscript | Flow found |
| test.py:629:10:629:14 | ControlFlowNode for Subscript | test.py:20:10:20:17 | ControlFlowNode for Str | test.py:629:10:629:14 | ControlFlowNode for Subscript | Flow found |
| test.py:629:10:629:14 | ControlFlowNode for Subscript | test.py:595:12:595:17 | ControlFlowNode for SOURCE | test.py:629:10:629:14 | ControlFlowNode for Subscript | Flow found |
| test.py:637:10:637:10 | ControlFlowNode for a | test.py:20:10:20:17 | ControlFlowNode for Str | test.py:637:10:637:10 | ControlFlowNode for a | Flow found |
| test.py:637:10:637:10 | ControlFlowNode for a | test.py:636:19:636:24 | ControlFlowNode for SOURCE | test.py:637:10:637:10 | ControlFlowNode for a | Flow found |
| test.py:731:10:731:36 | ControlFlowNode for return_from_inner_scope() | test.py:20:10:20:17 | ControlFlowNode for Str | test.py:731:10:731:36 | ControlFlowNode for return_from_inner_scope() | Flow found |
| test.py:731:10:731:36 | ControlFlowNode for return_from_inner_scope() | test.py:728:16:728:21 | ControlFlowNode for SOURCE | test.py:731:10:731:36 | ControlFlowNode for return_from_inner_scope() | Flow found |
=======
| test.py:338:10:338:21 | ControlFlowNode for Subscript | test.py:338:11:338:16 | ControlFlowNode for SOURCE | test.py:338:10:338:21 | ControlFlowNode for Subscript | Flow found |
| test.py:342:10:342:20 | ControlFlowNode for Subscript | test.py:342:11:342:16 | ControlFlowNode for SOURCE | test.py:342:10:342:20 | ControlFlowNode for Subscript | Flow found |
| test.py:346:10:346:27 | ControlFlowNode for Subscript | test.py:346:16:346:21 | ControlFlowNode for SOURCE | test.py:346:10:346:27 | ControlFlowNode for Subscript | Flow found |
| test.py:369:10:369:34 | ControlFlowNode for second() | test.py:369:28:369:33 | ControlFlowNode for SOURCE | test.py:369:10:369:34 | ControlFlowNode for second() | Flow found |
| test.py:377:10:377:36 | ControlFlowNode for second() | test.py:377:30:377:35 | ControlFlowNode for SOURCE | test.py:377:10:377:36 | ControlFlowNode for second() | Flow found |
| test.py:385:10:385:43 | ControlFlowNode for second() | test.py:385:36:385:41 | ControlFlowNode for SOURCE | test.py:385:10:385:43 | ControlFlowNode for second() | Flow found |
| test.py:393:10:393:39 | ControlFlowNode for f_extra_pos() | test.py:393:33:393:38 | ControlFlowNode for SOURCE | test.py:393:10:393:39 | ControlFlowNode for f_extra_pos() | Flow found |
| test.py:401:10:401:45 | ControlFlowNode for f_extra_keyword() | test.py:401:39:401:44 | ControlFlowNode for SOURCE | test.py:401:10:401:45 | ControlFlowNode for f_extra_keyword() | Flow found |
| test.py:422:10:422:38 | ControlFlowNode for IfExp | test.py:422:10:422:15 | ControlFlowNode for SOURCE | test.py:422:10:422:38 | ControlFlowNode for IfExp | Flow found |
| test.py:430:10:430:39 | ControlFlowNode for IfExp | test.py:430:34:430:39 | ControlFlowNode for SOURCE | test.py:430:10:430:39 | ControlFlowNode for IfExp | Flow found |
| test.py:454:10:454:18 | ControlFlowNode for f() | test.py:454:12:454:17 | ControlFlowNode for SOURCE | test.py:454:10:454:18 | ControlFlowNode for f() | Flow found |
| test.py:461:10:461:34 | ControlFlowNode for second() | test.py:461:28:461:33 | ControlFlowNode for SOURCE | test.py:461:10:461:34 | ControlFlowNode for second() | Flow found |
| test.py:475:10:475:36 | ControlFlowNode for second() | test.py:475:30:475:35 | ControlFlowNode for SOURCE | test.py:475:10:475:36 | ControlFlowNode for second() | Flow found |
| test.py:489:10:489:43 | ControlFlowNode for second() | test.py:489:36:489:41 | ControlFlowNode for SOURCE | test.py:489:10:489:43 | ControlFlowNode for second() | Flow found |
| test.py:494:10:494:39 | ControlFlowNode for f_extra_pos() | test.py:494:33:494:38 | ControlFlowNode for SOURCE | test.py:494:10:494:39 | ControlFlowNode for f_extra_pos() | Flow found |
| test.py:499:10:499:45 | ControlFlowNode for f_extra_keyword() | test.py:499:39:499:44 | ControlFlowNode for SOURCE | test.py:499:10:499:45 | ControlFlowNode for f_extra_keyword() | Flow found |
| test.py:513:10:513:10 | ControlFlowNode for a | test.py:511:9:511:14 | ControlFlowNode for SOURCE | test.py:513:10:513:10 | ControlFlowNode for a | Flow found |
| test.py:518:10:518:10 | ControlFlowNode for b | test.py:511:9:511:14 | ControlFlowNode for SOURCE | test.py:518:10:518:10 | ControlFlowNode for b | Flow found |
| test.py:593:10:593:36 | ControlFlowNode for return_from_inner_scope() | test.py:590:16:590:21 | ControlFlowNode for SOURCE | test.py:593:10:593:36 | ControlFlowNode for return_from_inner_scope() | Flow found |
>>>>>>> 527c4152
<|MERGE_RESOLUTION|>--- conflicted
+++ resolved
@@ -8,57 +8,6 @@
 | datamodel.py:152:14:152:19 | ControlFlowNode for SOURCE | datamodel.py:152:5:152:8 | [post store] ControlFlowNode for self [Attribute b] |
 | datamodel.py:155:14:155:25 | ControlFlowNode for Customized() [Attribute b] | datamodel.py:159:6:159:15 | ControlFlowNode for customized [Attribute b] |
 | datamodel.py:159:6:159:15 | ControlFlowNode for customized [Attribute b] | datamodel.py:159:6:159:17 | ControlFlowNode for Attribute |
-<<<<<<< HEAD
-| test.py:0:0:0:0 | ModuleVariableNode for Global Variable SOURCE in Module test | test.py:42:21:42:26 | ControlFlowNode for SOURCE |
-| test.py:0:0:0:0 | ModuleVariableNode for Global Variable SOURCE in Module test | test.py:55:9:55:14 | ControlFlowNode for SOURCE |
-| test.py:0:0:0:0 | ModuleVariableNode for Global Variable SOURCE in Module test | test.py:87:10:87:15 | ControlFlowNode for SOURCE |
-| test.py:0:0:0:0 | ModuleVariableNode for Global Variable SOURCE in Module test | test.py:93:10:93:15 | ControlFlowNode for SOURCE |
-| test.py:0:0:0:0 | ModuleVariableNode for Global Variable SOURCE in Module test | test.py:103:10:103:15 | ControlFlowNode for SOURCE |
-| test.py:0:0:0:0 | ModuleVariableNode for Global Variable SOURCE in Module test | test.py:108:22:108:27 | ControlFlowNode for SOURCE |
-| test.py:0:0:0:0 | ModuleVariableNode for Global Variable SOURCE in Module test | test.py:113:10:113:15 | ControlFlowNode for SOURCE |
-| test.py:0:0:0:0 | ModuleVariableNode for Global Variable SOURCE in Module test | test.py:125:10:125:15 | ControlFlowNode for SOURCE |
-| test.py:0:0:0:0 | ModuleVariableNode for Global Variable SOURCE in Module test | test.py:130:10:130:15 | ControlFlowNode for SOURCE |
-| test.py:0:0:0:0 | ModuleVariableNode for Global Variable SOURCE in Module test | test.py:135:22:135:27 | ControlFlowNode for SOURCE |
-| test.py:0:0:0:0 | ModuleVariableNode for Global Variable SOURCE in Module test | test.py:140:10:140:15 | ControlFlowNode for SOURCE |
-| test.py:0:0:0:0 | ModuleVariableNode for Global Variable SOURCE in Module test | test.py:152:15:152:20 | ControlFlowNode for SOURCE |
-| test.py:0:0:0:0 | ModuleVariableNode for Global Variable SOURCE in Module test | test.py:157:15:157:20 | ControlFlowNode for SOURCE |
-| test.py:0:0:0:0 | ModuleVariableNode for Global Variable SOURCE in Module test | test.py:183:23:183:28 | ControlFlowNode for SOURCE |
-| test.py:0:0:0:0 | ModuleVariableNode for Global Variable SOURCE in Module test | test.py:188:25:188:30 | ControlFlowNode for SOURCE |
-| test.py:0:0:0:0 | ModuleVariableNode for Global Variable SOURCE in Module test | test.py:199:34:199:39 | ControlFlowNode for SOURCE |
-| test.py:0:0:0:0 | ModuleVariableNode for Global Variable SOURCE in Module test | test.py:347:11:347:16 | ControlFlowNode for SOURCE |
-| test.py:0:0:0:0 | ModuleVariableNode for Global Variable SOURCE in Module test | test.py:351:11:351:16 | ControlFlowNode for SOURCE |
-| test.py:0:0:0:0 | ModuleVariableNode for Global Variable SOURCE in Module test | test.py:355:16:355:21 | ControlFlowNode for SOURCE |
-| test.py:0:0:0:0 | ModuleVariableNode for Global Variable SOURCE in Module test | test.py:378:28:378:33 | ControlFlowNode for SOURCE |
-| test.py:0:0:0:0 | ModuleVariableNode for Global Variable SOURCE in Module test | test.py:386:30:386:35 | ControlFlowNode for SOURCE |
-| test.py:0:0:0:0 | ModuleVariableNode for Global Variable SOURCE in Module test | test.py:394:36:394:41 | ControlFlowNode for SOURCE |
-| test.py:0:0:0:0 | ModuleVariableNode for Global Variable SOURCE in Module test | test.py:402:33:402:38 | ControlFlowNode for SOURCE |
-| test.py:0:0:0:0 | ModuleVariableNode for Global Variable SOURCE in Module test | test.py:410:39:410:44 | ControlFlowNode for SOURCE |
-| test.py:0:0:0:0 | ModuleVariableNode for Global Variable SOURCE in Module test | test.py:431:10:431:15 | ControlFlowNode for SOURCE |
-| test.py:0:0:0:0 | ModuleVariableNode for Global Variable SOURCE in Module test | test.py:439:34:439:39 | ControlFlowNode for SOURCE |
-| test.py:0:0:0:0 | ModuleVariableNode for Global Variable SOURCE in Module test | test.py:463:12:463:17 | ControlFlowNode for SOURCE |
-| test.py:0:0:0:0 | ModuleVariableNode for Global Variable SOURCE in Module test | test.py:470:28:470:33 | ControlFlowNode for SOURCE |
-| test.py:0:0:0:0 | ModuleVariableNode for Global Variable SOURCE in Module test | test.py:484:30:484:35 | ControlFlowNode for SOURCE |
-| test.py:0:0:0:0 | ModuleVariableNode for Global Variable SOURCE in Module test | test.py:498:36:498:41 | ControlFlowNode for SOURCE |
-| test.py:0:0:0:0 | ModuleVariableNode for Global Variable SOURCE in Module test | test.py:503:33:503:38 | ControlFlowNode for SOURCE |
-| test.py:0:0:0:0 | ModuleVariableNode for Global Variable SOURCE in Module test | test.py:508:39:508:44 | ControlFlowNode for SOURCE |
-| test.py:0:0:0:0 | ModuleVariableNode for Global Variable SOURCE in Module test | test.py:520:9:520:14 | ControlFlowNode for SOURCE |
-| test.py:0:0:0:0 | ModuleVariableNode for Global Variable SOURCE in Module test | test.py:532:10:532:15 | ControlFlowNode for SOURCE |
-| test.py:0:0:0:0 | ModuleVariableNode for Global Variable SOURCE in Module test | test.py:540:10:540:15 | ControlFlowNode for SOURCE |
-| test.py:0:0:0:0 | ModuleVariableNode for Global Variable SOURCE in Module test | test.py:540:30:540:35 | ControlFlowNode for SOURCE |
-| test.py:0:0:0:0 | ModuleVariableNode for Global Variable SOURCE in Module test | test.py:549:13:549:18 | ControlFlowNode for SOURCE |
-| test.py:0:0:0:0 | ModuleVariableNode for Global Variable SOURCE in Module test | test.py:557:10:557:15 | ControlFlowNode for SOURCE |
-| test.py:0:0:0:0 | ModuleVariableNode for Global Variable SOURCE in Module test | test.py:557:18:557:23 | ControlFlowNode for SOURCE |
-| test.py:0:0:0:0 | ModuleVariableNode for Global Variable SOURCE in Module test | test.py:567:12:567:17 | ControlFlowNode for SOURCE |
-| test.py:0:0:0:0 | ModuleVariableNode for Global Variable SOURCE in Module test | test.py:567:31:567:36 | ControlFlowNode for SOURCE |
-| test.py:0:0:0:0 | ModuleVariableNode for Global Variable SOURCE in Module test | test.py:567:41:567:46 | ControlFlowNode for SOURCE |
-| test.py:0:0:0:0 | ModuleVariableNode for Global Variable SOURCE in Module test | test.py:595:12:595:17 | ControlFlowNode for SOURCE |
-| test.py:0:0:0:0 | ModuleVariableNode for Global Variable SOURCE in Module test | test.py:595:31:595:36 | ControlFlowNode for SOURCE |
-| test.py:0:0:0:0 | ModuleVariableNode for Global Variable SOURCE in Module test | test.py:636:19:636:24 | ControlFlowNode for SOURCE |
-| test.py:0:0:0:0 | ModuleVariableNode for Global Variable SOURCE in Module test | test.py:728:16:728:21 | ControlFlowNode for SOURCE |
-| test.py:20:1:20:6 | GSSA Variable SOURCE | test.py:0:0:0:0 | ModuleVariableNode for Global Variable SOURCE in Module test |
-| test.py:20:10:20:17 | ControlFlowNode for Str | test.py:20:1:20:6 | GSSA Variable SOURCE |
-=======
->>>>>>> 527c4152
 | test.py:42:10:42:26 | ControlFlowNode for Tuple [Tuple element at index 1] | test.py:43:9:43:9 | ControlFlowNode for x [Tuple element at index 1] |
 | test.py:42:21:42:26 | ControlFlowNode for SOURCE | test.py:42:10:42:26 | ControlFlowNode for Tuple [Tuple element at index 1] |
 | test.py:43:9:43:9 | ControlFlowNode for x [Tuple element at index 1] | test.py:43:9:43:12 | ControlFlowNode for Subscript |
@@ -146,234 +95,195 @@
 | test.py:199:33:199:40 | ControlFlowNode for List [List element] | test.py:199:28:199:28 | SSA variable z |
 | test.py:199:34:199:39 | ControlFlowNode for SOURCE | test.py:199:33:199:40 | ControlFlowNode for List [List element] |
 | test.py:200:10:200:10 | ControlFlowNode for x [List element] | test.py:200:10:200:13 | ControlFlowNode for Subscript |
-<<<<<<< HEAD
-| test.py:347:11:347:16 | ControlFlowNode for SOURCE | test.py:347:11:347:17 | ControlFlowNode for Tuple [Tuple element at index 0] |
-| test.py:347:11:347:17 | ControlFlowNode for Tuple [Tuple element at index 0] | test.py:347:10:347:21 | ControlFlowNode for Subscript |
-| test.py:351:10:351:17 | ControlFlowNode for List [List element] | test.py:351:10:351:20 | ControlFlowNode for Subscript |
-| test.py:351:11:351:16 | ControlFlowNode for SOURCE | test.py:351:10:351:17 | ControlFlowNode for List [List element] |
-| test.py:355:10:355:22 | ControlFlowNode for Dict [Dictionary element at key s] | test.py:355:10:355:27 | ControlFlowNode for Subscript |
-| test.py:355:16:355:21 | ControlFlowNode for SOURCE | test.py:355:10:355:22 | ControlFlowNode for Dict [Dictionary element at key s] |
-| test.py:378:28:378:33 | ControlFlowNode for SOURCE | test.py:378:10:378:34 | ControlFlowNode for second() |
-| test.py:386:30:386:35 | ControlFlowNode for SOURCE | test.py:386:10:386:36 | ControlFlowNode for second() |
-| test.py:394:10:394:43 | KwUnpacked b | test.py:394:10:394:43 | ControlFlowNode for second() |
-| test.py:394:30:394:42 | ControlFlowNode for Dict [Dictionary element at key b] | test.py:394:10:394:43 | KwUnpacked b |
-| test.py:394:36:394:41 | ControlFlowNode for SOURCE | test.py:394:30:394:42 | ControlFlowNode for Dict [Dictionary element at key b] |
-| test.py:402:10:402:39 | PosOverflowNode for f_extra_pos() [Tuple element at index 0] | test.py:402:10:402:39 | ControlFlowNode for f_extra_pos() |
-| test.py:402:33:402:38 | ControlFlowNode for SOURCE | test.py:402:10:402:39 | PosOverflowNode for f_extra_pos() [Tuple element at index 0] |
-| test.py:410:10:410:45 | KwOverflowNode for f_extra_keyword() [Dictionary element at key b] | test.py:410:10:410:45 | ControlFlowNode for f_extra_keyword() |
-| test.py:410:39:410:44 | ControlFlowNode for SOURCE | test.py:410:10:410:45 | KwOverflowNode for f_extra_keyword() [Dictionary element at key b] |
-| test.py:431:10:431:15 | ControlFlowNode for SOURCE | test.py:431:10:431:38 | ControlFlowNode for IfExp |
-| test.py:439:34:439:39 | ControlFlowNode for SOURCE | test.py:439:10:439:39 | ControlFlowNode for IfExp |
-| test.py:463:12:463:17 | ControlFlowNode for SOURCE | test.py:463:10:463:18 | ControlFlowNode for f() |
-| test.py:470:28:470:33 | ControlFlowNode for SOURCE | test.py:470:10:470:34 | ControlFlowNode for second() |
-| test.py:484:30:484:35 | ControlFlowNode for SOURCE | test.py:484:10:484:36 | ControlFlowNode for second() |
-| test.py:498:10:498:43 | KwUnpacked b | test.py:498:10:498:43 | ControlFlowNode for second() |
-| test.py:498:30:498:42 | ControlFlowNode for Dict [Dictionary element at key b] | test.py:498:10:498:43 | KwUnpacked b |
-| test.py:498:36:498:41 | ControlFlowNode for SOURCE | test.py:498:30:498:42 | ControlFlowNode for Dict [Dictionary element at key b] |
-| test.py:503:10:503:39 | PosOverflowNode for f_extra_pos() [Tuple element at index 0] | test.py:503:10:503:39 | ControlFlowNode for f_extra_pos() |
-| test.py:503:33:503:38 | ControlFlowNode for SOURCE | test.py:503:10:503:39 | PosOverflowNode for f_extra_pos() [Tuple element at index 0] |
-| test.py:508:10:508:45 | KwOverflowNode for f_extra_keyword() [Dictionary element at key b] | test.py:508:10:508:45 | ControlFlowNode for f_extra_keyword() |
-| test.py:508:39:508:44 | ControlFlowNode for SOURCE | test.py:508:10:508:45 | KwOverflowNode for f_extra_keyword() [Dictionary element at key b] |
-| test.py:520:9:520:14 | ControlFlowNode for SOURCE | test.py:522:10:522:10 | ControlFlowNode for a |
-| test.py:520:9:520:14 | ControlFlowNode for SOURCE | test.py:527:10:527:10 | ControlFlowNode for b |
-| test.py:532:10:532:15 | ControlFlowNode for SOURCE | test.py:532:10:532:26 | ControlFlowNode for Tuple [Tuple element at index 0] |
-| test.py:532:10:532:26 | ControlFlowNode for Tuple [Tuple element at index 0] | test.py:533:5:533:8 | ControlFlowNode for Tuple [Tuple element at index 0] |
-| test.py:533:5:533:5 | SSA variable a | test.py:534:10:534:10 | ControlFlowNode for a |
-| test.py:533:5:533:8 | ControlFlowNode for Tuple [Tuple element at index 0] | test.py:533:5:533:5 | SSA variable a |
-| test.py:540:10:540:15 | ControlFlowNode for SOURCE | test.py:540:10:540:36 | ControlFlowNode for Tuple [Tuple element at index 0] |
-| test.py:540:10:540:15 | ControlFlowNode for SOURCE | test.py:540:30:540:35 | ControlFlowNode for SOURCE |
-| test.py:540:10:540:36 | ControlFlowNode for Tuple [Tuple element at index 0] | test.py:541:5:541:13 | ControlFlowNode for Tuple [Tuple element at index 0] |
-| test.py:540:10:540:36 | ControlFlowNode for Tuple [Tuple element at index 1, Tuple element at index 1] | test.py:541:5:541:13 | ControlFlowNode for Tuple [Tuple element at index 1, Tuple element at index 1] |
-| test.py:540:19:540:35 | ControlFlowNode for Tuple [Tuple element at index 1] | test.py:540:10:540:36 | ControlFlowNode for Tuple [Tuple element at index 1, Tuple element at index 1] |
-| test.py:540:30:540:35 | ControlFlowNode for SOURCE | test.py:540:19:540:35 | ControlFlowNode for Tuple [Tuple element at index 1] |
-| test.py:541:5:541:5 | SSA variable a | test.py:542:10:542:10 | ControlFlowNode for a |
-| test.py:541:5:541:13 | ControlFlowNode for Tuple [Tuple element at index 0] | test.py:541:5:541:5 | SSA variable a |
-| test.py:541:5:541:13 | ControlFlowNode for Tuple [Tuple element at index 1, Tuple element at index 1] | test.py:541:9:541:12 | IterableSequence [Tuple element at index 1] |
-| test.py:541:9:541:12 | ControlFlowNode for Tuple [Tuple element at index 1] | test.py:541:12:541:12 | SSA variable c |
-| test.py:541:9:541:12 | IterableSequence [Tuple element at index 1] | test.py:541:9:541:12 | ControlFlowNode for Tuple [Tuple element at index 1] |
-| test.py:541:12:541:12 | SSA variable c | test.py:544:10:544:10 | ControlFlowNode for c |
-| test.py:549:9:549:33 | ControlFlowNode for List [List element, List element, List element, List element] | test.py:550:5:550:14 | IterableSequence [List element, List element, List element, List element] |
-| test.py:549:10:549:21 | ControlFlowNode for List [List element, List element, List element] | test.py:549:9:549:33 | ControlFlowNode for List [List element, List element, List element, List element] |
-| test.py:549:11:549:20 | ControlFlowNode for List [List element, List element] | test.py:549:10:549:21 | ControlFlowNode for List [List element, List element, List element] |
-| test.py:549:12:549:19 | ControlFlowNode for List [List element] | test.py:549:11:549:20 | ControlFlowNode for List [List element, List element] |
-| test.py:549:13:549:18 | ControlFlowNode for SOURCE | test.py:549:12:549:19 | ControlFlowNode for List [List element] |
-| test.py:550:5:550:11 | ControlFlowNode for List [List element, List element, List element] | test.py:550:6:550:10 | IterableSequence [List element, List element] |
-| test.py:550:5:550:11 | IterableElement [List element, List element] | test.py:550:5:550:11 | ControlFlowNode for List [List element, List element, List element] |
-| test.py:550:5:550:11 | IterableSequence [List element, List element, List element] | test.py:550:5:550:11 | ControlFlowNode for List [List element, List element, List element] |
-| test.py:550:5:550:11 | IterableSequence [List element, List element, List element] | test.py:550:5:550:11 | IterableElement [List element, List element] |
-| test.py:550:5:550:14 | ControlFlowNode for Tuple [Tuple element at index 0, List element, List element, List element] | test.py:550:5:550:11 | IterableSequence [List element, List element, List element] |
-| test.py:550:5:550:14 | IterableElement [List element, List element, List element] | test.py:550:5:550:14 | ControlFlowNode for Tuple [Tuple element at index 0, List element, List element, List element] |
-| test.py:550:5:550:14 | IterableSequence [List element, List element, List element, List element] | test.py:550:5:550:14 | IterableElement [List element, List element, List element] |
-| test.py:550:6:550:10 | ControlFlowNode for List [List element, List element] | test.py:550:7:550:9 | IterableSequence [List element] |
-| test.py:550:6:550:10 | IterableElement [List element] | test.py:550:6:550:10 | ControlFlowNode for List [List element, List element] |
-| test.py:550:6:550:10 | IterableSequence [List element, List element] | test.py:550:6:550:10 | ControlFlowNode for List [List element, List element] |
-| test.py:550:6:550:10 | IterableSequence [List element, List element] | test.py:550:6:550:10 | IterableElement [List element] |
-| test.py:550:7:550:9 | ControlFlowNode for List [List element] | test.py:550:8:550:8 | SSA variable a |
-| test.py:550:7:550:9 | IterableElement | test.py:550:7:550:9 | ControlFlowNode for List [List element] |
-| test.py:550:7:550:9 | IterableSequence [List element] | test.py:550:7:550:9 | ControlFlowNode for List [List element] |
-| test.py:550:7:550:9 | IterableSequence [List element] | test.py:550:7:550:9 | IterableElement |
-| test.py:550:8:550:8 | SSA variable a | test.py:551:10:551:10 | ControlFlowNode for a |
-| test.py:557:10:557:15 | ControlFlowNode for SOURCE | test.py:557:10:557:34 | ControlFlowNode for Tuple [Tuple element at index 0] |
-| test.py:557:10:557:15 | ControlFlowNode for SOURCE | test.py:557:18:557:23 | ControlFlowNode for SOURCE |
-| test.py:557:10:557:34 | ControlFlowNode for Tuple [Tuple element at index 0] | test.py:558:5:558:12 | ControlFlowNode for Tuple [Tuple element at index 0] |
-| test.py:557:10:557:34 | ControlFlowNode for Tuple [Tuple element at index 1] | test.py:558:5:558:12 | ControlFlowNode for Tuple [Tuple element at index 1] |
-| test.py:557:18:557:23 | ControlFlowNode for SOURCE | test.py:557:10:557:34 | ControlFlowNode for Tuple [Tuple element at index 1] |
-| test.py:558:5:558:5 | SSA variable a | test.py:559:10:559:10 | ControlFlowNode for a |
-| test.py:558:5:558:12 | ControlFlowNode for Tuple [Tuple element at index 0] | test.py:558:5:558:5 | SSA variable a |
-| test.py:558:5:558:12 | ControlFlowNode for Tuple [Tuple element at index 0] | test.py:558:8:558:9 | IterableElement |
-| test.py:558:5:558:12 | ControlFlowNode for Tuple [Tuple element at index 1] | test.py:558:8:558:9 | IterableElement |
-| test.py:558:8:558:9 | IterableElement | test.py:558:8:558:9 | SSA variable b [List element] |
-| test.py:558:8:558:9 | SSA variable b [List element] | test.py:561:10:561:10 | ControlFlowNode for b [List element] |
-| test.py:561:10:561:10 | ControlFlowNode for b [List element] | test.py:561:10:561:13 | ControlFlowNode for Subscript |
-| test.py:567:10:567:61 | ControlFlowNode for List [List element, List element] | test.py:570:6:570:23 | IterableSequence [List element, List element] |
-| test.py:567:10:567:61 | ControlFlowNode for List [List element, List element] | test.py:578:5:578:24 | ControlFlowNode for List [List element, List element] |
-| test.py:567:10:567:61 | ControlFlowNode for List [List element, List element] | test.py:578:5:578:24 | IterableSequence [List element, List element] |
-| test.py:567:10:567:61 | ControlFlowNode for List [List element, List element] | test.py:586:6:586:23 | IterableSequence [List element, List element] |
-| test.py:567:11:567:37 | ControlFlowNode for List [List element] | test.py:567:10:567:61 | ControlFlowNode for List [List element, List element] |
-| test.py:567:12:567:17 | ControlFlowNode for SOURCE | test.py:567:11:567:37 | ControlFlowNode for List [List element] |
-| test.py:567:12:567:17 | ControlFlowNode for SOURCE | test.py:567:31:567:36 | ControlFlowNode for SOURCE |
-| test.py:567:12:567:17 | ControlFlowNode for SOURCE | test.py:567:41:567:46 | ControlFlowNode for SOURCE |
-| test.py:567:31:567:36 | ControlFlowNode for SOURCE | test.py:567:11:567:37 | ControlFlowNode for List [List element] |
-| test.py:567:31:567:36 | ControlFlowNode for SOURCE | test.py:567:41:567:46 | ControlFlowNode for SOURCE |
-| test.py:567:40:567:47 | ControlFlowNode for List [List element] | test.py:567:10:567:61 | ControlFlowNode for List [List element, List element] |
-| test.py:567:41:567:46 | ControlFlowNode for SOURCE | test.py:567:40:567:47 | ControlFlowNode for List [List element] |
-| test.py:570:6:570:23 | ControlFlowNode for Tuple [Tuple element at index 0, List element] | test.py:570:7:570:16 | IterableSequence [List element] |
-| test.py:570:6:570:23 | IterableElement [List element] | test.py:570:6:570:23 | ControlFlowNode for Tuple [Tuple element at index 0, List element] |
-| test.py:570:6:570:23 | IterableSequence [List element, List element] | test.py:570:6:570:23 | IterableElement [List element] |
-| test.py:570:7:570:8 | SSA variable a1 | test.py:571:10:571:11 | ControlFlowNode for a1 |
-| test.py:570:7:570:16 | ControlFlowNode for Tuple [Tuple element at index 0] | test.py:570:7:570:8 | SSA variable a1 |
-| test.py:570:7:570:16 | ControlFlowNode for Tuple [Tuple element at index 1] | test.py:570:11:570:12 | SSA variable a2 |
-| test.py:570:7:570:16 | ControlFlowNode for Tuple [Tuple element at index 2] | test.py:570:15:570:16 | SSA variable a3 |
-| test.py:570:7:570:16 | IterableElement | test.py:570:7:570:16 | ControlFlowNode for Tuple [Tuple element at index 0] |
-| test.py:570:7:570:16 | IterableElement | test.py:570:7:570:16 | ControlFlowNode for Tuple [Tuple element at index 1] |
-| test.py:570:7:570:16 | IterableElement | test.py:570:7:570:16 | ControlFlowNode for Tuple [Tuple element at index 2] |
-| test.py:570:7:570:16 | IterableSequence [List element] | test.py:570:7:570:16 | IterableElement |
-| test.py:570:11:570:12 | SSA variable a2 | test.py:572:12:572:13 | ControlFlowNode for a2 |
-| test.py:570:15:570:16 | SSA variable a3 | test.py:573:10:573:11 | ControlFlowNode for a3 |
-| test.py:578:5:578:24 | ControlFlowNode for List [List element, List element] | test.py:578:7:578:16 | IterableSequence [List element] |
-| test.py:578:5:578:24 | IterableElement [List element] | test.py:578:5:578:24 | ControlFlowNode for List [List element, List element] |
-| test.py:578:5:578:24 | IterableSequence [List element, List element] | test.py:578:5:578:24 | IterableElement [List element] |
-| test.py:578:7:578:8 | SSA variable a1 | test.py:579:10:579:11 | ControlFlowNode for a1 |
-| test.py:578:7:578:16 | ControlFlowNode for Tuple [Tuple element at index 0] | test.py:578:7:578:8 | SSA variable a1 |
-| test.py:578:7:578:16 | ControlFlowNode for Tuple [Tuple element at index 1] | test.py:578:11:578:12 | SSA variable a2 |
-| test.py:578:7:578:16 | ControlFlowNode for Tuple [Tuple element at index 2] | test.py:578:15:578:16 | SSA variable a3 |
-| test.py:578:7:578:16 | IterableElement | test.py:578:7:578:16 | ControlFlowNode for Tuple [Tuple element at index 0] |
-| test.py:578:7:578:16 | IterableElement | test.py:578:7:578:16 | ControlFlowNode for Tuple [Tuple element at index 1] |
-| test.py:578:7:578:16 | IterableElement | test.py:578:7:578:16 | ControlFlowNode for Tuple [Tuple element at index 2] |
-| test.py:578:7:578:16 | IterableSequence [List element] | test.py:578:7:578:16 | IterableElement |
-| test.py:578:11:578:12 | SSA variable a2 | test.py:580:12:580:13 | ControlFlowNode for a2 |
-| test.py:578:15:578:16 | SSA variable a3 | test.py:581:10:581:11 | ControlFlowNode for a3 |
-| test.py:586:6:586:17 | ControlFlowNode for List [List element] | test.py:586:7:586:8 | SSA variable a1 |
-| test.py:586:6:586:17 | ControlFlowNode for List [List element] | test.py:586:11:586:12 | SSA variable a2 |
-| test.py:586:6:586:17 | ControlFlowNode for List [List element] | test.py:586:15:586:16 | SSA variable a3 |
-| test.py:586:6:586:17 | IterableElement | test.py:586:6:586:17 | ControlFlowNode for List [List element] |
-| test.py:586:6:586:17 | IterableSequence [List element] | test.py:586:6:586:17 | ControlFlowNode for List [List element] |
-| test.py:586:6:586:17 | IterableSequence [List element] | test.py:586:6:586:17 | IterableElement |
-| test.py:586:6:586:23 | ControlFlowNode for Tuple [Tuple element at index 0, List element] | test.py:586:6:586:17 | IterableSequence [List element] |
-| test.py:586:6:586:23 | IterableElement [List element] | test.py:586:6:586:23 | ControlFlowNode for Tuple [Tuple element at index 0, List element] |
-| test.py:586:6:586:23 | IterableSequence [List element, List element] | test.py:586:6:586:23 | IterableElement [List element] |
-| test.py:586:7:586:8 | SSA variable a1 | test.py:587:10:587:11 | ControlFlowNode for a1 |
-| test.py:586:11:586:12 | SSA variable a2 | test.py:588:12:588:13 | ControlFlowNode for a2 |
-| test.py:586:15:586:16 | SSA variable a3 | test.py:589:10:589:11 | ControlFlowNode for a3 |
-| test.py:595:11:595:47 | ControlFlowNode for Tuple [Tuple element at index 0, Tuple element at index 0] | test.py:598:5:598:19 | IterableSequence [Tuple element at index 0, Tuple element at index 0] |
-| test.py:595:11:595:47 | ControlFlowNode for Tuple [Tuple element at index 0, Tuple element at index 0] | test.py:607:6:607:18 | ControlFlowNode for Tuple [Tuple element at index 0, Tuple element at index 0] |
-| test.py:595:11:595:47 | ControlFlowNode for Tuple [Tuple element at index 0, Tuple element at index 0] | test.py:616:5:616:19 | IterableSequence [Tuple element at index 0, Tuple element at index 0] |
-| test.py:595:11:595:47 | ControlFlowNode for Tuple [Tuple element at index 0, Tuple element at index 0] | test.py:625:6:625:18 | ControlFlowNode for Tuple [Tuple element at index 0, Tuple element at index 0] |
-| test.py:595:11:595:47 | ControlFlowNode for Tuple [Tuple element at index 0, Tuple element at index 2] | test.py:607:6:607:18 | ControlFlowNode for Tuple [Tuple element at index 0, Tuple element at index 2] |
-| test.py:595:11:595:47 | ControlFlowNode for Tuple [Tuple element at index 0, Tuple element at index 2] | test.py:616:5:616:19 | IterableSequence [Tuple element at index 0, Tuple element at index 2] |
-| test.py:595:12:595:17 | ControlFlowNode for SOURCE | test.py:595:12:595:36 | ControlFlowNode for Tuple [Tuple element at index 0] |
-| test.py:595:12:595:17 | ControlFlowNode for SOURCE | test.py:595:31:595:36 | ControlFlowNode for SOURCE |
-| test.py:595:12:595:36 | ControlFlowNode for Tuple [Tuple element at index 0] | test.py:595:11:595:47 | ControlFlowNode for Tuple [Tuple element at index 0, Tuple element at index 0] |
-| test.py:595:12:595:36 | ControlFlowNode for Tuple [Tuple element at index 2] | test.py:595:11:595:47 | ControlFlowNode for Tuple [Tuple element at index 0, Tuple element at index 2] |
-| test.py:595:31:595:36 | ControlFlowNode for SOURCE | test.py:595:12:595:36 | ControlFlowNode for Tuple [Tuple element at index 2] |
-| test.py:598:5:598:19 | ControlFlowNode for List [List element, Tuple element at index 0] | test.py:598:6:598:14 | IterableSequence [Tuple element at index 0] |
-| test.py:598:5:598:19 | IterableElement [Tuple element at index 0] | test.py:598:5:598:19 | ControlFlowNode for List [List element, Tuple element at index 0] |
-| test.py:598:5:598:19 | IterableSequence [Tuple element at index 0, Tuple element at index 0] | test.py:598:5:598:19 | IterableElement [Tuple element at index 0] |
-| test.py:598:6:598:14 | ControlFlowNode for List [List element] | test.py:598:7:598:8 | SSA variable a1 |
-| test.py:598:6:598:14 | ControlFlowNode for List [List element] | test.py:598:11:598:13 | IterableElement |
-| test.py:598:6:598:14 | IterableElement | test.py:598:6:598:14 | ControlFlowNode for List [List element] |
-| test.py:598:6:598:14 | IterableSequence [Tuple element at index 0] | test.py:598:6:598:14 | IterableElement |
-| test.py:598:7:598:8 | SSA variable a1 | test.py:599:10:599:11 | ControlFlowNode for a1 |
-| test.py:598:11:598:13 | IterableElement | test.py:598:11:598:13 | SSA variable a2 [List element] |
-| test.py:598:11:598:13 | SSA variable a2 [List element] | test.py:601:12:601:13 | ControlFlowNode for a2 [List element] |
-| test.py:598:11:598:13 | SSA variable a2 [List element] | test.py:602:10:602:11 | ControlFlowNode for a2 [List element] |
-| test.py:601:12:601:13 | ControlFlowNode for a2 [List element] | test.py:601:12:601:16 | ControlFlowNode for Subscript |
-| test.py:602:10:602:11 | ControlFlowNode for a2 [List element] | test.py:602:10:602:14 | ControlFlowNode for Subscript |
-| test.py:607:6:607:18 | ControlFlowNode for Tuple [Tuple element at index 0, Tuple element at index 0] | test.py:607:7:607:13 | IterableSequence [Tuple element at index 0] |
-| test.py:607:6:607:18 | ControlFlowNode for Tuple [Tuple element at index 0, Tuple element at index 2] | test.py:607:7:607:13 | IterableSequence [Tuple element at index 2] |
-| test.py:607:7:607:8 | SSA variable a1 | test.py:608:10:608:11 | ControlFlowNode for a1 |
-| test.py:607:7:607:13 | ControlFlowNode for Tuple [Tuple element at index 0] | test.py:607:7:607:8 | SSA variable a1 |
-| test.py:607:7:607:13 | ControlFlowNode for Tuple [Tuple element at index 0] | test.py:607:11:607:13 | IterableElement |
-| test.py:607:7:607:13 | ControlFlowNode for Tuple [Tuple element at index 2] | test.py:607:11:607:13 | IterableElement |
-| test.py:607:7:607:13 | IterableSequence [Tuple element at index 0] | test.py:607:7:607:13 | ControlFlowNode for Tuple [Tuple element at index 0] |
-| test.py:607:7:607:13 | IterableSequence [Tuple element at index 2] | test.py:607:7:607:13 | ControlFlowNode for Tuple [Tuple element at index 2] |
-| test.py:607:11:607:13 | IterableElement | test.py:607:11:607:13 | SSA variable a2 [List element] |
-| test.py:607:11:607:13 | SSA variable a2 [List element] | test.py:610:12:610:13 | ControlFlowNode for a2 [List element] |
-| test.py:607:11:607:13 | SSA variable a2 [List element] | test.py:611:10:611:11 | ControlFlowNode for a2 [List element] |
-| test.py:610:12:610:13 | ControlFlowNode for a2 [List element] | test.py:610:12:610:16 | ControlFlowNode for Subscript |
-| test.py:611:10:611:11 | ControlFlowNode for a2 [List element] | test.py:611:10:611:14 | ControlFlowNode for Subscript |
-| test.py:616:5:616:19 | ControlFlowNode for List [List element, Tuple element at index 0] | test.py:616:7:616:13 | IterableSequence [Tuple element at index 0] |
-| test.py:616:5:616:19 | ControlFlowNode for List [List element, Tuple element at index 2] | test.py:616:7:616:13 | IterableSequence [Tuple element at index 2] |
-| test.py:616:5:616:19 | IterableElement [Tuple element at index 0] | test.py:616:5:616:19 | ControlFlowNode for List [List element, Tuple element at index 0] |
-| test.py:616:5:616:19 | IterableElement [Tuple element at index 2] | test.py:616:5:616:19 | ControlFlowNode for List [List element, Tuple element at index 2] |
-| test.py:616:5:616:19 | IterableSequence [Tuple element at index 0, Tuple element at index 0] | test.py:616:5:616:19 | IterableElement [Tuple element at index 0] |
-| test.py:616:5:616:19 | IterableSequence [Tuple element at index 0, Tuple element at index 2] | test.py:616:5:616:19 | IterableElement [Tuple element at index 2] |
-| test.py:616:7:616:8 | SSA variable a1 | test.py:617:10:617:11 | ControlFlowNode for a1 |
-| test.py:616:7:616:13 | ControlFlowNode for Tuple [Tuple element at index 0] | test.py:616:7:616:8 | SSA variable a1 |
-| test.py:616:7:616:13 | ControlFlowNode for Tuple [Tuple element at index 0] | test.py:616:11:616:13 | IterableElement |
-| test.py:616:7:616:13 | ControlFlowNode for Tuple [Tuple element at index 2] | test.py:616:11:616:13 | IterableElement |
-| test.py:616:7:616:13 | IterableSequence [Tuple element at index 0] | test.py:616:7:616:13 | ControlFlowNode for Tuple [Tuple element at index 0] |
-| test.py:616:7:616:13 | IterableSequence [Tuple element at index 2] | test.py:616:7:616:13 | ControlFlowNode for Tuple [Tuple element at index 2] |
-| test.py:616:11:616:13 | IterableElement | test.py:616:11:616:13 | SSA variable a2 [List element] |
-| test.py:616:11:616:13 | SSA variable a2 [List element] | test.py:619:12:619:13 | ControlFlowNode for a2 [List element] |
-| test.py:616:11:616:13 | SSA variable a2 [List element] | test.py:620:10:620:11 | ControlFlowNode for a2 [List element] |
-| test.py:619:12:619:13 | ControlFlowNode for a2 [List element] | test.py:619:12:619:16 | ControlFlowNode for Subscript |
-| test.py:620:10:620:11 | ControlFlowNode for a2 [List element] | test.py:620:10:620:14 | ControlFlowNode for Subscript |
-| test.py:625:6:625:14 | ControlFlowNode for List [List element] | test.py:625:7:625:8 | SSA variable a1 |
-| test.py:625:6:625:14 | ControlFlowNode for List [List element] | test.py:625:11:625:13 | IterableElement |
-| test.py:625:6:625:14 | IterableElement | test.py:625:6:625:14 | ControlFlowNode for List [List element] |
-| test.py:625:6:625:14 | IterableSequence [Tuple element at index 0] | test.py:625:6:625:14 | IterableElement |
-| test.py:625:6:625:18 | ControlFlowNode for Tuple [Tuple element at index 0, Tuple element at index 0] | test.py:625:6:625:14 | IterableSequence [Tuple element at index 0] |
-| test.py:625:7:625:8 | SSA variable a1 | test.py:626:10:626:11 | ControlFlowNode for a1 |
-| test.py:625:11:625:13 | IterableElement | test.py:625:11:625:13 | SSA variable a2 [List element] |
-| test.py:625:11:625:13 | SSA variable a2 [List element] | test.py:628:12:628:13 | ControlFlowNode for a2 [List element] |
-| test.py:625:11:625:13 | SSA variable a2 [List element] | test.py:629:10:629:11 | ControlFlowNode for a2 [List element] |
-| test.py:628:12:628:13 | ControlFlowNode for a2 [List element] | test.py:628:12:628:16 | ControlFlowNode for Subscript |
-| test.py:629:10:629:11 | ControlFlowNode for a2 [List element] | test.py:629:10:629:14 | ControlFlowNode for Subscript |
-| test.py:636:19:636:24 | ControlFlowNode for SOURCE | test.py:637:10:637:10 | ControlFlowNode for a |
-| test.py:728:16:728:21 | ControlFlowNode for SOURCE | test.py:731:10:731:36 | ControlFlowNode for return_from_inner_scope() |
-=======
-| test.py:338:11:338:16 | ControlFlowNode for SOURCE | test.py:338:11:338:17 | ControlFlowNode for Tuple [Tuple element at index 0] |
-| test.py:338:11:338:17 | ControlFlowNode for Tuple [Tuple element at index 0] | test.py:338:10:338:21 | ControlFlowNode for Subscript |
-| test.py:342:10:342:17 | ControlFlowNode for List [List element] | test.py:342:10:342:20 | ControlFlowNode for Subscript |
-| test.py:342:11:342:16 | ControlFlowNode for SOURCE | test.py:342:10:342:17 | ControlFlowNode for List [List element] |
-| test.py:346:10:346:22 | ControlFlowNode for Dict [Dictionary element at key s] | test.py:346:10:346:27 | ControlFlowNode for Subscript |
-| test.py:346:16:346:21 | ControlFlowNode for SOURCE | test.py:346:10:346:22 | ControlFlowNode for Dict [Dictionary element at key s] |
-| test.py:369:28:369:33 | ControlFlowNode for SOURCE | test.py:369:10:369:34 | ControlFlowNode for second() |
-| test.py:377:30:377:35 | ControlFlowNode for SOURCE | test.py:377:10:377:36 | ControlFlowNode for second() |
-| test.py:385:10:385:43 | KwUnpacked b | test.py:385:10:385:43 | ControlFlowNode for second() |
-| test.py:385:30:385:42 | ControlFlowNode for Dict [Dictionary element at key b] | test.py:385:10:385:43 | KwUnpacked b |
-| test.py:385:36:385:41 | ControlFlowNode for SOURCE | test.py:385:30:385:42 | ControlFlowNode for Dict [Dictionary element at key b] |
-| test.py:393:10:393:39 | PosOverflowNode for f_extra_pos() [Tuple element at index 0] | test.py:393:10:393:39 | ControlFlowNode for f_extra_pos() |
-| test.py:393:33:393:38 | ControlFlowNode for SOURCE | test.py:393:10:393:39 | PosOverflowNode for f_extra_pos() [Tuple element at index 0] |
-| test.py:401:10:401:45 | KwOverflowNode for f_extra_keyword() [Dictionary element at key b] | test.py:401:10:401:45 | ControlFlowNode for f_extra_keyword() |
-| test.py:401:39:401:44 | ControlFlowNode for SOURCE | test.py:401:10:401:45 | KwOverflowNode for f_extra_keyword() [Dictionary element at key b] |
-| test.py:422:10:422:15 | ControlFlowNode for SOURCE | test.py:422:10:422:38 | ControlFlowNode for IfExp |
-| test.py:430:34:430:39 | ControlFlowNode for SOURCE | test.py:430:10:430:39 | ControlFlowNode for IfExp |
-| test.py:454:12:454:17 | ControlFlowNode for SOURCE | test.py:454:10:454:18 | ControlFlowNode for f() |
-| test.py:461:28:461:33 | ControlFlowNode for SOURCE | test.py:461:10:461:34 | ControlFlowNode for second() |
-| test.py:475:30:475:35 | ControlFlowNode for SOURCE | test.py:475:10:475:36 | ControlFlowNode for second() |
-| test.py:489:10:489:43 | KwUnpacked b | test.py:489:10:489:43 | ControlFlowNode for second() |
-| test.py:489:30:489:42 | ControlFlowNode for Dict [Dictionary element at key b] | test.py:489:10:489:43 | KwUnpacked b |
-| test.py:489:36:489:41 | ControlFlowNode for SOURCE | test.py:489:30:489:42 | ControlFlowNode for Dict [Dictionary element at key b] |
-| test.py:494:10:494:39 | PosOverflowNode for f_extra_pos() [Tuple element at index 0] | test.py:494:10:494:39 | ControlFlowNode for f_extra_pos() |
-| test.py:494:33:494:38 | ControlFlowNode for SOURCE | test.py:494:10:494:39 | PosOverflowNode for f_extra_pos() [Tuple element at index 0] |
-| test.py:499:10:499:45 | KwOverflowNode for f_extra_keyword() [Dictionary element at key b] | test.py:499:10:499:45 | ControlFlowNode for f_extra_keyword() |
-| test.py:499:39:499:44 | ControlFlowNode for SOURCE | test.py:499:10:499:45 | KwOverflowNode for f_extra_keyword() [Dictionary element at key b] |
-| test.py:511:9:511:14 | ControlFlowNode for SOURCE | test.py:513:10:513:10 | ControlFlowNode for a |
-| test.py:511:9:511:14 | ControlFlowNode for SOURCE | test.py:518:10:518:10 | ControlFlowNode for b |
-| test.py:590:16:590:21 | ControlFlowNode for SOURCE | test.py:593:10:593:36 | ControlFlowNode for return_from_inner_scope() |
->>>>>>> 527c4152
+| test.py:349:11:349:16 | ControlFlowNode for SOURCE | test.py:349:11:349:17 | ControlFlowNode for Tuple [Tuple element at index 0] |
+| test.py:349:11:349:17 | ControlFlowNode for Tuple [Tuple element at index 0] | test.py:349:10:349:21 | ControlFlowNode for Subscript |
+| test.py:353:10:353:17 | ControlFlowNode for List [List element] | test.py:353:10:353:20 | ControlFlowNode for Subscript |
+| test.py:353:11:353:16 | ControlFlowNode for SOURCE | test.py:353:10:353:17 | ControlFlowNode for List [List element] |
+| test.py:357:10:357:22 | ControlFlowNode for Dict [Dictionary element at key s] | test.py:357:10:357:27 | ControlFlowNode for Subscript |
+| test.py:357:16:357:21 | ControlFlowNode for SOURCE | test.py:357:10:357:22 | ControlFlowNode for Dict [Dictionary element at key s] |
+| test.py:380:28:380:33 | ControlFlowNode for SOURCE | test.py:380:10:380:34 | ControlFlowNode for second() |
+| test.py:388:30:388:35 | ControlFlowNode for SOURCE | test.py:388:10:388:36 | ControlFlowNode for second() |
+| test.py:396:10:396:43 | KwUnpacked b | test.py:396:10:396:43 | ControlFlowNode for second() |
+| test.py:396:30:396:42 | ControlFlowNode for Dict [Dictionary element at key b] | test.py:396:10:396:43 | KwUnpacked b |
+| test.py:396:36:396:41 | ControlFlowNode for SOURCE | test.py:396:30:396:42 | ControlFlowNode for Dict [Dictionary element at key b] |
+| test.py:404:10:404:39 | PosOverflowNode for f_extra_pos() [Tuple element at index 0] | test.py:404:10:404:39 | ControlFlowNode for f_extra_pos() |
+| test.py:404:33:404:38 | ControlFlowNode for SOURCE | test.py:404:10:404:39 | PosOverflowNode for f_extra_pos() [Tuple element at index 0] |
+| test.py:412:10:412:45 | KwOverflowNode for f_extra_keyword() [Dictionary element at key b] | test.py:412:10:412:45 | ControlFlowNode for f_extra_keyword() |
+| test.py:412:39:412:44 | ControlFlowNode for SOURCE | test.py:412:10:412:45 | KwOverflowNode for f_extra_keyword() [Dictionary element at key b] |
+| test.py:433:10:433:15 | ControlFlowNode for SOURCE | test.py:433:10:433:38 | ControlFlowNode for IfExp |
+| test.py:441:34:441:39 | ControlFlowNode for SOURCE | test.py:441:10:441:39 | ControlFlowNode for IfExp |
+| test.py:465:12:465:17 | ControlFlowNode for SOURCE | test.py:465:10:465:18 | ControlFlowNode for f() |
+| test.py:472:28:472:33 | ControlFlowNode for SOURCE | test.py:472:10:472:34 | ControlFlowNode for second() |
+| test.py:486:30:486:35 | ControlFlowNode for SOURCE | test.py:486:10:486:36 | ControlFlowNode for second() |
+| test.py:500:10:500:43 | KwUnpacked b | test.py:500:10:500:43 | ControlFlowNode for second() |
+| test.py:500:30:500:42 | ControlFlowNode for Dict [Dictionary element at key b] | test.py:500:10:500:43 | KwUnpacked b |
+| test.py:500:36:500:41 | ControlFlowNode for SOURCE | test.py:500:30:500:42 | ControlFlowNode for Dict [Dictionary element at key b] |
+| test.py:505:10:505:39 | PosOverflowNode for f_extra_pos() [Tuple element at index 0] | test.py:505:10:505:39 | ControlFlowNode for f_extra_pos() |
+| test.py:505:33:505:38 | ControlFlowNode for SOURCE | test.py:505:10:505:39 | PosOverflowNode for f_extra_pos() [Tuple element at index 0] |
+| test.py:510:10:510:45 | KwOverflowNode for f_extra_keyword() [Dictionary element at key b] | test.py:510:10:510:45 | ControlFlowNode for f_extra_keyword() |
+| test.py:510:39:510:44 | ControlFlowNode for SOURCE | test.py:510:10:510:45 | KwOverflowNode for f_extra_keyword() [Dictionary element at key b] |
+| test.py:522:9:522:14 | ControlFlowNode for SOURCE | test.py:524:10:524:10 | ControlFlowNode for a |
+| test.py:522:9:522:14 | ControlFlowNode for SOURCE | test.py:529:10:529:10 | ControlFlowNode for b |
+| test.py:534:10:534:15 | ControlFlowNode for SOURCE | test.py:534:10:534:26 | ControlFlowNode for Tuple [Tuple element at index 0] |
+| test.py:534:10:534:26 | ControlFlowNode for Tuple [Tuple element at index 0] | test.py:535:5:535:8 | ControlFlowNode for Tuple [Tuple element at index 0] |
+| test.py:535:5:535:5 | SSA variable a | test.py:536:10:536:10 | ControlFlowNode for a |
+| test.py:535:5:535:8 | ControlFlowNode for Tuple [Tuple element at index 0] | test.py:535:5:535:5 | SSA variable a |
+| test.py:542:10:542:15 | ControlFlowNode for SOURCE | test.py:542:10:542:36 | ControlFlowNode for Tuple [Tuple element at index 0] |
+| test.py:542:10:542:36 | ControlFlowNode for Tuple [Tuple element at index 0] | test.py:543:5:543:13 | ControlFlowNode for Tuple [Tuple element at index 0] |
+| test.py:542:10:542:36 | ControlFlowNode for Tuple [Tuple element at index 1, Tuple element at index 1] | test.py:543:5:543:13 | ControlFlowNode for Tuple [Tuple element at index 1, Tuple element at index 1] |
+| test.py:542:19:542:35 | ControlFlowNode for Tuple [Tuple element at index 1] | test.py:542:10:542:36 | ControlFlowNode for Tuple [Tuple element at index 1, Tuple element at index 1] |
+| test.py:542:30:542:35 | ControlFlowNode for SOURCE | test.py:542:19:542:35 | ControlFlowNode for Tuple [Tuple element at index 1] |
+| test.py:543:5:543:5 | SSA variable a | test.py:544:10:544:10 | ControlFlowNode for a |
+| test.py:543:5:543:13 | ControlFlowNode for Tuple [Tuple element at index 0] | test.py:543:5:543:5 | SSA variable a |
+| test.py:543:5:543:13 | ControlFlowNode for Tuple [Tuple element at index 1, Tuple element at index 1] | test.py:543:9:543:12 | IterableSequence [Tuple element at index 1] |
+| test.py:543:9:543:12 | ControlFlowNode for Tuple [Tuple element at index 1] | test.py:543:12:543:12 | SSA variable c |
+| test.py:543:9:543:12 | IterableSequence [Tuple element at index 1] | test.py:543:9:543:12 | ControlFlowNode for Tuple [Tuple element at index 1] |
+| test.py:543:12:543:12 | SSA variable c | test.py:546:10:546:10 | ControlFlowNode for c |
+| test.py:551:9:551:33 | ControlFlowNode for List [List element, List element, List element, List element] | test.py:552:5:552:14 | IterableSequence [List element, List element, List element, List element] |
+| test.py:551:10:551:21 | ControlFlowNode for List [List element, List element, List element] | test.py:551:9:551:33 | ControlFlowNode for List [List element, List element, List element, List element] |
+| test.py:551:11:551:20 | ControlFlowNode for List [List element, List element] | test.py:551:10:551:21 | ControlFlowNode for List [List element, List element, List element] |
+| test.py:551:12:551:19 | ControlFlowNode for List [List element] | test.py:551:11:551:20 | ControlFlowNode for List [List element, List element] |
+| test.py:551:13:551:18 | ControlFlowNode for SOURCE | test.py:551:12:551:19 | ControlFlowNode for List [List element] |
+| test.py:552:5:552:11 | ControlFlowNode for List [List element, List element, List element] | test.py:552:6:552:10 | IterableSequence [List element, List element] |
+| test.py:552:5:552:11 | IterableElement [List element, List element] | test.py:552:5:552:11 | ControlFlowNode for List [List element, List element, List element] |
+| test.py:552:5:552:11 | IterableSequence [List element, List element, List element] | test.py:552:5:552:11 | ControlFlowNode for List [List element, List element, List element] |
+| test.py:552:5:552:11 | IterableSequence [List element, List element, List element] | test.py:552:5:552:11 | IterableElement [List element, List element] |
+| test.py:552:5:552:14 | ControlFlowNode for Tuple [Tuple element at index 0, List element, List element, List element] | test.py:552:5:552:11 | IterableSequence [List element, List element, List element] |
+| test.py:552:5:552:14 | IterableElement [List element, List element, List element] | test.py:552:5:552:14 | ControlFlowNode for Tuple [Tuple element at index 0, List element, List element, List element] |
+| test.py:552:5:552:14 | IterableSequence [List element, List element, List element, List element] | test.py:552:5:552:14 | IterableElement [List element, List element, List element] |
+| test.py:552:6:552:10 | ControlFlowNode for List [List element, List element] | test.py:552:7:552:9 | IterableSequence [List element] |
+| test.py:552:6:552:10 | IterableElement [List element] | test.py:552:6:552:10 | ControlFlowNode for List [List element, List element] |
+| test.py:552:6:552:10 | IterableSequence [List element, List element] | test.py:552:6:552:10 | ControlFlowNode for List [List element, List element] |
+| test.py:552:6:552:10 | IterableSequence [List element, List element] | test.py:552:6:552:10 | IterableElement [List element] |
+| test.py:552:7:552:9 | ControlFlowNode for List [List element] | test.py:552:8:552:8 | SSA variable a |
+| test.py:552:7:552:9 | IterableElement | test.py:552:7:552:9 | ControlFlowNode for List [List element] |
+| test.py:552:7:552:9 | IterableSequence [List element] | test.py:552:7:552:9 | ControlFlowNode for List [List element] |
+| test.py:552:7:552:9 | IterableSequence [List element] | test.py:552:7:552:9 | IterableElement |
+| test.py:552:8:552:8 | SSA variable a | test.py:553:10:553:10 | ControlFlowNode for a |
+| test.py:559:10:559:15 | ControlFlowNode for SOURCE | test.py:559:10:559:34 | ControlFlowNode for Tuple [Tuple element at index 0] |
+| test.py:559:10:559:34 | ControlFlowNode for Tuple [Tuple element at index 0] | test.py:560:5:560:12 | ControlFlowNode for Tuple [Tuple element at index 0] |
+| test.py:559:10:559:34 | ControlFlowNode for Tuple [Tuple element at index 1] | test.py:560:5:560:12 | ControlFlowNode for Tuple [Tuple element at index 1] |
+| test.py:559:18:559:23 | ControlFlowNode for SOURCE | test.py:559:10:559:34 | ControlFlowNode for Tuple [Tuple element at index 1] |
+| test.py:560:5:560:5 | SSA variable a | test.py:561:10:561:10 | ControlFlowNode for a |
+| test.py:560:5:560:12 | ControlFlowNode for Tuple [Tuple element at index 0] | test.py:560:5:560:5 | SSA variable a |
+| test.py:560:5:560:12 | ControlFlowNode for Tuple [Tuple element at index 0] | test.py:560:8:560:9 | IterableElement |
+| test.py:560:5:560:12 | ControlFlowNode for Tuple [Tuple element at index 1] | test.py:560:8:560:9 | IterableElement |
+| test.py:560:8:560:9 | IterableElement | test.py:560:8:560:9 | SSA variable b [List element] |
+| test.py:560:8:560:9 | SSA variable b [List element] | test.py:563:10:563:10 | ControlFlowNode for b [List element] |
+| test.py:563:10:563:10 | ControlFlowNode for b [List element] | test.py:563:10:563:13 | ControlFlowNode for Subscript |
+| test.py:569:10:569:61 | ControlFlowNode for List [List element, List element] | test.py:572:6:572:23 | IterableSequence [List element, List element] |
+| test.py:569:10:569:61 | ControlFlowNode for List [List element, List element] | test.py:580:5:580:24 | ControlFlowNode for List [List element, List element] |
+| test.py:569:10:569:61 | ControlFlowNode for List [List element, List element] | test.py:580:5:580:24 | IterableSequence [List element, List element] |
+| test.py:569:10:569:61 | ControlFlowNode for List [List element, List element] | test.py:588:6:588:23 | IterableSequence [List element, List element] |
+| test.py:569:11:569:37 | ControlFlowNode for List [List element] | test.py:569:10:569:61 | ControlFlowNode for List [List element, List element] |
+| test.py:569:12:569:17 | ControlFlowNode for SOURCE | test.py:569:11:569:37 | ControlFlowNode for List [List element] |
+| test.py:569:31:569:36 | ControlFlowNode for SOURCE | test.py:569:11:569:37 | ControlFlowNode for List [List element] |
+| test.py:569:40:569:47 | ControlFlowNode for List [List element] | test.py:569:10:569:61 | ControlFlowNode for List [List element, List element] |
+| test.py:569:41:569:46 | ControlFlowNode for SOURCE | test.py:569:40:569:47 | ControlFlowNode for List [List element] |
+| test.py:572:6:572:23 | ControlFlowNode for Tuple [Tuple element at index 0, List element] | test.py:572:7:572:16 | IterableSequence [List element] |
+| test.py:572:6:572:23 | IterableElement [List element] | test.py:572:6:572:23 | ControlFlowNode for Tuple [Tuple element at index 0, List element] |
+| test.py:572:6:572:23 | IterableSequence [List element, List element] | test.py:572:6:572:23 | IterableElement [List element] |
+| test.py:572:7:572:8 | SSA variable a1 | test.py:573:10:573:11 | ControlFlowNode for a1 |
+| test.py:572:7:572:16 | ControlFlowNode for Tuple [Tuple element at index 0] | test.py:572:7:572:8 | SSA variable a1 |
+| test.py:572:7:572:16 | ControlFlowNode for Tuple [Tuple element at index 1] | test.py:572:11:572:12 | SSA variable a2 |
+| test.py:572:7:572:16 | ControlFlowNode for Tuple [Tuple element at index 2] | test.py:572:15:572:16 | SSA variable a3 |
+| test.py:572:7:572:16 | IterableElement | test.py:572:7:572:16 | ControlFlowNode for Tuple [Tuple element at index 0] |
+| test.py:572:7:572:16 | IterableElement | test.py:572:7:572:16 | ControlFlowNode for Tuple [Tuple element at index 1] |
+| test.py:572:7:572:16 | IterableElement | test.py:572:7:572:16 | ControlFlowNode for Tuple [Tuple element at index 2] |
+| test.py:572:7:572:16 | IterableSequence [List element] | test.py:572:7:572:16 | IterableElement |
+| test.py:572:11:572:12 | SSA variable a2 | test.py:574:12:574:13 | ControlFlowNode for a2 |
+| test.py:572:15:572:16 | SSA variable a3 | test.py:575:10:575:11 | ControlFlowNode for a3 |
+| test.py:580:5:580:24 | ControlFlowNode for List [List element, List element] | test.py:580:7:580:16 | IterableSequence [List element] |
+| test.py:580:5:580:24 | IterableElement [List element] | test.py:580:5:580:24 | ControlFlowNode for List [List element, List element] |
+| test.py:580:5:580:24 | IterableSequence [List element, List element] | test.py:580:5:580:24 | IterableElement [List element] |
+| test.py:580:7:580:8 | SSA variable a1 | test.py:581:10:581:11 | ControlFlowNode for a1 |
+| test.py:580:7:580:16 | ControlFlowNode for Tuple [Tuple element at index 0] | test.py:580:7:580:8 | SSA variable a1 |
+| test.py:580:7:580:16 | ControlFlowNode for Tuple [Tuple element at index 1] | test.py:580:11:580:12 | SSA variable a2 |
+| test.py:580:7:580:16 | ControlFlowNode for Tuple [Tuple element at index 2] | test.py:580:15:580:16 | SSA variable a3 |
+| test.py:580:7:580:16 | IterableElement | test.py:580:7:580:16 | ControlFlowNode for Tuple [Tuple element at index 0] |
+| test.py:580:7:580:16 | IterableElement | test.py:580:7:580:16 | ControlFlowNode for Tuple [Tuple element at index 1] |
+| test.py:580:7:580:16 | IterableElement | test.py:580:7:580:16 | ControlFlowNode for Tuple [Tuple element at index 2] |
+| test.py:580:7:580:16 | IterableSequence [List element] | test.py:580:7:580:16 | IterableElement |
+| test.py:580:11:580:12 | SSA variable a2 | test.py:582:12:582:13 | ControlFlowNode for a2 |
+| test.py:580:15:580:16 | SSA variable a3 | test.py:583:10:583:11 | ControlFlowNode for a3 |
+| test.py:588:6:588:17 | ControlFlowNode for List [List element] | test.py:588:7:588:8 | SSA variable a1 |
+| test.py:588:6:588:17 | ControlFlowNode for List [List element] | test.py:588:11:588:12 | SSA variable a2 |
+| test.py:588:6:588:17 | ControlFlowNode for List [List element] | test.py:588:15:588:16 | SSA variable a3 |
+| test.py:588:6:588:17 | IterableElement | test.py:588:6:588:17 | ControlFlowNode for List [List element] |
+| test.py:588:6:588:17 | IterableSequence [List element] | test.py:588:6:588:17 | ControlFlowNode for List [List element] |
+| test.py:588:6:588:17 | IterableSequence [List element] | test.py:588:6:588:17 | IterableElement |
+| test.py:588:6:588:23 | ControlFlowNode for Tuple [Tuple element at index 0, List element] | test.py:588:6:588:17 | IterableSequence [List element] |
+| test.py:588:6:588:23 | IterableElement [List element] | test.py:588:6:588:23 | ControlFlowNode for Tuple [Tuple element at index 0, List element] |
+| test.py:588:6:588:23 | IterableSequence [List element, List element] | test.py:588:6:588:23 | IterableElement [List element] |
+| test.py:588:7:588:8 | SSA variable a1 | test.py:589:10:589:11 | ControlFlowNode for a1 |
+| test.py:588:11:588:12 | SSA variable a2 | test.py:590:12:590:13 | ControlFlowNode for a2 |
+| test.py:588:15:588:16 | SSA variable a3 | test.py:591:10:591:11 | ControlFlowNode for a3 |
+| test.py:597:11:597:47 | ControlFlowNode for Tuple [Tuple element at index 0, Tuple element at index 0] | test.py:600:5:600:19 | IterableSequence [Tuple element at index 0, Tuple element at index 0] |
+| test.py:597:11:597:47 | ControlFlowNode for Tuple [Tuple element at index 0, Tuple element at index 0] | test.py:609:6:609:18 | ControlFlowNode for Tuple [Tuple element at index 0, Tuple element at index 0] |
+| test.py:597:11:597:47 | ControlFlowNode for Tuple [Tuple element at index 0, Tuple element at index 0] | test.py:618:5:618:19 | IterableSequence [Tuple element at index 0, Tuple element at index 0] |
+| test.py:597:11:597:47 | ControlFlowNode for Tuple [Tuple element at index 0, Tuple element at index 0] | test.py:627:6:627:18 | ControlFlowNode for Tuple [Tuple element at index 0, Tuple element at index 0] |
+| test.py:597:11:597:47 | ControlFlowNode for Tuple [Tuple element at index 0, Tuple element at index 2] | test.py:609:6:609:18 | ControlFlowNode for Tuple [Tuple element at index 0, Tuple element at index 2] |
+| test.py:597:11:597:47 | ControlFlowNode for Tuple [Tuple element at index 0, Tuple element at index 2] | test.py:618:5:618:19 | IterableSequence [Tuple element at index 0, Tuple element at index 2] |
+| test.py:597:12:597:17 | ControlFlowNode for SOURCE | test.py:597:12:597:36 | ControlFlowNode for Tuple [Tuple element at index 0] |
+| test.py:597:12:597:36 | ControlFlowNode for Tuple [Tuple element at index 0] | test.py:597:11:597:47 | ControlFlowNode for Tuple [Tuple element at index 0, Tuple element at index 0] |
+| test.py:597:12:597:36 | ControlFlowNode for Tuple [Tuple element at index 2] | test.py:597:11:597:47 | ControlFlowNode for Tuple [Tuple element at index 0, Tuple element at index 2] |
+| test.py:597:31:597:36 | ControlFlowNode for SOURCE | test.py:597:12:597:36 | ControlFlowNode for Tuple [Tuple element at index 2] |
+| test.py:600:5:600:19 | ControlFlowNode for List [List element, Tuple element at index 0] | test.py:600:6:600:14 | IterableSequence [Tuple element at index 0] |
+| test.py:600:5:600:19 | IterableElement [Tuple element at index 0] | test.py:600:5:600:19 | ControlFlowNode for List [List element, Tuple element at index 0] |
+| test.py:600:5:600:19 | IterableSequence [Tuple element at index 0, Tuple element at index 0] | test.py:600:5:600:19 | IterableElement [Tuple element at index 0] |
+| test.py:600:6:600:14 | ControlFlowNode for List [List element] | test.py:600:7:600:8 | SSA variable a1 |
+| test.py:600:6:600:14 | ControlFlowNode for List [List element] | test.py:600:11:600:13 | IterableElement |
+| test.py:600:6:600:14 | IterableElement | test.py:600:6:600:14 | ControlFlowNode for List [List element] |
+| test.py:600:6:600:14 | IterableSequence [Tuple element at index 0] | test.py:600:6:600:14 | IterableElement |
+| test.py:600:7:600:8 | SSA variable a1 | test.py:601:10:601:11 | ControlFlowNode for a1 |
+| test.py:600:11:600:13 | IterableElement | test.py:600:11:600:13 | SSA variable a2 [List element] |
+| test.py:600:11:600:13 | SSA variable a2 [List element] | test.py:603:12:603:13 | ControlFlowNode for a2 [List element] |
+| test.py:600:11:600:13 | SSA variable a2 [List element] | test.py:604:10:604:11 | ControlFlowNode for a2 [List element] |
+| test.py:603:12:603:13 | ControlFlowNode for a2 [List element] | test.py:603:12:603:16 | ControlFlowNode for Subscript |
+| test.py:604:10:604:11 | ControlFlowNode for a2 [List element] | test.py:604:10:604:14 | ControlFlowNode for Subscript |
+| test.py:609:6:609:18 | ControlFlowNode for Tuple [Tuple element at index 0, Tuple element at index 0] | test.py:609:7:609:13 | IterableSequence [Tuple element at index 0] |
+| test.py:609:6:609:18 | ControlFlowNode for Tuple [Tuple element at index 0, Tuple element at index 2] | test.py:609:7:609:13 | IterableSequence [Tuple element at index 2] |
+| test.py:609:7:609:8 | SSA variable a1 | test.py:610:10:610:11 | ControlFlowNode for a1 |
+| test.py:609:7:609:13 | ControlFlowNode for Tuple [Tuple element at index 0] | test.py:609:7:609:8 | SSA variable a1 |
+| test.py:609:7:609:13 | ControlFlowNode for Tuple [Tuple element at index 0] | test.py:609:11:609:13 | IterableElement |
+| test.py:609:7:609:13 | ControlFlowNode for Tuple [Tuple element at index 2] | test.py:609:11:609:13 | IterableElement |
+| test.py:609:7:609:13 | IterableSequence [Tuple element at index 0] | test.py:609:7:609:13 | ControlFlowNode for Tuple [Tuple element at index 0] |
+| test.py:609:7:609:13 | IterableSequence [Tuple element at index 2] | test.py:609:7:609:13 | ControlFlowNode for Tuple [Tuple element at index 2] |
+| test.py:609:11:609:13 | IterableElement | test.py:609:11:609:13 | SSA variable a2 [List element] |
+| test.py:609:11:609:13 | SSA variable a2 [List element] | test.py:612:12:612:13 | ControlFlowNode for a2 [List element] |
+| test.py:609:11:609:13 | SSA variable a2 [List element] | test.py:613:10:613:11 | ControlFlowNode for a2 [List element] |
+| test.py:612:12:612:13 | ControlFlowNode for a2 [List element] | test.py:612:12:612:16 | ControlFlowNode for Subscript |
+| test.py:613:10:613:11 | ControlFlowNode for a2 [List element] | test.py:613:10:613:14 | ControlFlowNode for Subscript |
+| test.py:618:5:618:19 | ControlFlowNode for List [List element, Tuple element at index 0] | test.py:618:7:618:13 | IterableSequence [Tuple element at index 0] |
+| test.py:618:5:618:19 | ControlFlowNode for List [List element, Tuple element at index 2] | test.py:618:7:618:13 | IterableSequence [Tuple element at index 2] |
+| test.py:618:5:618:19 | IterableElement [Tuple element at index 0] | test.py:618:5:618:19 | ControlFlowNode for List [List element, Tuple element at index 0] |
+| test.py:618:5:618:19 | IterableElement [Tuple element at index 2] | test.py:618:5:618:19 | ControlFlowNode for List [List element, Tuple element at index 2] |
+| test.py:618:5:618:19 | IterableSequence [Tuple element at index 0, Tuple element at index 0] | test.py:618:5:618:19 | IterableElement [Tuple element at index 0] |
+| test.py:618:5:618:19 | IterableSequence [Tuple element at index 0, Tuple element at index 2] | test.py:618:5:618:19 | IterableElement [Tuple element at index 2] |
+| test.py:618:7:618:8 | SSA variable a1 | test.py:619:10:619:11 | ControlFlowNode for a1 |
+| test.py:618:7:618:13 | ControlFlowNode for Tuple [Tuple element at index 0] | test.py:618:7:618:8 | SSA variable a1 |
+| test.py:618:7:618:13 | ControlFlowNode for Tuple [Tuple element at index 0] | test.py:618:11:618:13 | IterableElement |
+| test.py:618:7:618:13 | ControlFlowNode for Tuple [Tuple element at index 2] | test.py:618:11:618:13 | IterableElement |
+| test.py:618:7:618:13 | IterableSequence [Tuple element at index 0] | test.py:618:7:618:13 | ControlFlowNode for Tuple [Tuple element at index 0] |
+| test.py:618:7:618:13 | IterableSequence [Tuple element at index 2] | test.py:618:7:618:13 | ControlFlowNode for Tuple [Tuple element at index 2] |
+| test.py:618:11:618:13 | IterableElement | test.py:618:11:618:13 | SSA variable a2 [List element] |
+| test.py:618:11:618:13 | SSA variable a2 [List element] | test.py:621:12:621:13 | ControlFlowNode for a2 [List element] |
+| test.py:618:11:618:13 | SSA variable a2 [List element] | test.py:622:10:622:11 | ControlFlowNode for a2 [List element] |
+| test.py:621:12:621:13 | ControlFlowNode for a2 [List element] | test.py:621:12:621:16 | ControlFlowNode for Subscript |
+| test.py:622:10:622:11 | ControlFlowNode for a2 [List element] | test.py:622:10:622:14 | ControlFlowNode for Subscript |
+| test.py:627:6:627:14 | ControlFlowNode for List [List element] | test.py:627:7:627:8 | SSA variable a1 |
+| test.py:627:6:627:14 | ControlFlowNode for List [List element] | test.py:627:11:627:13 | IterableElement |
+| test.py:627:6:627:14 | IterableElement | test.py:627:6:627:14 | ControlFlowNode for List [List element] |
+| test.py:627:6:627:14 | IterableSequence [Tuple element at index 0] | test.py:627:6:627:14 | IterableElement |
+| test.py:627:6:627:18 | ControlFlowNode for Tuple [Tuple element at index 0, Tuple element at index 0] | test.py:627:6:627:14 | IterableSequence [Tuple element at index 0] |
+| test.py:627:7:627:8 | SSA variable a1 | test.py:628:10:628:11 | ControlFlowNode for a1 |
+| test.py:627:11:627:13 | IterableElement | test.py:627:11:627:13 | SSA variable a2 [List element] |
+| test.py:627:11:627:13 | SSA variable a2 [List element] | test.py:630:12:630:13 | ControlFlowNode for a2 [List element] |
+| test.py:627:11:627:13 | SSA variable a2 [List element] | test.py:631:10:631:11 | ControlFlowNode for a2 [List element] |
+| test.py:630:12:630:13 | ControlFlowNode for a2 [List element] | test.py:630:12:630:16 | ControlFlowNode for Subscript |
+| test.py:631:10:631:11 | ControlFlowNode for a2 [List element] | test.py:631:10:631:14 | ControlFlowNode for Subscript |
+| test.py:638:19:638:24 | ControlFlowNode for SOURCE | test.py:639:10:639:10 | ControlFlowNode for a |
+| test.py:730:16:730:21 | ControlFlowNode for SOURCE | test.py:733:10:733:36 | ControlFlowNode for return_from_inner_scope() |
 nodes
 | datamodel.py:38:6:38:17 | ControlFlowNode for f() | semmle.label | ControlFlowNode for f() |
 | datamodel.py:38:8:38:13 | ControlFlowNode for SOURCE | semmle.label | ControlFlowNode for SOURCE |
@@ -497,266 +407,215 @@
 | test.py:199:34:199:39 | ControlFlowNode for SOURCE | semmle.label | ControlFlowNode for SOURCE |
 | test.py:200:10:200:10 | ControlFlowNode for x [List element] | semmle.label | ControlFlowNode for x [List element] |
 | test.py:200:10:200:13 | ControlFlowNode for Subscript | semmle.label | ControlFlowNode for Subscript |
-<<<<<<< HEAD
-| test.py:347:10:347:21 | ControlFlowNode for Subscript | semmle.label | ControlFlowNode for Subscript |
-| test.py:347:11:347:16 | ControlFlowNode for SOURCE | semmle.label | ControlFlowNode for SOURCE |
-| test.py:347:11:347:17 | ControlFlowNode for Tuple [Tuple element at index 0] | semmle.label | ControlFlowNode for Tuple [Tuple element at index 0] |
-| test.py:351:10:351:17 | ControlFlowNode for List [List element] | semmle.label | ControlFlowNode for List [List element] |
-| test.py:351:10:351:20 | ControlFlowNode for Subscript | semmle.label | ControlFlowNode for Subscript |
-| test.py:351:11:351:16 | ControlFlowNode for SOURCE | semmle.label | ControlFlowNode for SOURCE |
-| test.py:355:10:355:22 | ControlFlowNode for Dict [Dictionary element at key s] | semmle.label | ControlFlowNode for Dict [Dictionary element at key s] |
-| test.py:355:10:355:27 | ControlFlowNode for Subscript | semmle.label | ControlFlowNode for Subscript |
-| test.py:355:16:355:21 | ControlFlowNode for SOURCE | semmle.label | ControlFlowNode for SOURCE |
-| test.py:378:10:378:34 | ControlFlowNode for second() | semmle.label | ControlFlowNode for second() |
-| test.py:378:28:378:33 | ControlFlowNode for SOURCE | semmle.label | ControlFlowNode for SOURCE |
-| test.py:386:10:386:36 | ControlFlowNode for second() | semmle.label | ControlFlowNode for second() |
-| test.py:386:30:386:35 | ControlFlowNode for SOURCE | semmle.label | ControlFlowNode for SOURCE |
-| test.py:394:10:394:43 | ControlFlowNode for second() | semmle.label | ControlFlowNode for second() |
-| test.py:394:10:394:43 | KwUnpacked b | semmle.label | KwUnpacked b |
-| test.py:394:30:394:42 | ControlFlowNode for Dict [Dictionary element at key b] | semmle.label | ControlFlowNode for Dict [Dictionary element at key b] |
-| test.py:394:36:394:41 | ControlFlowNode for SOURCE | semmle.label | ControlFlowNode for SOURCE |
-| test.py:402:10:402:39 | ControlFlowNode for f_extra_pos() | semmle.label | ControlFlowNode for f_extra_pos() |
-| test.py:402:10:402:39 | PosOverflowNode for f_extra_pos() [Tuple element at index 0] | semmle.label | PosOverflowNode for f_extra_pos() [Tuple element at index 0] |
-| test.py:402:33:402:38 | ControlFlowNode for SOURCE | semmle.label | ControlFlowNode for SOURCE |
-| test.py:410:10:410:45 | ControlFlowNode for f_extra_keyword() | semmle.label | ControlFlowNode for f_extra_keyword() |
-| test.py:410:10:410:45 | KwOverflowNode for f_extra_keyword() [Dictionary element at key b] | semmle.label | KwOverflowNode for f_extra_keyword() [Dictionary element at key b] |
-| test.py:410:39:410:44 | ControlFlowNode for SOURCE | semmle.label | ControlFlowNode for SOURCE |
-| test.py:431:10:431:15 | ControlFlowNode for SOURCE | semmle.label | ControlFlowNode for SOURCE |
-| test.py:431:10:431:38 | ControlFlowNode for IfExp | semmle.label | ControlFlowNode for IfExp |
-| test.py:439:10:439:39 | ControlFlowNode for IfExp | semmle.label | ControlFlowNode for IfExp |
-| test.py:439:34:439:39 | ControlFlowNode for SOURCE | semmle.label | ControlFlowNode for SOURCE |
-| test.py:463:10:463:18 | ControlFlowNode for f() | semmle.label | ControlFlowNode for f() |
-| test.py:463:12:463:17 | ControlFlowNode for SOURCE | semmle.label | ControlFlowNode for SOURCE |
-| test.py:470:10:470:34 | ControlFlowNode for second() | semmle.label | ControlFlowNode for second() |
-| test.py:470:28:470:33 | ControlFlowNode for SOURCE | semmle.label | ControlFlowNode for SOURCE |
-| test.py:484:10:484:36 | ControlFlowNode for second() | semmle.label | ControlFlowNode for second() |
-| test.py:484:30:484:35 | ControlFlowNode for SOURCE | semmle.label | ControlFlowNode for SOURCE |
-| test.py:498:10:498:43 | ControlFlowNode for second() | semmle.label | ControlFlowNode for second() |
-| test.py:498:10:498:43 | KwUnpacked b | semmle.label | KwUnpacked b |
-| test.py:498:30:498:42 | ControlFlowNode for Dict [Dictionary element at key b] | semmle.label | ControlFlowNode for Dict [Dictionary element at key b] |
-| test.py:498:36:498:41 | ControlFlowNode for SOURCE | semmle.label | ControlFlowNode for SOURCE |
-| test.py:503:10:503:39 | ControlFlowNode for f_extra_pos() | semmle.label | ControlFlowNode for f_extra_pos() |
-| test.py:503:10:503:39 | PosOverflowNode for f_extra_pos() [Tuple element at index 0] | semmle.label | PosOverflowNode for f_extra_pos() [Tuple element at index 0] |
-| test.py:503:33:503:38 | ControlFlowNode for SOURCE | semmle.label | ControlFlowNode for SOURCE |
-| test.py:508:10:508:45 | ControlFlowNode for f_extra_keyword() | semmle.label | ControlFlowNode for f_extra_keyword() |
-| test.py:508:10:508:45 | KwOverflowNode for f_extra_keyword() [Dictionary element at key b] | semmle.label | KwOverflowNode for f_extra_keyword() [Dictionary element at key b] |
-| test.py:508:39:508:44 | ControlFlowNode for SOURCE | semmle.label | ControlFlowNode for SOURCE |
-| test.py:520:9:520:14 | ControlFlowNode for SOURCE | semmle.label | ControlFlowNode for SOURCE |
-| test.py:522:10:522:10 | ControlFlowNode for a | semmle.label | ControlFlowNode for a |
-| test.py:527:10:527:10 | ControlFlowNode for b | semmle.label | ControlFlowNode for b |
-| test.py:532:10:532:15 | ControlFlowNode for SOURCE | semmle.label | ControlFlowNode for SOURCE |
-| test.py:532:10:532:26 | ControlFlowNode for Tuple [Tuple element at index 0] | semmle.label | ControlFlowNode for Tuple [Tuple element at index 0] |
-| test.py:533:5:533:5 | SSA variable a | semmle.label | SSA variable a |
-| test.py:533:5:533:8 | ControlFlowNode for Tuple [Tuple element at index 0] | semmle.label | ControlFlowNode for Tuple [Tuple element at index 0] |
-| test.py:534:10:534:10 | ControlFlowNode for a | semmle.label | ControlFlowNode for a |
-| test.py:540:10:540:15 | ControlFlowNode for SOURCE | semmle.label | ControlFlowNode for SOURCE |
-| test.py:540:10:540:36 | ControlFlowNode for Tuple [Tuple element at index 0] | semmle.label | ControlFlowNode for Tuple [Tuple element at index 0] |
-| test.py:540:10:540:36 | ControlFlowNode for Tuple [Tuple element at index 1, Tuple element at index 1] | semmle.label | ControlFlowNode for Tuple [Tuple element at index 1, Tuple element at index 1] |
-| test.py:540:19:540:35 | ControlFlowNode for Tuple [Tuple element at index 1] | semmle.label | ControlFlowNode for Tuple [Tuple element at index 1] |
-| test.py:540:30:540:35 | ControlFlowNode for SOURCE | semmle.label | ControlFlowNode for SOURCE |
-| test.py:541:5:541:5 | SSA variable a | semmle.label | SSA variable a |
-| test.py:541:5:541:13 | ControlFlowNode for Tuple [Tuple element at index 0] | semmle.label | ControlFlowNode for Tuple [Tuple element at index 0] |
-| test.py:541:5:541:13 | ControlFlowNode for Tuple [Tuple element at index 1, Tuple element at index 1] | semmle.label | ControlFlowNode for Tuple [Tuple element at index 1, Tuple element at index 1] |
-| test.py:541:9:541:12 | ControlFlowNode for Tuple [Tuple element at index 1] | semmle.label | ControlFlowNode for Tuple [Tuple element at index 1] |
-| test.py:541:9:541:12 | IterableSequence [Tuple element at index 1] | semmle.label | IterableSequence [Tuple element at index 1] |
-| test.py:541:12:541:12 | SSA variable c | semmle.label | SSA variable c |
-| test.py:542:10:542:10 | ControlFlowNode for a | semmle.label | ControlFlowNode for a |
-| test.py:544:10:544:10 | ControlFlowNode for c | semmle.label | ControlFlowNode for c |
-| test.py:549:9:549:33 | ControlFlowNode for List [List element, List element, List element, List element] | semmle.label | ControlFlowNode for List [List element, List element, List element, List element] |
-| test.py:549:10:549:21 | ControlFlowNode for List [List element, List element, List element] | semmle.label | ControlFlowNode for List [List element, List element, List element] |
-| test.py:549:11:549:20 | ControlFlowNode for List [List element, List element] | semmle.label | ControlFlowNode for List [List element, List element] |
-| test.py:549:12:549:19 | ControlFlowNode for List [List element] | semmle.label | ControlFlowNode for List [List element] |
-| test.py:549:13:549:18 | ControlFlowNode for SOURCE | semmle.label | ControlFlowNode for SOURCE |
-| test.py:550:5:550:11 | ControlFlowNode for List [List element, List element, List element] | semmle.label | ControlFlowNode for List [List element, List element, List element] |
-| test.py:550:5:550:11 | IterableElement [List element, List element] | semmle.label | IterableElement [List element, List element] |
-| test.py:550:5:550:11 | IterableSequence [List element, List element, List element] | semmle.label | IterableSequence [List element, List element, List element] |
-| test.py:550:5:550:14 | ControlFlowNode for Tuple [Tuple element at index 0, List element, List element, List element] | semmle.label | ControlFlowNode for Tuple [Tuple element at index 0, List element, List element, List element] |
-| test.py:550:5:550:14 | IterableElement [List element, List element, List element] | semmle.label | IterableElement [List element, List element, List element] |
-| test.py:550:5:550:14 | IterableSequence [List element, List element, List element, List element] | semmle.label | IterableSequence [List element, List element, List element, List element] |
-| test.py:550:6:550:10 | ControlFlowNode for List [List element, List element] | semmle.label | ControlFlowNode for List [List element, List element] |
-| test.py:550:6:550:10 | IterableElement [List element] | semmle.label | IterableElement [List element] |
-| test.py:550:6:550:10 | IterableSequence [List element, List element] | semmle.label | IterableSequence [List element, List element] |
-| test.py:550:7:550:9 | ControlFlowNode for List [List element] | semmle.label | ControlFlowNode for List [List element] |
-| test.py:550:7:550:9 | IterableElement | semmle.label | IterableElement |
-| test.py:550:7:550:9 | IterableSequence [List element] | semmle.label | IterableSequence [List element] |
-| test.py:550:8:550:8 | SSA variable a | semmle.label | SSA variable a |
-| test.py:551:10:551:10 | ControlFlowNode for a | semmle.label | ControlFlowNode for a |
-| test.py:557:10:557:15 | ControlFlowNode for SOURCE | semmle.label | ControlFlowNode for SOURCE |
-| test.py:557:10:557:34 | ControlFlowNode for Tuple [Tuple element at index 0] | semmle.label | ControlFlowNode for Tuple [Tuple element at index 0] |
-| test.py:557:10:557:34 | ControlFlowNode for Tuple [Tuple element at index 1] | semmle.label | ControlFlowNode for Tuple [Tuple element at index 1] |
-| test.py:557:18:557:23 | ControlFlowNode for SOURCE | semmle.label | ControlFlowNode for SOURCE |
-| test.py:558:5:558:5 | SSA variable a | semmle.label | SSA variable a |
-| test.py:558:5:558:12 | ControlFlowNode for Tuple [Tuple element at index 0] | semmle.label | ControlFlowNode for Tuple [Tuple element at index 0] |
-| test.py:558:5:558:12 | ControlFlowNode for Tuple [Tuple element at index 1] | semmle.label | ControlFlowNode for Tuple [Tuple element at index 1] |
-| test.py:558:8:558:9 | IterableElement | semmle.label | IterableElement |
-| test.py:558:8:558:9 | SSA variable b [List element] | semmle.label | SSA variable b [List element] |
-| test.py:559:10:559:10 | ControlFlowNode for a | semmle.label | ControlFlowNode for a |
-| test.py:561:10:561:10 | ControlFlowNode for b [List element] | semmle.label | ControlFlowNode for b [List element] |
-| test.py:561:10:561:13 | ControlFlowNode for Subscript | semmle.label | ControlFlowNode for Subscript |
-| test.py:567:10:567:61 | ControlFlowNode for List [List element, List element] | semmle.label | ControlFlowNode for List [List element, List element] |
-| test.py:567:11:567:37 | ControlFlowNode for List [List element] | semmle.label | ControlFlowNode for List [List element] |
-| test.py:567:12:567:17 | ControlFlowNode for SOURCE | semmle.label | ControlFlowNode for SOURCE |
-| test.py:567:31:567:36 | ControlFlowNode for SOURCE | semmle.label | ControlFlowNode for SOURCE |
-| test.py:567:40:567:47 | ControlFlowNode for List [List element] | semmle.label | ControlFlowNode for List [List element] |
-| test.py:567:41:567:46 | ControlFlowNode for SOURCE | semmle.label | ControlFlowNode for SOURCE |
-| test.py:570:6:570:23 | ControlFlowNode for Tuple [Tuple element at index 0, List element] | semmle.label | ControlFlowNode for Tuple [Tuple element at index 0, List element] |
-| test.py:570:6:570:23 | IterableElement [List element] | semmle.label | IterableElement [List element] |
-| test.py:570:6:570:23 | IterableSequence [List element, List element] | semmle.label | IterableSequence [List element, List element] |
-| test.py:570:7:570:8 | SSA variable a1 | semmle.label | SSA variable a1 |
-| test.py:570:7:570:16 | ControlFlowNode for Tuple [Tuple element at index 0] | semmle.label | ControlFlowNode for Tuple [Tuple element at index 0] |
-| test.py:570:7:570:16 | ControlFlowNode for Tuple [Tuple element at index 1] | semmle.label | ControlFlowNode for Tuple [Tuple element at index 1] |
-| test.py:570:7:570:16 | ControlFlowNode for Tuple [Tuple element at index 2] | semmle.label | ControlFlowNode for Tuple [Tuple element at index 2] |
-| test.py:570:7:570:16 | IterableElement | semmle.label | IterableElement |
-| test.py:570:7:570:16 | IterableSequence [List element] | semmle.label | IterableSequence [List element] |
-| test.py:570:11:570:12 | SSA variable a2 | semmle.label | SSA variable a2 |
-| test.py:570:15:570:16 | SSA variable a3 | semmle.label | SSA variable a3 |
-| test.py:571:10:571:11 | ControlFlowNode for a1 | semmle.label | ControlFlowNode for a1 |
-| test.py:572:12:572:13 | ControlFlowNode for a2 | semmle.label | ControlFlowNode for a2 |
-| test.py:573:10:573:11 | ControlFlowNode for a3 | semmle.label | ControlFlowNode for a3 |
-| test.py:578:5:578:24 | ControlFlowNode for List [List element, List element] | semmle.label | ControlFlowNode for List [List element, List element] |
-| test.py:578:5:578:24 | IterableElement [List element] | semmle.label | IterableElement [List element] |
-| test.py:578:5:578:24 | IterableSequence [List element, List element] | semmle.label | IterableSequence [List element, List element] |
-| test.py:578:7:578:8 | SSA variable a1 | semmle.label | SSA variable a1 |
-| test.py:578:7:578:16 | ControlFlowNode for Tuple [Tuple element at index 0] | semmle.label | ControlFlowNode for Tuple [Tuple element at index 0] |
-| test.py:578:7:578:16 | ControlFlowNode for Tuple [Tuple element at index 1] | semmle.label | ControlFlowNode for Tuple [Tuple element at index 1] |
-| test.py:578:7:578:16 | ControlFlowNode for Tuple [Tuple element at index 2] | semmle.label | ControlFlowNode for Tuple [Tuple element at index 2] |
-| test.py:578:7:578:16 | IterableElement | semmle.label | IterableElement |
-| test.py:578:7:578:16 | IterableSequence [List element] | semmle.label | IterableSequence [List element] |
-| test.py:578:11:578:12 | SSA variable a2 | semmle.label | SSA variable a2 |
-| test.py:578:15:578:16 | SSA variable a3 | semmle.label | SSA variable a3 |
-| test.py:579:10:579:11 | ControlFlowNode for a1 | semmle.label | ControlFlowNode for a1 |
-| test.py:580:12:580:13 | ControlFlowNode for a2 | semmle.label | ControlFlowNode for a2 |
-| test.py:581:10:581:11 | ControlFlowNode for a3 | semmle.label | ControlFlowNode for a3 |
-| test.py:586:6:586:17 | ControlFlowNode for List [List element] | semmle.label | ControlFlowNode for List [List element] |
-| test.py:586:6:586:17 | IterableElement | semmle.label | IterableElement |
-| test.py:586:6:586:17 | IterableSequence [List element] | semmle.label | IterableSequence [List element] |
-| test.py:586:6:586:23 | ControlFlowNode for Tuple [Tuple element at index 0, List element] | semmle.label | ControlFlowNode for Tuple [Tuple element at index 0, List element] |
-| test.py:586:6:586:23 | IterableElement [List element] | semmle.label | IterableElement [List element] |
-| test.py:586:6:586:23 | IterableSequence [List element, List element] | semmle.label | IterableSequence [List element, List element] |
-| test.py:586:7:586:8 | SSA variable a1 | semmle.label | SSA variable a1 |
-| test.py:586:11:586:12 | SSA variable a2 | semmle.label | SSA variable a2 |
-| test.py:586:15:586:16 | SSA variable a3 | semmle.label | SSA variable a3 |
-| test.py:587:10:587:11 | ControlFlowNode for a1 | semmle.label | ControlFlowNode for a1 |
-| test.py:588:12:588:13 | ControlFlowNode for a2 | semmle.label | ControlFlowNode for a2 |
-| test.py:589:10:589:11 | ControlFlowNode for a3 | semmle.label | ControlFlowNode for a3 |
-| test.py:595:11:595:47 | ControlFlowNode for Tuple [Tuple element at index 0, Tuple element at index 0] | semmle.label | ControlFlowNode for Tuple [Tuple element at index 0, Tuple element at index 0] |
-| test.py:595:11:595:47 | ControlFlowNode for Tuple [Tuple element at index 0, Tuple element at index 2] | semmle.label | ControlFlowNode for Tuple [Tuple element at index 0, Tuple element at index 2] |
-| test.py:595:12:595:17 | ControlFlowNode for SOURCE | semmle.label | ControlFlowNode for SOURCE |
-| test.py:595:12:595:36 | ControlFlowNode for Tuple [Tuple element at index 0] | semmle.label | ControlFlowNode for Tuple [Tuple element at index 0] |
-| test.py:595:12:595:36 | ControlFlowNode for Tuple [Tuple element at index 2] | semmle.label | ControlFlowNode for Tuple [Tuple element at index 2] |
-| test.py:595:31:595:36 | ControlFlowNode for SOURCE | semmle.label | ControlFlowNode for SOURCE |
-| test.py:598:5:598:19 | ControlFlowNode for List [List element, Tuple element at index 0] | semmle.label | ControlFlowNode for List [List element, Tuple element at index 0] |
-| test.py:598:5:598:19 | IterableElement [Tuple element at index 0] | semmle.label | IterableElement [Tuple element at index 0] |
-| test.py:598:5:598:19 | IterableSequence [Tuple element at index 0, Tuple element at index 0] | semmle.label | IterableSequence [Tuple element at index 0, Tuple element at index 0] |
-| test.py:598:6:598:14 | ControlFlowNode for List [List element] | semmle.label | ControlFlowNode for List [List element] |
-| test.py:598:6:598:14 | IterableElement | semmle.label | IterableElement |
-| test.py:598:6:598:14 | IterableSequence [Tuple element at index 0] | semmle.label | IterableSequence [Tuple element at index 0] |
-| test.py:598:7:598:8 | SSA variable a1 | semmle.label | SSA variable a1 |
-| test.py:598:11:598:13 | IterableElement | semmle.label | IterableElement |
-| test.py:598:11:598:13 | SSA variable a2 [List element] | semmle.label | SSA variable a2 [List element] |
-| test.py:599:10:599:11 | ControlFlowNode for a1 | semmle.label | ControlFlowNode for a1 |
-| test.py:601:12:601:13 | ControlFlowNode for a2 [List element] | semmle.label | ControlFlowNode for a2 [List element] |
-| test.py:601:12:601:16 | ControlFlowNode for Subscript | semmle.label | ControlFlowNode for Subscript |
-| test.py:602:10:602:11 | ControlFlowNode for a2 [List element] | semmle.label | ControlFlowNode for a2 [List element] |
-| test.py:602:10:602:14 | ControlFlowNode for Subscript | semmle.label | ControlFlowNode for Subscript |
-| test.py:607:6:607:18 | ControlFlowNode for Tuple [Tuple element at index 0, Tuple element at index 0] | semmle.label | ControlFlowNode for Tuple [Tuple element at index 0, Tuple element at index 0] |
-| test.py:607:6:607:18 | ControlFlowNode for Tuple [Tuple element at index 0, Tuple element at index 2] | semmle.label | ControlFlowNode for Tuple [Tuple element at index 0, Tuple element at index 2] |
-| test.py:607:7:607:8 | SSA variable a1 | semmle.label | SSA variable a1 |
-| test.py:607:7:607:13 | ControlFlowNode for Tuple [Tuple element at index 0] | semmle.label | ControlFlowNode for Tuple [Tuple element at index 0] |
-| test.py:607:7:607:13 | ControlFlowNode for Tuple [Tuple element at index 2] | semmle.label | ControlFlowNode for Tuple [Tuple element at index 2] |
-| test.py:607:7:607:13 | IterableSequence [Tuple element at index 0] | semmle.label | IterableSequence [Tuple element at index 0] |
-| test.py:607:7:607:13 | IterableSequence [Tuple element at index 2] | semmle.label | IterableSequence [Tuple element at index 2] |
-| test.py:607:11:607:13 | IterableElement | semmle.label | IterableElement |
-| test.py:607:11:607:13 | SSA variable a2 [List element] | semmle.label | SSA variable a2 [List element] |
-| test.py:608:10:608:11 | ControlFlowNode for a1 | semmle.label | ControlFlowNode for a1 |
-| test.py:610:12:610:13 | ControlFlowNode for a2 [List element] | semmle.label | ControlFlowNode for a2 [List element] |
-| test.py:610:12:610:16 | ControlFlowNode for Subscript | semmle.label | ControlFlowNode for Subscript |
-| test.py:611:10:611:11 | ControlFlowNode for a2 [List element] | semmle.label | ControlFlowNode for a2 [List element] |
-| test.py:611:10:611:14 | ControlFlowNode for Subscript | semmle.label | ControlFlowNode for Subscript |
-| test.py:616:5:616:19 | ControlFlowNode for List [List element, Tuple element at index 0] | semmle.label | ControlFlowNode for List [List element, Tuple element at index 0] |
-| test.py:616:5:616:19 | ControlFlowNode for List [List element, Tuple element at index 2] | semmle.label | ControlFlowNode for List [List element, Tuple element at index 2] |
-| test.py:616:5:616:19 | IterableElement [Tuple element at index 0] | semmle.label | IterableElement [Tuple element at index 0] |
-| test.py:616:5:616:19 | IterableElement [Tuple element at index 2] | semmle.label | IterableElement [Tuple element at index 2] |
-| test.py:616:5:616:19 | IterableSequence [Tuple element at index 0, Tuple element at index 0] | semmle.label | IterableSequence [Tuple element at index 0, Tuple element at index 0] |
-| test.py:616:5:616:19 | IterableSequence [Tuple element at index 0, Tuple element at index 2] | semmle.label | IterableSequence [Tuple element at index 0, Tuple element at index 2] |
-| test.py:616:7:616:8 | SSA variable a1 | semmle.label | SSA variable a1 |
-| test.py:616:7:616:13 | ControlFlowNode for Tuple [Tuple element at index 0] | semmle.label | ControlFlowNode for Tuple [Tuple element at index 0] |
-| test.py:616:7:616:13 | ControlFlowNode for Tuple [Tuple element at index 2] | semmle.label | ControlFlowNode for Tuple [Tuple element at index 2] |
-| test.py:616:7:616:13 | IterableSequence [Tuple element at index 0] | semmle.label | IterableSequence [Tuple element at index 0] |
-| test.py:616:7:616:13 | IterableSequence [Tuple element at index 2] | semmle.label | IterableSequence [Tuple element at index 2] |
-| test.py:616:11:616:13 | IterableElement | semmle.label | IterableElement |
-| test.py:616:11:616:13 | SSA variable a2 [List element] | semmle.label | SSA variable a2 [List element] |
-| test.py:617:10:617:11 | ControlFlowNode for a1 | semmle.label | ControlFlowNode for a1 |
-| test.py:619:12:619:13 | ControlFlowNode for a2 [List element] | semmle.label | ControlFlowNode for a2 [List element] |
-| test.py:619:12:619:16 | ControlFlowNode for Subscript | semmle.label | ControlFlowNode for Subscript |
-| test.py:620:10:620:11 | ControlFlowNode for a2 [List element] | semmle.label | ControlFlowNode for a2 [List element] |
-| test.py:620:10:620:14 | ControlFlowNode for Subscript | semmle.label | ControlFlowNode for Subscript |
-| test.py:625:6:625:14 | ControlFlowNode for List [List element] | semmle.label | ControlFlowNode for List [List element] |
-| test.py:625:6:625:14 | IterableElement | semmle.label | IterableElement |
-| test.py:625:6:625:14 | IterableSequence [Tuple element at index 0] | semmle.label | IterableSequence [Tuple element at index 0] |
-| test.py:625:6:625:18 | ControlFlowNode for Tuple [Tuple element at index 0, Tuple element at index 0] | semmle.label | ControlFlowNode for Tuple [Tuple element at index 0, Tuple element at index 0] |
-| test.py:625:7:625:8 | SSA variable a1 | semmle.label | SSA variable a1 |
-| test.py:625:11:625:13 | IterableElement | semmle.label | IterableElement |
-| test.py:625:11:625:13 | SSA variable a2 [List element] | semmle.label | SSA variable a2 [List element] |
-| test.py:626:10:626:11 | ControlFlowNode for a1 | semmle.label | ControlFlowNode for a1 |
-| test.py:628:12:628:13 | ControlFlowNode for a2 [List element] | semmle.label | ControlFlowNode for a2 [List element] |
-| test.py:628:12:628:16 | ControlFlowNode for Subscript | semmle.label | ControlFlowNode for Subscript |
-| test.py:629:10:629:11 | ControlFlowNode for a2 [List element] | semmle.label | ControlFlowNode for a2 [List element] |
-| test.py:629:10:629:14 | ControlFlowNode for Subscript | semmle.label | ControlFlowNode for Subscript |
-| test.py:636:19:636:24 | ControlFlowNode for SOURCE | semmle.label | ControlFlowNode for SOURCE |
-| test.py:637:10:637:10 | ControlFlowNode for a | semmle.label | ControlFlowNode for a |
-| test.py:728:16:728:21 | ControlFlowNode for SOURCE | semmle.label | ControlFlowNode for SOURCE |
-| test.py:731:10:731:36 | ControlFlowNode for return_from_inner_scope() | semmle.label | ControlFlowNode for return_from_inner_scope() |
-=======
-| test.py:338:10:338:21 | ControlFlowNode for Subscript | semmle.label | ControlFlowNode for Subscript |
-| test.py:338:11:338:16 | ControlFlowNode for SOURCE | semmle.label | ControlFlowNode for SOURCE |
-| test.py:338:11:338:17 | ControlFlowNode for Tuple [Tuple element at index 0] | semmle.label | ControlFlowNode for Tuple [Tuple element at index 0] |
-| test.py:342:10:342:17 | ControlFlowNode for List [List element] | semmle.label | ControlFlowNode for List [List element] |
-| test.py:342:10:342:20 | ControlFlowNode for Subscript | semmle.label | ControlFlowNode for Subscript |
-| test.py:342:11:342:16 | ControlFlowNode for SOURCE | semmle.label | ControlFlowNode for SOURCE |
-| test.py:346:10:346:22 | ControlFlowNode for Dict [Dictionary element at key s] | semmle.label | ControlFlowNode for Dict [Dictionary element at key s] |
-| test.py:346:10:346:27 | ControlFlowNode for Subscript | semmle.label | ControlFlowNode for Subscript |
-| test.py:346:16:346:21 | ControlFlowNode for SOURCE | semmle.label | ControlFlowNode for SOURCE |
-| test.py:369:10:369:34 | ControlFlowNode for second() | semmle.label | ControlFlowNode for second() |
-| test.py:369:28:369:33 | ControlFlowNode for SOURCE | semmle.label | ControlFlowNode for SOURCE |
-| test.py:377:10:377:36 | ControlFlowNode for second() | semmle.label | ControlFlowNode for second() |
-| test.py:377:30:377:35 | ControlFlowNode for SOURCE | semmle.label | ControlFlowNode for SOURCE |
-| test.py:385:10:385:43 | ControlFlowNode for second() | semmle.label | ControlFlowNode for second() |
-| test.py:385:10:385:43 | KwUnpacked b | semmle.label | KwUnpacked b |
-| test.py:385:30:385:42 | ControlFlowNode for Dict [Dictionary element at key b] | semmle.label | ControlFlowNode for Dict [Dictionary element at key b] |
-| test.py:385:36:385:41 | ControlFlowNode for SOURCE | semmle.label | ControlFlowNode for SOURCE |
-| test.py:393:10:393:39 | ControlFlowNode for f_extra_pos() | semmle.label | ControlFlowNode for f_extra_pos() |
-| test.py:393:10:393:39 | PosOverflowNode for f_extra_pos() [Tuple element at index 0] | semmle.label | PosOverflowNode for f_extra_pos() [Tuple element at index 0] |
-| test.py:393:33:393:38 | ControlFlowNode for SOURCE | semmle.label | ControlFlowNode for SOURCE |
-| test.py:401:10:401:45 | ControlFlowNode for f_extra_keyword() | semmle.label | ControlFlowNode for f_extra_keyword() |
-| test.py:401:10:401:45 | KwOverflowNode for f_extra_keyword() [Dictionary element at key b] | semmle.label | KwOverflowNode for f_extra_keyword() [Dictionary element at key b] |
-| test.py:401:39:401:44 | ControlFlowNode for SOURCE | semmle.label | ControlFlowNode for SOURCE |
-| test.py:422:10:422:15 | ControlFlowNode for SOURCE | semmle.label | ControlFlowNode for SOURCE |
-| test.py:422:10:422:38 | ControlFlowNode for IfExp | semmle.label | ControlFlowNode for IfExp |
-| test.py:430:10:430:39 | ControlFlowNode for IfExp | semmle.label | ControlFlowNode for IfExp |
-| test.py:430:34:430:39 | ControlFlowNode for SOURCE | semmle.label | ControlFlowNode for SOURCE |
-| test.py:454:10:454:18 | ControlFlowNode for f() | semmle.label | ControlFlowNode for f() |
-| test.py:454:12:454:17 | ControlFlowNode for SOURCE | semmle.label | ControlFlowNode for SOURCE |
-| test.py:461:10:461:34 | ControlFlowNode for second() | semmle.label | ControlFlowNode for second() |
-| test.py:461:28:461:33 | ControlFlowNode for SOURCE | semmle.label | ControlFlowNode for SOURCE |
-| test.py:475:10:475:36 | ControlFlowNode for second() | semmle.label | ControlFlowNode for second() |
-| test.py:475:30:475:35 | ControlFlowNode for SOURCE | semmle.label | ControlFlowNode for SOURCE |
-| test.py:489:10:489:43 | ControlFlowNode for second() | semmle.label | ControlFlowNode for second() |
-| test.py:489:10:489:43 | KwUnpacked b | semmle.label | KwUnpacked b |
-| test.py:489:30:489:42 | ControlFlowNode for Dict [Dictionary element at key b] | semmle.label | ControlFlowNode for Dict [Dictionary element at key b] |
-| test.py:489:36:489:41 | ControlFlowNode for SOURCE | semmle.label | ControlFlowNode for SOURCE |
-| test.py:494:10:494:39 | ControlFlowNode for f_extra_pos() | semmle.label | ControlFlowNode for f_extra_pos() |
-| test.py:494:10:494:39 | PosOverflowNode for f_extra_pos() [Tuple element at index 0] | semmle.label | PosOverflowNode for f_extra_pos() [Tuple element at index 0] |
-| test.py:494:33:494:38 | ControlFlowNode for SOURCE | semmle.label | ControlFlowNode for SOURCE |
-| test.py:499:10:499:45 | ControlFlowNode for f_extra_keyword() | semmle.label | ControlFlowNode for f_extra_keyword() |
-| test.py:499:10:499:45 | KwOverflowNode for f_extra_keyword() [Dictionary element at key b] | semmle.label | KwOverflowNode for f_extra_keyword() [Dictionary element at key b] |
-| test.py:499:39:499:44 | ControlFlowNode for SOURCE | semmle.label | ControlFlowNode for SOURCE |
-| test.py:511:9:511:14 | ControlFlowNode for SOURCE | semmle.label | ControlFlowNode for SOURCE |
-| test.py:513:10:513:10 | ControlFlowNode for a | semmle.label | ControlFlowNode for a |
-| test.py:518:10:518:10 | ControlFlowNode for b | semmle.label | ControlFlowNode for b |
-| test.py:590:16:590:21 | ControlFlowNode for SOURCE | semmle.label | ControlFlowNode for SOURCE |
-| test.py:593:10:593:36 | ControlFlowNode for return_from_inner_scope() | semmle.label | ControlFlowNode for return_from_inner_scope() |
->>>>>>> 527c4152
+| test.py:349:10:349:21 | ControlFlowNode for Subscript | semmle.label | ControlFlowNode for Subscript |
+| test.py:349:11:349:16 | ControlFlowNode for SOURCE | semmle.label | ControlFlowNode for SOURCE |
+| test.py:349:11:349:17 | ControlFlowNode for Tuple [Tuple element at index 0] | semmle.label | ControlFlowNode for Tuple [Tuple element at index 0] |
+| test.py:353:10:353:17 | ControlFlowNode for List [List element] | semmle.label | ControlFlowNode for List [List element] |
+| test.py:353:10:353:20 | ControlFlowNode for Subscript | semmle.label | ControlFlowNode for Subscript |
+| test.py:353:11:353:16 | ControlFlowNode for SOURCE | semmle.label | ControlFlowNode for SOURCE |
+| test.py:357:10:357:22 | ControlFlowNode for Dict [Dictionary element at key s] | semmle.label | ControlFlowNode for Dict [Dictionary element at key s] |
+| test.py:357:10:357:27 | ControlFlowNode for Subscript | semmle.label | ControlFlowNode for Subscript |
+| test.py:357:16:357:21 | ControlFlowNode for SOURCE | semmle.label | ControlFlowNode for SOURCE |
+| test.py:380:10:380:34 | ControlFlowNode for second() | semmle.label | ControlFlowNode for second() |
+| test.py:380:28:380:33 | ControlFlowNode for SOURCE | semmle.label | ControlFlowNode for SOURCE |
+| test.py:388:10:388:36 | ControlFlowNode for second() | semmle.label | ControlFlowNode for second() |
+| test.py:388:30:388:35 | ControlFlowNode for SOURCE | semmle.label | ControlFlowNode for SOURCE |
+| test.py:396:10:396:43 | ControlFlowNode for second() | semmle.label | ControlFlowNode for second() |
+| test.py:396:10:396:43 | KwUnpacked b | semmle.label | KwUnpacked b |
+| test.py:396:30:396:42 | ControlFlowNode for Dict [Dictionary element at key b] | semmle.label | ControlFlowNode for Dict [Dictionary element at key b] |
+| test.py:396:36:396:41 | ControlFlowNode for SOURCE | semmle.label | ControlFlowNode for SOURCE |
+| test.py:404:10:404:39 | ControlFlowNode for f_extra_pos() | semmle.label | ControlFlowNode for f_extra_pos() |
+| test.py:404:10:404:39 | PosOverflowNode for f_extra_pos() [Tuple element at index 0] | semmle.label | PosOverflowNode for f_extra_pos() [Tuple element at index 0] |
+| test.py:404:33:404:38 | ControlFlowNode for SOURCE | semmle.label | ControlFlowNode for SOURCE |
+| test.py:412:10:412:45 | ControlFlowNode for f_extra_keyword() | semmle.label | ControlFlowNode for f_extra_keyword() |
+| test.py:412:10:412:45 | KwOverflowNode for f_extra_keyword() [Dictionary element at key b] | semmle.label | KwOverflowNode for f_extra_keyword() [Dictionary element at key b] |
+| test.py:412:39:412:44 | ControlFlowNode for SOURCE | semmle.label | ControlFlowNode for SOURCE |
+| test.py:433:10:433:15 | ControlFlowNode for SOURCE | semmle.label | ControlFlowNode for SOURCE |
+| test.py:433:10:433:38 | ControlFlowNode for IfExp | semmle.label | ControlFlowNode for IfExp |
+| test.py:441:10:441:39 | ControlFlowNode for IfExp | semmle.label | ControlFlowNode for IfExp |
+| test.py:441:34:441:39 | ControlFlowNode for SOURCE | semmle.label | ControlFlowNode for SOURCE |
+| test.py:465:10:465:18 | ControlFlowNode for f() | semmle.label | ControlFlowNode for f() |
+| test.py:465:12:465:17 | ControlFlowNode for SOURCE | semmle.label | ControlFlowNode for SOURCE |
+| test.py:472:10:472:34 | ControlFlowNode for second() | semmle.label | ControlFlowNode for second() |
+| test.py:472:28:472:33 | ControlFlowNode for SOURCE | semmle.label | ControlFlowNode for SOURCE |
+| test.py:486:10:486:36 | ControlFlowNode for second() | semmle.label | ControlFlowNode for second() |
+| test.py:486:30:486:35 | ControlFlowNode for SOURCE | semmle.label | ControlFlowNode for SOURCE |
+| test.py:500:10:500:43 | ControlFlowNode for second() | semmle.label | ControlFlowNode for second() |
+| test.py:500:10:500:43 | KwUnpacked b | semmle.label | KwUnpacked b |
+| test.py:500:30:500:42 | ControlFlowNode for Dict [Dictionary element at key b] | semmle.label | ControlFlowNode for Dict [Dictionary element at key b] |
+| test.py:500:36:500:41 | ControlFlowNode for SOURCE | semmle.label | ControlFlowNode for SOURCE |
+| test.py:505:10:505:39 | ControlFlowNode for f_extra_pos() | semmle.label | ControlFlowNode for f_extra_pos() |
+| test.py:505:10:505:39 | PosOverflowNode for f_extra_pos() [Tuple element at index 0] | semmle.label | PosOverflowNode for f_extra_pos() [Tuple element at index 0] |
+| test.py:505:33:505:38 | ControlFlowNode for SOURCE | semmle.label | ControlFlowNode for SOURCE |
+| test.py:510:10:510:45 | ControlFlowNode for f_extra_keyword() | semmle.label | ControlFlowNode for f_extra_keyword() |
+| test.py:510:10:510:45 | KwOverflowNode for f_extra_keyword() [Dictionary element at key b] | semmle.label | KwOverflowNode for f_extra_keyword() [Dictionary element at key b] |
+| test.py:510:39:510:44 | ControlFlowNode for SOURCE | semmle.label | ControlFlowNode for SOURCE |
+| test.py:522:9:522:14 | ControlFlowNode for SOURCE | semmle.label | ControlFlowNode for SOURCE |
+| test.py:524:10:524:10 | ControlFlowNode for a | semmle.label | ControlFlowNode for a |
+| test.py:529:10:529:10 | ControlFlowNode for b | semmle.label | ControlFlowNode for b |
+| test.py:534:10:534:15 | ControlFlowNode for SOURCE | semmle.label | ControlFlowNode for SOURCE |
+| test.py:534:10:534:26 | ControlFlowNode for Tuple [Tuple element at index 0] | semmle.label | ControlFlowNode for Tuple [Tuple element at index 0] |
+| test.py:535:5:535:5 | SSA variable a | semmle.label | SSA variable a |
+| test.py:535:5:535:8 | ControlFlowNode for Tuple [Tuple element at index 0] | semmle.label | ControlFlowNode for Tuple [Tuple element at index 0] |
+| test.py:536:10:536:10 | ControlFlowNode for a | semmle.label | ControlFlowNode for a |
+| test.py:542:10:542:15 | ControlFlowNode for SOURCE | semmle.label | ControlFlowNode for SOURCE |
+| test.py:542:10:542:36 | ControlFlowNode for Tuple [Tuple element at index 0] | semmle.label | ControlFlowNode for Tuple [Tuple element at index 0] |
+| test.py:542:10:542:36 | ControlFlowNode for Tuple [Tuple element at index 1, Tuple element at index 1] | semmle.label | ControlFlowNode for Tuple [Tuple element at index 1, Tuple element at index 1] |
+| test.py:542:19:542:35 | ControlFlowNode for Tuple [Tuple element at index 1] | semmle.label | ControlFlowNode for Tuple [Tuple element at index 1] |
+| test.py:542:30:542:35 | ControlFlowNode for SOURCE | semmle.label | ControlFlowNode for SOURCE |
+| test.py:543:5:543:5 | SSA variable a | semmle.label | SSA variable a |
+| test.py:543:5:543:13 | ControlFlowNode for Tuple [Tuple element at index 0] | semmle.label | ControlFlowNode for Tuple [Tuple element at index 0] |
+| test.py:543:5:543:13 | ControlFlowNode for Tuple [Tuple element at index 1, Tuple element at index 1] | semmle.label | ControlFlowNode for Tuple [Tuple element at index 1, Tuple element at index 1] |
+| test.py:543:9:543:12 | ControlFlowNode for Tuple [Tuple element at index 1] | semmle.label | ControlFlowNode for Tuple [Tuple element at index 1] |
+| test.py:543:9:543:12 | IterableSequence [Tuple element at index 1] | semmle.label | IterableSequence [Tuple element at index 1] |
+| test.py:543:12:543:12 | SSA variable c | semmle.label | SSA variable c |
+| test.py:544:10:544:10 | ControlFlowNode for a | semmle.label | ControlFlowNode for a |
+| test.py:546:10:546:10 | ControlFlowNode for c | semmle.label | ControlFlowNode for c |
+| test.py:551:9:551:33 | ControlFlowNode for List [List element, List element, List element, List element] | semmle.label | ControlFlowNode for List [List element, List element, List element, List element] |
+| test.py:551:10:551:21 | ControlFlowNode for List [List element, List element, List element] | semmle.label | ControlFlowNode for List [List element, List element, List element] |
+| test.py:551:11:551:20 | ControlFlowNode for List [List element, List element] | semmle.label | ControlFlowNode for List [List element, List element] |
+| test.py:551:12:551:19 | ControlFlowNode for List [List element] | semmle.label | ControlFlowNode for List [List element] |
+| test.py:551:13:551:18 | ControlFlowNode for SOURCE | semmle.label | ControlFlowNode for SOURCE |
+| test.py:552:5:552:11 | ControlFlowNode for List [List element, List element, List element] | semmle.label | ControlFlowNode for List [List element, List element, List element] |
+| test.py:552:5:552:11 | IterableElement [List element, List element] | semmle.label | IterableElement [List element, List element] |
+| test.py:552:5:552:11 | IterableSequence [List element, List element, List element] | semmle.label | IterableSequence [List element, List element, List element] |
+| test.py:552:5:552:14 | ControlFlowNode for Tuple [Tuple element at index 0, List element, List element, List element] | semmle.label | ControlFlowNode for Tuple [Tuple element at index 0, List element, List element, List element] |
+| test.py:552:5:552:14 | IterableElement [List element, List element, List element] | semmle.label | IterableElement [List element, List element, List element] |
+| test.py:552:5:552:14 | IterableSequence [List element, List element, List element, List element] | semmle.label | IterableSequence [List element, List element, List element, List element] |
+| test.py:552:6:552:10 | ControlFlowNode for List [List element, List element] | semmle.label | ControlFlowNode for List [List element, List element] |
+| test.py:552:6:552:10 | IterableElement [List element] | semmle.label | IterableElement [List element] |
+| test.py:552:6:552:10 | IterableSequence [List element, List element] | semmle.label | IterableSequence [List element, List element] |
+| test.py:552:7:552:9 | ControlFlowNode for List [List element] | semmle.label | ControlFlowNode for List [List element] |
+| test.py:552:7:552:9 | IterableElement | semmle.label | IterableElement |
+| test.py:552:7:552:9 | IterableSequence [List element] | semmle.label | IterableSequence [List element] |
+| test.py:552:8:552:8 | SSA variable a | semmle.label | SSA variable a |
+| test.py:553:10:553:10 | ControlFlowNode for a | semmle.label | ControlFlowNode for a |
+| test.py:559:10:559:15 | ControlFlowNode for SOURCE | semmle.label | ControlFlowNode for SOURCE |
+| test.py:559:10:559:34 | ControlFlowNode for Tuple [Tuple element at index 0] | semmle.label | ControlFlowNode for Tuple [Tuple element at index 0] |
+| test.py:559:10:559:34 | ControlFlowNode for Tuple [Tuple element at index 1] | semmle.label | ControlFlowNode for Tuple [Tuple element at index 1] |
+| test.py:559:18:559:23 | ControlFlowNode for SOURCE | semmle.label | ControlFlowNode for SOURCE |
+| test.py:560:5:560:5 | SSA variable a | semmle.label | SSA variable a |
+| test.py:560:5:560:12 | ControlFlowNode for Tuple [Tuple element at index 0] | semmle.label | ControlFlowNode for Tuple [Tuple element at index 0] |
+| test.py:560:5:560:12 | ControlFlowNode for Tuple [Tuple element at index 1] | semmle.label | ControlFlowNode for Tuple [Tuple element at index 1] |
+| test.py:560:8:560:9 | IterableElement | semmle.label | IterableElement |
+| test.py:560:8:560:9 | SSA variable b [List element] | semmle.label | SSA variable b [List element] |
+| test.py:561:10:561:10 | ControlFlowNode for a | semmle.label | ControlFlowNode for a |
+| test.py:563:10:563:10 | ControlFlowNode for b [List element] | semmle.label | ControlFlowNode for b [List element] |
+| test.py:563:10:563:13 | ControlFlowNode for Subscript | semmle.label | ControlFlowNode for Subscript |
+| test.py:569:10:569:61 | ControlFlowNode for List [List element, List element] | semmle.label | ControlFlowNode for List [List element, List element] |
+| test.py:569:11:569:37 | ControlFlowNode for List [List element] | semmle.label | ControlFlowNode for List [List element] |
+| test.py:569:12:569:17 | ControlFlowNode for SOURCE | semmle.label | ControlFlowNode for SOURCE |
+| test.py:569:31:569:36 | ControlFlowNode for SOURCE | semmle.label | ControlFlowNode for SOURCE |
+| test.py:569:40:569:47 | ControlFlowNode for List [List element] | semmle.label | ControlFlowNode for List [List element] |
+| test.py:569:41:569:46 | ControlFlowNode for SOURCE | semmle.label | ControlFlowNode for SOURCE |
+| test.py:572:6:572:23 | ControlFlowNode for Tuple [Tuple element at index 0, List element] | semmle.label | ControlFlowNode for Tuple [Tuple element at index 0, List element] |
+| test.py:572:6:572:23 | IterableElement [List element] | semmle.label | IterableElement [List element] |
+| test.py:572:6:572:23 | IterableSequence [List element, List element] | semmle.label | IterableSequence [List element, List element] |
+| test.py:572:7:572:8 | SSA variable a1 | semmle.label | SSA variable a1 |
+| test.py:572:7:572:16 | ControlFlowNode for Tuple [Tuple element at index 0] | semmle.label | ControlFlowNode for Tuple [Tuple element at index 0] |
+| test.py:572:7:572:16 | ControlFlowNode for Tuple [Tuple element at index 1] | semmle.label | ControlFlowNode for Tuple [Tuple element at index 1] |
+| test.py:572:7:572:16 | ControlFlowNode for Tuple [Tuple element at index 2] | semmle.label | ControlFlowNode for Tuple [Tuple element at index 2] |
+| test.py:572:7:572:16 | IterableElement | semmle.label | IterableElement |
+| test.py:572:7:572:16 | IterableSequence [List element] | semmle.label | IterableSequence [List element] |
+| test.py:572:11:572:12 | SSA variable a2 | semmle.label | SSA variable a2 |
+| test.py:572:15:572:16 | SSA variable a3 | semmle.label | SSA variable a3 |
+| test.py:573:10:573:11 | ControlFlowNode for a1 | semmle.label | ControlFlowNode for a1 |
+| test.py:574:12:574:13 | ControlFlowNode for a2 | semmle.label | ControlFlowNode for a2 |
+| test.py:575:10:575:11 | ControlFlowNode for a3 | semmle.label | ControlFlowNode for a3 |
+| test.py:580:5:580:24 | ControlFlowNode for List [List element, List element] | semmle.label | ControlFlowNode for List [List element, List element] |
+| test.py:580:5:580:24 | IterableElement [List element] | semmle.label | IterableElement [List element] |
+| test.py:580:5:580:24 | IterableSequence [List element, List element] | semmle.label | IterableSequence [List element, List element] |
+| test.py:580:7:580:8 | SSA variable a1 | semmle.label | SSA variable a1 |
+| test.py:580:7:580:16 | ControlFlowNode for Tuple [Tuple element at index 0] | semmle.label | ControlFlowNode for Tuple [Tuple element at index 0] |
+| test.py:580:7:580:16 | ControlFlowNode for Tuple [Tuple element at index 1] | semmle.label | ControlFlowNode for Tuple [Tuple element at index 1] |
+| test.py:580:7:580:16 | ControlFlowNode for Tuple [Tuple element at index 2] | semmle.label | ControlFlowNode for Tuple [Tuple element at index 2] |
+| test.py:580:7:580:16 | IterableElement | semmle.label | IterableElement |
+| test.py:580:7:580:16 | IterableSequence [List element] | semmle.label | IterableSequence [List element] |
+| test.py:580:11:580:12 | SSA variable a2 | semmle.label | SSA variable a2 |
+| test.py:580:15:580:16 | SSA variable a3 | semmle.label | SSA variable a3 |
+| test.py:581:10:581:11 | ControlFlowNode for a1 | semmle.label | ControlFlowNode for a1 |
+| test.py:582:12:582:13 | ControlFlowNode for a2 | semmle.label | ControlFlowNode for a2 |
+| test.py:583:10:583:11 | ControlFlowNode for a3 | semmle.label | ControlFlowNode for a3 |
+| test.py:588:6:588:17 | ControlFlowNode for List [List element] | semmle.label | ControlFlowNode for List [List element] |
+| test.py:588:6:588:17 | IterableElement | semmle.label | IterableElement |
+| test.py:588:6:588:17 | IterableSequence [List element] | semmle.label | IterableSequence [List element] |
+| test.py:588:6:588:23 | ControlFlowNode for Tuple [Tuple element at index 0, List element] | semmle.label | ControlFlowNode for Tuple [Tuple element at index 0, List element] |
+| test.py:588:6:588:23 | IterableElement [List element] | semmle.label | IterableElement [List element] |
+| test.py:588:6:588:23 | IterableSequence [List element, List element] | semmle.label | IterableSequence [List element, List element] |
+| test.py:588:7:588:8 | SSA variable a1 | semmle.label | SSA variable a1 |
+| test.py:588:11:588:12 | SSA variable a2 | semmle.label | SSA variable a2 |
+| test.py:588:15:588:16 | SSA variable a3 | semmle.label | SSA variable a3 |
+| test.py:589:10:589:11 | ControlFlowNode for a1 | semmle.label | ControlFlowNode for a1 |
+| test.py:590:12:590:13 | ControlFlowNode for a2 | semmle.label | ControlFlowNode for a2 |
+| test.py:591:10:591:11 | ControlFlowNode for a3 | semmle.label | ControlFlowNode for a3 |
+| test.py:597:11:597:47 | ControlFlowNode for Tuple [Tuple element at index 0, Tuple element at index 0] | semmle.label | ControlFlowNode for Tuple [Tuple element at index 0, Tuple element at index 0] |
+| test.py:597:11:597:47 | ControlFlowNode for Tuple [Tuple element at index 0, Tuple element at index 2] | semmle.label | ControlFlowNode for Tuple [Tuple element at index 0, Tuple element at index 2] |
+| test.py:597:12:597:17 | ControlFlowNode for SOURCE | semmle.label | ControlFlowNode for SOURCE |
+| test.py:597:12:597:36 | ControlFlowNode for Tuple [Tuple element at index 0] | semmle.label | ControlFlowNode for Tuple [Tuple element at index 0] |
+| test.py:597:12:597:36 | ControlFlowNode for Tuple [Tuple element at index 2] | semmle.label | ControlFlowNode for Tuple [Tuple element at index 2] |
+| test.py:597:31:597:36 | ControlFlowNode for SOURCE | semmle.label | ControlFlowNode for SOURCE |
+| test.py:600:5:600:19 | ControlFlowNode for List [List element, Tuple element at index 0] | semmle.label | ControlFlowNode for List [List element, Tuple element at index 0] |
+| test.py:600:5:600:19 | IterableElement [Tuple element at index 0] | semmle.label | IterableElement [Tuple element at index 0] |
+| test.py:600:5:600:19 | IterableSequence [Tuple element at index 0, Tuple element at index 0] | semmle.label | IterableSequence [Tuple element at index 0, Tuple element at index 0] |
+| test.py:600:6:600:14 | ControlFlowNode for List [List element] | semmle.label | ControlFlowNode for List [List element] |
+| test.py:600:6:600:14 | IterableElement | semmle.label | IterableElement |
+| test.py:600:6:600:14 | IterableSequence [Tuple element at index 0] | semmle.label | IterableSequence [Tuple element at index 0] |
+| test.py:600:7:600:8 | SSA variable a1 | semmle.label | SSA variable a1 |
+| test.py:600:11:600:13 | IterableElement | semmle.label | IterableElement |
+| test.py:600:11:600:13 | SSA variable a2 [List element] | semmle.label | SSA variable a2 [List element] |
+| test.py:601:10:601:11 | ControlFlowNode for a1 | semmle.label | ControlFlowNode for a1 |
+| test.py:603:12:603:13 | ControlFlowNode for a2 [List element] | semmle.label | ControlFlowNode for a2 [List element] |
+| test.py:603:12:603:16 | ControlFlowNode for Subscript | semmle.label | ControlFlowNode for Subscript |
+| test.py:604:10:604:11 | ControlFlowNode for a2 [List element] | semmle.label | ControlFlowNode for a2 [List element] |
+| test.py:604:10:604:14 | ControlFlowNode for Subscript | semmle.label | ControlFlowNode for Subscript |
+| test.py:609:6:609:18 | ControlFlowNode for Tuple [Tuple element at index 0, Tuple element at index 0] | semmle.label | ControlFlowNode for Tuple [Tuple element at index 0, Tuple element at index 0] |
+| test.py:609:6:609:18 | ControlFlowNode for Tuple [Tuple element at index 0, Tuple element at index 2] | semmle.label | ControlFlowNode for Tuple [Tuple element at index 0, Tuple element at index 2] |
+| test.py:609:7:609:8 | SSA variable a1 | semmle.label | SSA variable a1 |
+| test.py:609:7:609:13 | ControlFlowNode for Tuple [Tuple element at index 0] | semmle.label | ControlFlowNode for Tuple [Tuple element at index 0] |
+| test.py:609:7:609:13 | ControlFlowNode for Tuple [Tuple element at index 2] | semmle.label | ControlFlowNode for Tuple [Tuple element at index 2] |
+| test.py:609:7:609:13 | IterableSequence [Tuple element at index 0] | semmle.label | IterableSequence [Tuple element at index 0] |
+| test.py:609:7:609:13 | IterableSequence [Tuple element at index 2] | semmle.label | IterableSequence [Tuple element at index 2] |
+| test.py:609:11:609:13 | IterableElement | semmle.label | IterableElement |
+| test.py:609:11:609:13 | SSA variable a2 [List element] | semmle.label | SSA variable a2 [List element] |
+| test.py:610:10:610:11 | ControlFlowNode for a1 | semmle.label | ControlFlowNode for a1 |
+| test.py:612:12:612:13 | ControlFlowNode for a2 [List element] | semmle.label | ControlFlowNode for a2 [List element] |
+| test.py:612:12:612:16 | ControlFlowNode for Subscript | semmle.label | ControlFlowNode for Subscript |
+| test.py:613:10:613:11 | ControlFlowNode for a2 [List element] | semmle.label | ControlFlowNode for a2 [List element] |
+| test.py:613:10:613:14 | ControlFlowNode for Subscript | semmle.label | ControlFlowNode for Subscript |
+| test.py:618:5:618:19 | ControlFlowNode for List [List element, Tuple element at index 0] | semmle.label | ControlFlowNode for List [List element, Tuple element at index 0] |
+| test.py:618:5:618:19 | ControlFlowNode for List [List element, Tuple element at index 2] | semmle.label | ControlFlowNode for List [List element, Tuple element at index 2] |
+| test.py:618:5:618:19 | IterableElement [Tuple element at index 0] | semmle.label | IterableElement [Tuple element at index 0] |
+| test.py:618:5:618:19 | IterableElement [Tuple element at index 2] | semmle.label | IterableElement [Tuple element at index 2] |
+| test.py:618:5:618:19 | IterableSequence [Tuple element at index 0, Tuple element at index 0] | semmle.label | IterableSequence [Tuple element at index 0, Tuple element at index 0] |
+| test.py:618:5:618:19 | IterableSequence [Tuple element at index 0, Tuple element at index 2] | semmle.label | IterableSequence [Tuple element at index 0, Tuple element at index 2] |
+| test.py:618:7:618:8 | SSA variable a1 | semmle.label | SSA variable a1 |
+| test.py:618:7:618:13 | ControlFlowNode for Tuple [Tuple element at index 0] | semmle.label | ControlFlowNode for Tuple [Tuple element at index 0] |
+| test.py:618:7:618:13 | ControlFlowNode for Tuple [Tuple element at index 2] | semmle.label | ControlFlowNode for Tuple [Tuple element at index 2] |
+| test.py:618:7:618:13 | IterableSequence [Tuple element at index 0] | semmle.label | IterableSequence [Tuple element at index 0] |
+| test.py:618:7:618:13 | IterableSequence [Tuple element at index 2] | semmle.label | IterableSequence [Tuple element at index 2] |
+| test.py:618:11:618:13 | IterableElement | semmle.label | IterableElement |
+| test.py:618:11:618:13 | SSA variable a2 [List element] | semmle.label | SSA variable a2 [List element] |
+| test.py:619:10:619:11 | ControlFlowNode for a1 | semmle.label | ControlFlowNode for a1 |
+| test.py:621:12:621:13 | ControlFlowNode for a2 [List element] | semmle.label | ControlFlowNode for a2 [List element] |
+| test.py:621:12:621:16 | ControlFlowNode for Subscript | semmle.label | ControlFlowNode for Subscript |
+| test.py:622:10:622:11 | ControlFlowNode for a2 [List element] | semmle.label | ControlFlowNode for a2 [List element] |
+| test.py:622:10:622:14 | ControlFlowNode for Subscript | semmle.label | ControlFlowNode for Subscript |
+| test.py:627:6:627:14 | ControlFlowNode for List [List element] | semmle.label | ControlFlowNode for List [List element] |
+| test.py:627:6:627:14 | IterableElement | semmle.label | IterableElement |
+| test.py:627:6:627:14 | IterableSequence [Tuple element at index 0] | semmle.label | IterableSequence [Tuple element at index 0] |
+| test.py:627:6:627:18 | ControlFlowNode for Tuple [Tuple element at index 0, Tuple element at index 0] | semmle.label | ControlFlowNode for Tuple [Tuple element at index 0, Tuple element at index 0] |
+| test.py:627:7:627:8 | SSA variable a1 | semmle.label | SSA variable a1 |
+| test.py:627:11:627:13 | IterableElement | semmle.label | IterableElement |
+| test.py:627:11:627:13 | SSA variable a2 [List element] | semmle.label | SSA variable a2 [List element] |
+| test.py:628:10:628:11 | ControlFlowNode for a1 | semmle.label | ControlFlowNode for a1 |
+| test.py:630:12:630:13 | ControlFlowNode for a2 [List element] | semmle.label | ControlFlowNode for a2 [List element] |
+| test.py:630:12:630:16 | ControlFlowNode for Subscript | semmle.label | ControlFlowNode for Subscript |
+| test.py:631:10:631:11 | ControlFlowNode for a2 [List element] | semmle.label | ControlFlowNode for a2 [List element] |
+| test.py:631:10:631:14 | ControlFlowNode for Subscript | semmle.label | ControlFlowNode for Subscript |
+| test.py:638:19:638:24 | ControlFlowNode for SOURCE | semmle.label | ControlFlowNode for SOURCE |
+| test.py:639:10:639:10 | ControlFlowNode for a | semmle.label | ControlFlowNode for a |
+| test.py:730:16:730:21 | ControlFlowNode for SOURCE | semmle.label | ControlFlowNode for SOURCE |
+| test.py:733:10:733:36 | ControlFlowNode for return_from_inner_scope() | semmle.label | ControlFlowNode for return_from_inner_scope() |
 #select
 | datamodel.py:38:6:38:17 | ControlFlowNode for f() | datamodel.py:38:8:38:13 | ControlFlowNode for SOURCE | datamodel.py:38:6:38:17 | ControlFlowNode for f() | Flow found |
 | datamodel.py:71:6:71:24 | ControlFlowNode for Attribute() | datamodel.py:71:15:71:20 | ControlFlowNode for SOURCE | datamodel.py:71:6:71:24 | ControlFlowNode for Attribute() | Flow found |
@@ -784,143 +643,73 @@
 | test.py:184:10:184:13 | ControlFlowNode for Subscript | test.py:183:23:183:28 | ControlFlowNode for SOURCE | test.py:184:10:184:13 | ControlFlowNode for Subscript | Flow found |
 | test.py:189:10:189:13 | ControlFlowNode for Subscript | test.py:188:25:188:30 | ControlFlowNode for SOURCE | test.py:189:10:189:13 | ControlFlowNode for Subscript | Flow found |
 | test.py:200:10:200:13 | ControlFlowNode for Subscript | test.py:199:34:199:39 | ControlFlowNode for SOURCE | test.py:200:10:200:13 | ControlFlowNode for Subscript | Flow found |
-<<<<<<< HEAD
-| test.py:347:10:347:21 | ControlFlowNode for Subscript | test.py:20:10:20:17 | ControlFlowNode for Str | test.py:347:10:347:21 | ControlFlowNode for Subscript | Flow found |
-| test.py:347:10:347:21 | ControlFlowNode for Subscript | test.py:347:11:347:16 | ControlFlowNode for SOURCE | test.py:347:10:347:21 | ControlFlowNode for Subscript | Flow found |
-| test.py:351:10:351:20 | ControlFlowNode for Subscript | test.py:20:10:20:17 | ControlFlowNode for Str | test.py:351:10:351:20 | ControlFlowNode for Subscript | Flow found |
-| test.py:351:10:351:20 | ControlFlowNode for Subscript | test.py:351:11:351:16 | ControlFlowNode for SOURCE | test.py:351:10:351:20 | ControlFlowNode for Subscript | Flow found |
-| test.py:355:10:355:27 | ControlFlowNode for Subscript | test.py:20:10:20:17 | ControlFlowNode for Str | test.py:355:10:355:27 | ControlFlowNode for Subscript | Flow found |
-| test.py:355:10:355:27 | ControlFlowNode for Subscript | test.py:355:16:355:21 | ControlFlowNode for SOURCE | test.py:355:10:355:27 | ControlFlowNode for Subscript | Flow found |
-| test.py:378:10:378:34 | ControlFlowNode for second() | test.py:20:10:20:17 | ControlFlowNode for Str | test.py:378:10:378:34 | ControlFlowNode for second() | Flow found |
-| test.py:378:10:378:34 | ControlFlowNode for second() | test.py:378:28:378:33 | ControlFlowNode for SOURCE | test.py:378:10:378:34 | ControlFlowNode for second() | Flow found |
-| test.py:386:10:386:36 | ControlFlowNode for second() | test.py:20:10:20:17 | ControlFlowNode for Str | test.py:386:10:386:36 | ControlFlowNode for second() | Flow found |
-| test.py:386:10:386:36 | ControlFlowNode for second() | test.py:386:30:386:35 | ControlFlowNode for SOURCE | test.py:386:10:386:36 | ControlFlowNode for second() | Flow found |
-| test.py:394:10:394:43 | ControlFlowNode for second() | test.py:20:10:20:17 | ControlFlowNode for Str | test.py:394:10:394:43 | ControlFlowNode for second() | Flow found |
-| test.py:394:10:394:43 | ControlFlowNode for second() | test.py:394:36:394:41 | ControlFlowNode for SOURCE | test.py:394:10:394:43 | ControlFlowNode for second() | Flow found |
-| test.py:402:10:402:39 | ControlFlowNode for f_extra_pos() | test.py:20:10:20:17 | ControlFlowNode for Str | test.py:402:10:402:39 | ControlFlowNode for f_extra_pos() | Flow found |
-| test.py:402:10:402:39 | ControlFlowNode for f_extra_pos() | test.py:402:33:402:38 | ControlFlowNode for SOURCE | test.py:402:10:402:39 | ControlFlowNode for f_extra_pos() | Flow found |
-| test.py:410:10:410:45 | ControlFlowNode for f_extra_keyword() | test.py:20:10:20:17 | ControlFlowNode for Str | test.py:410:10:410:45 | ControlFlowNode for f_extra_keyword() | Flow found |
-| test.py:410:10:410:45 | ControlFlowNode for f_extra_keyword() | test.py:410:39:410:44 | ControlFlowNode for SOURCE | test.py:410:10:410:45 | ControlFlowNode for f_extra_keyword() | Flow found |
-| test.py:431:10:431:38 | ControlFlowNode for IfExp | test.py:20:10:20:17 | ControlFlowNode for Str | test.py:431:10:431:38 | ControlFlowNode for IfExp | Flow found |
-| test.py:431:10:431:38 | ControlFlowNode for IfExp | test.py:431:10:431:15 | ControlFlowNode for SOURCE | test.py:431:10:431:38 | ControlFlowNode for IfExp | Flow found |
-| test.py:439:10:439:39 | ControlFlowNode for IfExp | test.py:20:10:20:17 | ControlFlowNode for Str | test.py:439:10:439:39 | ControlFlowNode for IfExp | Flow found |
-| test.py:439:10:439:39 | ControlFlowNode for IfExp | test.py:439:34:439:39 | ControlFlowNode for SOURCE | test.py:439:10:439:39 | ControlFlowNode for IfExp | Flow found |
-| test.py:463:10:463:18 | ControlFlowNode for f() | test.py:20:10:20:17 | ControlFlowNode for Str | test.py:463:10:463:18 | ControlFlowNode for f() | Flow found |
-| test.py:463:10:463:18 | ControlFlowNode for f() | test.py:463:12:463:17 | ControlFlowNode for SOURCE | test.py:463:10:463:18 | ControlFlowNode for f() | Flow found |
-| test.py:470:10:470:34 | ControlFlowNode for second() | test.py:20:10:20:17 | ControlFlowNode for Str | test.py:470:10:470:34 | ControlFlowNode for second() | Flow found |
-| test.py:470:10:470:34 | ControlFlowNode for second() | test.py:470:28:470:33 | ControlFlowNode for SOURCE | test.py:470:10:470:34 | ControlFlowNode for second() | Flow found |
-| test.py:484:10:484:36 | ControlFlowNode for second() | test.py:20:10:20:17 | ControlFlowNode for Str | test.py:484:10:484:36 | ControlFlowNode for second() | Flow found |
-| test.py:484:10:484:36 | ControlFlowNode for second() | test.py:484:30:484:35 | ControlFlowNode for SOURCE | test.py:484:10:484:36 | ControlFlowNode for second() | Flow found |
-| test.py:498:10:498:43 | ControlFlowNode for second() | test.py:20:10:20:17 | ControlFlowNode for Str | test.py:498:10:498:43 | ControlFlowNode for second() | Flow found |
-| test.py:498:10:498:43 | ControlFlowNode for second() | test.py:498:36:498:41 | ControlFlowNode for SOURCE | test.py:498:10:498:43 | ControlFlowNode for second() | Flow found |
-| test.py:503:10:503:39 | ControlFlowNode for f_extra_pos() | test.py:20:10:20:17 | ControlFlowNode for Str | test.py:503:10:503:39 | ControlFlowNode for f_extra_pos() | Flow found |
-| test.py:503:10:503:39 | ControlFlowNode for f_extra_pos() | test.py:503:33:503:38 | ControlFlowNode for SOURCE | test.py:503:10:503:39 | ControlFlowNode for f_extra_pos() | Flow found |
-| test.py:508:10:508:45 | ControlFlowNode for f_extra_keyword() | test.py:20:10:20:17 | ControlFlowNode for Str | test.py:508:10:508:45 | ControlFlowNode for f_extra_keyword() | Flow found |
-| test.py:508:10:508:45 | ControlFlowNode for f_extra_keyword() | test.py:508:39:508:44 | ControlFlowNode for SOURCE | test.py:508:10:508:45 | ControlFlowNode for f_extra_keyword() | Flow found |
-| test.py:522:10:522:10 | ControlFlowNode for a | test.py:20:10:20:17 | ControlFlowNode for Str | test.py:522:10:522:10 | ControlFlowNode for a | Flow found |
-| test.py:522:10:522:10 | ControlFlowNode for a | test.py:520:9:520:14 | ControlFlowNode for SOURCE | test.py:522:10:522:10 | ControlFlowNode for a | Flow found |
-| test.py:527:10:527:10 | ControlFlowNode for b | test.py:20:10:20:17 | ControlFlowNode for Str | test.py:527:10:527:10 | ControlFlowNode for b | Flow found |
-| test.py:527:10:527:10 | ControlFlowNode for b | test.py:520:9:520:14 | ControlFlowNode for SOURCE | test.py:527:10:527:10 | ControlFlowNode for b | Flow found |
-| test.py:534:10:534:10 | ControlFlowNode for a | test.py:20:10:20:17 | ControlFlowNode for Str | test.py:534:10:534:10 | ControlFlowNode for a | Flow found |
-| test.py:534:10:534:10 | ControlFlowNode for a | test.py:532:10:532:15 | ControlFlowNode for SOURCE | test.py:534:10:534:10 | ControlFlowNode for a | Flow found |
-| test.py:542:10:542:10 | ControlFlowNode for a | test.py:20:10:20:17 | ControlFlowNode for Str | test.py:542:10:542:10 | ControlFlowNode for a | Flow found |
-| test.py:542:10:542:10 | ControlFlowNode for a | test.py:540:10:540:15 | ControlFlowNode for SOURCE | test.py:542:10:542:10 | ControlFlowNode for a | Flow found |
-| test.py:544:10:544:10 | ControlFlowNode for c | test.py:20:10:20:17 | ControlFlowNode for Str | test.py:544:10:544:10 | ControlFlowNode for c | Flow found |
-| test.py:544:10:544:10 | ControlFlowNode for c | test.py:540:10:540:15 | ControlFlowNode for SOURCE | test.py:544:10:544:10 | ControlFlowNode for c | Flow found |
-| test.py:544:10:544:10 | ControlFlowNode for c | test.py:540:30:540:35 | ControlFlowNode for SOURCE | test.py:544:10:544:10 | ControlFlowNode for c | Flow found |
-| test.py:551:10:551:10 | ControlFlowNode for a | test.py:20:10:20:17 | ControlFlowNode for Str | test.py:551:10:551:10 | ControlFlowNode for a | Flow found |
-| test.py:551:10:551:10 | ControlFlowNode for a | test.py:549:13:549:18 | ControlFlowNode for SOURCE | test.py:551:10:551:10 | ControlFlowNode for a | Flow found |
-| test.py:559:10:559:10 | ControlFlowNode for a | test.py:20:10:20:17 | ControlFlowNode for Str | test.py:559:10:559:10 | ControlFlowNode for a | Flow found |
-| test.py:559:10:559:10 | ControlFlowNode for a | test.py:557:10:557:15 | ControlFlowNode for SOURCE | test.py:559:10:559:10 | ControlFlowNode for a | Flow found |
-| test.py:561:10:561:13 | ControlFlowNode for Subscript | test.py:20:10:20:17 | ControlFlowNode for Str | test.py:561:10:561:13 | ControlFlowNode for Subscript | Flow found |
-| test.py:561:10:561:13 | ControlFlowNode for Subscript | test.py:557:10:557:15 | ControlFlowNode for SOURCE | test.py:561:10:561:13 | ControlFlowNode for Subscript | Flow found |
-| test.py:561:10:561:13 | ControlFlowNode for Subscript | test.py:557:18:557:23 | ControlFlowNode for SOURCE | test.py:561:10:561:13 | ControlFlowNode for Subscript | Flow found |
-| test.py:571:10:571:11 | ControlFlowNode for a1 | test.py:20:10:20:17 | ControlFlowNode for Str | test.py:571:10:571:11 | ControlFlowNode for a1 | Flow found |
-| test.py:571:10:571:11 | ControlFlowNode for a1 | test.py:567:12:567:17 | ControlFlowNode for SOURCE | test.py:571:10:571:11 | ControlFlowNode for a1 | Flow found |
-| test.py:571:10:571:11 | ControlFlowNode for a1 | test.py:567:31:567:36 | ControlFlowNode for SOURCE | test.py:571:10:571:11 | ControlFlowNode for a1 | Flow found |
-| test.py:571:10:571:11 | ControlFlowNode for a1 | test.py:567:41:567:46 | ControlFlowNode for SOURCE | test.py:571:10:571:11 | ControlFlowNode for a1 | Flow found |
-| test.py:572:12:572:13 | ControlFlowNode for a2 | test.py:20:10:20:17 | ControlFlowNode for Str | test.py:572:12:572:13 | ControlFlowNode for a2 | Flow found |
-| test.py:572:12:572:13 | ControlFlowNode for a2 | test.py:567:12:567:17 | ControlFlowNode for SOURCE | test.py:572:12:572:13 | ControlFlowNode for a2 | Flow found |
-| test.py:572:12:572:13 | ControlFlowNode for a2 | test.py:567:31:567:36 | ControlFlowNode for SOURCE | test.py:572:12:572:13 | ControlFlowNode for a2 | Flow found |
-| test.py:572:12:572:13 | ControlFlowNode for a2 | test.py:567:41:567:46 | ControlFlowNode for SOURCE | test.py:572:12:572:13 | ControlFlowNode for a2 | Flow found |
-| test.py:573:10:573:11 | ControlFlowNode for a3 | test.py:20:10:20:17 | ControlFlowNode for Str | test.py:573:10:573:11 | ControlFlowNode for a3 | Flow found |
-| test.py:573:10:573:11 | ControlFlowNode for a3 | test.py:567:12:567:17 | ControlFlowNode for SOURCE | test.py:573:10:573:11 | ControlFlowNode for a3 | Flow found |
-| test.py:573:10:573:11 | ControlFlowNode for a3 | test.py:567:31:567:36 | ControlFlowNode for SOURCE | test.py:573:10:573:11 | ControlFlowNode for a3 | Flow found |
-| test.py:573:10:573:11 | ControlFlowNode for a3 | test.py:567:41:567:46 | ControlFlowNode for SOURCE | test.py:573:10:573:11 | ControlFlowNode for a3 | Flow found |
-| test.py:579:10:579:11 | ControlFlowNode for a1 | test.py:20:10:20:17 | ControlFlowNode for Str | test.py:579:10:579:11 | ControlFlowNode for a1 | Flow found |
-| test.py:579:10:579:11 | ControlFlowNode for a1 | test.py:567:12:567:17 | ControlFlowNode for SOURCE | test.py:579:10:579:11 | ControlFlowNode for a1 | Flow found |
-| test.py:579:10:579:11 | ControlFlowNode for a1 | test.py:567:31:567:36 | ControlFlowNode for SOURCE | test.py:579:10:579:11 | ControlFlowNode for a1 | Flow found |
-| test.py:579:10:579:11 | ControlFlowNode for a1 | test.py:567:41:567:46 | ControlFlowNode for SOURCE | test.py:579:10:579:11 | ControlFlowNode for a1 | Flow found |
-| test.py:580:12:580:13 | ControlFlowNode for a2 | test.py:20:10:20:17 | ControlFlowNode for Str | test.py:580:12:580:13 | ControlFlowNode for a2 | Flow found |
-| test.py:580:12:580:13 | ControlFlowNode for a2 | test.py:567:12:567:17 | ControlFlowNode for SOURCE | test.py:580:12:580:13 | ControlFlowNode for a2 | Flow found |
-| test.py:580:12:580:13 | ControlFlowNode for a2 | test.py:567:31:567:36 | ControlFlowNode for SOURCE | test.py:580:12:580:13 | ControlFlowNode for a2 | Flow found |
-| test.py:580:12:580:13 | ControlFlowNode for a2 | test.py:567:41:567:46 | ControlFlowNode for SOURCE | test.py:580:12:580:13 | ControlFlowNode for a2 | Flow found |
-| test.py:581:10:581:11 | ControlFlowNode for a3 | test.py:20:10:20:17 | ControlFlowNode for Str | test.py:581:10:581:11 | ControlFlowNode for a3 | Flow found |
-| test.py:581:10:581:11 | ControlFlowNode for a3 | test.py:567:12:567:17 | ControlFlowNode for SOURCE | test.py:581:10:581:11 | ControlFlowNode for a3 | Flow found |
-| test.py:581:10:581:11 | ControlFlowNode for a3 | test.py:567:31:567:36 | ControlFlowNode for SOURCE | test.py:581:10:581:11 | ControlFlowNode for a3 | Flow found |
-| test.py:581:10:581:11 | ControlFlowNode for a3 | test.py:567:41:567:46 | ControlFlowNode for SOURCE | test.py:581:10:581:11 | ControlFlowNode for a3 | Flow found |
-| test.py:587:10:587:11 | ControlFlowNode for a1 | test.py:20:10:20:17 | ControlFlowNode for Str | test.py:587:10:587:11 | ControlFlowNode for a1 | Flow found |
-| test.py:587:10:587:11 | ControlFlowNode for a1 | test.py:567:12:567:17 | ControlFlowNode for SOURCE | test.py:587:10:587:11 | ControlFlowNode for a1 | Flow found |
-| test.py:587:10:587:11 | ControlFlowNode for a1 | test.py:567:31:567:36 | ControlFlowNode for SOURCE | test.py:587:10:587:11 | ControlFlowNode for a1 | Flow found |
-| test.py:587:10:587:11 | ControlFlowNode for a1 | test.py:567:41:567:46 | ControlFlowNode for SOURCE | test.py:587:10:587:11 | ControlFlowNode for a1 | Flow found |
-| test.py:588:12:588:13 | ControlFlowNode for a2 | test.py:20:10:20:17 | ControlFlowNode for Str | test.py:588:12:588:13 | ControlFlowNode for a2 | Flow found |
-| test.py:588:12:588:13 | ControlFlowNode for a2 | test.py:567:12:567:17 | ControlFlowNode for SOURCE | test.py:588:12:588:13 | ControlFlowNode for a2 | Flow found |
-| test.py:588:12:588:13 | ControlFlowNode for a2 | test.py:567:31:567:36 | ControlFlowNode for SOURCE | test.py:588:12:588:13 | ControlFlowNode for a2 | Flow found |
-| test.py:588:12:588:13 | ControlFlowNode for a2 | test.py:567:41:567:46 | ControlFlowNode for SOURCE | test.py:588:12:588:13 | ControlFlowNode for a2 | Flow found |
-| test.py:589:10:589:11 | ControlFlowNode for a3 | test.py:20:10:20:17 | ControlFlowNode for Str | test.py:589:10:589:11 | ControlFlowNode for a3 | Flow found |
-| test.py:589:10:589:11 | ControlFlowNode for a3 | test.py:567:12:567:17 | ControlFlowNode for SOURCE | test.py:589:10:589:11 | ControlFlowNode for a3 | Flow found |
-| test.py:589:10:589:11 | ControlFlowNode for a3 | test.py:567:31:567:36 | ControlFlowNode for SOURCE | test.py:589:10:589:11 | ControlFlowNode for a3 | Flow found |
-| test.py:589:10:589:11 | ControlFlowNode for a3 | test.py:567:41:567:46 | ControlFlowNode for SOURCE | test.py:589:10:589:11 | ControlFlowNode for a3 | Flow found |
-| test.py:599:10:599:11 | ControlFlowNode for a1 | test.py:20:10:20:17 | ControlFlowNode for Str | test.py:599:10:599:11 | ControlFlowNode for a1 | Flow found |
-| test.py:599:10:599:11 | ControlFlowNode for a1 | test.py:595:12:595:17 | ControlFlowNode for SOURCE | test.py:599:10:599:11 | ControlFlowNode for a1 | Flow found |
-| test.py:601:12:601:16 | ControlFlowNode for Subscript | test.py:20:10:20:17 | ControlFlowNode for Str | test.py:601:12:601:16 | ControlFlowNode for Subscript | Flow found |
-| test.py:601:12:601:16 | ControlFlowNode for Subscript | test.py:595:12:595:17 | ControlFlowNode for SOURCE | test.py:601:12:601:16 | ControlFlowNode for Subscript | Flow found |
-| test.py:602:10:602:14 | ControlFlowNode for Subscript | test.py:20:10:20:17 | ControlFlowNode for Str | test.py:602:10:602:14 | ControlFlowNode for Subscript | Flow found |
-| test.py:602:10:602:14 | ControlFlowNode for Subscript | test.py:595:12:595:17 | ControlFlowNode for SOURCE | test.py:602:10:602:14 | ControlFlowNode for Subscript | Flow found |
-| test.py:608:10:608:11 | ControlFlowNode for a1 | test.py:20:10:20:17 | ControlFlowNode for Str | test.py:608:10:608:11 | ControlFlowNode for a1 | Flow found |
-| test.py:608:10:608:11 | ControlFlowNode for a1 | test.py:595:12:595:17 | ControlFlowNode for SOURCE | test.py:608:10:608:11 | ControlFlowNode for a1 | Flow found |
-| test.py:610:12:610:16 | ControlFlowNode for Subscript | test.py:20:10:20:17 | ControlFlowNode for Str | test.py:610:12:610:16 | ControlFlowNode for Subscript | Flow found |
-| test.py:610:12:610:16 | ControlFlowNode for Subscript | test.py:595:12:595:17 | ControlFlowNode for SOURCE | test.py:610:12:610:16 | ControlFlowNode for Subscript | Flow found |
-| test.py:610:12:610:16 | ControlFlowNode for Subscript | test.py:595:31:595:36 | ControlFlowNode for SOURCE | test.py:610:12:610:16 | ControlFlowNode for Subscript | Flow found |
-| test.py:611:10:611:14 | ControlFlowNode for Subscript | test.py:20:10:20:17 | ControlFlowNode for Str | test.py:611:10:611:14 | ControlFlowNode for Subscript | Flow found |
-| test.py:611:10:611:14 | ControlFlowNode for Subscript | test.py:595:12:595:17 | ControlFlowNode for SOURCE | test.py:611:10:611:14 | ControlFlowNode for Subscript | Flow found |
-| test.py:611:10:611:14 | ControlFlowNode for Subscript | test.py:595:31:595:36 | ControlFlowNode for SOURCE | test.py:611:10:611:14 | ControlFlowNode for Subscript | Flow found |
-| test.py:617:10:617:11 | ControlFlowNode for a1 | test.py:20:10:20:17 | ControlFlowNode for Str | test.py:617:10:617:11 | ControlFlowNode for a1 | Flow found |
-| test.py:617:10:617:11 | ControlFlowNode for a1 | test.py:595:12:595:17 | ControlFlowNode for SOURCE | test.py:617:10:617:11 | ControlFlowNode for a1 | Flow found |
-| test.py:619:12:619:16 | ControlFlowNode for Subscript | test.py:20:10:20:17 | ControlFlowNode for Str | test.py:619:12:619:16 | ControlFlowNode for Subscript | Flow found |
-| test.py:619:12:619:16 | ControlFlowNode for Subscript | test.py:595:12:595:17 | ControlFlowNode for SOURCE | test.py:619:12:619:16 | ControlFlowNode for Subscript | Flow found |
-| test.py:619:12:619:16 | ControlFlowNode for Subscript | test.py:595:31:595:36 | ControlFlowNode for SOURCE | test.py:619:12:619:16 | ControlFlowNode for Subscript | Flow found |
-| test.py:620:10:620:14 | ControlFlowNode for Subscript | test.py:20:10:20:17 | ControlFlowNode for Str | test.py:620:10:620:14 | ControlFlowNode for Subscript | Flow found |
-| test.py:620:10:620:14 | ControlFlowNode for Subscript | test.py:595:12:595:17 | ControlFlowNode for SOURCE | test.py:620:10:620:14 | ControlFlowNode for Subscript | Flow found |
-| test.py:620:10:620:14 | ControlFlowNode for Subscript | test.py:595:31:595:36 | ControlFlowNode for SOURCE | test.py:620:10:620:14 | ControlFlowNode for Subscript | Flow found |
-| test.py:626:10:626:11 | ControlFlowNode for a1 | test.py:20:10:20:17 | ControlFlowNode for Str | test.py:626:10:626:11 | ControlFlowNode for a1 | Flow found |
-| test.py:626:10:626:11 | ControlFlowNode for a1 | test.py:595:12:595:17 | ControlFlowNode for SOURCE | test.py:626:10:626:11 | ControlFlowNode for a1 | Flow found |
-| test.py:628:12:628:16 | ControlFlowNode for Subscript | test.py:20:10:20:17 | ControlFlowNode for Str | test.py:628:12:628:16 | ControlFlowNode for Subscript | Flow found |
-| test.py:628:12:628:16 | ControlFlowNode for Subscript | test.py:595:12:595:17 | ControlFlowNode for SOURCE | test.py:628:12:628:16 | ControlFlowNode for Subscript | Flow found |
-| test.py:629:10:629:14 | ControlFlowNode for Subscript | test.py:20:10:20:17 | ControlFlowNode for Str | test.py:629:10:629:14 | ControlFlowNode for Subscript | Flow found |
-| test.py:629:10:629:14 | ControlFlowNode for Subscript | test.py:595:12:595:17 | ControlFlowNode for SOURCE | test.py:629:10:629:14 | ControlFlowNode for Subscript | Flow found |
-| test.py:637:10:637:10 | ControlFlowNode for a | test.py:20:10:20:17 | ControlFlowNode for Str | test.py:637:10:637:10 | ControlFlowNode for a | Flow found |
-| test.py:637:10:637:10 | ControlFlowNode for a | test.py:636:19:636:24 | ControlFlowNode for SOURCE | test.py:637:10:637:10 | ControlFlowNode for a | Flow found |
-| test.py:731:10:731:36 | ControlFlowNode for return_from_inner_scope() | test.py:20:10:20:17 | ControlFlowNode for Str | test.py:731:10:731:36 | ControlFlowNode for return_from_inner_scope() | Flow found |
-| test.py:731:10:731:36 | ControlFlowNode for return_from_inner_scope() | test.py:728:16:728:21 | ControlFlowNode for SOURCE | test.py:731:10:731:36 | ControlFlowNode for return_from_inner_scope() | Flow found |
-=======
-| test.py:338:10:338:21 | ControlFlowNode for Subscript | test.py:338:11:338:16 | ControlFlowNode for SOURCE | test.py:338:10:338:21 | ControlFlowNode for Subscript | Flow found |
-| test.py:342:10:342:20 | ControlFlowNode for Subscript | test.py:342:11:342:16 | ControlFlowNode for SOURCE | test.py:342:10:342:20 | ControlFlowNode for Subscript | Flow found |
-| test.py:346:10:346:27 | ControlFlowNode for Subscript | test.py:346:16:346:21 | ControlFlowNode for SOURCE | test.py:346:10:346:27 | ControlFlowNode for Subscript | Flow found |
-| test.py:369:10:369:34 | ControlFlowNode for second() | test.py:369:28:369:33 | ControlFlowNode for SOURCE | test.py:369:10:369:34 | ControlFlowNode for second() | Flow found |
-| test.py:377:10:377:36 | ControlFlowNode for second() | test.py:377:30:377:35 | ControlFlowNode for SOURCE | test.py:377:10:377:36 | ControlFlowNode for second() | Flow found |
-| test.py:385:10:385:43 | ControlFlowNode for second() | test.py:385:36:385:41 | ControlFlowNode for SOURCE | test.py:385:10:385:43 | ControlFlowNode for second() | Flow found |
-| test.py:393:10:393:39 | ControlFlowNode for f_extra_pos() | test.py:393:33:393:38 | ControlFlowNode for SOURCE | test.py:393:10:393:39 | ControlFlowNode for f_extra_pos() | Flow found |
-| test.py:401:10:401:45 | ControlFlowNode for f_extra_keyword() | test.py:401:39:401:44 | ControlFlowNode for SOURCE | test.py:401:10:401:45 | ControlFlowNode for f_extra_keyword() | Flow found |
-| test.py:422:10:422:38 | ControlFlowNode for IfExp | test.py:422:10:422:15 | ControlFlowNode for SOURCE | test.py:422:10:422:38 | ControlFlowNode for IfExp | Flow found |
-| test.py:430:10:430:39 | ControlFlowNode for IfExp | test.py:430:34:430:39 | ControlFlowNode for SOURCE | test.py:430:10:430:39 | ControlFlowNode for IfExp | Flow found |
-| test.py:454:10:454:18 | ControlFlowNode for f() | test.py:454:12:454:17 | ControlFlowNode for SOURCE | test.py:454:10:454:18 | ControlFlowNode for f() | Flow found |
-| test.py:461:10:461:34 | ControlFlowNode for second() | test.py:461:28:461:33 | ControlFlowNode for SOURCE | test.py:461:10:461:34 | ControlFlowNode for second() | Flow found |
-| test.py:475:10:475:36 | ControlFlowNode for second() | test.py:475:30:475:35 | ControlFlowNode for SOURCE | test.py:475:10:475:36 | ControlFlowNode for second() | Flow found |
-| test.py:489:10:489:43 | ControlFlowNode for second() | test.py:489:36:489:41 | ControlFlowNode for SOURCE | test.py:489:10:489:43 | ControlFlowNode for second() | Flow found |
-| test.py:494:10:494:39 | ControlFlowNode for f_extra_pos() | test.py:494:33:494:38 | ControlFlowNode for SOURCE | test.py:494:10:494:39 | ControlFlowNode for f_extra_pos() | Flow found |
-| test.py:499:10:499:45 | ControlFlowNode for f_extra_keyword() | test.py:499:39:499:44 | ControlFlowNode for SOURCE | test.py:499:10:499:45 | ControlFlowNode for f_extra_keyword() | Flow found |
-| test.py:513:10:513:10 | ControlFlowNode for a | test.py:511:9:511:14 | ControlFlowNode for SOURCE | test.py:513:10:513:10 | ControlFlowNode for a | Flow found |
-| test.py:518:10:518:10 | ControlFlowNode for b | test.py:511:9:511:14 | ControlFlowNode for SOURCE | test.py:518:10:518:10 | ControlFlowNode for b | Flow found |
-| test.py:593:10:593:36 | ControlFlowNode for return_from_inner_scope() | test.py:590:16:590:21 | ControlFlowNode for SOURCE | test.py:593:10:593:36 | ControlFlowNode for return_from_inner_scope() | Flow found |
->>>>>>> 527c4152
+| test.py:349:10:349:21 | ControlFlowNode for Subscript | test.py:349:11:349:16 | ControlFlowNode for SOURCE | test.py:349:10:349:21 | ControlFlowNode for Subscript | Flow found |
+| test.py:353:10:353:20 | ControlFlowNode for Subscript | test.py:353:11:353:16 | ControlFlowNode for SOURCE | test.py:353:10:353:20 | ControlFlowNode for Subscript | Flow found |
+| test.py:357:10:357:27 | ControlFlowNode for Subscript | test.py:357:16:357:21 | ControlFlowNode for SOURCE | test.py:357:10:357:27 | ControlFlowNode for Subscript | Flow found |
+| test.py:380:10:380:34 | ControlFlowNode for second() | test.py:380:28:380:33 | ControlFlowNode for SOURCE | test.py:380:10:380:34 | ControlFlowNode for second() | Flow found |
+| test.py:388:10:388:36 | ControlFlowNode for second() | test.py:388:30:388:35 | ControlFlowNode for SOURCE | test.py:388:10:388:36 | ControlFlowNode for second() | Flow found |
+| test.py:396:10:396:43 | ControlFlowNode for second() | test.py:396:36:396:41 | ControlFlowNode for SOURCE | test.py:396:10:396:43 | ControlFlowNode for second() | Flow found |
+| test.py:404:10:404:39 | ControlFlowNode for f_extra_pos() | test.py:404:33:404:38 | ControlFlowNode for SOURCE | test.py:404:10:404:39 | ControlFlowNode for f_extra_pos() | Flow found |
+| test.py:412:10:412:45 | ControlFlowNode for f_extra_keyword() | test.py:412:39:412:44 | ControlFlowNode for SOURCE | test.py:412:10:412:45 | ControlFlowNode for f_extra_keyword() | Flow found |
+| test.py:433:10:433:38 | ControlFlowNode for IfExp | test.py:433:10:433:15 | ControlFlowNode for SOURCE | test.py:433:10:433:38 | ControlFlowNode for IfExp | Flow found |
+| test.py:441:10:441:39 | ControlFlowNode for IfExp | test.py:441:34:441:39 | ControlFlowNode for SOURCE | test.py:441:10:441:39 | ControlFlowNode for IfExp | Flow found |
+| test.py:465:10:465:18 | ControlFlowNode for f() | test.py:465:12:465:17 | ControlFlowNode for SOURCE | test.py:465:10:465:18 | ControlFlowNode for f() | Flow found |
+| test.py:472:10:472:34 | ControlFlowNode for second() | test.py:472:28:472:33 | ControlFlowNode for SOURCE | test.py:472:10:472:34 | ControlFlowNode for second() | Flow found |
+| test.py:486:10:486:36 | ControlFlowNode for second() | test.py:486:30:486:35 | ControlFlowNode for SOURCE | test.py:486:10:486:36 | ControlFlowNode for second() | Flow found |
+| test.py:500:10:500:43 | ControlFlowNode for second() | test.py:500:36:500:41 | ControlFlowNode for SOURCE | test.py:500:10:500:43 | ControlFlowNode for second() | Flow found |
+| test.py:505:10:505:39 | ControlFlowNode for f_extra_pos() | test.py:505:33:505:38 | ControlFlowNode for SOURCE | test.py:505:10:505:39 | ControlFlowNode for f_extra_pos() | Flow found |
+| test.py:510:10:510:45 | ControlFlowNode for f_extra_keyword() | test.py:510:39:510:44 | ControlFlowNode for SOURCE | test.py:510:10:510:45 | ControlFlowNode for f_extra_keyword() | Flow found |
+| test.py:524:10:524:10 | ControlFlowNode for a | test.py:522:9:522:14 | ControlFlowNode for SOURCE | test.py:524:10:524:10 | ControlFlowNode for a | Flow found |
+| test.py:529:10:529:10 | ControlFlowNode for b | test.py:522:9:522:14 | ControlFlowNode for SOURCE | test.py:529:10:529:10 | ControlFlowNode for b | Flow found |
+| test.py:536:10:536:10 | ControlFlowNode for a | test.py:534:10:534:15 | ControlFlowNode for SOURCE | test.py:536:10:536:10 | ControlFlowNode for a | Flow found |
+| test.py:544:10:544:10 | ControlFlowNode for a | test.py:542:10:542:15 | ControlFlowNode for SOURCE | test.py:544:10:544:10 | ControlFlowNode for a | Flow found |
+| test.py:546:10:546:10 | ControlFlowNode for c | test.py:542:30:542:35 | ControlFlowNode for SOURCE | test.py:546:10:546:10 | ControlFlowNode for c | Flow found |
+| test.py:553:10:553:10 | ControlFlowNode for a | test.py:551:13:551:18 | ControlFlowNode for SOURCE | test.py:553:10:553:10 | ControlFlowNode for a | Flow found |
+| test.py:561:10:561:10 | ControlFlowNode for a | test.py:559:10:559:15 | ControlFlowNode for SOURCE | test.py:561:10:561:10 | ControlFlowNode for a | Flow found |
+| test.py:563:10:563:13 | ControlFlowNode for Subscript | test.py:559:10:559:15 | ControlFlowNode for SOURCE | test.py:563:10:563:13 | ControlFlowNode for Subscript | Flow found |
+| test.py:563:10:563:13 | ControlFlowNode for Subscript | test.py:559:18:559:23 | ControlFlowNode for SOURCE | test.py:563:10:563:13 | ControlFlowNode for Subscript | Flow found |
+| test.py:573:10:573:11 | ControlFlowNode for a1 | test.py:569:12:569:17 | ControlFlowNode for SOURCE | test.py:573:10:573:11 | ControlFlowNode for a1 | Flow found |
+| test.py:573:10:573:11 | ControlFlowNode for a1 | test.py:569:31:569:36 | ControlFlowNode for SOURCE | test.py:573:10:573:11 | ControlFlowNode for a1 | Flow found |
+| test.py:573:10:573:11 | ControlFlowNode for a1 | test.py:569:41:569:46 | ControlFlowNode for SOURCE | test.py:573:10:573:11 | ControlFlowNode for a1 | Flow found |
+| test.py:574:12:574:13 | ControlFlowNode for a2 | test.py:569:12:569:17 | ControlFlowNode for SOURCE | test.py:574:12:574:13 | ControlFlowNode for a2 | Flow found |
+| test.py:574:12:574:13 | ControlFlowNode for a2 | test.py:569:31:569:36 | ControlFlowNode for SOURCE | test.py:574:12:574:13 | ControlFlowNode for a2 | Flow found |
+| test.py:574:12:574:13 | ControlFlowNode for a2 | test.py:569:41:569:46 | ControlFlowNode for SOURCE | test.py:574:12:574:13 | ControlFlowNode for a2 | Flow found |
+| test.py:575:10:575:11 | ControlFlowNode for a3 | test.py:569:12:569:17 | ControlFlowNode for SOURCE | test.py:575:10:575:11 | ControlFlowNode for a3 | Flow found |
+| test.py:575:10:575:11 | ControlFlowNode for a3 | test.py:569:31:569:36 | ControlFlowNode for SOURCE | test.py:575:10:575:11 | ControlFlowNode for a3 | Flow found |
+| test.py:575:10:575:11 | ControlFlowNode for a3 | test.py:569:41:569:46 | ControlFlowNode for SOURCE | test.py:575:10:575:11 | ControlFlowNode for a3 | Flow found |
+| test.py:581:10:581:11 | ControlFlowNode for a1 | test.py:569:12:569:17 | ControlFlowNode for SOURCE | test.py:581:10:581:11 | ControlFlowNode for a1 | Flow found |
+| test.py:581:10:581:11 | ControlFlowNode for a1 | test.py:569:31:569:36 | ControlFlowNode for SOURCE | test.py:581:10:581:11 | ControlFlowNode for a1 | Flow found |
+| test.py:581:10:581:11 | ControlFlowNode for a1 | test.py:569:41:569:46 | ControlFlowNode for SOURCE | test.py:581:10:581:11 | ControlFlowNode for a1 | Flow found |
+| test.py:582:12:582:13 | ControlFlowNode for a2 | test.py:569:12:569:17 | ControlFlowNode for SOURCE | test.py:582:12:582:13 | ControlFlowNode for a2 | Flow found |
+| test.py:582:12:582:13 | ControlFlowNode for a2 | test.py:569:31:569:36 | ControlFlowNode for SOURCE | test.py:582:12:582:13 | ControlFlowNode for a2 | Flow found |
+| test.py:582:12:582:13 | ControlFlowNode for a2 | test.py:569:41:569:46 | ControlFlowNode for SOURCE | test.py:582:12:582:13 | ControlFlowNode for a2 | Flow found |
+| test.py:583:10:583:11 | ControlFlowNode for a3 | test.py:569:12:569:17 | ControlFlowNode for SOURCE | test.py:583:10:583:11 | ControlFlowNode for a3 | Flow found |
+| test.py:583:10:583:11 | ControlFlowNode for a3 | test.py:569:31:569:36 | ControlFlowNode for SOURCE | test.py:583:10:583:11 | ControlFlowNode for a3 | Flow found |
+| test.py:583:10:583:11 | ControlFlowNode for a3 | test.py:569:41:569:46 | ControlFlowNode for SOURCE | test.py:583:10:583:11 | ControlFlowNode for a3 | Flow found |
+| test.py:589:10:589:11 | ControlFlowNode for a1 | test.py:569:12:569:17 | ControlFlowNode for SOURCE | test.py:589:10:589:11 | ControlFlowNode for a1 | Flow found |
+| test.py:589:10:589:11 | ControlFlowNode for a1 | test.py:569:31:569:36 | ControlFlowNode for SOURCE | test.py:589:10:589:11 | ControlFlowNode for a1 | Flow found |
+| test.py:589:10:589:11 | ControlFlowNode for a1 | test.py:569:41:569:46 | ControlFlowNode for SOURCE | test.py:589:10:589:11 | ControlFlowNode for a1 | Flow found |
+| test.py:590:12:590:13 | ControlFlowNode for a2 | test.py:569:12:569:17 | ControlFlowNode for SOURCE | test.py:590:12:590:13 | ControlFlowNode for a2 | Flow found |
+| test.py:590:12:590:13 | ControlFlowNode for a2 | test.py:569:31:569:36 | ControlFlowNode for SOURCE | test.py:590:12:590:13 | ControlFlowNode for a2 | Flow found |
+| test.py:590:12:590:13 | ControlFlowNode for a2 | test.py:569:41:569:46 | ControlFlowNode for SOURCE | test.py:590:12:590:13 | ControlFlowNode for a2 | Flow found |
+| test.py:591:10:591:11 | ControlFlowNode for a3 | test.py:569:12:569:17 | ControlFlowNode for SOURCE | test.py:591:10:591:11 | ControlFlowNode for a3 | Flow found |
+| test.py:591:10:591:11 | ControlFlowNode for a3 | test.py:569:31:569:36 | ControlFlowNode for SOURCE | test.py:591:10:591:11 | ControlFlowNode for a3 | Flow found |
+| test.py:591:10:591:11 | ControlFlowNode for a3 | test.py:569:41:569:46 | ControlFlowNode for SOURCE | test.py:591:10:591:11 | ControlFlowNode for a3 | Flow found |
+| test.py:601:10:601:11 | ControlFlowNode for a1 | test.py:597:12:597:17 | ControlFlowNode for SOURCE | test.py:601:10:601:11 | ControlFlowNode for a1 | Flow found |
+| test.py:603:12:603:16 | ControlFlowNode for Subscript | test.py:597:12:597:17 | ControlFlowNode for SOURCE | test.py:603:12:603:16 | ControlFlowNode for Subscript | Flow found |
+| test.py:604:10:604:14 | ControlFlowNode for Subscript | test.py:597:12:597:17 | ControlFlowNode for SOURCE | test.py:604:10:604:14 | ControlFlowNode for Subscript | Flow found |
+| test.py:610:10:610:11 | ControlFlowNode for a1 | test.py:597:12:597:17 | ControlFlowNode for SOURCE | test.py:610:10:610:11 | ControlFlowNode for a1 | Flow found |
+| test.py:612:12:612:16 | ControlFlowNode for Subscript | test.py:597:12:597:17 | ControlFlowNode for SOURCE | test.py:612:12:612:16 | ControlFlowNode for Subscript | Flow found |
+| test.py:612:12:612:16 | ControlFlowNode for Subscript | test.py:597:31:597:36 | ControlFlowNode for SOURCE | test.py:612:12:612:16 | ControlFlowNode for Subscript | Flow found |
+| test.py:613:10:613:14 | ControlFlowNode for Subscript | test.py:597:12:597:17 | ControlFlowNode for SOURCE | test.py:613:10:613:14 | ControlFlowNode for Subscript | Flow found |
+| test.py:613:10:613:14 | ControlFlowNode for Subscript | test.py:597:31:597:36 | ControlFlowNode for SOURCE | test.py:613:10:613:14 | ControlFlowNode for Subscript | Flow found |
+| test.py:619:10:619:11 | ControlFlowNode for a1 | test.py:597:12:597:17 | ControlFlowNode for SOURCE | test.py:619:10:619:11 | ControlFlowNode for a1 | Flow found |
+| test.py:621:12:621:16 | ControlFlowNode for Subscript | test.py:597:12:597:17 | ControlFlowNode for SOURCE | test.py:621:12:621:16 | ControlFlowNode for Subscript | Flow found |
+| test.py:621:12:621:16 | ControlFlowNode for Subscript | test.py:597:31:597:36 | ControlFlowNode for SOURCE | test.py:621:12:621:16 | ControlFlowNode for Subscript | Flow found |
+| test.py:622:10:622:14 | ControlFlowNode for Subscript | test.py:597:12:597:17 | ControlFlowNode for SOURCE | test.py:622:10:622:14 | ControlFlowNode for Subscript | Flow found |
+| test.py:622:10:622:14 | ControlFlowNode for Subscript | test.py:597:31:597:36 | ControlFlowNode for SOURCE | test.py:622:10:622:14 | ControlFlowNode for Subscript | Flow found |
+| test.py:628:10:628:11 | ControlFlowNode for a1 | test.py:597:12:597:17 | ControlFlowNode for SOURCE | test.py:628:10:628:11 | ControlFlowNode for a1 | Flow found |
+| test.py:630:12:630:16 | ControlFlowNode for Subscript | test.py:597:12:597:17 | ControlFlowNode for SOURCE | test.py:630:12:630:16 | ControlFlowNode for Subscript | Flow found |
+| test.py:631:10:631:14 | ControlFlowNode for Subscript | test.py:597:12:597:17 | ControlFlowNode for SOURCE | test.py:631:10:631:14 | ControlFlowNode for Subscript | Flow found |
+| test.py:639:10:639:10 | ControlFlowNode for a | test.py:638:19:638:24 | ControlFlowNode for SOURCE | test.py:639:10:639:10 | ControlFlowNode for a | Flow found |
+| test.py:733:10:733:36 | ControlFlowNode for return_from_inner_scope() | test.py:730:16:730:21 | ControlFlowNode for SOURCE | test.py:733:10:733:36 | ControlFlowNode for return_from_inner_scope() | Flow found |