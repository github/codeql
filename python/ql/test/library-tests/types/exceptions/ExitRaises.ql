--- conflicted
+++ resolved
@@ -1,10 +1,5 @@
 import python
 
 from RaisingNode r, Scope s, ClassObject cls
-<<<<<<< HEAD
 where r.viableExceptionalExit_objectapi(s, cls)
-
-=======
-where r.viableExceptionalExit(s, cls)
->>>>>>> 49f8f24d
 select r.getLocation().getStartLine(), r, s.toString(), cls