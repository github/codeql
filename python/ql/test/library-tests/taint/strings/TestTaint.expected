| test.py:10 | test_json | a | externally controlled string |
| test.py:10 | test_json | a | json[externally controlled string] |
| test.py:10 | test_json | b | externally controlled string |
| test.py:10 | test_json | b | json[externally controlled string] |
| test.py:10 | test_json | c | externally controlled string |
| test.py:10 | test_json | c | json[externally controlled string] |
| test.py:21 | test_str | a | externally controlled string |
| test.py:21 | test_str | b | externally controlled string |
| test.py:21 | test_str | c | externally controlled string |
| test.py:21 | test_str | d | externally controlled string |
| test.py:21 | test_str | e | externally controlled string |
| test.py:21 | test_str | f | externally controlled string |
| test.py:21 | test_str | g | externally controlled string |
| test.py:26 | test_const_sanitizer1 | tainted_string | NO TAINT |
| test.py:28 | test_const_sanitizer1 | tainted_string | externally controlled string |
| test.py:33 | test_const_sanitizer2 | tainted_string | NO TAINT |
| test.py:35 | test_const_sanitizer2 | tainted_string | externally controlled string |
| test.py:42 | test_str2 | a | externally controlled string |
| test.py:42 | test_str2 | b | externally controlled string |
| test.py:42 | test_str2 | c | externally controlled string |
| test.py:50 | test_exc_info | res | exception.info |
| test.py:58 | test_untrusted | res | externally controlled string |
| test.py:69 | test_urlsplit_urlparse | urlparse_res | [externally controlled string] |
| test.py:69 | test_urlsplit_urlparse | urlsplit_res | [externally controlled string] |
<<<<<<< HEAD
| test.py:74 | test_tainted_file | tainted_file | file[externally controlled string] |
| test.py:75 | test_tainted_file | Attribute() | externally controlled string |
| test.py:76 | test_tainted_file | Attribute() | externally controlled string |
| test.py:77 | test_tainted_file | Attribute() | [externally controlled string] |
| test.py:80 | test_tainted_file | line | externally controlled string |
=======
| test.py:79 | test_method_reference | a | externally controlled string |
| test.py:79 | test_method_reference | b | NO TAINT |
| test.py:85 | test_str_methods | Attribute() | externally controlled string |
| test.py:86 | test_str_methods | Attribute() | externally controlled string |
| test.py:87 | test_str_methods | Attribute() | externally controlled string |
| test.py:88 | test_str_methods | Attribute() | externally controlled string |
| test.py:89 | test_str_methods | Attribute() | externally controlled string |
| test.py:90 | test_str_methods | Attribute() | externally controlled string |
| test.py:91 | test_str_methods | Attribute() | externally controlled string |
| test.py:92 | test_str_methods | Attribute() | externally controlled string |
| test.py:93 | test_str_methods | Attribute() | externally controlled string |
| test.py:94 | test_str_methods | Attribute() | externally controlled string |
| test.py:95 | test_str_methods | Attribute() | externally controlled string |
| test.py:96 | test_str_methods | Attribute() | externally controlled string |
| test.py:97 | test_str_methods | Attribute() | [externally controlled string] |
| test.py:98 | test_str_methods | Subscript | externally controlled string |
| test.py:99 | test_str_methods | Attribute() | externally controlled string |
| test.py:100 | test_str_methods | Attribute() | externally controlled string |
| test.py:101 | test_str_methods | Attribute() | [externally controlled string] |
| test.py:102 | test_str_methods | Subscript | externally controlled string |
| test.py:103 | test_str_methods | Attribute() | [externally controlled string] |
| test.py:104 | test_str_methods | Subscript | externally controlled string |
| test.py:105 | test_str_methods | Attribute() | externally controlled string |
| test.py:106 | test_str_methods | Attribute() | [externally controlled string] |
| test.py:107 | test_str_methods | Subscript | externally controlled string |
| test.py:108 | test_str_methods | Attribute() | [externally controlled string] |
| test.py:109 | test_str_methods | Subscript | externally controlled string |
| test.py:110 | test_str_methods | Attribute() | externally controlled string |
| test.py:111 | test_str_methods | Attribute() | externally controlled string |
| test.py:112 | test_str_methods | Attribute() | externally controlled string |
| test.py:115 | test_str_methods | Attribute() | externally controlled string |
| test.py:116 | test_str_methods | Attribute() | externally controlled string |
>>>>>>> b03e87f6
<|MERGE_RESOLUTION|>--- conflicted
+++ resolved
@@ -22,13 +22,6 @@
 | test.py:58 | test_untrusted | res | externally controlled string |
 | test.py:69 | test_urlsplit_urlparse | urlparse_res | [externally controlled string] |
 | test.py:69 | test_urlsplit_urlparse | urlsplit_res | [externally controlled string] |
-<<<<<<< HEAD
-| test.py:74 | test_tainted_file | tainted_file | file[externally controlled string] |
-| test.py:75 | test_tainted_file | Attribute() | externally controlled string |
-| test.py:76 | test_tainted_file | Attribute() | externally controlled string |
-| test.py:77 | test_tainted_file | Attribute() | [externally controlled string] |
-| test.py:80 | test_tainted_file | line | externally controlled string |
-=======
 | test.py:79 | test_method_reference | a | externally controlled string |
 | test.py:79 | test_method_reference | b | NO TAINT |
 | test.py:85 | test_str_methods | Attribute() | externally controlled string |
@@ -61,4 +54,8 @@
 | test.py:112 | test_str_methods | Attribute() | externally controlled string |
 | test.py:115 | test_str_methods | Attribute() | externally controlled string |
 | test.py:116 | test_str_methods | Attribute() | externally controlled string |
->>>>>>> b03e87f6
+| test.py:122 | test_tainted_file | tainted_file | file[externally controlled string] |
+| test.py:123 | test_tainted_file | Attribute() | externally controlled string |
+| test.py:124 | test_tainted_file | Attribute() | externally controlled string |
+| test.py:125 | test_tainted_file | Attribute() | [externally controlled string] |
+| test.py:128 | test_tainted_file | line | externally controlled string |