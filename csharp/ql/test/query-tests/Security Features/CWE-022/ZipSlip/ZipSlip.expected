--- conflicted
+++ resolved
@@ -26,28 +26,6 @@
 | ZipSlipBad.cs:9:31:9:73 | call to method Combine : String | ZipSlipBad.cs:9:16:9:27 | access to local variable destFileName : String | provenance |  |
 | ZipSlipBad.cs:9:59:9:72 | access to property FullName : String | ZipSlipBad.cs:9:31:9:73 | call to method Combine : String | provenance |  |
 nodes
-<<<<<<< HEAD
-| ZipSlip.cs:15:44:15:75 | call to method GetFullPath : String | semmle.label | call to method GetFullPath : String |
-| ZipSlip.cs:15:61:15:74 | access to property FullName : String | semmle.label | access to property FullName : String |
-| ZipSlip.cs:18:53:18:66 | access to property FullName : String | semmle.label | access to property FullName : String |
-| ZipSlip.cs:22:43:22:97 | call to method Combine : String | semmle.label | call to method Combine : String |
-| ZipSlip.cs:22:71:22:96 | access to local variable file_badDirectoryTraversal : String | semmle.label | access to local variable file_badDirectoryTraversal : String |
-| ZipSlip.cs:23:41:23:52 | access to local variable destFileName | semmle.label | access to local variable destFileName |
-| ZipSlip.cs:30:43:30:88 | call to method Combine : String | semmle.label | call to method Combine : String |
-| ZipSlip.cs:30:71:30:87 | access to local variable fullPath_relative : String | semmle.label | access to local variable fullPath_relative : String |
-| ZipSlip.cs:31:41:31:52 | access to local variable destFilePath | semmle.label | access to local variable destFilePath |
-| ZipSlip.cs:39:45:39:73 | access to local variable destFilePath_notCanonicalized | semmle.label | access to local variable destFilePath_notCanonicalized |
-| ZipSlip.cs:58:31:58:75 | call to method Combine : String | semmle.label | call to method Combine : String |
-| ZipSlip.cs:58:61:58:74 | access to property FullName : String | semmle.label | access to property FullName : String |
-| ZipSlip.cs:62:33:62:40 | access to local variable fullpath | semmle.label | access to local variable fullpath |
-| ZipSlip.cs:71:37:71:44 | access to local variable fullpath | semmle.label | access to local variable fullpath |
-| ZipSlip.cs:105:47:105:86 | call to method Combine : String | semmle.label | call to method Combine : String |
-| ZipSlip.cs:105:72:105:85 | access to property FullName : String | semmle.label | access to property FullName : String |
-| ZipSlip.cs:112:74:112:85 | access to local variable destFilePath | semmle.label | access to local variable destFilePath |
-| ZipSlip.cs:119:71:119:82 | access to local variable destFilePath | semmle.label | access to local variable destFilePath |
-| ZipSlip.cs:126:57:126:68 | access to local variable destFilePath | semmle.label | access to local variable destFilePath |
-| ZipSlip.cs:134:58:134:69 | access to local variable destFilePath | semmle.label | access to local variable destFilePath |
-=======
 | ZipSlip.cs:15:24:15:31 | access to local variable fullPath : String | semmle.label | access to local variable fullPath : String |
 | ZipSlip.cs:15:35:15:66 | call to method GetFullPath : String | semmle.label | call to method GetFullPath : String |
 | ZipSlip.cs:15:52:15:65 | access to property FullName : String | semmle.label | access to property FullName : String |
@@ -75,19 +53,17 @@
 | ZipSlip.cs:82:57:82:68 | access to local variable destFilePath | semmle.label | access to local variable destFilePath |
 | ZipSlip.cs:90:58:90:69 | access to local variable destFilePath | semmle.label | access to local variable destFilePath |
 | ZipSlipBad.cs:9:16:9:27 | access to local variable destFileName : String | semmle.label | access to local variable destFileName : String |
->>>>>>> 2daf5050
 | ZipSlipBad.cs:9:31:9:73 | call to method Combine : String | semmle.label | call to method Combine : String |
 | ZipSlipBad.cs:9:59:9:72 | access to property FullName : String | semmle.label | access to property FullName : String |
 | ZipSlipBad.cs:10:29:10:40 | access to local variable destFileName | semmle.label | access to local variable destFileName |
 subpaths
 #select
-| ZipSlip.cs:15:61:15:74 | access to property FullName | ZipSlip.cs:15:61:15:74 | access to property FullName : String | ZipSlip.cs:31:41:31:52 | access to local variable destFilePath | Unsanitized archive entry, which may contain '..', is used in a $@. | ZipSlip.cs:31:41:31:52 | access to local variable destFilePath | file system operation |
-| ZipSlip.cs:15:61:15:74 | access to property FullName | ZipSlip.cs:15:61:15:74 | access to property FullName : String | ZipSlip.cs:39:45:39:73 | access to local variable destFilePath_notCanonicalized | Unsanitized archive entry, which may contain '..', is used in a $@. | ZipSlip.cs:39:45:39:73 | access to local variable destFilePath_notCanonicalized | file system operation |
-| ZipSlip.cs:18:53:18:66 | access to property FullName | ZipSlip.cs:18:53:18:66 | access to property FullName : String | ZipSlip.cs:23:41:23:52 | access to local variable destFileName | Unsanitized archive entry, which may contain '..', is used in a $@. | ZipSlip.cs:23:41:23:52 | access to local variable destFileName | file system operation |
-| ZipSlip.cs:58:61:58:74 | access to property FullName | ZipSlip.cs:58:61:58:74 | access to property FullName : String | ZipSlip.cs:62:33:62:40 | access to local variable fullpath | Unsanitized archive entry, which may contain '..', is used in a $@. | ZipSlip.cs:62:33:62:40 | access to local variable fullpath | file system operation |
-| ZipSlip.cs:58:61:58:74 | access to property FullName | ZipSlip.cs:58:61:58:74 | access to property FullName : String | ZipSlip.cs:71:37:71:44 | access to local variable fullpath | Unsanitized archive entry, which may contain '..', is used in a $@. | ZipSlip.cs:71:37:71:44 | access to local variable fullpath | file system operation |
-| ZipSlip.cs:105:72:105:85 | access to property FullName | ZipSlip.cs:105:72:105:85 | access to property FullName : String | ZipSlip.cs:112:74:112:85 | access to local variable destFilePath | Unsanitized archive entry, which may contain '..', is used in a $@. | ZipSlip.cs:112:74:112:85 | access to local variable destFilePath | file system operation |
-| ZipSlip.cs:105:72:105:85 | access to property FullName | ZipSlip.cs:105:72:105:85 | access to property FullName : String | ZipSlip.cs:119:71:119:82 | access to local variable destFilePath | Unsanitized archive entry, which may contain '..', is used in a $@. | ZipSlip.cs:119:71:119:82 | access to local variable destFilePath | file system operation |
-| ZipSlip.cs:105:72:105:85 | access to property FullName | ZipSlip.cs:105:72:105:85 | access to property FullName : String | ZipSlip.cs:126:57:126:68 | access to local variable destFilePath | Unsanitized archive entry, which may contain '..', is used in a $@. | ZipSlip.cs:126:57:126:68 | access to local variable destFilePath | file system operation |
-| ZipSlip.cs:105:72:105:85 | access to property FullName | ZipSlip.cs:105:72:105:85 | access to property FullName : String | ZipSlip.cs:134:58:134:69 | access to local variable destFilePath | Unsanitized archive entry, which may contain '..', is used in a $@. | ZipSlip.cs:134:58:134:69 | access to local variable destFilePath | file system operation |
+| ZipSlip.cs:15:52:15:65 | access to property FullName | ZipSlip.cs:15:52:15:65 | access to property FullName : String | ZipSlip.cs:31:41:31:52 | access to local variable destFilePath | Unsanitized archive entry, which may contain '..', is used in a $@. | ZipSlip.cs:31:41:31:52 | access to local variable destFilePath | file system operation |
+| ZipSlip.cs:15:52:15:65 | access to property FullName | ZipSlip.cs:15:52:15:65 | access to property FullName : String | ZipSlip.cs:35:45:35:56 | access to local variable destFilePath | Unsanitized archive entry, which may contain '..', is used in a $@. | ZipSlip.cs:35:45:35:56 | access to local variable destFilePath | file system operation |
+| ZipSlip.cs:15:52:15:65 | access to property FullName | ZipSlip.cs:15:52:15:65 | access to property FullName : String | ZipSlip.cs:39:41:39:52 | access to local variable destFilePath | Unsanitized archive entry, which may contain '..', is used in a $@. | ZipSlip.cs:39:41:39:52 | access to local variable destFilePath | file system operation |
+| ZipSlip.cs:18:31:18:44 | access to property FullName | ZipSlip.cs:18:31:18:44 | access to property FullName : String | ZipSlip.cs:23:41:23:52 | access to local variable destFileName | Unsanitized archive entry, which may contain '..', is used in a $@. | ZipSlip.cs:23:41:23:52 | access to local variable destFileName | file system operation |
+| ZipSlip.cs:61:72:61:85 | access to property FullName | ZipSlip.cs:61:72:61:85 | access to property FullName : String | ZipSlip.cs:68:74:68:85 | access to local variable destFilePath | Unsanitized archive entry, which may contain '..', is used in a $@. | ZipSlip.cs:68:74:68:85 | access to local variable destFilePath | file system operation |
+| ZipSlip.cs:61:72:61:85 | access to property FullName | ZipSlip.cs:61:72:61:85 | access to property FullName : String | ZipSlip.cs:75:71:75:82 | access to local variable destFilePath | Unsanitized archive entry, which may contain '..', is used in a $@. | ZipSlip.cs:75:71:75:82 | access to local variable destFilePath | file system operation |
+| ZipSlip.cs:61:72:61:85 | access to property FullName | ZipSlip.cs:61:72:61:85 | access to property FullName : String | ZipSlip.cs:82:57:82:68 | access to local variable destFilePath | Unsanitized archive entry, which may contain '..', is used in a $@. | ZipSlip.cs:82:57:82:68 | access to local variable destFilePath | file system operation |
+| ZipSlip.cs:61:72:61:85 | access to property FullName | ZipSlip.cs:61:72:61:85 | access to property FullName : String | ZipSlip.cs:90:58:90:69 | access to local variable destFilePath | Unsanitized archive entry, which may contain '..', is used in a $@. | ZipSlip.cs:90:58:90:69 | access to local variable destFilePath | file system operation |
 | ZipSlipBad.cs:9:59:9:72 | access to property FullName | ZipSlipBad.cs:9:59:9:72 | access to property FullName : String | ZipSlipBad.cs:10:29:10:40 | access to local variable destFileName | Unsanitized archive entry, which may contain '..', is used in a $@. | ZipSlipBad.cs:10:29:10:40 | access to local variable destFileName | file system operation |