edges
<<<<<<< HEAD
| ZipSlip.cs:15:24:15:40 | access to local variable fullPath_relative : String | ZipSlip.cs:30:71:30:87 | access to local variable fullPath_relative : String | provenance |  |
| ZipSlip.cs:15:24:15:40 | access to local variable fullPath_relative : String | ZipSlip.cs:35:28:35:56 | access to local variable destFilePath_notCanonicalized : String | provenance |  |
| ZipSlip.cs:15:44:15:75 | call to method GetFullPath : String | ZipSlip.cs:15:24:15:40 | access to local variable fullPath_relative : String | provenance |  |
| ZipSlip.cs:15:61:15:74 | access to property FullName : String | ZipSlip.cs:15:44:15:75 | call to method GetFullPath : String | provenance | MaD:1115 |
| ZipSlip.cs:18:24:18:49 | access to local variable file_badDirectoryTraversal : String | ZipSlip.cs:22:71:22:96 | access to local variable file_badDirectoryTraversal : String | provenance |  |
| ZipSlip.cs:18:53:18:66 | access to property FullName : String | ZipSlip.cs:18:24:18:49 | access to local variable file_badDirectoryTraversal : String | provenance |  |
| ZipSlip.cs:22:28:22:39 | access to local variable destFileName : String | ZipSlip.cs:23:41:23:52 | access to local variable destFileName | provenance |  |
| ZipSlip.cs:22:43:22:97 | call to method Combine : String | ZipSlip.cs:22:28:22:39 | access to local variable destFileName : String | provenance |  |
| ZipSlip.cs:22:71:22:96 | access to local variable file_badDirectoryTraversal : String | ZipSlip.cs:22:43:22:97 | call to method Combine : String | provenance | MaD:1098 |
| ZipSlip.cs:30:28:30:39 | access to local variable destFilePath : String | ZipSlip.cs:31:41:31:52 | access to local variable destFilePath | provenance |  |
| ZipSlip.cs:30:43:30:88 | call to method Combine : String | ZipSlip.cs:30:28:30:39 | access to local variable destFilePath : String | provenance |  |
| ZipSlip.cs:30:71:30:87 | access to local variable fullPath_relative : String | ZipSlip.cs:30:43:30:88 | call to method Combine : String | provenance | MaD:1098 |
| ZipSlip.cs:35:28:35:56 | access to local variable destFilePath_notCanonicalized : String | ZipSlip.cs:39:45:39:73 | access to local variable destFilePath_notCanonicalized | provenance |  |
| ZipSlip.cs:58:20:58:27 | access to local variable fullpath : String | ZipSlip.cs:62:33:62:40 | access to local variable fullpath | provenance |  |
| ZipSlip.cs:58:20:58:27 | access to local variable fullpath : String | ZipSlip.cs:71:37:71:44 | access to local variable fullpath | provenance |  |
| ZipSlip.cs:58:31:58:75 | call to method Combine : String | ZipSlip.cs:58:20:58:27 | access to local variable fullpath : String | provenance |  |
| ZipSlip.cs:58:61:58:74 | access to property FullName : String | ZipSlip.cs:58:31:58:75 | call to method Combine : String | provenance | MaD:1098 |
| ZipSlip.cs:105:32:105:43 | access to local variable destFilePath : String | ZipSlip.cs:112:74:112:85 | access to local variable destFilePath | provenance |  |
| ZipSlip.cs:105:32:105:43 | access to local variable destFilePath : String | ZipSlip.cs:119:71:119:82 | access to local variable destFilePath | provenance |  |
| ZipSlip.cs:105:32:105:43 | access to local variable destFilePath : String | ZipSlip.cs:126:57:126:68 | access to local variable destFilePath | provenance |  |
| ZipSlip.cs:105:32:105:43 | access to local variable destFilePath : String | ZipSlip.cs:134:58:134:69 | access to local variable destFilePath | provenance |  |
| ZipSlip.cs:105:47:105:86 | call to method Combine : String | ZipSlip.cs:105:32:105:43 | access to local variable destFilePath : String | provenance |  |
| ZipSlip.cs:105:72:105:85 | access to property FullName : String | ZipSlip.cs:105:47:105:86 | call to method Combine : String | provenance | MaD:1098 |
=======
| ZipSlip.cs:15:24:15:31 | access to local variable fullPath : String | ZipSlip.cs:30:71:30:78 | access to local variable fullPath : String | provenance |  |
| ZipSlip.cs:15:24:15:31 | access to local variable fullPath : String | ZipSlip.cs:38:81:38:88 | access to local variable fullPath : String | provenance |  |
| ZipSlip.cs:15:35:15:66 | call to method GetFullPath : String | ZipSlip.cs:15:24:15:31 | access to local variable fullPath : String | provenance |  |
| ZipSlip.cs:15:52:15:65 | access to property FullName : String | ZipSlip.cs:15:35:15:66 | call to method GetFullPath : String | provenance | MaD:1124 |
| ZipSlip.cs:18:24:18:27 | access to local variable file : String | ZipSlip.cs:22:71:22:74 | access to local variable file : String | provenance |  |
| ZipSlip.cs:18:31:18:44 | access to property FullName : String | ZipSlip.cs:18:24:18:27 | access to local variable file : String | provenance |  |
| ZipSlip.cs:22:28:22:39 | access to local variable destFileName : String | ZipSlip.cs:23:41:23:52 | access to local variable destFileName | provenance |  |
| ZipSlip.cs:22:43:22:75 | call to method Combine : String | ZipSlip.cs:22:28:22:39 | access to local variable destFileName : String | provenance |  |
| ZipSlip.cs:22:71:22:74 | access to local variable file : String | ZipSlip.cs:22:43:22:75 | call to method Combine : String | provenance | MaD:1107 |
| ZipSlip.cs:30:28:30:39 | access to local variable destFilePath : String | ZipSlip.cs:31:41:31:52 | access to local variable destFilePath | provenance |  |
| ZipSlip.cs:30:28:30:39 | access to local variable destFilePath : String | ZipSlip.cs:35:45:35:56 | access to local variable destFilePath | provenance |  |
| ZipSlip.cs:30:43:30:79 | call to method Combine : String | ZipSlip.cs:30:28:30:39 | access to local variable destFilePath : String | provenance |  |
| ZipSlip.cs:30:71:30:78 | access to local variable fullPath : String | ZipSlip.cs:30:43:30:79 | call to method Combine : String | provenance | MaD:1107 |
| ZipSlip.cs:38:21:38:32 | access to local variable destFilePath : String | ZipSlip.cs:39:41:39:52 | access to local variable destFilePath | provenance |  |
| ZipSlip.cs:38:36:38:90 | call to method GetFullPath : String | ZipSlip.cs:38:21:38:32 | access to local variable destFilePath : String | provenance |  |
| ZipSlip.cs:38:53:38:89 | call to method Combine : String | ZipSlip.cs:38:36:38:90 | call to method GetFullPath : String | provenance | MaD:1124 |
| ZipSlip.cs:38:81:38:88 | access to local variable fullPath : String | ZipSlip.cs:38:53:38:89 | call to method Combine : String | provenance | MaD:1107 |
| ZipSlip.cs:61:32:61:43 | access to local variable destFilePath : String | ZipSlip.cs:68:74:68:85 | access to local variable destFilePath | provenance |  |
| ZipSlip.cs:61:32:61:43 | access to local variable destFilePath : String | ZipSlip.cs:75:71:75:82 | access to local variable destFilePath | provenance |  |
| ZipSlip.cs:61:32:61:43 | access to local variable destFilePath : String | ZipSlip.cs:82:57:82:68 | access to local variable destFilePath | provenance |  |
| ZipSlip.cs:61:32:61:43 | access to local variable destFilePath : String | ZipSlip.cs:90:58:90:69 | access to local variable destFilePath | provenance |  |
| ZipSlip.cs:61:47:61:86 | call to method Combine : String | ZipSlip.cs:61:32:61:43 | access to local variable destFilePath : String | provenance |  |
| ZipSlip.cs:61:72:61:85 | access to property FullName : String | ZipSlip.cs:61:47:61:86 | call to method Combine : String | provenance | MaD:1107 |
>>>>>>> a160b891
| ZipSlipBad.cs:9:16:9:27 | access to local variable destFileName : String | ZipSlipBad.cs:10:29:10:40 | access to local variable destFileName | provenance |  |
| ZipSlipBad.cs:9:31:9:73 | call to method Combine : String | ZipSlipBad.cs:9:16:9:27 | access to local variable destFileName : String | provenance |  |
| ZipSlipBad.cs:9:59:9:72 | access to property FullName : String | ZipSlipBad.cs:9:31:9:73 | call to method Combine : String | provenance | MaD:1107 |
nodes
| ZipSlip.cs:15:24:15:40 | access to local variable fullPath_relative : String | semmle.label | access to local variable fullPath_relative : String |
| ZipSlip.cs:15:44:15:75 | call to method GetFullPath : String | semmle.label | call to method GetFullPath : String |
| ZipSlip.cs:15:61:15:74 | access to property FullName : String | semmle.label | access to property FullName : String |
| ZipSlip.cs:18:24:18:49 | access to local variable file_badDirectoryTraversal : String | semmle.label | access to local variable file_badDirectoryTraversal : String |
| ZipSlip.cs:18:53:18:66 | access to property FullName : String | semmle.label | access to property FullName : String |
| ZipSlip.cs:22:28:22:39 | access to local variable destFileName : String | semmle.label | access to local variable destFileName : String |
| ZipSlip.cs:22:43:22:97 | call to method Combine : String | semmle.label | call to method Combine : String |
| ZipSlip.cs:22:71:22:96 | access to local variable file_badDirectoryTraversal : String | semmle.label | access to local variable file_badDirectoryTraversal : String |
| ZipSlip.cs:23:41:23:52 | access to local variable destFileName | semmle.label | access to local variable destFileName |
| ZipSlip.cs:30:28:30:39 | access to local variable destFilePath : String | semmle.label | access to local variable destFilePath : String |
| ZipSlip.cs:30:43:30:88 | call to method Combine : String | semmle.label | call to method Combine : String |
| ZipSlip.cs:30:71:30:87 | access to local variable fullPath_relative : String | semmle.label | access to local variable fullPath_relative : String |
| ZipSlip.cs:31:41:31:52 | access to local variable destFilePath | semmle.label | access to local variable destFilePath |
| ZipSlip.cs:35:28:35:56 | access to local variable destFilePath_notCanonicalized : String | semmle.label | access to local variable destFilePath_notCanonicalized : String |
| ZipSlip.cs:39:45:39:73 | access to local variable destFilePath_notCanonicalized | semmle.label | access to local variable destFilePath_notCanonicalized |
| ZipSlip.cs:58:20:58:27 | access to local variable fullpath : String | semmle.label | access to local variable fullpath : String |
| ZipSlip.cs:58:31:58:75 | call to method Combine : String | semmle.label | call to method Combine : String |
| ZipSlip.cs:58:61:58:74 | access to property FullName : String | semmle.label | access to property FullName : String |
| ZipSlip.cs:62:33:62:40 | access to local variable fullpath | semmle.label | access to local variable fullpath |
| ZipSlip.cs:71:37:71:44 | access to local variable fullpath | semmle.label | access to local variable fullpath |
| ZipSlip.cs:105:32:105:43 | access to local variable destFilePath : String | semmle.label | access to local variable destFilePath : String |
| ZipSlip.cs:105:47:105:86 | call to method Combine : String | semmle.label | call to method Combine : String |
| ZipSlip.cs:105:72:105:85 | access to property FullName : String | semmle.label | access to property FullName : String |
| ZipSlip.cs:112:74:112:85 | access to local variable destFilePath | semmle.label | access to local variable destFilePath |
| ZipSlip.cs:119:71:119:82 | access to local variable destFilePath | semmle.label | access to local variable destFilePath |
| ZipSlip.cs:126:57:126:68 | access to local variable destFilePath | semmle.label | access to local variable destFilePath |
| ZipSlip.cs:134:58:134:69 | access to local variable destFilePath | semmle.label | access to local variable destFilePath |
| ZipSlipBad.cs:9:16:9:27 | access to local variable destFileName : String | semmle.label | access to local variable destFileName : String |
| ZipSlipBad.cs:9:31:9:73 | call to method Combine : String | semmle.label | call to method Combine : String |
| ZipSlipBad.cs:9:59:9:72 | access to property FullName : String | semmle.label | access to property FullName : String |
| ZipSlipBad.cs:10:29:10:40 | access to local variable destFileName | semmle.label | access to local variable destFileName |
subpaths
#select
| ZipSlip.cs:15:61:15:74 | access to property FullName | ZipSlip.cs:15:61:15:74 | access to property FullName : String | ZipSlip.cs:31:41:31:52 | access to local variable destFilePath | Unsanitized archive entry, which may contain '..', is used in a $@. | ZipSlip.cs:31:41:31:52 | access to local variable destFilePath | file system operation |
| ZipSlip.cs:15:61:15:74 | access to property FullName | ZipSlip.cs:15:61:15:74 | access to property FullName : String | ZipSlip.cs:39:45:39:73 | access to local variable destFilePath_notCanonicalized | Unsanitized archive entry, which may contain '..', is used in a $@. | ZipSlip.cs:39:45:39:73 | access to local variable destFilePath_notCanonicalized | file system operation |
| ZipSlip.cs:18:53:18:66 | access to property FullName | ZipSlip.cs:18:53:18:66 | access to property FullName : String | ZipSlip.cs:23:41:23:52 | access to local variable destFileName | Unsanitized archive entry, which may contain '..', is used in a $@. | ZipSlip.cs:23:41:23:52 | access to local variable destFileName | file system operation |
| ZipSlip.cs:58:61:58:74 | access to property FullName | ZipSlip.cs:58:61:58:74 | access to property FullName : String | ZipSlip.cs:62:33:62:40 | access to local variable fullpath | Unsanitized archive entry, which may contain '..', is used in a $@. | ZipSlip.cs:62:33:62:40 | access to local variable fullpath | file system operation |
| ZipSlip.cs:58:61:58:74 | access to property FullName | ZipSlip.cs:58:61:58:74 | access to property FullName : String | ZipSlip.cs:71:37:71:44 | access to local variable fullpath | Unsanitized archive entry, which may contain '..', is used in a $@. | ZipSlip.cs:71:37:71:44 | access to local variable fullpath | file system operation |
| ZipSlip.cs:105:72:105:85 | access to property FullName | ZipSlip.cs:105:72:105:85 | access to property FullName : String | ZipSlip.cs:112:74:112:85 | access to local variable destFilePath | Unsanitized archive entry, which may contain '..', is used in a $@. | ZipSlip.cs:112:74:112:85 | access to local variable destFilePath | file system operation |
| ZipSlip.cs:105:72:105:85 | access to property FullName | ZipSlip.cs:105:72:105:85 | access to property FullName : String | ZipSlip.cs:119:71:119:82 | access to local variable destFilePath | Unsanitized archive entry, which may contain '..', is used in a $@. | ZipSlip.cs:119:71:119:82 | access to local variable destFilePath | file system operation |
| ZipSlip.cs:105:72:105:85 | access to property FullName | ZipSlip.cs:105:72:105:85 | access to property FullName : String | ZipSlip.cs:126:57:126:68 | access to local variable destFilePath | Unsanitized archive entry, which may contain '..', is used in a $@. | ZipSlip.cs:126:57:126:68 | access to local variable destFilePath | file system operation |
| ZipSlip.cs:105:72:105:85 | access to property FullName | ZipSlip.cs:105:72:105:85 | access to property FullName : String | ZipSlip.cs:134:58:134:69 | access to local variable destFilePath | Unsanitized archive entry, which may contain '..', is used in a $@. | ZipSlip.cs:134:58:134:69 | access to local variable destFilePath | file system operation |
| ZipSlipBad.cs:9:59:9:72 | access to property FullName | ZipSlipBad.cs:9:59:9:72 | access to property FullName : String | ZipSlipBad.cs:10:29:10:40 | access to local variable destFileName | Unsanitized archive entry, which may contain '..', is used in a $@. | ZipSlipBad.cs:10:29:10:40 | access to local variable destFileName | file system operation |<|MERGE_RESOLUTION|>--- conflicted
+++ resolved
@@ -1,53 +1,27 @@
 edges
-<<<<<<< HEAD
 | ZipSlip.cs:15:24:15:40 | access to local variable fullPath_relative : String | ZipSlip.cs:30:71:30:87 | access to local variable fullPath_relative : String | provenance |  |
 | ZipSlip.cs:15:24:15:40 | access to local variable fullPath_relative : String | ZipSlip.cs:35:28:35:56 | access to local variable destFilePath_notCanonicalized : String | provenance |  |
 | ZipSlip.cs:15:44:15:75 | call to method GetFullPath : String | ZipSlip.cs:15:24:15:40 | access to local variable fullPath_relative : String | provenance |  |
-| ZipSlip.cs:15:61:15:74 | access to property FullName : String | ZipSlip.cs:15:44:15:75 | call to method GetFullPath : String | provenance | MaD:1115 |
+| ZipSlip.cs:15:61:15:74 | access to property FullName : String | ZipSlip.cs:15:44:15:75 | call to method GetFullPath : String | provenance | MaD:1124 |
 | ZipSlip.cs:18:24:18:49 | access to local variable file_badDirectoryTraversal : String | ZipSlip.cs:22:71:22:96 | access to local variable file_badDirectoryTraversal : String | provenance |  |
 | ZipSlip.cs:18:53:18:66 | access to property FullName : String | ZipSlip.cs:18:24:18:49 | access to local variable file_badDirectoryTraversal : String | provenance |  |
 | ZipSlip.cs:22:28:22:39 | access to local variable destFileName : String | ZipSlip.cs:23:41:23:52 | access to local variable destFileName | provenance |  |
 | ZipSlip.cs:22:43:22:97 | call to method Combine : String | ZipSlip.cs:22:28:22:39 | access to local variable destFileName : String | provenance |  |
-| ZipSlip.cs:22:71:22:96 | access to local variable file_badDirectoryTraversal : String | ZipSlip.cs:22:43:22:97 | call to method Combine : String | provenance | MaD:1098 |
+| ZipSlip.cs:22:71:22:96 | access to local variable file_badDirectoryTraversal : String | ZipSlip.cs:22:43:22:97 | call to method Combine : String | provenance | MaD:1107 |
 | ZipSlip.cs:30:28:30:39 | access to local variable destFilePath : String | ZipSlip.cs:31:41:31:52 | access to local variable destFilePath | provenance |  |
 | ZipSlip.cs:30:43:30:88 | call to method Combine : String | ZipSlip.cs:30:28:30:39 | access to local variable destFilePath : String | provenance |  |
-| ZipSlip.cs:30:71:30:87 | access to local variable fullPath_relative : String | ZipSlip.cs:30:43:30:88 | call to method Combine : String | provenance | MaD:1098 |
+| ZipSlip.cs:30:71:30:87 | access to local variable fullPath_relative : String | ZipSlip.cs:30:43:30:88 | call to method Combine : String | provenance | MaD:1107 |
 | ZipSlip.cs:35:28:35:56 | access to local variable destFilePath_notCanonicalized : String | ZipSlip.cs:39:45:39:73 | access to local variable destFilePath_notCanonicalized | provenance |  |
 | ZipSlip.cs:58:20:58:27 | access to local variable fullpath : String | ZipSlip.cs:62:33:62:40 | access to local variable fullpath | provenance |  |
 | ZipSlip.cs:58:20:58:27 | access to local variable fullpath : String | ZipSlip.cs:71:37:71:44 | access to local variable fullpath | provenance |  |
 | ZipSlip.cs:58:31:58:75 | call to method Combine : String | ZipSlip.cs:58:20:58:27 | access to local variable fullpath : String | provenance |  |
-| ZipSlip.cs:58:61:58:74 | access to property FullName : String | ZipSlip.cs:58:31:58:75 | call to method Combine : String | provenance | MaD:1098 |
+| ZipSlip.cs:58:61:58:74 | access to property FullName : String | ZipSlip.cs:58:31:58:75 | call to method Combine : String | provenance | MaD:1107 |
 | ZipSlip.cs:105:32:105:43 | access to local variable destFilePath : String | ZipSlip.cs:112:74:112:85 | access to local variable destFilePath | provenance |  |
 | ZipSlip.cs:105:32:105:43 | access to local variable destFilePath : String | ZipSlip.cs:119:71:119:82 | access to local variable destFilePath | provenance |  |
 | ZipSlip.cs:105:32:105:43 | access to local variable destFilePath : String | ZipSlip.cs:126:57:126:68 | access to local variable destFilePath | provenance |  |
 | ZipSlip.cs:105:32:105:43 | access to local variable destFilePath : String | ZipSlip.cs:134:58:134:69 | access to local variable destFilePath | provenance |  |
 | ZipSlip.cs:105:47:105:86 | call to method Combine : String | ZipSlip.cs:105:32:105:43 | access to local variable destFilePath : String | provenance |  |
-| ZipSlip.cs:105:72:105:85 | access to property FullName : String | ZipSlip.cs:105:47:105:86 | call to method Combine : String | provenance | MaD:1098 |
-=======
-| ZipSlip.cs:15:24:15:31 | access to local variable fullPath : String | ZipSlip.cs:30:71:30:78 | access to local variable fullPath : String | provenance |  |
-| ZipSlip.cs:15:24:15:31 | access to local variable fullPath : String | ZipSlip.cs:38:81:38:88 | access to local variable fullPath : String | provenance |  |
-| ZipSlip.cs:15:35:15:66 | call to method GetFullPath : String | ZipSlip.cs:15:24:15:31 | access to local variable fullPath : String | provenance |  |
-| ZipSlip.cs:15:52:15:65 | access to property FullName : String | ZipSlip.cs:15:35:15:66 | call to method GetFullPath : String | provenance | MaD:1124 |
-| ZipSlip.cs:18:24:18:27 | access to local variable file : String | ZipSlip.cs:22:71:22:74 | access to local variable file : String | provenance |  |
-| ZipSlip.cs:18:31:18:44 | access to property FullName : String | ZipSlip.cs:18:24:18:27 | access to local variable file : String | provenance |  |
-| ZipSlip.cs:22:28:22:39 | access to local variable destFileName : String | ZipSlip.cs:23:41:23:52 | access to local variable destFileName | provenance |  |
-| ZipSlip.cs:22:43:22:75 | call to method Combine : String | ZipSlip.cs:22:28:22:39 | access to local variable destFileName : String | provenance |  |
-| ZipSlip.cs:22:71:22:74 | access to local variable file : String | ZipSlip.cs:22:43:22:75 | call to method Combine : String | provenance | MaD:1107 |
-| ZipSlip.cs:30:28:30:39 | access to local variable destFilePath : String | ZipSlip.cs:31:41:31:52 | access to local variable destFilePath | provenance |  |
-| ZipSlip.cs:30:28:30:39 | access to local variable destFilePath : String | ZipSlip.cs:35:45:35:56 | access to local variable destFilePath | provenance |  |
-| ZipSlip.cs:30:43:30:79 | call to method Combine : String | ZipSlip.cs:30:28:30:39 | access to local variable destFilePath : String | provenance |  |
-| ZipSlip.cs:30:71:30:78 | access to local variable fullPath : String | ZipSlip.cs:30:43:30:79 | call to method Combine : String | provenance | MaD:1107 |
-| ZipSlip.cs:38:21:38:32 | access to local variable destFilePath : String | ZipSlip.cs:39:41:39:52 | access to local variable destFilePath | provenance |  |
-| ZipSlip.cs:38:36:38:90 | call to method GetFullPath : String | ZipSlip.cs:38:21:38:32 | access to local variable destFilePath : String | provenance |  |
-| ZipSlip.cs:38:53:38:89 | call to method Combine : String | ZipSlip.cs:38:36:38:90 | call to method GetFullPath : String | provenance | MaD:1124 |
-| ZipSlip.cs:38:81:38:88 | access to local variable fullPath : String | ZipSlip.cs:38:53:38:89 | call to method Combine : String | provenance | MaD:1107 |
-| ZipSlip.cs:61:32:61:43 | access to local variable destFilePath : String | ZipSlip.cs:68:74:68:85 | access to local variable destFilePath | provenance |  |
-| ZipSlip.cs:61:32:61:43 | access to local variable destFilePath : String | ZipSlip.cs:75:71:75:82 | access to local variable destFilePath | provenance |  |
-| ZipSlip.cs:61:32:61:43 | access to local variable destFilePath : String | ZipSlip.cs:82:57:82:68 | access to local variable destFilePath | provenance |  |
-| ZipSlip.cs:61:32:61:43 | access to local variable destFilePath : String | ZipSlip.cs:90:58:90:69 | access to local variable destFilePath | provenance |  |
-| ZipSlip.cs:61:47:61:86 | call to method Combine : String | ZipSlip.cs:61:32:61:43 | access to local variable destFilePath : String | provenance |  |
-| ZipSlip.cs:61:72:61:85 | access to property FullName : String | ZipSlip.cs:61:47:61:86 | call to method Combine : String | provenance | MaD:1107 |
->>>>>>> a160b891
+| ZipSlip.cs:105:72:105:85 | access to property FullName : String | ZipSlip.cs:105:47:105:86 | call to method Combine : String | provenance | MaD:1107 |
 | ZipSlipBad.cs:9:16:9:27 | access to local variable destFileName : String | ZipSlipBad.cs:10:29:10:40 | access to local variable destFileName | provenance |  |
 | ZipSlipBad.cs:9:31:9:73 | call to method Combine : String | ZipSlipBad.cs:9:16:9:27 | access to local variable destFileName : String | provenance |  |
 | ZipSlipBad.cs:9:59:9:72 | access to property FullName : String | ZipSlipBad.cs:9:31:9:73 | call to method Combine : String | provenance | MaD:1107 |
