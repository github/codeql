CSharp7.cs:
#    5| [Class] Literals
#    7|   5: [Field] x
#    7|     -1: [TypeMention] int
#    7|     1: [AssignExpr] ... = ...
#    7|       0: [FieldAccess] access to field x
#    7|       1: [IntLiteral] 11
#    8|   6: [Field] y
#    8|     -1: [TypeMention] int
#    8|     1: [AssignExpr] ... = ...
#    8|       0: [FieldAccess] access to field y
#    8|       1: [IntLiteral] 123456
#    9|   7: [Field] z
#    9|     -1: [TypeMention] int
#    9|     1: [AssignExpr] ... = ...
#    9|       0: [FieldAccess] access to field z
#    9|       1: [IntLiteral] 128
#   12| [Class] ExpressionBodiedMembers
#   14|   4: [Field] field
#   14|     -1: [TypeMention] int
#   14|     1: [AssignExpr] ... = ...
#   14|       0: [FieldAccess] access to field field
#   14|       1: [IntLiteral] 0
#   15|   5: [Method] Foo
#   15|     -1: [TypeMention] int
#   15|     4: [FieldAccess] access to field field
#   16|   6: [Property] P
#   16|     -1: [TypeMention] int
#   16|     3: [Getter] get_P
#   16|       4: [IntLiteral] 5
#   17|   7: [Property] Q
#   17|     -1: [TypeMention] int
#   19|     3: [Getter] get_Q
#   19|       4: [MethodCall] call to method Foo
#   20|     4: [Setter] set_Q
#-----|       2: (Parameters)
#   20|         0: [Parameter] value
#   20|       4: [AssignExpr] ... = ...
#   20|         0: [FieldAccess] access to field field
#   20|         1: [ParameterAccess] access to parameter value
#   22|   8: [InstanceConstructor] ExpressionBodiedMembers
#   22|     3: [ConstructorInitializer] call to constructor ExpressionBodiedMembers
#   22|       0: [IntLiteral] 1
#   22|     4: [BlockStmt] {...}
#   23|   9: [InstanceConstructor] ExpressionBodiedMembers
#-----|     2: (Parameters)
#   23|       0: [Parameter] x
#   23|         -1: [TypeMention] int
#   23|     4: [MethodCall] call to method Foo
#   24|   10: [Destructor] ~ExpressionBodiedMembers
#   24|     4: [MethodCall] call to method Foo
#   27| [Class] ThrowExpr
#   29|   5: [Method] Throw
#   29|     -1: [TypeMention] int
#-----|     2: (Parameters)
#   29|       0: [Parameter] i
#   29|         -1: [TypeMention] int
#   30|     4: [BlockStmt] {...}
#   31|       0: [ReturnStmt] return ...;
#   31|         0: [ConditionalExpr] ... ? ... : ...
#   31|           0: [GTExpr] ... > ...
#   31|             0: [ParameterAccess] access to parameter i
#   31|             1: [IntLiteral] 0
#   31|           1: [ParameterAccess] access to parameter i
#   31|           2: [ThrowExpr] throw ...
#   31|             0: [ObjectCreation] object creation of type ArgumentException
#   31|               -1: [TypeMention] ArgumentException
#   31|               0: [StringLiteral] "i"
#   35| [Class] OutVariables
#   37|   5: [Method] F
#   37|     -1: [TypeMention] Void
#-----|     2: (Parameters)
#   37|       0: [Parameter] x
#   37|         -1: [TypeMention] string
#   38|     4: [BlockStmt] {...}
#   39|       0: [ExprStmt] ...;
#   39|         0: [AssignExpr] ... = ...
#   39|           0: [ParameterAccess] access to parameter x
#   39|           1: [StringLiteral] "tainted"
#   42|   6: [Method] G
#   42|     -1: [TypeMention] Void
#-----|     2: (Parameters)
#   42|       0: [Parameter] x
#   42|         -1: [TypeMention] string
#   42|       1: [Parameter] y
#   42|         -1: [TypeMention] string
#   43|     4: [BlockStmt] {...}
#   44|       0: [ExprStmt] ...;
#   44|         0: [AssignExpr] ... = ...
#   44|           0: [ParameterAccess] access to parameter y
#   44|           1: [ParameterAccess] access to parameter x
#   47|   7: [Method] G
#   47|     -1: [TypeMention] Void
#   48|     4: [BlockStmt] {...}
#   49|       0: [ExprStmt] ...;
#   49|         0: [MethodCall] call to method F
#   49|           0: [LocalVariableAccess,LocalVariableDeclExpr] String t1
#   50|       1: [ExprStmt] ...;
#   50|         0: [MethodCall] call to method F
#   50|           0: [LocalVariableAccess,LocalVariableDeclExpr] String t2
#   51|       2: [LocalVariableDeclStmt] ... ...;
#   51|         0: [LocalVariableDeclAndInitExpr] String t3 = ...
#   51|           -1: [TypeMention] string
#   51|           0: [LocalVariableAccess] access to local variable t3
#   51|           1: [LocalVariableAccess] access to local variable t1
#   52|       3: [ExprStmt] ...;
#   52|         0: [MethodCall] call to method F
#   52|           0: [LocalVariableAccess] access to local variable t1
#   53|       4: [ExprStmt] ...;
#   53|         0: [AssignExpr] ... = ...
#   53|           0: [LocalVariableAccess] access to local variable t3
#   53|           1: [LocalVariableAccess] access to local variable t1
#   54|       5: [ExprStmt] ...;
#   54|         0: [AssignExpr] ... = ...
#   54|           0: [LocalVariableAccess] access to local variable t3
#   54|           1: [LocalVariableAccess] access to local variable t2
#   55|       6: [ExprStmt] ...;
#   55|         0: [MethodCall] call to method G
#   55|           0: [StringLiteral] "tainted"
#   55|           1: [LocalVariableAccess,LocalVariableDeclExpr] String t4
#   56|       7: [LocalVariableDeclStmt] ... ...;
#   56|         0: [LocalVariableDeclAndInitExpr] String t5 = ...
#   56|           -1: [TypeMention] string
#   56|           0: [LocalVariableAccess] access to local variable t5
#   56|           1: [LocalVariableAccess] access to local variable t4
#   60| [Class] Tuples
#   62|   5: [Method] F
#   62|     -1: [TypeMention] (int, int)
#   62|       1: [TypeMention] int
#   62|       2: [TypeMention] int
#   63|     4: [BlockStmt] {...}
#   64|       0: [ReturnStmt] return ...;
#   64|         0: [TupleExpr] (..., ...)
#   64|           0: [IntLiteral] 1
#   64|           1: [IntLiteral] 2
#   67|   6: [Method] Expressions
#   67|     -1: [TypeMention] Void
#   68|     4: [BlockStmt] {...}
#   69|       0: [ExprStmt] ...;
#   69|         0: [AssignExpr] ... = ...
#   69|           0: [TupleExpr] (..., ...)
#   69|             0: [LocalVariableDeclExpr] Int32 x
#   69|             1: [LocalVariableDeclExpr] Int32 y
#   69|           1: [MethodCall] call to method F
#   70|       1: [LocalVariableDeclStmt] ... ...;
#   70|         0: [LocalVariableDeclAndInitExpr] (Int32,Int32) z = ...
#   70|           -1: [TypeMention] (int, int)
#   70|           0: [LocalVariableAccess] access to local variable z
#   70|           1: [MethodCall] call to method F
#   71|       2: [ExprStmt] ...;
#   71|         0: [AssignExpr] ... = ...
#   71|           0: [TupleExpr] (..., ...)
#   71|             0: [LocalVariableAccess] access to local variable x
#   71|             1: [LocalVariableAccess] access to local variable y
#   71|           1: [MethodCall] call to method F
#   72|       3: [ExprStmt] ...;
#   72|         0: [AssignExpr] ... = ...
#   72|           0: [LocalVariableAccess] access to local variable x
#   72|           1: [FieldAccess] access to field Item1
#   72|             -1: [MethodCall] call to method F
#   73|       4: [ExprStmt] ...;
#   73|         0: [AssignExpr] ... = ...
#   73|           0: [TupleExpr] (..., ...)
#   73|             0: [LocalVariableAccess] access to local variable x
#   73|             1: [LocalVariableAccess] access to local variable y
#   73|             2: [FieldAccess] access to field Item1
#   73|               -1: [LocalVariableAccess] access to local variable z
#   73|           1: [TupleExpr] (..., ...)
#   73|             0: [IntLiteral] 1
#   73|             1: [IntLiteral] 2
#   73|             2: [IntLiteral] 3
#   74|       5: [ExprStmt] ...;
#   74|         0: [AssignExpr] ... = ...
#   74|           0: [TupleExpr] (..., ...)
#   74|             0: [LocalVariableAccess] access to local variable x
#   74|             1: [LocalVariableAccess] access to local variable y
#   74|           1: [AssignExpr] ... = ...
#   74|             0: [TupleExpr] (..., ...)
#   74|               0: [LocalVariableAccess] access to local variable x
#   74|               1: [LocalVariableAccess] access to local variable y
#   74|             1: [TupleExpr] (..., ...)
#   74|               0: [IntLiteral] 1
#   74|               1: [IntLiteral] 2
#   75|       6: [ExprStmt] ...;
#   75|         0: [AssignExpr] ... = ...
#   75|           0: [TupleExpr] (..., ...)
#   75|             0: [LocalVariableDeclExpr] Int32 a
#   75|             1: [TupleExpr] (..., ...)
#   75|               0: [LocalVariableDeclExpr] Int32 b
#   75|               1: [LocalVariableDeclExpr] Int32 c
#   75|           1: [TupleExpr] (..., ...)
#   75|             0: [IntLiteral] 1
#   75|             1: [LocalVariableAccess] access to local variable z
#   76|       7: [ExprStmt] ...;
#   76|         0: [AssignExpr] ... = ...
#   76|           0: [TupleExpr] (..., ...)
#   76|             0: [LocalVariableAccess] access to local variable a
#   76|             1: [TupleExpr] (..., ...)
#   76|               0: [LocalVariableAccess] access to local variable b
#   76|               1: [LocalVariableAccess] access to local variable c
#   76|           1: [TupleExpr] (..., ...)
#   76|             0: [LocalVariableAccess] access to local variable b
#   76|             1: [TupleExpr] (..., ...)
#   76|               0: [LocalVariableAccess] access to local variable c
#   76|               1: [LocalVariableAccess] access to local variable a
#   77|       8: [ExprStmt] ...;
#   77|         0: [AssignExpr] ... = ...
#   77|           0: [TupleExpr] (..., ...)
#   77|             0: [LocalVariableDeclExpr] String i
#   77|             1: [LocalVariableDeclExpr] Int32 j
#   77|           1: [TupleExpr] (..., ...)
#   77|             0: [StringLiteral] ""
#   77|             1: [LocalVariableAccess] access to local variable x
#   80|   7: [Method] I
#   80|     -1: [TypeMention] string
#-----|     2: (Parameters)
#   80|       0: [Parameter] x
#   80|         -1: [TypeMention] string
#   81|     4: [BlockStmt] {...}
#   82|       0: [ReturnStmt] return ...;
#   82|         0: [FieldAccess] access to field Item1
#   82|           -1: [TupleExpr] (..., ...)
#   82|             0: [ParameterAccess] access to parameter x
#   82|             1: [IntLiteral] 2
#   85|   8: [Method] TaintFlow
#   85|     -1: [TypeMention] Void
#   86|     4: [BlockStmt] {...}
#   87|       0: [LocalVariableDeclStmt] ... ...;
#   87|         0: [LocalVariableDeclAndInitExpr] (String,String) t1 = ...
#   87|           -1: [TypeMention] (string, string)
#   87|           0: [LocalVariableAccess] access to local variable t1
#   87|           1: [TupleExpr] (..., ...)
#   87|             0: [StringLiteral] "tainted"
#   87|             1: [StringLiteral] "X2"
#   88|       1: [ExprStmt] ...;
#   88|         0: [AssignExpr] ... = ...
#   88|           0: [TupleExpr] (..., ...)
#   88|             0: [LocalVariableDeclExpr] String t2
#   88|             1: [LocalVariableDeclExpr] String t3
#   88|           1: [LocalVariableAccess] access to local variable t1
#   89|       2: [LocalVariableDeclStmt] ... ...;
#   89|         0: [LocalVariableDeclAndInitExpr] String t4 = ...
#   89|           -1: [TypeMention] string
#   89|           0: [LocalVariableAccess] access to local variable t4
#   89|           1: [LocalVariableAccess] access to local variable t3
#   90|       3: [LocalVariableDeclStmt] ... ...;
#   90|         0: [LocalVariableDeclAndInitExpr] String t5 = ...
#   90|           -1: [TypeMention] string
#   90|           0: [LocalVariableAccess] access to local variable t5
#   90|           1: [MethodCall] call to method I
#   90|             0: [FieldAccess] access to field Item1
#   90|               -1: [LocalVariableAccess] access to local variable t1
#   93|   9: [Method] TupleExprNode
#   93|     -1: [TypeMention] Void
#   94|     4: [BlockStmt] {...}
#   95|       0: [LocalVariableDeclStmt] ... ...;
#   95|         0: [LocalVariableDeclAndInitExpr] (Int32,String) m1 = ...
#   95|           -1: [TypeMention] (int, string)
#   95|           0: [LocalVariableAccess] access to local variable m1
#   95|           1: [TupleExpr] (..., ...)
#   95|             0: [IntLiteral] 1
#   95|             1: [StringLiteral] "TupleExprNode1"
#   96|       1: [LocalVariableDeclStmt] ... ...;
#   96|         0: [LocalVariableDeclAndInitExpr] (Int32,(String,Int32)) m2 = ...
#   96|           -1: [TypeMention] (int, (string, int))
#   96|           0: [LocalVariableAccess] access to local variable m2
#   96|           1: [TupleExpr] (..., ...)
#   96|             0: [IntLiteral] 1
#   96|             1: [TupleExpr] (..., ...)
#   96|               0: [StringLiteral] "TupleExprNode2"
#   96|               1: [IntLiteral] 2
#   99|   10: [Method] TupleMemberAccess
#   99|     -1: [TypeMention] Void
#  100|     4: [BlockStmt] {...}
#  101|       0: [LocalVariableDeclStmt] ... ...;
#  101|         0: [LocalVariableDeclAndInitExpr] String m1 = ...
#  101|           -1: [TypeMention] string
#  101|           0: [LocalVariableAccess] access to local variable m1
#  101|           1: [FieldAccess] access to field Item1
#  101|             -1: [TupleExpr] (..., ...)
#  101|               0: [StringLiteral] "TupleMemberAccess1"
#  101|               1: [IntLiteral] 0
#  102|       1: [LocalVariableDeclStmt] ... ...;
#  102|         0: [LocalVariableDeclAndInitExpr] (String,Int32) m2 = ...
#  102|           -1: [TypeMention] (string, int)
#  102|           0: [LocalVariableAccess] access to local variable m2
#  102|           1: [FieldAccess] access to field Item2
#  102|             -1: [TupleExpr] (..., ...)
#  102|               0: [IntLiteral] 0
#  102|               1: [TupleExpr] (..., ...)
#  102|                 0: [StringLiteral] "TupleMemberAccess2"
#  102|                 1: [IntLiteral] 1
#  105|   11: [Method] DefUse
#  105|     -1: [TypeMention] Void
#  106|     4: [BlockStmt] {...}
#  107|       0: [ExprStmt] ...;
#  107|         0: [AssignExpr] ... = ...
#  107|           0: [TupleExpr] (..., ...)
#  107|             0: [LocalVariableDeclExpr] String m1
#  107|             1: [LocalVariableDeclExpr] (Int32,Int32) m2
#  107|           1: [TupleExpr] (..., ...)
#  107|             0: [StringLiteral] "DefUse1"
#  107|             1: [TupleExpr] (..., ...)
#  107|               0: [IntLiteral] 0
#  107|               1: [IntLiteral] 1
#  108|       1: [LocalVariableDeclStmt] ... ...;
#  108|         0: [LocalVariableDeclExpr] String m3
#  108|           0: [TypeMention] string
#  109|       2: [LocalVariableDeclStmt] ... ...;
#  109|         0: [LocalVariableDeclExpr] Int32 m4
#  109|           0: [TypeMention] int
#  109|         1: [LocalVariableDeclExpr] Int32 m5
#  109|           0: [TypeMention] int
#  110|       3: [ExprStmt] ...;
#  110|         0: [AssignExpr] ... = ...
#  110|           0: [TupleExpr] (..., ...)
#  110|             0: [LocalVariableAccess] access to local variable m3
#  110|             1: [TupleExpr] (..., ...)
#  110|               0: [LocalVariableAccess] access to local variable m4
#  110|               1: [LocalVariableAccess] access to local variable m5
#  110|           1: [TupleExpr] (..., ...)
#  110|             0: [LocalVariableAccess] access to local variable m1
#  110|             1: [LocalVariableAccess] access to local variable m2
#  111|       4: [LocalVariableDeclStmt] ... ...;
#  111|         0: [LocalVariableDeclAndInitExpr] Int32 m6 = ...
#  111|           -1: [TypeMention] int
#  111|           0: [LocalVariableAccess] access to local variable m6
#  111|           1: [LocalVariableAccess] access to local variable m4
#  112|       5: [ExprStmt] ...;
#  112|         0: [AssignExpr] ... = ...
#  112|           0: [TupleExpr] (..., ...)
#  112|             0: [LocalVariableDeclExpr] String m7
#  112|             1: [TupleExpr] (..., ...)
#  112|               0: [LocalVariableDeclExpr] Int32 m8
#  112|               1: [LocalVariableDeclExpr] Int32 m9
#  112|           1: [AssignExpr] ... = ...
#  112|             0: [TupleExpr] (..., ...)
#  112|               0: [LocalVariableAccess] access to local variable m1
#  112|               1: [LocalVariableAccess] access to local variable m2
#  112|             1: [TupleExpr] (..., ...)
#  112|               0: [StringLiteral] "DefUse2"
#  112|               1: [TupleExpr] (..., ...)
#  112|                 0: [IntLiteral] 0
#  112|                 1: [IntLiteral] 1
#  113|       6: [LocalVariableDeclStmt] ... ...;
#  113|         0: [LocalVariableDeclAndInitExpr] Int32 m10 = ...
#  113|           -1: [TypeMention] int
#  113|           0: [LocalVariableAccess] access to local variable m10
#  113|           1: [LocalVariableAccess] access to local variable m9
#  116|       7: [ExprStmt] ...;
#  116|         0: [AssignExpr] ... = ...
#  116|           0: [FieldAccess] access to field Item2
#  116|             -1: [LocalVariableAccess] access to local variable m2
#  116|           1: [IntLiteral] 0
#  117|       8: [LocalVariableDeclStmt] ... ...;
#  117|         0: [LocalVariableDeclAndInitExpr] Int32 m11 = ...
#  117|           -1: [TypeMention] int
#  117|           0: [LocalVariableAccess] access to local variable m11
#  117|           1: [FieldAccess] access to field Item1
#  117|             -1: [LocalVariableAccess] access to local variable m2
#  120|       9: [LocalVariableDeclStmt] ... ...;
#  120|         0: [LocalVariableDeclExpr] String m12
#  120|           0: [TypeMention] string
#  121|       10: [LocalVariableDeclStmt] ... ...;
#  121|         0: [LocalVariableDeclAndInitExpr] String m13 = ...
#  121|           -1: [TypeMention] string
#  121|           0: [LocalVariableAccess] access to local variable m13
#  121|           1: [AssignExpr] ... = ...
#  121|             0: [LocalVariableAccess] access to local variable m12
#  121|             1: [StringLiteral] "DefUse3"
#  125| [Class] LocalFunctions
#  127|   5: [Method] Main
#  127|     -1: [TypeMention] int
#  128|     4: [BlockStmt] {...}
#  129|       0: [LocalFunctionStmt] f1(...)
#  129|         0: [LocalFunction] f1
#-----|           2: (Parameters)
#  129|             0: [Parameter] x
#  129|               -1: [TypeMention] int
#  129|           4: [BlockStmt] {...}
#  129|             0: [ReturnStmt] return ...;
#  129|               0: [AddExpr] ... + ...
#  129|                 0: [ParameterAccess] access to parameter x
#  129|                 1: [IntLiteral] 1
#  131|       1: [LocalFunctionStmt] f2(...)
#  131|         0: [LocalFunction] f2
#-----|           1: (Type parameters)
#  131|             0: [TypeParameter] T
#  131|             1: [TypeParameter] U
#-----|           2: (Parameters)
#  131|             0: [Parameter] t
#  131|               -1: [TypeMention] T
#  131|             1: [Parameter] u
#  131|               -1: [TypeMention] U
#  131|           4: [BlockStmt] {...}
#  131|             0: [ReturnStmt] return ...;
#  131|               0: [ParameterAccess] access to parameter t
#  133|       2: [LocalVariableDeclStmt] ... ...;
#  133|         0: [LocalVariableDeclAndInitExpr] Func<Int32> f4 = ...
<<<<<<< HEAD
#  133|           -1: [TypeMention] Func<Int32>
=======
#  133|           -1: [TypeMention] Func<int>
>>>>>>> c9b50f3c
#  133|             1: [TypeMention] int
#  133|           0: [LocalVariableAccess] access to local variable f4
#  133|           1: [ImplicitDelegateCreation] delegate creation of type Func<Int32>
#  133|             0: [LocalFunctionAccess] access to local function f3
#  135|       3: [LocalFunctionStmt] f3(...)
#  135|         0: [LocalFunction] f3
#  135|           4: [IntLiteral] 2
#  137|       4: [LocalVariableDeclStmt] ... ...;
#  137|         0: [LocalVariableDeclAndInitExpr] Func<Int32,Int32> f5 = ...
<<<<<<< HEAD
#  137|           -1: [TypeMention] Func<Int32, Int32>
=======
#  137|           -1: [TypeMention] Func<int, int>
>>>>>>> c9b50f3c
#  137|             1: [TypeMention] int
#  137|             2: [TypeMention] int
#  137|           0: [LocalVariableAccess] access to local variable f5
#  137|           1: [LambdaExpr] (...) => ...
#-----|             2: (Parameters)
#  137|               0: [Parameter] x
#  137|             4: [AddExpr] ... + ...
#  137|               0: [ParameterAccess] access to parameter x
#  137|               1: [IntLiteral] 1
#  139|       5: [LocalFunctionStmt] f6(...)
#  139|         0: [LocalFunction] f6
#-----|           2: (Parameters)
#  139|             0: [Parameter] x
#  139|               -1: [TypeMention] int
#  139|           4: [ConditionalExpr] ... ? ... : ...
#  139|             0: [GTExpr] ... > ...
#  139|               0: [ParameterAccess] access to parameter x
#  139|               1: [IntLiteral] 0
#  139|             1: [AddExpr] ... + ...
#  139|               0: [IntLiteral] 1
#  139|               1: [LocalFunctionCall] call to local function f7
#  139|                 -1: [LocalFunctionAccess] access to local function f7
#  139|                 0: [SubExpr] ... - ...
#  139|                   0: [ParameterAccess] access to parameter x
#  139|                   1: [IntLiteral] 1
#  139|             2: [IntLiteral] 0
#  141|       6: [LocalFunctionStmt] f7(...)
#  141|         0: [LocalFunction] f7
#-----|           2: (Parameters)
#  141|             0: [Parameter] x
#  141|               -1: [TypeMention] int
#  141|           4: [LocalFunctionCall] call to local function f6
#  141|             -1: [LocalFunctionAccess] access to local function f6
#  141|             0: [ParameterAccess] access to parameter x
#  143|       7: [LocalFunctionStmt] f8(...)
#  143|         0: [LocalFunction] f8
#  144|           4: [BlockStmt] {...}
#  145|             0: [LocalFunctionStmt] f9(...)
#  145|               0: [LocalFunction] f9
#-----|                 2: (Parameters)
#  145|                   0: [Parameter] x
#  145|                     -1: [TypeMention] int
#  145|                 4: [LocalFunctionCall] call to local function f7
#  145|                   -1: [LocalFunctionAccess] access to local function f7
#  145|                   0: [ParameterAccess] access to parameter x
#  146|             1: [ReturnStmt] return ...;
#  146|               0: [LocalFunctionCall] call to local function f9
#  146|                 -1: [LocalFunctionAccess] access to local function f9
#  146|                 0: [IntLiteral] 1
#  149|       8: [LocalVariableDeclStmt] ... ...;
#  149|         0: [LocalVariableDeclAndInitExpr] Action a = ...
#  149|           -1: [TypeMention] Action
#  149|           0: [LocalVariableAccess] access to local variable a
#  149|           1: [LambdaExpr] (...) => ...
#  150|             4: [BlockStmt] {...}
#  151|               0: [LocalFunctionStmt] f9(...)
#  151|                 0: [LocalFunction] f9
#  151|                   4: [IntLiteral] 0
#  154|       9: [ReturnStmt] return ...;
#  154|         0: [LocalFunctionCall] call to local function f1
#  154|           -1: [LocalFunctionAccess] access to local function f1
#  154|           0: [IntLiteral] 2
#  157|   6: [Method] Generics
#  157|     -1: [TypeMention] Void
#  158|     4: [BlockStmt] {...}
#  159|       0: [LocalFunctionStmt] f(...)
#  159|         0: [LocalFunction] f
#-----|           1: (Type parameters)
#  159|             0: [TypeParameter] T
#  159|           4: [IntLiteral] 1
#  160|       1: [LocalFunctionStmt] g(...)
#  160|         0: [LocalFunction] g
#-----|           1: (Type parameters)
#  160|             0: [TypeParameter] T
#-----|           2: (Parameters)
#  160|             0: [Parameter] t
#  160|               -1: [TypeMention] T
#  160|           4: [ParameterAccess] access to parameter t
#  162|       2: [LocalFunctionStmt] h(...)
#  162|         0: [LocalFunction] h
#-----|           1: (Type parameters)
#  162|             0: [TypeParameter] T
#  162|             1: [TypeParameter] U
#-----|           2: (Parameters)
#  162|             0: [Parameter] t
#  162|               -1: [TypeMention] T
#  162|             1: [Parameter] u
#  162|               -1: [TypeMention] U
#  163|           4: [BlockStmt] {...}
#  164|             0: [LocalFunctionStmt] f2(...)
#  164|               0: [LocalFunction] f2
#-----|                 1: (Type parameters)
#  164|                   0: [TypeParameter] S
#-----|                 2: (Parameters)
#  164|                   0: [Parameter] s
#  164|                     -1: [TypeMention] S
#  164|                   1: [Parameter] _t
#  164|                     -1: [TypeMention] T
#  164|                 4: [LocalFunctionCall] call to local function f
#  164|                   -1: [LocalFunctionAccess] access to local function f
#  165|             1: [ExprStmt] ...;
#  165|               0: [LocalFunctionCall] call to local function f
#  165|                 -1: [LocalFunctionAccess] access to local function f
#  166|             2: [ReturnStmt] return ...;
#  166|               0: [LocalFunctionCall] call to local function g
#  166|                 -1: [LocalFunctionAccess] access to local function g
#  166|                 0: [ParameterAccess] access to parameter u
#  169|       3: [ExprStmt] ...;
#  169|         0: [LocalFunctionCall] call to local function h
#  169|           -1: [LocalFunctionAccess] access to local function h
#  169|           0: [IntLiteral] 0
#  169|           1: [IntLiteral] 0
#  170|       4: [ExprStmt] ...;
#  170|         0: [LocalFunctionCall] call to local function h
#  170|           -1: [LocalFunctionAccess] access to local function h
#  170|           0: [StringLiteral] ""
#  170|           1: [BoolLiteral] true
#  173|   7: [Method] GlobalFlow
#  173|     -1: [TypeMention] Void
#  174|     4: [BlockStmt] {...}
#  175|       0: [LocalVariableDeclStmt] ... ...;
#  175|         0: [LocalVariableDeclAndInitExpr] String src = ...
#  175|           -1: [TypeMention] string
#  175|           0: [LocalVariableAccess] access to local variable src
#  175|           1: [StringLiteral] "tainted"
#  176|       1: [LocalFunctionStmt] f(...)
#  176|         0: [LocalFunction] f
#-----|           2: (Parameters)
#  176|             0: [Parameter] s
#  176|               -1: [TypeMention] string
#  176|           4: [AddExpr] ... + ...
#  176|             0: [LocalFunctionCall] call to local function g
#  176|               -1: [LocalFunctionAccess] access to local function g
#  176|               0: [ParameterAccess] access to parameter s
#  176|             1: [StringLiteral] ""
#  177|       2: [LocalFunctionStmt] g(...)
#  177|         0: [LocalFunction] g
#-----|           2: (Parameters)
#  177|             0: [Parameter] s
#  177|               -1: [TypeMention] string
#  177|           4: [ParameterAccess] access to parameter s
#  178|       3: [LocalFunctionStmt] h(...)
#  178|         0: [LocalFunction] h
#-----|           2: (Parameters)
#  178|             0: [Parameter] s
#  178|               -1: [TypeMention] string
#  178|           4: [BlockStmt] {...}
#  178|             0: [ReturnStmt] return ...;
#  178|               0: [ParameterAccess] access to parameter s
#  180|       4: [LocalVariableDeclStmt] ... ...;
#  180|         0: [LocalVariableDeclAndInitExpr] String sink1 = ...
#  180|           -1: [TypeMention] string
#  180|           0: [LocalVariableAccess] access to local variable sink1
#  180|           1: [LocalFunctionCall] call to local function f
#  180|             -1: [LocalFunctionAccess] access to local function f
#  180|             0: [LocalVariableAccess] access to local variable src
#  181|       5: [LocalVariableDeclStmt] ... ...;
#  181|         0: [LocalVariableDeclAndInitExpr] String sink2 = ...
#  181|           -1: [TypeMention] string
#  181|           0: [LocalVariableAccess] access to local variable sink2
#  181|           1: [LocalFunctionCall] call to local function g
#  181|             -1: [LocalFunctionAccess] access to local function g
#  181|             0: [LocalVariableAccess] access to local variable src
#  182|       6: [LocalVariableDeclStmt] ... ...;
#  182|         0: [LocalVariableDeclAndInitExpr] String sink3 = ...
#  182|           -1: [TypeMention] string
#  182|           0: [LocalVariableAccess] access to local variable sink3
#  182|           1: [LocalFunctionCall] call to local function h
#  182|             -1: [LocalFunctionAccess] access to local function h
#  182|             0: [LocalVariableAccess] access to local variable src
#  186| [Class] Refs
#  188|   5: [Method] F1
#  188|     -1: [TypeMention] Void
#  189|     4: [BlockStmt] {...}
#  190|       0: [LocalVariableDeclStmt] ... ...;
#  190|         0: [LocalVariableDeclAndInitExpr] Int32 v1 = ...
#  190|           -1: [TypeMention] int
#  190|           0: [LocalVariableAccess] access to local variable v1
#  190|           1: [IntLiteral] 2
#  191|       1: [LocalVariableDeclStmt] ... ...;
#  191|         0: [LocalVariableDeclAndInitExpr] Int32 r1 = ...
#  191|           -1: [TypeMention] null
#  191|           0: [LocalVariableAccess] access to local variable r1
#  191|           1: [RefExpr] ref ...
#  191|             0: [LocalVariableAccess] access to local variable v1
#  192|       2: [LocalVariableDeclStmt] ... ...;
#  192|         0: [LocalVariableDeclAndInitExpr] Int32[] array = ...
#  192|           -1: [TypeMention] Int32[]
#  192|           0: [LocalVariableAccess] access to local variable array
#  192|           1: [ArrayCreation] array creation of type Int32[]
#  192|             -1: [TypeMention] Int32[]
#  192|               1: [TypeMention] int
#  192|             0: [IntLiteral] 10
#  193|       3: [ExprStmt] ...;
#  193|         0: [AssignExpr] ... = ...
#  193|           0: [LocalVariableAccess] access to local variable r1
#  193|           1: [IntLiteral] 3
#  194|       4: [ExprStmt] ...;
#  194|         0: [AssignExpr] ... = ...
#  194|           0: [LocalVariableAccess] access to local variable r1
#  194|           1: [ArrayAccess] access to array element
#  194|             -1: [LocalVariableAccess] access to local variable array
#  194|             0: [IntLiteral] 1
#  195|       5: [LocalVariableDeclStmt] ... ...;
#  195|         0: [LocalVariableDeclAndInitExpr] Int32 r2 = ...
#  195|           -1: [TypeMention] null
#  195|           0: [LocalVariableAccess] access to local variable r2
#  195|           1: [RefExpr] ref ...
#  195|             0: [ArrayAccess] access to array element
#  195|               -1: [LocalVariableAccess] access to local variable array
#  195|               0: [IntLiteral] 3
#  196|       6: [LocalVariableDeclStmt] ... ...;
#  196|         0: [LocalVariableDeclAndInitExpr] Int32 r3 = ...
#  196|           -1: [TypeMention] null
#  196|           0: [LocalVariableAccess] access to local variable r3
#  196|           1: [RefExpr] ref ...
#  196|             0: [LocalVariableAccess] access to local variable r1
#  197|       7: [ExprStmt] ...;
#  197|         0: [AssignExpr] ... = ...
#  197|           0: [LocalVariableAccess] access to local variable v1
#  197|           1: [MethodCall] call to method F2
#  197|             0: [LocalVariableAccess] access to local variable v1
#  198|       8: [LocalVariableDeclStmt] ... ...;
#  198|         0: [LocalVariableDeclAndInitExpr] Int32 r4 = ...
#  198|           -1: [TypeMention] null
#  198|           0: [LocalVariableAccess] access to local variable r4
#  198|           1: [RefExpr] ref ...
#  198|             0: [MethodCall] call to method F2
#  198|               0: [LocalVariableAccess] access to local variable r1
#  199|       9: [ExprStmt] ...;
#  199|         0: [AssignExpr] ... = ...
#  199|           0: [MethodCall] call to method F2
#  199|             0: [LocalVariableAccess] access to local variable r1
#  199|           1: [IntLiteral] 3
#  202|   6: [Method] F2
#  202|     -1: [TypeMention] int
#-----|     2: (Parameters)
#  202|       0: [Parameter] p
#  202|         -1: [TypeMention] int
#  203|     4: [BlockStmt] {...}
#  204|       0: [LocalFunctionStmt] F3(...)
#  204|         0: [LocalFunction] F3
#-----|           2: (Parameters)
#  204|             0: [Parameter] q
#  204|               -1: [TypeMention] int
#  204|           4: [BlockStmt] {...}
#  204|             0: [ReturnStmt] return ...;
#  204|               0: [RefExpr] ref ...
#  204|                 0: [ParameterAccess] access to parameter q
#  205|       1: [ReturnStmt] return ...;
#  205|         0: [RefExpr] ref ...
#  205|           0: [ParameterAccess] access to parameter p
#  208|   7: [DelegateType] RefFn
#-----|     2: (Parameters)
#  208|       0: [Parameter] p
#  208|         -1: [TypeMention] int
#  211| [Class] Discards
#  213|   5: [Method] f
#  213|     -1: [TypeMention] (int, double)
#  213|       1: [TypeMention] int
#  213|       2: [TypeMention] double
#-----|     2: (Parameters)
#  213|       0: [Parameter] x
#  213|         -1: [TypeMention] bool
#  214|     4: [BlockStmt] {...}
#  215|       0: [ExprStmt] ...;
#  215|         0: [AssignExpr] ... = ...
#  215|           0: [ParameterAccess] access to parameter x
#  215|           1: [BoolLiteral] false
#  216|       1: [ReturnStmt] return ...;
#  216|         0: [TupleExpr] (..., ...)
#  216|           0: [IntLiteral] 0
#  216|           1: [DoubleLiteral] 0
#  219|   6: [Method] Test
#  219|     -1: [TypeMention] Void
#  220|     4: [BlockStmt] {...}
#  221|       0: [ExprStmt] ...;
#  221|         0: [AssignExpr] ... = ...
#  221|           0: [DiscardExpr] _
#  221|           1: [MethodCall] call to method f
#  221|             0: [DiscardExpr] _
#  222|       1: [ExprStmt] ...;
#  222|         0: [AssignExpr] ... = ...
#  222|           0: [TupleExpr] (..., ...)
#  222|             0: [DiscardExpr] _
#  222|             1: [DiscardExpr] _
#  222|           1: [MethodCall] call to method f
#  222|             0: [DiscardExpr] _
#  223|       2: [ExprStmt] ...;
#  223|         0: [AssignExpr] ... = ...
#  223|           0: [TupleExpr] (..., ...)
#  223|             0: [LocalVariableDeclExpr] Int32 x
#  223|             1: [DiscardExpr] _
#  223|           1: [MethodCall] call to method f
#  223|             0: [DiscardExpr] _
#  224|       3: [ExprStmt] ...;
#  224|         0: [AssignExpr] ... = ...
#  224|           0: [TupleExpr] (..., ...)
#  224|             0: [DiscardExpr] _
#  224|             1: [LocalVariableDeclExpr] Double y
#  224|           1: [MethodCall] call to method f
#  224|             0: [LocalVariableAccess,LocalVariableDeclExpr] Boolean z
#  228| [Class] Patterns
#  230|   5: [Method] Test
#  230|     -1: [TypeMention] Void
#  231|     4: [BlockStmt] {...}
#  232|       0: [LocalVariableDeclStmt] ... ...;
#  232|         0: [LocalVariableDeclAndInitExpr] Object o = ...
#  232|           -1: [TypeMention] object
#  232|           0: [LocalVariableAccess] access to local variable o
#  232|           1: [NullLiteral] null
#  233|       1: [IfStmt] if (...) ...
#  233|         0: [LogicalAndExpr] ... && ...
#  233|           0: [IsExpr] ... is ...
#  233|             0: [LocalVariableAccess] access to local variable o
#  233|             1: [VariablePatternExpr] Int32 i1
#  233|               0: [TypeMention] int
#  233|           1: [GTExpr] ... > ...
#  233|             0: [LocalVariableAccess] access to local variable i1
#  233|             1: [IntLiteral] 0
#  234|         1: [BlockStmt] {...}
#  235|           0: [ExprStmt] ...;
#  235|             0: [MethodCall] call to method WriteLine
#  235|               -1: [TypeAccess] access to type Console
#  235|                 0: [TypeMention] Console
#  235|               0: [InterpolatedStringExpr] $"..."
#  235|                 0: [StringLiteral] "int "
#  235|                 1: [LocalVariableAccess] access to local variable i1
#  237|         2: [IfStmt] if (...) ...
#  237|           0: [IsExpr] ... is ...
#  237|             0: [LocalVariableAccess] access to local variable o
#  237|             1: [VariablePatternExpr] String s1
#  237|               0: [TypeMention] string
#  238|           1: [BlockStmt] {...}
#  239|             0: [ExprStmt] ...;
#  239|               0: [MethodCall] call to method WriteLine
#  239|                 -1: [TypeAccess] access to type Console
#  239|                   0: [TypeMention] Console
#  239|                 0: [InterpolatedStringExpr] $"..."
#  239|                   0: [StringLiteral] "string "
#  239|                   1: [LocalVariableAccess] access to local variable s1
#  241|           2: [IfStmt] if (...) ...
#  241|             0: [IsExpr] ... is ...
#  241|               0: [LocalVariableAccess] access to local variable o
#  241|               1: [TypeAccessPatternExpr] access to type Double
#  241|                 0: [TypeMention] double
#  242|             1: [BlockStmt] {...}
#  244|             2: [IfStmt] if (...) ...
#  244|               0: [IsExpr] ... is ...
#  244|                 0: [LocalVariableAccess] access to local variable o
#  244|                 1: [VariablePatternExpr] Object v1
#  245|               1: [BlockStmt] {...}
#  248|       2: [SwitchStmt] switch (...) {...}
#  248|         0: [LocalVariableAccess] access to local variable o
#  250|         0: [ConstCase] case ...:
#  250|           0: [ConstantPatternExpr,StringLiteral] "xyz"
#  251|         1: [BreakStmt] break;
#  252|         2: [ConstCase] case ...:
#  252|           0: [ConstantPatternExpr,StringLiteral] ""
#  252|           1: [LTExpr] ... < ...
#  252|             0: [IntLiteral] 1
#  252|             1: [IntLiteral] 2
#  253|         3: [BreakStmt] break;
#  254|         4: [ConstCase] case ...:
#  254|           0: [ConstantPatternExpr,StringLiteral] "x"
#  254|           1: [IsExpr] ... is ...
#  254|             0: [LocalVariableAccess] access to local variable o
#  254|             1: [VariablePatternExpr] String s4
#  254|               0: [TypeMention] string
#  255|         5: [ExprStmt] ...;
#  255|           0: [MethodCall] call to method WriteLine
#  255|             -1: [TypeAccess] access to type Console
#  255|               0: [TypeMention] Console
#  255|             0: [InterpolatedStringExpr] $"..."
#  255|               0: [StringLiteral] "x "
#  255|               1: [LocalVariableAccess] access to local variable s4
#  256|         6: [BreakStmt] break;
#  257|         7: [CaseStmt] case ...:
#  257|           0: [VariablePatternExpr] Int32 i2
#  257|             0: [TypeMention] int
#  257|           1: [GTExpr] ... > ...
#  257|             0: [LocalVariableAccess] access to local variable i2
#  257|             1: [IntLiteral] 0
#  258|         8: [ExprStmt] ...;
#  258|           0: [MethodCall] call to method WriteLine
#  258|             -1: [TypeAccess] access to type Console
#  258|               0: [TypeMention] Console
#  258|             0: [InterpolatedStringExpr] $"..."
#  258|               0: [StringLiteral] "positive "
#  258|               1: [LocalVariableAccess] access to local variable i2
#  259|         9: [BreakStmt] break;
#  260|         10: [CaseStmt] case ...:
#  260|           0: [VariablePatternExpr] Int32 i3
#  260|             0: [TypeMention] int
#  261|         11: [ExprStmt] ...;
#  261|           0: [MethodCall] call to method WriteLine
#  261|             -1: [TypeAccess] access to type Console
#  261|               0: [TypeMention] Console
#  261|             0: [InterpolatedStringExpr] $"..."
#  261|               0: [StringLiteral] "int "
#  261|               1: [LocalVariableAccess] access to local variable i3
#  262|         12: [BreakStmt] break;
#  263|         13: [CaseStmt] case ...:
#  263|           0: [VariablePatternExpr] String s2
#  263|             0: [TypeMention] string
#  264|         14: [ExprStmt] ...;
#  264|           0: [MethodCall] call to method WriteLine
#  264|             -1: [TypeAccess] access to type Console
#  264|               0: [TypeMention] Console
#  264|             0: [InterpolatedStringExpr] $"..."
#  264|               0: [StringLiteral] "string "
#  264|               1: [LocalVariableAccess] access to local variable s2
#  265|         15: [BreakStmt] break;
#  266|         16: [CaseStmt] case ...:
#  266|           0: [TypeAccessPatternExpr] access to type Double
#  266|             0: [TypeMention] double
#  267|         17: [ExprStmt] ...;
#  267|           0: [MethodCall] call to method WriteLine
#  267|             -1: [TypeAccess] access to type Console
#  267|               0: [TypeMention] Console
#  267|             0: [StringLiteral] "Double"
#  268|         18: [BreakStmt] break;
#  269|         19: [CaseStmt] case ...:
#  269|           0: [VariablePatternExpr] Object v2
#  270|         20: [BreakStmt] break;
#  271|         21: [DefaultCase] default:
#  272|         22: [ExprStmt] ...;
#  272|           0: [MethodCall] call to method WriteLine
#  272|             -1: [TypeAccess] access to type Console
#  272|               0: [TypeMention] Console
#  272|             0: [StringLiteral] "Something else"
#  273|         23: [BreakStmt] break;
#  278| [Class] ForeachStatements
#  280|   5: [Method] Test
#  280|     -1: [TypeMention] Void
#  281|     4: [BlockStmt] {...}
#  282|       0: [LocalVariableDeclStmt] ... ...;
#  282|         0: [LocalVariableDeclAndInitExpr] Dictionary<Int32,String> dict = ...
<<<<<<< HEAD
#  282|           -1: [TypeMention] Dictionary<Int32, String>
#  282|           0: [LocalVariableAccess] access to local variable dict
#  282|           1: [ObjectCreation] object creation of type Dictionary<Int32,String>
#  282|             0: [TypeMention] Dictionary<Int32, String>
=======
#  282|           -1: [TypeMention] Dictionary<int, string>
#  282|           0: [LocalVariableAccess] access to local variable dict
#  282|           1: [ObjectCreation] object creation of type Dictionary<Int32,String>
#  282|             0: [TypeMention] Dictionary<int, string>
>>>>>>> c9b50f3c
#  282|               1: [TypeMention] int
#  282|               2: [TypeMention] string
#  283|       1: [LocalVariableDeclStmt] ... ...;
#  283|         0: [LocalVariableDeclAndInitExpr] IEnumerable<(Int32,String)> list = ...
<<<<<<< HEAD
#  283|           -1: [TypeMention] IEnumerable<(Int32,String)>
#  283|           0: [LocalVariableAccess] access to local variable list
#  283|           1: [MethodCall] call to method Select
=======
#  283|           -1: [TypeMention] IEnumerable<(int, string)>
#  283|           0: [LocalVariableAccess] access to local variable list
#  283|           1: [MethodCall] call to method Select<KeyValuePair<Int32,String>,(Int32,String)>
>>>>>>> c9b50f3c
#  283|             -1: [LocalVariableAccess] access to local variable dict
#  283|             0: [LambdaExpr] (...) => ...
#-----|               2: (Parameters)
#  283|                 0: [Parameter] item
#  283|               4: [TupleExpr] (..., ...)
#  283|                 0: [PropertyCall] access to property Key
#  283|                   -1: [ParameterAccess] access to parameter item
#  283|                 1: [PropertyCall] access to property Value
#  283|                   -1: [ParameterAccess] access to parameter item
#  285|       2: [ForeachStmt] foreach (... ... in ...) ...
#  285|         0: [TupleExpr] (..., ...)
#  285|           0: [LocalVariableDeclExpr] Int32 a
#  285|           1: [LocalVariableDeclExpr] String b
#  285|         1: [LocalVariableAccess] access to local variable list
#  285|         2: [BlockStmt] {...}
#  287|       3: [ForeachStmt] foreach (... ... in ...) ...
#  287|         0: [TupleExpr] (..., ...)
#  287|           0: [LocalVariableDeclExpr] Int32 a
#  287|           1: [LocalVariableDeclExpr] String b
#  287|         1: [LocalVariableAccess] access to local variable list
#  287|         2: [BlockStmt] {...}
#  289|       4: [ForeachStmt] foreach (... ... in ...) ...
#  289|         0: [TupleExpr] (..., ...)
#  289|           0: [LocalVariableDeclExpr] Int32 a
#  289|           1: [LocalVariableDeclExpr] String b
#  289|         1: [LocalVariableAccess] access to local variable list
#  289|         2: [BlockStmt] {...}
#  293| [Class] ForLoops
#  295|   5: [Method] Test
#  295|     -1: [TypeMention] Void
#  296|     4: [BlockStmt] {...}
#  297|       0: [ForStmt] for (...;...;...) ...
#  297|         -1: [LocalVariableDeclAndInitExpr] Int32 x = ...
#  297|           -1: [TypeMention] int
#  297|           0: [LocalVariableAccess] access to local variable x
#  297|           1: [IntLiteral] 0
#  297|         0: [LogicalAndExpr] ... && ...
#  297|           0: [LTExpr] ... < ...
#  297|             0: [LocalVariableAccess] access to local variable x
#  297|             1: [IntLiteral] 10
#  297|           1: [IsExpr] ... is ...
#  297|             0: [LocalVariableAccess] access to local variable x
#  297|             1: [VariablePatternExpr] Int32 y
#  297|               0: [TypeMention] int
#  297|         1: [PreIncrExpr] ++...
#  297|           0: [LocalVariableAccess] access to local variable x
#  298|         2: [BlockStmt] {...}
#  299|           0: [ExprStmt] ...;
#  299|             0: [MethodCall] call to method WriteLine
#  299|               -1: [TypeAccess] access to type Console
#  299|                 0: [TypeMention] Console
#  299|               0: [LocalVariableAccess] access to local variable y<|MERGE_RESOLUTION|>--- conflicted
+++ resolved
@@ -397,11 +397,7 @@
 #  131|               0: [ParameterAccess] access to parameter t
 #  133|       2: [LocalVariableDeclStmt] ... ...;
 #  133|         0: [LocalVariableDeclAndInitExpr] Func<Int32> f4 = ...
-<<<<<<< HEAD
-#  133|           -1: [TypeMention] Func<Int32>
-=======
 #  133|           -1: [TypeMention] Func<int>
->>>>>>> c9b50f3c
 #  133|             1: [TypeMention] int
 #  133|           0: [LocalVariableAccess] access to local variable f4
 #  133|           1: [ImplicitDelegateCreation] delegate creation of type Func<Int32>
@@ -411,11 +407,7 @@
 #  135|           4: [IntLiteral] 2
 #  137|       4: [LocalVariableDeclStmt] ... ...;
 #  137|         0: [LocalVariableDeclAndInitExpr] Func<Int32,Int32> f5 = ...
-<<<<<<< HEAD
-#  137|           -1: [TypeMention] Func<Int32, Int32>
-=======
 #  137|           -1: [TypeMention] Func<int, int>
->>>>>>> c9b50f3c
 #  137|             1: [TypeMention] int
 #  137|             2: [TypeMention] int
 #  137|           0: [LocalVariableAccess] access to local variable f5
@@ -854,30 +846,17 @@
 #  281|     4: [BlockStmt] {...}
 #  282|       0: [LocalVariableDeclStmt] ... ...;
 #  282|         0: [LocalVariableDeclAndInitExpr] Dictionary<Int32,String> dict = ...
-<<<<<<< HEAD
-#  282|           -1: [TypeMention] Dictionary<Int32, String>
-#  282|           0: [LocalVariableAccess] access to local variable dict
-#  282|           1: [ObjectCreation] object creation of type Dictionary<Int32,String>
-#  282|             0: [TypeMention] Dictionary<Int32, String>
-=======
 #  282|           -1: [TypeMention] Dictionary<int, string>
 #  282|           0: [LocalVariableAccess] access to local variable dict
 #  282|           1: [ObjectCreation] object creation of type Dictionary<Int32,String>
 #  282|             0: [TypeMention] Dictionary<int, string>
->>>>>>> c9b50f3c
 #  282|               1: [TypeMention] int
 #  282|               2: [TypeMention] string
 #  283|       1: [LocalVariableDeclStmt] ... ...;
 #  283|         0: [LocalVariableDeclAndInitExpr] IEnumerable<(Int32,String)> list = ...
-<<<<<<< HEAD
-#  283|           -1: [TypeMention] IEnumerable<(Int32,String)>
-#  283|           0: [LocalVariableAccess] access to local variable list
-#  283|           1: [MethodCall] call to method Select
-=======
 #  283|           -1: [TypeMention] IEnumerable<(int, string)>
 #  283|           0: [LocalVariableAccess] access to local variable list
 #  283|           1: [MethodCall] call to method Select<KeyValuePair<Int32,String>,(Int32,String)>
->>>>>>> c9b50f3c
 #  283|             -1: [LocalVariableAccess] access to local variable dict
 #  283|             0: [LambdaExpr] (...) => ...
 #-----|               2: (Parameters)
