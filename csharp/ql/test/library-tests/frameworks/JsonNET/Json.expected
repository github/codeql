--- conflicted
+++ resolved
@@ -10,13 +10,7 @@
 | Json.cs:16:24:16:32 | "tainted" | Json.cs:43:18:43:29 | access to indexer |
 | Json.cs:16:24:16:32 | "tainted" | Json.cs:44:18:44:34 | access to indexer |
 | Json.cs:16:24:16:32 | "tainted" | Json.cs:45:18:45:42 | call to operator explicit conversion |
-<<<<<<< HEAD
-| Json.cs:16:24:16:32 | "tainted" | Json.cs:48:18:48:50 | call to method First |
-| Json.cs:16:24:16:32 | "tainted" | Json.cs:49:18:49:46 | call to method First |
-| Json.cs:16:24:16:32 | "tainted" | Json.cs:50:18:50:51 | call to method First |
-=======
 | Json.cs:16:24:16:32 | "tainted" | Json.cs:48:18:48:50 | call to method First<JToken> |
 | Json.cs:16:24:16:32 | "tainted" | Json.cs:49:18:49:46 | call to method First<JToken> |
 | Json.cs:16:24:16:32 | "tainted" | Json.cs:50:18:50:51 | call to method First<JToken> |
->>>>>>> c9b50f3c
 | Json.cs:16:24:16:32 | "tainted" | Json.cs:51:18:51:61 | call to method SelectToken |