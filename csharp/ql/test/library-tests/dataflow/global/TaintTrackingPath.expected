--- conflicted
+++ resolved
@@ -107,16 +107,10 @@
 | GlobalDataFlow.cs:58:35:58:52 | access to property SinkProperty0 : String | GlobalDataFlow.cs:396:52:396:52 | x : String |
 | GlobalDataFlow.cs:65:22:65:39 | access to property SinkProperty0 : String | GlobalDataFlow.cs:71:28:71:45 | access to property SinkProperty0 : String |
 | GlobalDataFlow.cs:65:22:65:39 | access to property SinkProperty0 : String | GlobalDataFlow.cs:427:9:427:11 | value : String |
-<<<<<<< HEAD
-| GlobalDataFlow.cs:71:21:71:46 | call to method Return : String | GlobalDataFlow.cs:72:15:72:19 | access to local variable sink0 |
-| GlobalDataFlow.cs:71:21:71:46 | call to method Return : String | GlobalDataFlow.cs:73:94:73:98 | access to local variable sink0 : String |
-| GlobalDataFlow.cs:71:28:71:45 | access to property SinkProperty0 : String | GlobalDataFlow.cs:71:21:71:46 | call to method Return : String |
-=======
 | GlobalDataFlow.cs:71:21:71:46 | call to method Return<String> : String | GlobalDataFlow.cs:72:15:72:19 | access to local variable sink0 |
 | GlobalDataFlow.cs:71:21:71:46 | call to method Return<String> : String | GlobalDataFlow.cs:73:94:73:98 | access to local variable sink0 : String |
 | GlobalDataFlow.cs:71:28:71:45 | access to property SinkProperty0 : String | GlobalDataFlow.cs:71:21:71:46 | call to method Return<String> : String |
 | GlobalDataFlow.cs:71:28:71:45 | access to property SinkProperty0 : String | GlobalDataFlow.cs:298:26:298:26 | x : String |
->>>>>>> c9b50f3c
 | GlobalDataFlow.cs:73:21:73:101 | (...) ... : String | GlobalDataFlow.cs:74:15:74:19 | access to local variable sink1 |
 | GlobalDataFlow.cs:73:21:73:101 | (...) ... : String | GlobalDataFlow.cs:76:19:76:23 | access to local variable sink1 : String |
 | GlobalDataFlow.cs:73:29:73:101 | call to method Invoke : String | GlobalDataFlow.cs:73:21:73:101 | (...) ... : String |
@@ -131,20 +125,6 @@
 | GlobalDataFlow.cs:79:30:79:34 | SSA def(sink3) : String | GlobalDataFlow.cs:80:15:80:19 | access to local variable sink3 |
 | GlobalDataFlow.cs:79:30:79:34 | SSA def(sink3) : String | GlobalDataFlow.cs:81:59:81:63 | access to local variable sink3 : String |
 | GlobalDataFlow.cs:79:30:79:34 | SSA def(sink3) : String | GlobalDataFlow.cs:139:29:139:33 | access to local variable sink3 : String |
-<<<<<<< HEAD
-| GlobalDataFlow.cs:81:22:81:85 | call to method SelectEven [element] : String | GlobalDataFlow.cs:81:22:81:93 | call to method First : String |
-| GlobalDataFlow.cs:81:22:81:93 | call to method First : String | GlobalDataFlow.cs:82:15:82:20 | access to local variable sink13 |
-| GlobalDataFlow.cs:81:22:81:93 | call to method First : String | GlobalDataFlow.cs:83:59:83:64 | access to local variable sink13 : String |
-| GlobalDataFlow.cs:81:23:81:65 | (...) ... [element] : String | GlobalDataFlow.cs:81:22:81:85 | call to method SelectEven [element] : String |
-| GlobalDataFlow.cs:81:57:81:65 | { ..., ... } [element] : String | GlobalDataFlow.cs:81:23:81:65 | (...) ... [element] : String |
-| GlobalDataFlow.cs:81:59:81:63 | access to local variable sink3 : String | GlobalDataFlow.cs:81:57:81:65 | { ..., ... } [element] : String |
-| GlobalDataFlow.cs:83:22:83:87 | call to method Select [element] : String | GlobalDataFlow.cs:83:22:83:95 | call to method First : String |
-| GlobalDataFlow.cs:83:22:83:95 | call to method First : String | GlobalDataFlow.cs:84:15:84:20 | access to local variable sink14 |
-| GlobalDataFlow.cs:83:22:83:95 | call to method First : String | GlobalDataFlow.cs:85:59:85:64 | access to local variable sink14 : String |
-| GlobalDataFlow.cs:83:22:83:95 | call to method First : String | GlobalDataFlow.cs:89:59:89:64 | access to local variable sink14 : String |
-| GlobalDataFlow.cs:83:22:83:95 | call to method First : String | GlobalDataFlow.cs:91:75:91:80 | access to local variable sink14 : String |
-| GlobalDataFlow.cs:83:23:83:66 | (...) ... [element] : String | GlobalDataFlow.cs:83:22:83:87 | call to method Select [element] : String |
-=======
 | GlobalDataFlow.cs:81:22:81:85 | call to method SelectEven<String,String> [element] : String | GlobalDataFlow.cs:81:22:81:93 | call to method First<String> : String |
 | GlobalDataFlow.cs:81:22:81:93 | call to method First<String> : String | GlobalDataFlow.cs:82:15:82:20 | access to local variable sink13 |
 | GlobalDataFlow.cs:81:22:81:93 | call to method First<String> : String | GlobalDataFlow.cs:83:59:83:64 | access to local variable sink13 : String |
@@ -158,7 +138,6 @@
 | GlobalDataFlow.cs:83:22:83:95 | call to method First<String> : String | GlobalDataFlow.cs:89:59:89:64 | access to local variable sink14 : String |
 | GlobalDataFlow.cs:83:22:83:95 | call to method First<String> : String | GlobalDataFlow.cs:91:75:91:80 | access to local variable sink14 : String |
 | GlobalDataFlow.cs:83:23:83:66 | (...) ... [element] : String | GlobalDataFlow.cs:83:22:83:87 | call to method Select<String,String> [element] : String |
->>>>>>> c9b50f3c
 | GlobalDataFlow.cs:83:23:83:66 | (...) ... [element] : String | GlobalDataFlow.cs:315:31:315:40 | sinkParam8 : String |
 | GlobalDataFlow.cs:83:57:83:66 | { ..., ... } [element] : String | GlobalDataFlow.cs:83:23:83:66 | (...) ... [element] : String |
 | GlobalDataFlow.cs:83:59:83:64 | access to local variable sink13 : String | GlobalDataFlow.cs:83:57:83:66 | { ..., ... } [element] : String |
@@ -177,37 +156,17 @@
 | GlobalDataFlow.cs:89:23:89:66 | (...) ... [element] : String | GlobalDataFlow.cs:89:22:89:110 | call to method Aggregate<String,String,String> : String |
 | GlobalDataFlow.cs:89:57:89:66 | { ..., ... } [element] : String | GlobalDataFlow.cs:89:23:89:66 | (...) ... [element] : String |
 | GlobalDataFlow.cs:89:59:89:64 | access to local variable sink14 : String | GlobalDataFlow.cs:89:57:89:66 | { ..., ... } [element] : String |
-<<<<<<< HEAD
-| GlobalDataFlow.cs:91:22:91:110 | call to method Aggregate : String | GlobalDataFlow.cs:92:15:92:20 | access to local variable sink18 |
-| GlobalDataFlow.cs:91:22:91:110 | call to method Aggregate : String | GlobalDataFlow.cs:94:24:94:29 | access to local variable sink18 : String |
-| GlobalDataFlow.cs:91:22:91:110 | call to method Aggregate : String | GlobalDataFlow.cs:97:23:97:28 | access to local variable sink18 : String |
-| GlobalDataFlow.cs:91:22:91:110 | call to method Aggregate : String | GlobalDataFlow.cs:100:24:100:29 | access to local variable sink18 : String |
-| GlobalDataFlow.cs:91:75:91:80 | access to local variable sink14 : String | GlobalDataFlow.cs:91:22:91:110 | call to method Aggregate : String |
-=======
 | GlobalDataFlow.cs:91:22:91:110 | call to method Aggregate<String,String,String> : String | GlobalDataFlow.cs:92:15:92:20 | access to local variable sink18 |
 | GlobalDataFlow.cs:91:22:91:110 | call to method Aggregate<String,String,String> : String | GlobalDataFlow.cs:94:24:94:29 | access to local variable sink18 : String |
 | GlobalDataFlow.cs:91:22:91:110 | call to method Aggregate<String,String,String> : String | GlobalDataFlow.cs:97:23:97:28 | access to local variable sink18 : String |
 | GlobalDataFlow.cs:91:22:91:110 | call to method Aggregate<String,String,String> : String | GlobalDataFlow.cs:100:24:100:29 | access to local variable sink18 : String |
 | GlobalDataFlow.cs:91:75:91:80 | access to local variable sink14 : String | GlobalDataFlow.cs:91:22:91:110 | call to method Aggregate<String,String,String> : String |
->>>>>>> c9b50f3c
 | GlobalDataFlow.cs:94:24:94:29 | access to local variable sink18 : String | GlobalDataFlow.cs:94:36:94:41 | SSA def(sink21) : Int32 |
 | GlobalDataFlow.cs:94:36:94:41 | SSA def(sink21) : Int32 | GlobalDataFlow.cs:95:15:95:20 | access to local variable sink21 |
 | GlobalDataFlow.cs:97:23:97:28 | access to local variable sink18 : String | GlobalDataFlow.cs:97:35:97:40 | SSA def(sink22) : Boolean |
 | GlobalDataFlow.cs:97:35:97:40 | SSA def(sink22) : Boolean | GlobalDataFlow.cs:98:15:98:20 | access to local variable sink22 |
 | GlobalDataFlow.cs:100:24:100:29 | access to local variable sink18 : String | GlobalDataFlow.cs:100:82:100:88 | SSA def(sink21b) : Int32 |
 | GlobalDataFlow.cs:100:82:100:88 | SSA def(sink21b) : Int32 | GlobalDataFlow.cs:101:15:101:21 | access to local variable sink21b |
-<<<<<<< HEAD
-| GlobalDataFlow.cs:139:21:139:34 | delegate call : String | GlobalDataFlow.cs:140:15:140:19 | access to local variable sink4 |
-| GlobalDataFlow.cs:139:21:139:34 | delegate call : String | GlobalDataFlow.cs:147:39:147:43 | access to local variable sink4 : String |
-| GlobalDataFlow.cs:139:29:139:33 | access to local variable sink3 : String | GlobalDataFlow.cs:139:21:139:34 | delegate call : String |
-| GlobalDataFlow.cs:147:21:147:44 | call to method ApplyFunc : String | GlobalDataFlow.cs:148:15:148:19 | access to local variable sink5 |
-| GlobalDataFlow.cs:147:39:147:43 | access to local variable sink4 : String | GlobalDataFlow.cs:147:21:147:44 | call to method ApplyFunc : String |
-| GlobalDataFlow.cs:157:21:157:25 | call to method Out : String | GlobalDataFlow.cs:158:15:158:19 | access to local variable sink6 |
-| GlobalDataFlow.cs:160:20:160:24 | SSA def(sink7) : String | GlobalDataFlow.cs:161:15:161:19 | access to local variable sink7 |
-| GlobalDataFlow.cs:163:20:163:24 | SSA def(sink8) : String | GlobalDataFlow.cs:164:15:164:19 | access to local variable sink8 |
-| GlobalDataFlow.cs:165:22:165:31 | call to method OutYield [element] : String | GlobalDataFlow.cs:165:22:165:39 | call to method First : String |
-| GlobalDataFlow.cs:165:22:165:39 | call to method First : String | GlobalDataFlow.cs:166:15:166:20 | access to local variable sink12 |
-=======
 | GlobalDataFlow.cs:138:40:138:40 | x : String | GlobalDataFlow.cs:138:63:138:63 | access to parameter x : String |
 | GlobalDataFlow.cs:138:63:138:63 | access to parameter x : String | GlobalDataFlow.cs:138:45:138:64 | call to method ApplyFunc<String,String> : String |
 | GlobalDataFlow.cs:138:63:138:63 | access to parameter x : String | GlobalDataFlow.cs:387:46:387:46 | x : String |
@@ -223,46 +182,22 @@
 | GlobalDataFlow.cs:163:20:163:24 | SSA def(sink8) : String | GlobalDataFlow.cs:164:15:164:19 | access to local variable sink8 |
 | GlobalDataFlow.cs:165:22:165:31 | call to method OutYield [element] : String | GlobalDataFlow.cs:165:22:165:39 | call to method First<String> : String |
 | GlobalDataFlow.cs:165:22:165:39 | call to method First<String> : String | GlobalDataFlow.cs:166:15:166:20 | access to local variable sink12 |
->>>>>>> c9b50f3c
 | GlobalDataFlow.cs:167:22:167:43 | call to method TaintedParam : String | GlobalDataFlow.cs:168:15:168:20 | access to local variable sink23 |
 | GlobalDataFlow.cs:183:35:183:48 | "taint source" : String | GlobalDataFlow.cs:184:21:184:26 | delegate call : String |
 | GlobalDataFlow.cs:184:21:184:26 | delegate call : String | GlobalDataFlow.cs:185:15:185:19 | access to local variable sink9 |
 | GlobalDataFlow.cs:193:22:193:42 | object creation of type Lazy<String> [property Value] : String | GlobalDataFlow.cs:193:22:193:48 | access to property Value : String |
 | GlobalDataFlow.cs:193:22:193:48 | access to property Value : String | GlobalDataFlow.cs:194:15:194:20 | access to local variable sink10 |
 | GlobalDataFlow.cs:201:22:201:32 | access to property OutProperty : String | GlobalDataFlow.cs:202:15:202:20 | access to local variable sink19 |
-<<<<<<< HEAD
-| GlobalDataFlow.cs:211:38:211:61 | array creation of type String[] [element] : String | GlobalDataFlow.cs:211:38:211:75 | call to method AsQueryable [element] : String |
-| GlobalDataFlow.cs:211:38:211:75 | call to method AsQueryable [element] : String | GlobalDataFlow.cs:216:22:216:28 | access to local variable tainted [element] : String |
-| GlobalDataFlow.cs:211:38:211:75 | call to method AsQueryable [element] : String | GlobalDataFlow.cs:218:22:218:28 | access to local variable tainted [element] : String |
-| GlobalDataFlow.cs:211:38:211:75 | call to method AsQueryable [element] : String | GlobalDataFlow.cs:220:22:220:28 | access to local variable tainted [element] : String |
-=======
 | GlobalDataFlow.cs:211:38:211:61 | array creation of type String[] [element] : String | GlobalDataFlow.cs:211:38:211:75 | call to method AsQueryable<String> [element] : String |
 | GlobalDataFlow.cs:211:38:211:75 | call to method AsQueryable<String> [element] : String | GlobalDataFlow.cs:216:22:216:28 | access to local variable tainted [element] : String |
 | GlobalDataFlow.cs:211:38:211:75 | call to method AsQueryable<String> [element] : String | GlobalDataFlow.cs:218:22:218:28 | access to local variable tainted [element] : String |
 | GlobalDataFlow.cs:211:38:211:75 | call to method AsQueryable<String> [element] : String | GlobalDataFlow.cs:220:22:220:28 | access to local variable tainted [element] : String |
->>>>>>> c9b50f3c
 | GlobalDataFlow.cs:211:44:211:61 | { ..., ... } [element] : String | GlobalDataFlow.cs:211:38:211:61 | array creation of type String[] [element] : String |
 | GlobalDataFlow.cs:211:46:211:59 | "taint source" : String | GlobalDataFlow.cs:211:44:211:61 | { ..., ... } [element] : String |
 | GlobalDataFlow.cs:214:35:214:45 | sinkParam10 : String | GlobalDataFlow.cs:214:58:214:68 | access to parameter sinkParam10 |
 | GlobalDataFlow.cs:215:71:215:71 | x : String | GlobalDataFlow.cs:215:89:215:89 | access to parameter x : String |
 | GlobalDataFlow.cs:215:89:215:89 | access to parameter x : String | GlobalDataFlow.cs:321:32:321:41 | sinkParam9 : String |
 | GlobalDataFlow.cs:216:22:216:28 | access to local variable tainted [element] : String | GlobalDataFlow.cs:214:35:214:45 | sinkParam10 : String |
-<<<<<<< HEAD
-| GlobalDataFlow.cs:216:22:216:28 | access to local variable tainted [element] : String | GlobalDataFlow.cs:216:22:216:39 | call to method Select [element] : String |
-| GlobalDataFlow.cs:216:22:216:39 | call to method Select [element] : String | GlobalDataFlow.cs:216:22:216:47 | call to method First : String |
-| GlobalDataFlow.cs:216:22:216:47 | call to method First : String | GlobalDataFlow.cs:217:15:217:20 | access to local variable sink24 |
-| GlobalDataFlow.cs:218:22:218:28 | access to local variable tainted [element] : String | GlobalDataFlow.cs:215:71:215:71 | x : String |
-| GlobalDataFlow.cs:218:22:218:28 | access to local variable tainted [element] : String | GlobalDataFlow.cs:218:22:218:39 | call to method Select [element] : String |
-| GlobalDataFlow.cs:218:22:218:39 | call to method Select [element] : String | GlobalDataFlow.cs:218:22:218:47 | call to method First : String |
-| GlobalDataFlow.cs:218:22:218:47 | call to method First : String | GlobalDataFlow.cs:219:15:219:20 | access to local variable sink25 |
-| GlobalDataFlow.cs:220:22:220:28 | access to local variable tainted [element] : String | GlobalDataFlow.cs:220:22:220:49 | call to method Select [element] : String |
-| GlobalDataFlow.cs:220:22:220:28 | access to local variable tainted [element] : String | GlobalDataFlow.cs:327:32:327:42 | sinkParam11 : String |
-| GlobalDataFlow.cs:220:22:220:49 | call to method Select [element] : String | GlobalDataFlow.cs:220:22:220:57 | call to method First : String |
-| GlobalDataFlow.cs:220:22:220:57 | call to method First : String | GlobalDataFlow.cs:221:15:221:20 | access to local variable sink26 |
-| GlobalDataFlow.cs:241:20:241:49 | call to method Run [property Result] : String | GlobalDataFlow.cs:242:22:242:25 | access to local variable task [property Result] : String |
-| GlobalDataFlow.cs:241:20:241:49 | call to method Run [property Result] : String | GlobalDataFlow.cs:244:28:244:31 | access to local variable task [property Result] : String |
-| GlobalDataFlow.cs:241:35:241:48 | "taint source" : String | GlobalDataFlow.cs:241:20:241:49 | call to method Run [property Result] : String |
-=======
 | GlobalDataFlow.cs:216:22:216:28 | access to local variable tainted [element] : String | GlobalDataFlow.cs:216:22:216:39 | call to method Select<String,String> [element] : String |
 | GlobalDataFlow.cs:216:22:216:39 | call to method Select<String,String> [element] : String | GlobalDataFlow.cs:216:22:216:47 | call to method First<String> : String |
 | GlobalDataFlow.cs:216:22:216:47 | call to method First<String> : String | GlobalDataFlow.cs:217:15:217:20 | access to local variable sink24 |
@@ -277,7 +212,6 @@
 | GlobalDataFlow.cs:241:20:241:49 | call to method Run<String> [property Result] : String | GlobalDataFlow.cs:242:22:242:25 | access to local variable task [property Result] : String |
 | GlobalDataFlow.cs:241:20:241:49 | call to method Run<String> [property Result] : String | GlobalDataFlow.cs:244:28:244:31 | access to local variable task [property Result] : String |
 | GlobalDataFlow.cs:241:35:241:48 | "taint source" : String | GlobalDataFlow.cs:241:20:241:49 | call to method Run<String> [property Result] : String |
->>>>>>> c9b50f3c
 | GlobalDataFlow.cs:242:22:242:25 | access to local variable task [property Result] : String | GlobalDataFlow.cs:242:22:242:32 | access to property Result : String |
 | GlobalDataFlow.cs:242:22:242:32 | access to property Result : String | GlobalDataFlow.cs:243:15:243:20 | access to local variable sink41 |
 | GlobalDataFlow.cs:244:22:244:31 | await ... : String | GlobalDataFlow.cs:245:15:245:20 | access to local variable sink42 |
@@ -291,10 +225,6 @@
 | GlobalDataFlow.cs:278:26:278:35 | sinkParam5 : String | GlobalDataFlow.cs:280:15:280:24 | access to parameter sinkParam5 |
 | GlobalDataFlow.cs:283:26:283:35 | sinkParam6 : String | GlobalDataFlow.cs:285:15:285:24 | access to parameter sinkParam6 |
 | GlobalDataFlow.cs:288:26:288:35 | sinkParam7 : String | GlobalDataFlow.cs:290:15:290:24 | access to parameter sinkParam7 |
-<<<<<<< HEAD
-| GlobalDataFlow.cs:315:31:315:40 | sinkParam8 : String | GlobalDataFlow.cs:317:15:317:24 | access to parameter sinkParam8 |
-| GlobalDataFlow.cs:321:32:321:41 | sinkParam9 : String | GlobalDataFlow.cs:323:15:323:24 | access to parameter sinkParam9 |
-=======
 | GlobalDataFlow.cs:298:26:298:26 | x : String | GlobalDataFlow.cs:300:37:300:37 | access to parameter x : String |
 | GlobalDataFlow.cs:300:17:300:38 | call to method ApplyFunc<T,T> : String | GlobalDataFlow.cs:301:16:301:41 | ... ? ... : ... : String |
 | GlobalDataFlow.cs:300:27:300:28 | x0 : String | GlobalDataFlow.cs:300:33:300:34 | access to parameter x0 : String |
@@ -305,7 +235,6 @@
 | GlobalDataFlow.cs:315:31:315:40 | sinkParam8 : String | GlobalDataFlow.cs:317:15:317:24 | access to parameter sinkParam8 |
 | GlobalDataFlow.cs:321:32:321:41 | sinkParam9 : String | GlobalDataFlow.cs:323:15:323:24 | access to parameter sinkParam9 |
 | GlobalDataFlow.cs:321:32:321:41 | sinkParam9 : String | GlobalDataFlow.cs:324:16:324:25 | access to parameter sinkParam9 : String |
->>>>>>> c9b50f3c
 | GlobalDataFlow.cs:327:32:327:42 | sinkParam11 : String | GlobalDataFlow.cs:329:15:329:25 | access to parameter sinkParam11 |
 | GlobalDataFlow.cs:341:16:341:29 | "taint source" : String | GlobalDataFlow.cs:157:21:157:25 | call to method Out : String |
 | GlobalDataFlow.cs:341:16:341:29 | "taint source" : String | GlobalDataFlow.cs:193:22:193:42 | object creation of type Lazy<String> [property Value] : String |
@@ -318,8 +247,6 @@
 | GlobalDataFlow.cs:382:41:382:41 | x : String | GlobalDataFlow.cs:384:11:384:11 | access to parameter x : String |
 | GlobalDataFlow.cs:384:11:384:11 | access to parameter x : String | GlobalDataFlow.cs:54:15:54:15 | x : String |
 | GlobalDataFlow.cs:384:11:384:11 | access to parameter x : String | GlobalDataFlow.cs:268:26:268:35 | sinkParam3 : String |
-<<<<<<< HEAD
-=======
 | GlobalDataFlow.cs:387:46:387:46 | x : String | GlobalDataFlow.cs:389:18:389:18 | access to parameter x : String |
 | GlobalDataFlow.cs:387:46:387:46 | x : String | GlobalDataFlow.cs:389:18:389:18 | access to parameter x : String |
 | GlobalDataFlow.cs:387:46:387:46 | x : String | GlobalDataFlow.cs:389:18:389:18 | access to parameter x : String |
@@ -329,7 +256,6 @@
 | GlobalDataFlow.cs:389:18:389:18 | access to parameter x : String | GlobalDataFlow.cs:389:16:389:19 | delegate call : String |
 | GlobalDataFlow.cs:389:18:389:18 | access to parameter x : String | GlobalDataFlow.cs:389:16:389:19 | delegate call : String |
 | GlobalDataFlow.cs:389:18:389:18 | access to parameter x : String | GlobalDataFlow.cs:389:16:389:19 | delegate call : String |
->>>>>>> c9b50f3c
 | GlobalDataFlow.cs:396:52:396:52 | x : String | GlobalDataFlow.cs:398:11:398:11 | access to parameter x : String |
 | GlobalDataFlow.cs:396:52:396:52 | x : String | GlobalDataFlow.cs:398:11:398:11 | access to parameter x : String |
 | GlobalDataFlow.cs:396:52:396:52 | x : String | GlobalDataFlow.cs:398:11:398:11 | access to parameter x : String |
@@ -341,26 +267,17 @@
 | GlobalDataFlow.cs:405:16:405:21 | access to local variable sink11 : String | GlobalDataFlow.cs:167:22:167:43 | call to method TaintedParam : String |
 | GlobalDataFlow.cs:427:9:427:11 | value : String | GlobalDataFlow.cs:427:41:427:46 | access to local variable sink20 |
 | GlobalDataFlow.cs:438:22:438:35 | "taint source" : String | GlobalDataFlow.cs:201:22:201:32 | access to property OutProperty : String |
-<<<<<<< HEAD
-| GlobalDataFlow.cs:454:31:454:32 | [post] access to local variable sb [element] : String | GlobalDataFlow.cs:455:22:455:23 | access to local variable sb [element] : String |
-=======
 | GlobalDataFlow.cs:446:64:446:64 | s : String | GlobalDataFlow.cs:448:19:448:19 | access to parameter s : String |
 | GlobalDataFlow.cs:448:19:448:19 | access to parameter s : String | GlobalDataFlow.cs:448:9:448:10 | [post] access to parameter sb [element] : String |
 | GlobalDataFlow.cs:454:31:454:32 | [post] access to local variable sb [element] : String | GlobalDataFlow.cs:455:22:455:23 | access to local variable sb [element] : String |
 | GlobalDataFlow.cs:454:35:454:48 | "taint source" : String | GlobalDataFlow.cs:446:64:446:64 | s : String |
->>>>>>> c9b50f3c
 | GlobalDataFlow.cs:454:35:454:48 | "taint source" : String | GlobalDataFlow.cs:454:31:454:32 | [post] access to local variable sb [element] : String |
 | GlobalDataFlow.cs:455:22:455:23 | access to local variable sb [element] : String | GlobalDataFlow.cs:455:22:455:34 | call to method ToString : String |
 | GlobalDataFlow.cs:455:22:455:34 | call to method ToString : String | GlobalDataFlow.cs:456:15:456:20 | access to local variable sink43 |
 | GlobalDataFlow.cs:465:22:465:65 | call to method Join : String | GlobalDataFlow.cs:466:15:466:20 | access to local variable sink44 |
 | GlobalDataFlow.cs:465:51:465:64 | "taint source" : String | GlobalDataFlow.cs:465:22:465:65 | call to method Join : String |
-<<<<<<< HEAD
-| GlobalDataFlow.cs:474:20:474:49 | call to method Run [property Result] : String | GlobalDataFlow.cs:475:25:475:28 | access to local variable task [property Result] : String |
-| GlobalDataFlow.cs:474:35:474:48 | "taint source" : String | GlobalDataFlow.cs:474:20:474:49 | call to method Run [property Result] : String |
-=======
 | GlobalDataFlow.cs:474:20:474:49 | call to method Run<String> [property Result] : String | GlobalDataFlow.cs:475:25:475:28 | access to local variable task [property Result] : String |
 | GlobalDataFlow.cs:474:35:474:48 | "taint source" : String | GlobalDataFlow.cs:474:20:474:49 | call to method Run<String> [property Result] : String |
->>>>>>> c9b50f3c
 | GlobalDataFlow.cs:475:25:475:28 | access to local variable task [property Result] : String | GlobalDataFlow.cs:475:25:475:50 | call to method ConfigureAwait [field m_configuredTaskAwaiter, field m_task, property Result] : String |
 | GlobalDataFlow.cs:475:25:475:50 | call to method ConfigureAwait [field m_configuredTaskAwaiter, field m_task, property Result] : String | GlobalDataFlow.cs:476:23:476:31 | access to local variable awaitable [field m_configuredTaskAwaiter, field m_task, property Result] : String |
 | GlobalDataFlow.cs:476:23:476:31 | access to local variable awaitable [field m_configuredTaskAwaiter, field m_task, property Result] : String | GlobalDataFlow.cs:476:23:476:44 | call to method GetAwaiter [field m_task, property Result] : String |
@@ -371,10 +288,7 @@
 | GlobalDataFlow.cs:486:21:486:21 | s : String | GlobalDataFlow.cs:486:32:486:32 | access to parameter s |
 | GlobalDataFlow.cs:487:15:487:17 | access to parameter arg : String | GlobalDataFlow.cs:486:21:486:21 | s : String |
 | GlobalDataFlow.cs:490:28:490:41 | "taint source" : String | GlobalDataFlow.cs:483:53:483:55 | arg : String |
-<<<<<<< HEAD
-=======
 | GlobalDataFlow.cs:501:46:501:46 | access to local variable x : String | GlobalDataFlow.cs:81:79:81:79 | x : String |
->>>>>>> c9b50f3c
 | Splitting.cs:3:28:3:34 | tainted : String | Splitting.cs:8:24:8:30 | [b (line 3): false] access to parameter tainted : String |
 | Splitting.cs:3:28:3:34 | tainted : String | Splitting.cs:8:24:8:30 | [b (line 3): true] access to parameter tainted : String |
 | Splitting.cs:8:17:8:31 | [b (line 3): false] call to method Return<String> : String | Splitting.cs:9:15:9:15 | [b (line 3): false] access to local variable x |
@@ -515,12 +429,6 @@
 | GlobalDataFlow.cs:100:24:100:29 | access to local variable sink18 : String | semmle.label | access to local variable sink18 : String |
 | GlobalDataFlow.cs:100:82:100:88 | SSA def(sink21b) : Int32 | semmle.label | SSA def(sink21b) : Int32 |
 | GlobalDataFlow.cs:101:15:101:21 | access to local variable sink21b | semmle.label | access to local variable sink21b |
-<<<<<<< HEAD
-| GlobalDataFlow.cs:139:21:139:34 | delegate call : String | semmle.label | delegate call : String |
-| GlobalDataFlow.cs:139:29:139:33 | access to local variable sink3 : String | semmle.label | access to local variable sink3 : String |
-| GlobalDataFlow.cs:140:15:140:19 | access to local variable sink4 | semmle.label | access to local variable sink4 |
-| GlobalDataFlow.cs:147:21:147:44 | call to method ApplyFunc : String | semmle.label | call to method ApplyFunc : String |
-=======
 | GlobalDataFlow.cs:138:40:138:40 | x : String | semmle.label | x : String |
 | GlobalDataFlow.cs:138:45:138:64 | call to method ApplyFunc<String,String> : String | semmle.label | call to method ApplyFunc<String,String> : String |
 | GlobalDataFlow.cs:138:63:138:63 | access to parameter x : String | semmle.label | access to parameter x : String |
@@ -528,7 +436,6 @@
 | GlobalDataFlow.cs:139:29:139:33 | access to local variable sink3 : String | semmle.label | access to local variable sink3 : String |
 | GlobalDataFlow.cs:140:15:140:19 | access to local variable sink4 | semmle.label | access to local variable sink4 |
 | GlobalDataFlow.cs:147:21:147:44 | call to method ApplyFunc<String,String> : String | semmle.label | call to method ApplyFunc<String,String> : String |
->>>>>>> c9b50f3c
 | GlobalDataFlow.cs:147:39:147:43 | access to local variable sink4 : String | semmle.label | access to local variable sink4 : String |
 | GlobalDataFlow.cs:148:15:148:19 | access to local variable sink5 | semmle.label | access to local variable sink5 |
 | GlobalDataFlow.cs:157:21:157:25 | call to method Out : String | semmle.label | call to method Out : String |
@@ -538,11 +445,7 @@
 | GlobalDataFlow.cs:163:20:163:24 | SSA def(sink8) : String | semmle.label | SSA def(sink8) : String |
 | GlobalDataFlow.cs:164:15:164:19 | access to local variable sink8 | semmle.label | access to local variable sink8 |
 | GlobalDataFlow.cs:165:22:165:31 | call to method OutYield [element] : String | semmle.label | call to method OutYield [element] : String |
-<<<<<<< HEAD
-| GlobalDataFlow.cs:165:22:165:39 | call to method First : String | semmle.label | call to method First : String |
-=======
 | GlobalDataFlow.cs:165:22:165:39 | call to method First<String> : String | semmle.label | call to method First<String> : String |
->>>>>>> c9b50f3c
 | GlobalDataFlow.cs:166:15:166:20 | access to local variable sink12 | semmle.label | access to local variable sink12 |
 | GlobalDataFlow.cs:167:22:167:43 | call to method TaintedParam : String | semmle.label | call to method TaintedParam : String |
 | GlobalDataFlow.cs:168:15:168:20 | access to local variable sink23 | semmle.label | access to local variable sink23 |
@@ -555,11 +458,7 @@
 | GlobalDataFlow.cs:201:22:201:32 | access to property OutProperty : String | semmle.label | access to property OutProperty : String |
 | GlobalDataFlow.cs:202:15:202:20 | access to local variable sink19 | semmle.label | access to local variable sink19 |
 | GlobalDataFlow.cs:211:38:211:61 | array creation of type String[] [element] : String | semmle.label | array creation of type String[] [element] : String |
-<<<<<<< HEAD
-| GlobalDataFlow.cs:211:38:211:75 | call to method AsQueryable [element] : String | semmle.label | call to method AsQueryable [element] : String |
-=======
 | GlobalDataFlow.cs:211:38:211:75 | call to method AsQueryable<String> [element] : String | semmle.label | call to method AsQueryable<String> [element] : String |
->>>>>>> c9b50f3c
 | GlobalDataFlow.cs:211:44:211:61 | { ..., ... } [element] : String | semmle.label | { ..., ... } [element] : String |
 | GlobalDataFlow.cs:211:46:211:59 | "taint source" : String | semmle.label | "taint source" : String |
 | GlobalDataFlow.cs:214:35:214:45 | sinkParam10 : String | semmle.label | sinkParam10 : String |
@@ -567,20 +466,6 @@
 | GlobalDataFlow.cs:215:71:215:71 | x : String | semmle.label | x : String |
 | GlobalDataFlow.cs:215:89:215:89 | access to parameter x : String | semmle.label | access to parameter x : String |
 | GlobalDataFlow.cs:216:22:216:28 | access to local variable tainted [element] : String | semmle.label | access to local variable tainted [element] : String |
-<<<<<<< HEAD
-| GlobalDataFlow.cs:216:22:216:39 | call to method Select [element] : String | semmle.label | call to method Select [element] : String |
-| GlobalDataFlow.cs:216:22:216:47 | call to method First : String | semmle.label | call to method First : String |
-| GlobalDataFlow.cs:217:15:217:20 | access to local variable sink24 | semmle.label | access to local variable sink24 |
-| GlobalDataFlow.cs:218:22:218:28 | access to local variable tainted [element] : String | semmle.label | access to local variable tainted [element] : String |
-| GlobalDataFlow.cs:218:22:218:39 | call to method Select [element] : String | semmle.label | call to method Select [element] : String |
-| GlobalDataFlow.cs:218:22:218:47 | call to method First : String | semmle.label | call to method First : String |
-| GlobalDataFlow.cs:219:15:219:20 | access to local variable sink25 | semmle.label | access to local variable sink25 |
-| GlobalDataFlow.cs:220:22:220:28 | access to local variable tainted [element] : String | semmle.label | access to local variable tainted [element] : String |
-| GlobalDataFlow.cs:220:22:220:49 | call to method Select [element] : String | semmle.label | call to method Select [element] : String |
-| GlobalDataFlow.cs:220:22:220:57 | call to method First : String | semmle.label | call to method First : String |
-| GlobalDataFlow.cs:221:15:221:20 | access to local variable sink26 | semmle.label | access to local variable sink26 |
-| GlobalDataFlow.cs:241:20:241:49 | call to method Run [property Result] : String | semmle.label | call to method Run [property Result] : String |
-=======
 | GlobalDataFlow.cs:216:22:216:39 | call to method Select<String,String> [element] : String | semmle.label | call to method Select<String,String> [element] : String |
 | GlobalDataFlow.cs:216:22:216:47 | call to method First<String> : String | semmle.label | call to method First<String> : String |
 | GlobalDataFlow.cs:217:15:217:20 | access to local variable sink24 | semmle.label | access to local variable sink24 |
@@ -593,7 +478,6 @@
 | GlobalDataFlow.cs:220:22:220:57 | call to method First<String> : String | semmle.label | call to method First<String> : String |
 | GlobalDataFlow.cs:221:15:221:20 | access to local variable sink26 | semmle.label | access to local variable sink26 |
 | GlobalDataFlow.cs:241:20:241:49 | call to method Run<String> [property Result] : String | semmle.label | call to method Run<String> [property Result] : String |
->>>>>>> c9b50f3c
 | GlobalDataFlow.cs:241:35:241:48 | "taint source" : String | semmle.label | "taint source" : String |
 | GlobalDataFlow.cs:242:22:242:25 | access to local variable task [property Result] : String | semmle.label | access to local variable task [property Result] : String |
 | GlobalDataFlow.cs:242:22:242:32 | access to property Result : String | semmle.label | access to property Result : String |
@@ -616,8 +500,6 @@
 | GlobalDataFlow.cs:285:15:285:24 | access to parameter sinkParam6 | semmle.label | access to parameter sinkParam6 |
 | GlobalDataFlow.cs:288:26:288:35 | sinkParam7 : String | semmle.label | sinkParam7 : String |
 | GlobalDataFlow.cs:290:15:290:24 | access to parameter sinkParam7 | semmle.label | access to parameter sinkParam7 |
-<<<<<<< HEAD
-=======
 | GlobalDataFlow.cs:298:26:298:26 | x : String | semmle.label | x : String |
 | GlobalDataFlow.cs:300:17:300:38 | call to method ApplyFunc<T,T> : String | semmle.label | call to method ApplyFunc<T,T> : String |
 | GlobalDataFlow.cs:300:27:300:28 | x0 : String | semmle.label | x0 : String |
@@ -628,15 +510,11 @@
 | GlobalDataFlow.cs:306:9:306:13 | SSA def(y) : String | semmle.label | SSA def(y) : String |
 | GlobalDataFlow.cs:310:32:310:32 | x : String | semmle.label | x : String |
 | GlobalDataFlow.cs:312:9:312:13 | SSA def(y) : String | semmle.label | SSA def(y) : String |
->>>>>>> c9b50f3c
 | GlobalDataFlow.cs:315:31:315:40 | sinkParam8 : String | semmle.label | sinkParam8 : String |
 | GlobalDataFlow.cs:317:15:317:24 | access to parameter sinkParam8 | semmle.label | access to parameter sinkParam8 |
 | GlobalDataFlow.cs:321:32:321:41 | sinkParam9 : String | semmle.label | sinkParam9 : String |
 | GlobalDataFlow.cs:323:15:323:24 | access to parameter sinkParam9 | semmle.label | access to parameter sinkParam9 |
-<<<<<<< HEAD
-=======
 | GlobalDataFlow.cs:324:16:324:25 | access to parameter sinkParam9 : String | semmle.label | access to parameter sinkParam9 : String |
->>>>>>> c9b50f3c
 | GlobalDataFlow.cs:327:32:327:42 | sinkParam11 : String | semmle.label | sinkParam11 : String |
 | GlobalDataFlow.cs:329:15:329:25 | access to parameter sinkParam11 | semmle.label | access to parameter sinkParam11 |
 | GlobalDataFlow.cs:341:16:341:29 | "taint source" : String | semmle.label | "taint source" : String |
@@ -649,8 +527,6 @@
 | GlobalDataFlow.cs:382:41:382:41 | x : String | semmle.label | x : String |
 | GlobalDataFlow.cs:384:11:384:11 | access to parameter x : String | semmle.label | access to parameter x : String |
 | GlobalDataFlow.cs:384:11:384:11 | access to parameter x : String | semmle.label | access to parameter x : String |
-<<<<<<< HEAD
-=======
 | GlobalDataFlow.cs:387:46:387:46 | x : String | semmle.label | x : String |
 | GlobalDataFlow.cs:387:46:387:46 | x : String | semmle.label | x : String |
 | GlobalDataFlow.cs:387:46:387:46 | x : String | semmle.label | x : String |
@@ -660,7 +536,6 @@
 | GlobalDataFlow.cs:389:18:389:18 | access to parameter x : String | semmle.label | access to parameter x : String |
 | GlobalDataFlow.cs:389:18:389:18 | access to parameter x : String | semmle.label | access to parameter x : String |
 | GlobalDataFlow.cs:389:18:389:18 | access to parameter x : String | semmle.label | access to parameter x : String |
->>>>>>> c9b50f3c
 | GlobalDataFlow.cs:396:52:396:52 | x : String | semmle.label | x : String |
 | GlobalDataFlow.cs:396:52:396:52 | x : String | semmle.label | x : String |
 | GlobalDataFlow.cs:396:52:396:52 | x : String | semmle.label | x : String |
@@ -673,12 +548,9 @@
 | GlobalDataFlow.cs:427:9:427:11 | value : String | semmle.label | value : String |
 | GlobalDataFlow.cs:427:41:427:46 | access to local variable sink20 | semmle.label | access to local variable sink20 |
 | GlobalDataFlow.cs:438:22:438:35 | "taint source" : String | semmle.label | "taint source" : String |
-<<<<<<< HEAD
-=======
 | GlobalDataFlow.cs:446:64:446:64 | s : String | semmle.label | s : String |
 | GlobalDataFlow.cs:448:9:448:10 | [post] access to parameter sb [element] : String | semmle.label | [post] access to parameter sb [element] : String |
 | GlobalDataFlow.cs:448:19:448:19 | access to parameter s : String | semmle.label | access to parameter s : String |
->>>>>>> c9b50f3c
 | GlobalDataFlow.cs:454:31:454:32 | [post] access to local variable sb [element] : String | semmle.label | [post] access to local variable sb [element] : String |
 | GlobalDataFlow.cs:454:35:454:48 | "taint source" : String | semmle.label | "taint source" : String |
 | GlobalDataFlow.cs:455:22:455:23 | access to local variable sb [element] : String | semmle.label | access to local variable sb [element] : String |
@@ -687,11 +559,7 @@
 | GlobalDataFlow.cs:465:22:465:65 | call to method Join : String | semmle.label | call to method Join : String |
 | GlobalDataFlow.cs:465:51:465:64 | "taint source" : String | semmle.label | "taint source" : String |
 | GlobalDataFlow.cs:466:15:466:20 | access to local variable sink44 | semmle.label | access to local variable sink44 |
-<<<<<<< HEAD
-| GlobalDataFlow.cs:474:20:474:49 | call to method Run [property Result] : String | semmle.label | call to method Run [property Result] : String |
-=======
 | GlobalDataFlow.cs:474:20:474:49 | call to method Run<String> [property Result] : String | semmle.label | call to method Run<String> [property Result] : String |
->>>>>>> c9b50f3c
 | GlobalDataFlow.cs:474:35:474:48 | "taint source" : String | semmle.label | "taint source" : String |
 | GlobalDataFlow.cs:475:25:475:28 | access to local variable task [property Result] : String | semmle.label | access to local variable task [property Result] : String |
 | GlobalDataFlow.cs:475:25:475:50 | call to method ConfigureAwait [field m_configuredTaskAwaiter, field m_task, property Result] : String | semmle.label | call to method ConfigureAwait [field m_configuredTaskAwaiter, field m_task, property Result] : String |
