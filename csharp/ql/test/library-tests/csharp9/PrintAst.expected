AnonymousObjectCreation.cs:
#    5| [Class] AnonObj
#    7|   5: [Field] l
#    7|     -1: [TypeMention] List<AnonObj>
#    7|       1: [TypeMention] AnonObj
#    7|     1: [AssignExpr] ... = ...
#    7|       0: [FieldAccess] access to field l
#    7|       1: [ObjectCreation] object creation of type List<AnonObj>
#    9|   6: [Property] Prop1
#    9|     -1: [TypeMention] int
#    9|     3: [Getter] get_Prop1
#    9|     4: [Setter] set_Prop1
#-----|       2: (Parameters)
#    9|         0: [Parameter] value
#   11|   7: [Method] M1
#   11|     -1: [TypeMention] AnonObj
#-----|     2: (Parameters)
#   11|       0: [Parameter] t
#   11|         -1: [TypeMention] AnonObj
#   12|     4: [BlockStmt] {...}
#   13|       0: [ExprStmt] ...;
#   13|         0: [MethodCall] call to method M1
#   13|           -1: [ThisAccess] this access
#   13|           0: [ObjectCreation] object creation of type AnonObj
#   13|             -1: [ObjectInitializer] { ..., ... }
#   13|               0: [MemberInitializer] ... = ...
#   13|                 0: [PropertyCall] access to property Prop1
#   13|                 1: [IntLiteral] 1
#   14|       1: [ReturnStmt] return ...;
#   14|         0: [ObjectCreation] object creation of type AnonObj
#   17|   8: [DelegateType] D
#-----|     2: (Parameters)
#   17|       0: [Parameter] x
#   17|         -1: [TypeMention] int
#   19|   9: [Method] M2
#   19|     -1: [TypeMention] Void
#-----|     2: (Parameters)
#   19|       0: [Parameter] x
#   19|         -1: [TypeMention] int
#   19|     4: [BlockStmt] {...}
#   21|   10: [Method] GetM
#   21|     -1: [TypeMention] D
#   21|     4: [BlockStmt] {...}
#   21|       0: [ReturnStmt] return ...;
#   21|         0: [ExplicitDelegateCreation] delegate creation of type D
#   21|           0: [ImplicitDelegateCreation] delegate creation of type D
#   21|             0: [MethodAccess] access to method M2
#   23|   11: [Method] MethodAdd
#   23|     -1: [TypeMention] Void
#   24|     4: [BlockStmt] {...}
#   25|       0: [LocalVariableDeclStmt] ... ...;
#   25|         0: [LocalVariableDeclAndInitExpr] List<Int32> list = ...
#   25|           -1: [TypeMention] List<int>
#   25|             1: [TypeMention] int
#   25|           0: [LocalVariableAccess] access to local variable list
#   25|           1: [ObjectCreation] object creation of type List<Int32>
BinaryPattern.cs:
#    3| [Class] BinaryPattern
#    5|   5: [Property] P1
#    5|     -1: [TypeMention] int
#    5|     3: [Getter] get_P1
#    5|     4: [Setter] set_P1
#-----|       2: (Parameters)
#    5|         0: [Parameter] value
#    7|   6: [Method] M1
#    7|     -1: [TypeMention] bool
#-----|     2: (Parameters)
#    7|       0: [Parameter] c
#    7|         -1: [TypeMention] char
#    8|     4: [IsExpr] ... is ...
#    8|       0: [ParameterAccess] access to parameter c
#    8|       1: [OrPatternExpr] ... or ...
#    8|         0: [CharLiteral,ConstantPatternExpr] a
#    8|         1: [CharLiteral,ConstantPatternExpr] b
#    9|   7: [Method] M2
#    9|     -1: [TypeMention] bool
#-----|     2: (Parameters)
#    9|       0: [Parameter] c
#    9|         -1: [TypeMention] object
#   10|     4: [IsExpr] ... is ...
#   10|       0: [ParameterAccess] access to parameter c
#   10|       1: [AndPatternExpr] ... and ...
#   10|         0: [VariablePatternExpr] Object o
#   10|           0: [TypeMention] object
#   10|         1: [RecursivePatternExpr] { ... }
#   10|           0: [VariablePatternExpr] BinaryPattern u
#   10|           1: [TypeAccessPatternExpr] access to type BinaryPattern
#   10|             0: [TypeMention] BinaryPattern
#   10|           3: [PropertyPatternExpr] { ... }
#   10|             0: [ConstantPatternExpr,IntLiteral,LabeledPatternExpr] 1
#   11|   8: [Method] M3
#   11|     -1: [TypeMention] bool
#-----|     2: (Parameters)
#   11|       0: [Parameter] c
#   11|         -1: [TypeMention] object
#   12|     4: [IsExpr] ... is ...
#   12|       0: [ParameterAccess] access to parameter c
#   12|       1: [AndPatternExpr] ... and ...
#   12|         0: [VariablePatternExpr] Object o
#   12|           0: [TypeMention] object
#   12|         1: [VariablePatternExpr] BinaryPattern u
#   12|           0: [TypeMention] BinaryPattern
#   14|   9: [Method] M4
#   14|     -1: [TypeMention] string
#-----|     2: (Parameters)
#   14|       0: [Parameter] i
#   14|         -1: [TypeMention] int
#   15|     4: [BlockStmt] {...}
#   16|       0: [ReturnStmt] return ...;
#   16|         0: [SwitchExpr] ... switch { ... }
#   16|           -1: [ParameterAccess] access to parameter i
#   18|           0: [SwitchCaseExpr] ... => ...
#   18|             0: [OrPatternExpr] ... or ...
#   18|               0: [ConstantPatternExpr,IntLiteral] 1
#   18|               1: [ConstantPatternExpr,IntLiteral] 2
#   18|             2: [StringLiteral] "1 or 2"
#   19|           1: [SwitchCaseExpr] ... => ...
#   19|             0: [DiscardPatternExpr] _
#   19|             2: [StringLiteral] "other"
CovariantReturn.cs:
#    1| [Class] A
#    3|   5: [Method] M1
#    3|     -1: [TypeMention] A
#    3|     4: [BlockStmt] {...}
#    3|       0: [ThrowStmt] throw ...;
#    3|         0: [NullLiteral] null
#    6| [Class] B
#-----|   3: (Base types)
#    6|     0: [TypeMention] A
#    8|   5: [Method] M1
#    8|     -1: [TypeMention] B
#    8|     4: [BlockStmt] {...}
#    8|       0: [ThrowStmt] throw ...;
#    8|         0: [NullLiteral] null
Discard.cs:
#    3| [Class] Discard
#    5|   5: [Method] M1
#    5|     -1: [TypeMention] Void
#    6|     4: [BlockStmt] {...}
#    7|       0: [LocalVariableDeclStmt] ... ...;
#    7|         0: [LocalVariableDeclAndInitExpr] Func<Int32,Int32,Int32> i = ...
#    7|           -1: [TypeMention] Func<int, int, int>
#    7|             1: [TypeMention] int
#    7|             2: [TypeMention] int
#    7|             3: [TypeMention] int
#    7|           0: [LocalVariableAccess] access to local variable i
#    7|           1: [LambdaExpr] (...) => ...
#-----|             2: (Parameters)
#    7|               0: [Parameter] a
#    7|                 -1: [TypeMention] int
#    7|               1: [Parameter] b
#    7|                 -1: [TypeMention] int
#    7|             4: [IntLiteral] 42
#    8|       1: [ExprStmt] ...;
#    8|         0: [AssignExpr] ... = ...
#    8|           0: [LocalVariableAccess] access to local variable i
#    8|           1: [LambdaExpr] (...) => ...
#-----|             2: (Parameters)
#    8|               0: [Parameter] _
#    8|               1: [Parameter] _`1
#    8|             4: [IntLiteral] 42
#    9|       2: [ExprStmt] ...;
#    9|         0: [AssignExpr] ... = ...
#    9|           0: [LocalVariableAccess] access to local variable i
#    9|           1: [LambdaExpr] (...) => ...
#-----|             2: (Parameters)
#    9|               0: [Parameter] _
#    9|                 -1: [TypeMention] int
#    9|               1: [Parameter] _`1
#    9|                 -1: [TypeMention] int
#    9|             4: [IntLiteral] 42
#   10|       3: [ExprStmt] ...;
#   10|         0: [AssignExpr] ... = ...
#   10|           0: [LocalVariableAccess] access to local variable i
#   10|           1: [AnonymousMethodExpr] delegate(...) { ... }
#-----|             2: (Parameters)
#   10|               0: [Parameter] _
#   10|                 -1: [TypeMention] int
#   10|               1: [Parameter] _`1
#   10|                 -1: [TypeMention] int
#   10|             4: [BlockStmt] {...}
#   10|               0: [ReturnStmt] return ...;
#   10|                 0: [IntLiteral] 0
ForeachExtension.cs:
#    6| [Class] Extensions
#    8|   4: [ExtensionMethod] GetEnumerator<>
#    8|     -1: [TypeMention] IEnumerator<T>
#    8|       1: [TypeMention] T
#-----|     1: (Type parameters)
#    8|       0: [TypeParameter] T
#-----|     2: (Parameters)
#    8|       0: [Parameter] enumerator
#    8|         -1: [TypeMention] IEnumerator<T>
#    8|           1: [TypeMention] T
#    8|     4: [ParameterAccess] access to parameter enumerator
#    9|   6: [ExtensionMethod] GetAsyncEnumerator<>
#    9|     -1: [TypeMention] IAsyncEnumerator<T>
#    9|       1: [TypeMention] T
#-----|     1: (Type parameters)
#    9|       0: [TypeParameter] T
#-----|     2: (Parameters)
#    9|       0: [Parameter] enumerator
#    9|         -1: [TypeMention] IAsyncEnumerator<T>
#    9|           1: [TypeMention] T
#    9|     4: [ParameterAccess] access to parameter enumerator
#   10|   8: [ExtensionMethod] GetEnumerator
#   10|     -1: [TypeMention] IEnumerator<int>
#   10|       1: [TypeMention] int
#-----|     2: (Parameters)
#   10|       0: [Parameter] count
#   10|         -1: [TypeMention] int
#   11|     4: [BlockStmt] {...}
#   12|       0: [ForStmt] for (...;...;...) ...
#   12|         -1: [LocalVariableDeclAndInitExpr] Int32 i = ...
#   12|           -1: [TypeMention] int
#   12|           0: [LocalVariableAccess] access to local variable i
#   12|           1: [IntLiteral] 0
#   12|         0: [LTExpr] ... < ...
#   12|           0: [LocalVariableAccess] access to local variable i
#   12|           1: [ParameterAccess] access to parameter count
#   12|         1: [PostIncrExpr] ...++
#   12|           0: [LocalVariableAccess] access to local variable i
#   13|         2: [BlockStmt] {...}
#   14|           0: [YieldReturnStmt] yield return ...;
#   14|             0: [LocalVariableAccess] access to local variable i
#   19| [Class] Program
#   21|   5: [Method] Main
#   21|     -1: [TypeMention] Task
#   22|     4: [BlockStmt] {...}
#   23|       0: [LocalVariableDeclStmt] ... ...;
#   23|         0: [LocalVariableDeclAndInitExpr] IEnumerator<Int32> enumerator1 = ...
#   23|           -1: [TypeMention] IEnumerator<int>
#   23|             1: [TypeMention] int
#   23|           0: [LocalVariableAccess] access to local variable enumerator1
#   23|           1: [MethodCall] call to method GetEnumerator
#   23|             -1: [MethodCall] call to method Range
#   23|               -1: [TypeAccess] access to type Enumerable
#   23|                 0: [TypeMention] Enumerable
#   23|               0: [IntLiteral] 0
#   23|               1: [IntLiteral] 10
#   24|       1: [ForeachStmt] foreach (... ... in ...) ...
#   24|         0: [LocalVariableDeclExpr] Int32 item
#   24|           0: [TypeMention] int
#   24|         1: [LocalVariableAccess] access to local variable enumerator1
#   25|         2: [BlockStmt] {...}
#   28|       2: [LocalVariableDeclStmt] ... ...;
#   28|         0: [LocalVariableDeclAndInitExpr] IAsyncEnumerator<Int32> enumerator2 = ...
#   28|           -1: [TypeMention] IAsyncEnumerator<int>
#   28|             1: [TypeMention] int
#   28|           0: [LocalVariableAccess] access to local variable enumerator2
#   28|           1: [MethodCall] call to method GetAsyncEnumerator
#   29|       3: [ForeachStmt] foreach (... ... in ...) ...
#   29|         0: [LocalVariableDeclExpr] Int32 item
#   29|           0: [TypeMention] int
#   29|         1: [LocalVariableAccess] access to local variable enumerator2
#   30|         2: [BlockStmt] {...}
#   33|       4: [ForeachStmt] foreach (... ... in ...) ...
#   33|         0: [LocalVariableDeclExpr] Int32 item
#   33|           0: [TypeMention] int
#   33|         1: [IntLiteral] 42
#   34|         2: [BlockStmt] {...}
#   37|       5: [ForeachStmt] foreach (... ... in ...) ...
#   37|         0: [LocalVariableDeclExpr] Int32 i
#   37|           0: [TypeMention] int
#   37|         1: [ArrayCreation] array creation of type Int32[]
#   37|           -2: [TypeMention] Int32[]
#   37|             1: [TypeMention] int
#   37|           -1: [ArrayInitializer] { ..., ... }
#   37|             0: [IntLiteral] 1
#   37|             1: [IntLiteral] 2
#   37|             2: [IntLiteral] 3
#   38|         2: [BlockStmt] {...}
#   42|   6: [Method] GetAsyncEnumerator
#   42|     -1: [TypeMention] IAsyncEnumerator<int>
#   42|       1: [TypeMention] int
#   43|     4: [BlockStmt] {...}
#   44|       0: [YieldReturnStmt] yield return ...;
#   44|         0: [IntLiteral] 0
#   45|       1: [ExprStmt] ...;
#   45|         0: [AwaitExpr] await ...
#   45|           0: [MethodCall] call to method Delay
#   45|             -1: [TypeAccess] access to type Task
#   45|               0: [TypeMention] Task
#   45|             0: [IntLiteral] 1
#   46|       2: [YieldReturnStmt] yield return ...;
#   46|         0: [IntLiteral] 1
FunctionPointer.cs:
#    3| [Class] FnPointer
#    5|   5: [Class] Program
#    7|     5: [Field] pointer
#    7|       -1: [TypeMention] delegate* default<Int32>
#    7|       1: [AssignExpr] ... = ...
#    7|         0: [FieldAccess] access to field pointer
#    7|         1: [AddressOfExpr] &...
#    7|           0: [MethodAccess] access to method M0
#    9|     6: [Method] M0
#    9|       -1: [TypeMention] int
#   10|       4: [BlockStmt] {...}
#   11|         0: [ReturnStmt] return ...;
#   11|           0: [IntLiteral] 0
#   14|     7: [Method] M1
#   14|       -1: [TypeMention] Void
#-----|       2: (Parameters)
#   14|         0: [Parameter] f
#   14|           -1: [TypeMention] delegate* default<Int32 ref,Object out,Int32 ref readonly>
#   15|       4: [BlockStmt] {...}
#   16|         0: [LocalVariableDeclStmt] ... ...;
#   16|           0: [LocalVariableDeclAndInitExpr] Int32 i = ...
#   16|             -1: [TypeMention] int
#   16|             0: [LocalVariableAccess] access to local variable i
#   16|             1: [IntLiteral] 42
#   17|         1: [LocalVariableDeclStmt] ... ...;
#   17|           0: [LocalVariableDeclAndInitExpr] Int32 j = ...
#   17|             -1: [TypeMention] int
#   17|             0: [LocalVariableAccess] access to local variable j
#   17|             1: [FunctionPointerCall] function pointer call
#   17|               -1: [ParameterAccess] access to parameter f
#   17|               0: [LocalVariableAccess] access to local variable i
#   17|               1: [LocalVariableAccess,LocalVariableDeclExpr] Object o
<<<<<<< HEAD
#   20|     8: [Method] M2
=======
#   20|     8: [Method] M2<>
>>>>>>> c9b50f3c
#   20|       -1: [TypeMention] Void
#-----|       1: (Type parameters)
#   20|         0: [TypeParameter] T
#-----|       2: (Parameters)
#   20|         0: [Parameter] f
#   20|           -1: [TypeMention] delegate* stdcall<Int32 ref,Object out,T,Void>
#   21|       4: [BlockStmt] {...}
#   22|         0: [LocalVariableDeclStmt] ... ...;
#   22|           0: [LocalVariableDeclAndInitExpr] Int32 i = ...
#   22|             -1: [TypeMention] int
#   22|             0: [LocalVariableAccess] access to local variable i
#   22|             1: [IntLiteral] 42
#   23|         1: [ExprStmt] ...;
#   23|           0: [FunctionPointerCall] function pointer call
#   23|             -1: [ParameterAccess] access to parameter f
#   23|             0: [LocalVariableAccess] access to local variable i
#   23|             1: [LocalVariableAccess,LocalVariableDeclExpr] Object o
#   23|             2: [ObjectCreation] object creation of type T
#   23|               0: [TypeMention] T
#   26|     9: [Method] M3
#   26|       -1: [TypeMention] Void
#-----|       2: (Parameters)
#   26|         0: [Parameter] f
#   26|           -1: [TypeMention] delegate* default<Int32 ref,Object out,Int32 in,Int32 ref>
#   27|       4: [BlockStmt] {...}
#   28|         0: [LocalVariableDeclStmt] ... ...;
#   28|           0: [LocalVariableDeclAndInitExpr] Int32 i = ...
#   28|             -1: [TypeMention] int
#   28|             0: [LocalVariableAccess] access to local variable i
#   28|             1: [IntLiteral] 42
#   29|         1: [LocalVariableDeclStmt] ... ...;
#   29|           0: [LocalVariableDeclAndInitExpr] Int32 j = ...
#   29|             -1: [TypeMention] null
#   29|             0: [LocalVariableAccess] access to local variable j
#   29|             1: [RefExpr] ref ...
#   29|               0: [FunctionPointerCall] function pointer call
#   29|                 -1: [ParameterAccess] access to parameter f
#   29|                 0: [LocalVariableAccess] access to local variable i
#   29|                 1: [LocalVariableAccess,LocalVariableDeclExpr] Object o
#   29|                 2: [LocalVariableAccess] access to local variable i
<<<<<<< HEAD
#   32|     10: [Method] M4
=======
#   32|     10: [Method] M4<>
>>>>>>> c9b50f3c
#   32|       -1: [TypeMention] Void
#-----|       1: (Type parameters)
#   32|         0: [TypeParameter] T
#-----|       2: (Parameters)
#   32|         0: [Parameter] f
#   32|           -1: [TypeMention] delegate* default<T,Int32>
#   33|       4: [BlockStmt] {...}
#   34|         0: [LocalVariableDeclStmt] ... ...;
#   34|           0: [LocalVariableDeclAndInitExpr] Int32 j = ...
#   34|             -1: [TypeMention] int
#   34|             0: [LocalVariableAccess] access to local variable j
#   34|             1: [FunctionPointerCall] function pointer call
#   34|               -1: [ParameterAccess] access to parameter f
#   34|               0: [ObjectCreation] object creation of type T
#   34|                 0: [TypeMention] T
#   37|     11: [Method] M5
#   37|       -1: [TypeMention] Void
#-----|       2: (Parameters)
#   37|         0: [Parameter] f
#   37|           -1: [TypeMention] delegate* default<B,A>
#   37|         1: [Parameter] ff
#   37|           -1: [TypeMention] delegate* default<A,B>
#   38|       4: [BlockStmt] {...}
#   39|         0: [ExprStmt] ...;
#   39|           0: [MethodCall] call to method M5
#   39|             0: [CastExpr] (...) ...
#   39|               1: [ParameterAccess] access to parameter ff
#   39|             1: [ParameterAccess] access to parameter ff
#   42|     12: [Method] M6
#   42|       -1: [TypeMention] Void
#-----|       2: (Parameters)
#   42|         0: [Parameter] f
#   42|           -1: [TypeMention] delegate* default<Int32*,Void*>
#   42|         1: [Parameter] ff
#   42|           -1: [TypeMention] delegate* default<Void*,Int32*>
#   43|       4: [BlockStmt] {...}
#   44|         0: [ExprStmt] ...;
#   44|           0: [MethodCall] call to method M6
#   44|             0: [CastExpr] (...) ...
#   44|               1: [ParameterAccess] access to parameter ff
#   44|             1: [ParameterAccess] access to parameter ff
#   47|     13: [Class] A
#   48|     14: [Class] B
#-----|       3: (Base types)
#   48|         0: [TypeMention] A
GlobalStmt.cs:
#    5| [Class] <Program>$
#    5|   4: [Method] <Main>$
#-----|     2: (Parameters)
#    1|       0: [Parameter] args
#    5|     4: [BlockStmt] {...}
#    9|       0: [ExprStmt] ...;
#    9|         0: [MethodCall] call to method WriteLine
#    9|           -1: [TypeAccess] access to type Console
#    9|             0: [TypeMention] Console
#    9|           0: [StringLiteral] "1"
#   10|       1: [ExprStmt] ...;
#   10|         0: [MethodCall] call to method WriteLine
#   10|           -1: [TypeAccess] access to type Console
#   10|             0: [TypeMention] Console
#   10|           0: [StringLiteral] "2"
#   11|       2: [ExprStmt] ...;
#   11|         0: [LocalFunctionCall] call to local function M
#   11|           -1: [LocalFunctionAccess] access to local function M
#   13|       3: [LocalFunctionStmt] M(...)
#   13|         0: [LocalFunction] M
#   14|           4: [BlockStmt] {...}
#   17| [Class] Attr
#-----|   3: (Base types)
#   17|     0: [TypeMention] Attribute
#   19|   5: [Method] M1
#   19|     -1: [TypeMention] Void
#   20|     4: [BlockStmt] {...}
#   21|       0: [ExprStmt] ...;
#   21|         0: [MethodCall] call to method WriteLine
#   21|           -1: [TypeAccess] access to type Console
#   21|             0: [TypeMention] Console
#   21|           0: [StringLiteral] "3"
InitOnlyProperty.cs:
#    3| [Class] Base
#    5|   5: [Property] Prop0
#    5|     -1: [TypeMention] int
#    5|     3: [Getter] get_Prop0
#    5|       4: [BlockStmt] {...}
#    5|         0: [ReturnStmt] return ...;
#    5|           0: [IntLiteral] 1
#    5|     4: [Setter] set_Prop0
#-----|       2: (Parameters)
#    5|         0: [Parameter] value
#    5|       4: [BlockStmt] {...}
#    5|         0: [ExprStmt] ...;
#    5|           0: [AssignExpr] ... = ...
#    5|             0: [PropertyCall] access to property Prop1
#    5|             1: [ParameterAccess] access to parameter value
#    6|   6: [Property] Prop1
#    6|     -1: [TypeMention] int
#    6|     3: [Getter] get_Prop1
#    6|     4: [Setter] set_Prop1
#-----|       2: (Parameters)
#    6|         0: [Parameter] value
#    7|   7: [Property] Prop2
#    7|     -1: [TypeMention] int
#    7|     3: [Getter] get_Prop2
#    7|     4: [Setter] set_Prop2
#-----|       2: (Parameters)
#    7|         0: [Parameter] value
#   11| [Class] Derived
#-----|   3: (Base types)
#   11|     0: [TypeMention] Base
#   13|   5: [Property] Prop1
#   13|     -1: [TypeMention] int
#   13|     3: [Getter] get_Prop1
#   13|     4: [Setter] set_Prop1
#-----|       2: (Parameters)
#   13|         0: [Parameter] value
#   14|   6: [Property] Prop2
#   14|     -1: [TypeMention] int
#   16|     3: [Getter] get_Prop2
#   16|       4: [BlockStmt] {...}
#   16|         0: [ReturnStmt] return ...;
#   16|           0: [IntLiteral] 0
#   17|     4: [Setter] set_Prop2
#-----|       2: (Parameters)
#   17|         0: [Parameter] value
#   18|       4: [BlockStmt] {...}
#   19|         0: [ExprStmt] ...;
#   19|           0: [MethodCall] call to method WriteLine
#   19|             -1: [TypeAccess] access to type Console
#   19|               0: [TypeMention] Console
#   19|             0: [ParameterAccess] access to parameter value
#   20|         1: [ExprStmt] ...;
#   20|           0: [AssignExpr] ... = ...
#   20|             0: [PropertyCall] access to property Prop1
#   20|             1: [ParameterAccess] access to parameter value
#   21|         2: [ExprStmt] ...;
#   21|           0: [AssignExpr] ... = ...
#   21|             0: [PropertyCall] access to property Prop0
#   21|             1: [ParameterAccess] access to parameter value
#   26| [Class] C1
#   28|   5: [Method] M1
#   28|     -1: [TypeMention] Void
#   29|     4: [BlockStmt] {...}
#   30|       0: [LocalVariableDeclStmt] ... ...;
#   30|         0: [LocalVariableDeclAndInitExpr] Derived d = ...
#   30|           -1: [TypeMention] Derived
#   30|           0: [LocalVariableAccess] access to local variable d
#   30|           1: [ObjectCreation] object creation of type Derived
#   30|             -2: [TypeMention] Derived
#   31|             -1: [ObjectInitializer] { ..., ... }
#   32|               0: [MemberInitializer] ... = ...
#   32|                 0: [PropertyCall] access to property Prop1
#   32|                 1: [IntLiteral] 1
#   33|               1: [MemberInitializer] ... = ...
#   33|                 0: [PropertyCall] access to property Prop2
#   33|                 1: [IntLiteral] 2
#   34|               2: [MemberInitializer] ... = ...
#   34|                 0: [PropertyCall] access to property Prop0
#   34|                 1: [IntLiteral] 0
IsExternalInit.cs:
#    4| [NamespaceDeclaration] namespace ... { ... }
#    6|   1: [Class] IsExternalInit
LambdaModifier.cs:
#    4| [Class] Class1
#    6|   5: [Method] M1
#    6|     -1: [TypeMention] Task
#    7|     4: [BlockStmt] {...}
#    8|       0: [LocalFunctionStmt] m(...)
#    8|         0: [LocalFunction] m
#-----|           2: (Parameters)
#    8|             0: [Parameter] f
#    8|               -1: [TypeMention] Func<int, int>
#    8|                 1: [TypeMention] int
#    8|                 2: [TypeMention] int
#    8|           4: [BlockStmt] {...}
#   10|       1: [LocalConstantDeclStmt] const ... ...;
#   10|         0: [LocalVariableDeclAndInitExpr] Int32 z = ...
#   10|           -1: [TypeMention] int
#   10|           0: [LocalVariableAccess] access to local variable z
#   10|           1: [IntLiteral] 10
#   11|       2: [ExprStmt] ...;
#   11|         0: [LocalFunctionCall] call to local function m
#   11|           -1: [LocalFunctionAccess] access to local function m
#   11|           0: [LambdaExpr] (...) => ...
#-----|             2: (Parameters)
#   11|               0: [Parameter] x
#   11|             4: [AddExpr] ... + ...
#   11|               0: [ParameterAccess] access to parameter x
#   11|               1: [LocalVariableAccess] access to local variable z
#   12|       3: [ExprStmt] ...;
#   12|         0: [LocalFunctionCall] call to local function m
#   12|           -1: [LocalFunctionAccess] access to local function m
#   12|           0: [LambdaExpr] (...) => ...
#-----|             2: (Parameters)
#   12|               0: [Parameter] x
#   12|             4: [AddExpr] ... + ...
#   12|               0: [ParameterAccess] access to parameter x
#   12|               1: [LocalVariableAccess] access to local variable z
#   13|       4: [ExprStmt] ...;
#   13|         0: [LocalFunctionCall] call to local function m
#   13|           -1: [LocalFunctionAccess] access to local function m
#   13|           0: [AnonymousMethodExpr] delegate(...) { ... }
#-----|             2: (Parameters)
#   13|               0: [Parameter] x
#   13|                 -1: [TypeMention] int
#   13|             4: [BlockStmt] {...}
#   13|               0: [ReturnStmt] return ...;
#   13|                 0: [AddExpr] ... + ...
#   13|                   0: [ParameterAccess] access to parameter x
#   13|                   1: [LocalVariableAccess] access to local variable z
#   15|       5: [ExprStmt] ...;
#   15|         0: [AwaitExpr] await ...
#   15|           0: [MethodCall] call to method Run
#   15|             -1: [TypeAccess] access to type Task
#   15|               0: [TypeMention] Task
#   15|             0: [LambdaExpr] (...) => ...
#   15|               4: [BlockStmt] {...}
#   15|                 0: [ExprStmt] ...;
#   15|                   0: [AwaitExpr] await ...
#   15|                     0: [PropertyCall] access to property CompletedTask
#   15|                       -1: [TypeAccess] access to type Task
#   15|                         0: [TypeMention] Task
LocalFunction.cs:
#    4| [Class] LocalFunction
#    6|   5: [Method] M1
#    6|     -1: [TypeMention] Task
#    7|     4: [BlockStmt] {...}
#    8|       0: [LocalVariableDeclStmt] ... ...;
#    8|         0: [LocalVariableDeclAndInitExpr] Nullable<Int32> i = ...
#    8|           -1: [TypeMention] int?
#    8|             1: [TypeMention] int
#    8|           0: [LocalVariableAccess] access to local variable i
#    8|           1: [CastExpr] (...) ...
#    8|             1: [IntLiteral] 1
#    9|       1: [LocalFunctionStmt] mul(...)
#    9|         0: [LocalFunction] mul
#-----|           2: (Parameters)
#    9|             0: [Parameter] mul
#    9|               -1: [TypeMention] int
#   10|           4: [BlockStmt] {...}
#   11|             0: [ReturnStmt] return ...;
#   11|               0: [MulExpr] ... * ...
#   11|                 0: [CastExpr] (...) ...
#   11|                   1: [ParameterAccess] access to parameter mul
#   11|                 1: [LocalVariableAccess] access to local variable i
#   14|       2: [ExprStmt] ...;
#   14|         0: [AwaitExpr] await ...
#   14|           0: [LocalFunctionCall] call to local function mul
#   14|             -1: [LocalFunctionAccess] access to local function mul
#   14|             0: [IntLiteral] 2
#   16|       3: [LocalFunctionStmt] localExtern(...)
#   16|         0: [LocalFunction] localExtern
#   19|   6: [Method] M2
#   19|     -1: [TypeMention] Void
#   20|     4: [BlockStmt] {...}
#   21|       0: [LocalFunctionStmt] dup(...)
#   21|         0: [LocalFunction] dup
#-----|           0: (Attributes)
#   21|             1: [Attribute] [Obsolete(...)]
#   21|               0: [TypeMention] ObsoleteAttribute
#-----|           2: (Parameters)
#   22|             0: [Parameter] b
#   22|               -1: [TypeMention] bool
#-----|               0: (Attributes)
#   22|                 1: [Attribute] [NotNullWhen(...)]
#   22|                   -1: [TypeMention] NotNullWhenAttribute
#   22|                   0: [BoolLiteral] true
#   22|             1: [Parameter] i
#   22|               -1: [TypeMention] int?
#   22|                 1: [TypeMention] int
#   23|           4: [BlockStmt] {...}
#   24|             0: [ReturnStmt] return ...;
#   24|               0: [MulExpr] ... * ...
#   24|                 0: [CastExpr] (...) ...
#   24|                   1: [IntLiteral] 2
#   24|                 1: [ParameterAccess] access to parameter i
#   27|       1: [ExprStmt] ...;
#   27|         0: [LocalFunctionCall] call to local function dup
#   27|           -1: [LocalFunctionAccess] access to local function dup
#   27|           0: [BoolLiteral] true
#   27|           1: [CastExpr] (...) ...
#   27|             1: [IntLiteral] 42
NativeInt.cs:
#    3| [Class] NativeInt
#    5|   5: [Method] M1
#    5|     -1: [TypeMention] Void
#-----|     2: (Parameters)
#    5|       0: [Parameter] j
#    5|         -1: [TypeMention] int
#    5|       1: [Parameter] k
#    5|         -1: [TypeMention] uint
#    6|     4: [BlockStmt] {...}
#    7|       0: [LocalVariableDeclStmt] ... ...;
#    7|         0: [LocalVariableDeclAndInitExpr] IntPtr x = ...
#    7|           -1: [TypeMention] IntPtr
#    7|           0: [LocalVariableAccess] access to local variable x
#    7|           1: [CastExpr] (...) ...
#    7|             1: [ParameterAccess] access to parameter j
#    8|       1: [LocalVariableDeclStmt] ... ...;
#    8|         0: [LocalVariableDeclAndInitExpr] IntPtr x0 = ...
#    8|           -1: [TypeMention] IntPtr
#    8|           0: [LocalVariableAccess] access to local variable x0
#    8|           1: [CastExpr] (...) ...
#    8|             0: [TypeAccess] access to type IntPtr
#    8|               0: [TypeMention] IntPtr
#    8|             1: [ParameterAccess] access to parameter j
#    9|       2: [LocalVariableDeclStmt] ... ...;
#    9|         0: [LocalVariableDeclAndInitExpr] IntPtr x1 = ...
#    9|           -1: [TypeMention] IntPtr
#    9|           0: [LocalVariableAccess] access to local variable x1
#    9|           1: [CastExpr] (...) ...
#    9|             0: [TypeAccess] access to type IntPtr
#    9|               0: [TypeMention] IntPtr
#    9|             1: [ParameterAccess] access to parameter j
#   10|       3: [LocalVariableDeclStmt] ... ...;
#   10|         0: [LocalVariableDeclAndInitExpr] UIntPtr y = ...
#   10|           -1: [TypeMention] UIntPtr
#   10|           0: [LocalVariableAccess] access to local variable y
#   10|           1: [CastExpr] (...) ...
#   10|             1: [ParameterAccess] access to parameter k
#   12|       4: [LocalConstantDeclStmt] const ... ...;
#   12|         0: [LocalVariableDeclAndInitExpr] IntPtr i = ...
#   12|           -1: [TypeMention] IntPtr
#   12|           0: [LocalVariableAccess] access to local variable i
#   12|           1: [CastExpr] (...) ...
#   12|             0: [TypeAccess] access to type IntPtr
#   12|               0: [TypeMention] IntPtr
#   12|             1: [IntLiteral] 42
#   15|   6: [Method] M2
#   15|     -1: [TypeMention] Void
#   16|     4: [BlockStmt] {...}
#   17|       0: [LocalVariableDeclStmt] ... ...;
#   17|         0: [LocalVariableDeclAndInitExpr] IntPtr x = ...
#   17|           -1: [TypeMention] IntPtr
#   17|           0: [LocalVariableAccess] access to local variable x
#   17|           1: [CastExpr] (...) ...
#   17|             1: [IntLiteral] 3
#   18|       1: [LocalVariableDeclStmt] ... ...;
#   18|         0: [LocalVariableDeclAndInitExpr] Int32 y = ...
#   18|           -1: [TypeMention] int
#   18|           0: [LocalVariableAccess] access to local variable y
#   18|           1: [IntLiteral] 3
#   19|       2: [LocalVariableDeclStmt] ... ...;
#   19|         0: [LocalVariableDeclAndInitExpr] Int64 v = ...
#   19|           -1: [TypeMention] long
#   19|           0: [LocalVariableAccess] access to local variable v
#   19|           1: [CastExpr] (...) ...
#   19|             1: [IntLiteral] 10
#   21|       3: [LocalVariableDeclStmt] ... ...;
#   21|         0: [LocalVariableDeclAndInitExpr] Type test3 = ...
#   21|           -1: [TypeMention] Type
#   21|           0: [LocalVariableAccess] access to local variable test3
#   21|           1: [TypeofExpr] typeof(...)
#   21|             0: [TypeAccess] access to type IntPtr
#   21|               0: [TypeMention] IntPtr
#   22|       4: [LocalVariableDeclStmt] ... ...;
#   22|         0: [LocalVariableDeclAndInitExpr] Type test4 = ...
#   22|           -1: [TypeMention] Type
#   22|           0: [LocalVariableAccess] access to local variable test4
#   22|           1: [TypeofExpr] typeof(...)
#   22|             0: [TypeAccess] access to type UIntPtr
#   22|               0: [TypeMention] UIntPtr
#   23|       5: [LocalVariableDeclStmt] ... ...;
#   23|         0: [LocalVariableDeclAndInitExpr] Type test5 = ...
#   23|           -1: [TypeMention] Type
#   23|           0: [LocalVariableAccess] access to local variable test5
#   23|           1: [MethodCall] call to method GetType
#   23|             -1: [AddExpr] ... + ...
#   23|               0: [LocalVariableAccess] access to local variable x
#   23|               1: [CastExpr] (...) ...
#   23|                 1: [IntLiteral] 1
#   24|       6: [LocalVariableDeclStmt] ... ...;
#   24|         0: [LocalVariableDeclAndInitExpr] Type test6 = ...
#   24|           -1: [TypeMention] Type
#   24|           0: [LocalVariableAccess] access to local variable test6
#   24|           1: [MethodCall] call to method GetType
#   24|             -1: [AddExpr] ... + ...
#   24|               0: [LocalVariableAccess] access to local variable x
#   24|               1: [CastExpr] (...) ...
#   24|                 1: [LocalVariableAccess] access to local variable y
#   25|       7: [LocalVariableDeclStmt] ... ...;
#   25|         0: [LocalVariableDeclAndInitExpr] Type test7 = ...
#   25|           -1: [TypeMention] Type
#   25|           0: [LocalVariableAccess] access to local variable test7
#   25|           1: [MethodCall] call to method GetType
#   25|             -1: [AddExpr] ... + ...
#   25|               0: [CastExpr] (...) ...
#   25|                 1: [LocalVariableAccess] access to local variable x
#   25|               1: [LocalVariableAccess] access to local variable v
ParenthesizedPattern.cs:
#    3| [Class] T
#    5| [Class] ParenthesizedPattern
#    7|   5: [Method] M1
#    7|     -1: [TypeMention] Void
#-----|     2: (Parameters)
#    7|       0: [Parameter] o
#    7|         -1: [TypeMention] object
#    8|     4: [BlockStmt] {...}
#    9|       0: [IfStmt] if (...) ...
#    9|         0: [IsExpr] ... is ...
#    9|           0: [ParameterAccess] access to parameter o
#    9|           1: [RecursivePatternExpr] { ... }
#    9|             0: [VariablePatternExpr] Object p1
#    9|             3: [PropertyPatternExpr] { ... }
#   10|         1: [BlockStmt] {...}
#   13|       1: [IfStmt] if (...) ...
#   13|         0: [IsExpr] ... is ...
#   13|           0: [ParameterAccess] access to parameter o
#   13|           1: [RecursivePatternExpr] { ... }
#   13|             0: [VariablePatternExpr] Object p2
#   13|             3: [PropertyPatternExpr] { ... }
#   14|         1: [BlockStmt] {...}
#   18|   6: [Method] M2
#   18|     -1: [TypeMention] Void
#-----|     2: (Parameters)
#   18|       0: [Parameter] o
#   18|         -1: [TypeMention] object
#   19|     4: [BlockStmt] {...}
#   20|       0: [LocalVariableDeclStmt] ... ...;
#   20|         0: [LocalVariableDeclAndInitExpr] Int32 r = ...
#   20|           -1: [TypeMention] int
#   20|           0: [LocalVariableAccess] access to local variable r
#   20|           1: [SwitchExpr] ... switch { ... }
#   20|             -1: [ParameterAccess] access to parameter o
#   22|             0: [SwitchCaseExpr] ... => ...
#   22|               0: [ConstantPatternExpr,IntLiteral] 1
#   22|               2: [IntLiteral] 1
#   23|             1: [SwitchCaseExpr] ... => ...
#   23|               0: [ConstantPatternExpr,IntLiteral] 2
#   23|               2: [IntLiteral] 2
#   24|             2: [SwitchCaseExpr] ... => ...
#   24|               0: [VariablePatternExpr] T t
#   24|                 0: [TypeMention] T
#   24|               1: [IsExpr] ... is ...
#   24|                 0: [LocalVariableAccess] access to local variable t
#   24|                 1: [RecursivePatternExpr] { ... }
#   24|                   3: [PropertyPatternExpr] { ... }
#   24|               2: [IntLiteral] 3
#   25|             3: [SwitchCaseExpr] ... => ...
#   25|               0: [VariablePatternExpr] Object o1
#   25|                 0: [TypeMention] object
#   25|               1: [IsExpr] ... is ...
#   25|                 0: [LocalVariableAccess] access to local variable o1
#   25|                 1: [RecursivePatternExpr] { ... }
#   25|                   3: [PropertyPatternExpr] { ... }
#   25|               2: [IntLiteral] 4
#   26|             4: [SwitchCaseExpr] ... => ...
#   26|               0: [TypeAccessPatternExpr] access to type String
#   26|                 0: [TypeMention] string
#   26|               2: [IntLiteral] 5
Record.cs:
#    4| [Record] Person
#    4|   11: [NEOperator] !=
#-----|     2: (Parameters)
#    4|       0: [Parameter] r1
#    4|       1: [Parameter] r2
#    4|   12: [EQOperator] ==
#-----|     2: (Parameters)
#    4|       0: [Parameter] r1
#    4|       1: [Parameter] r2
#    4|   13: [Property] EqualityContract
#    4|     3: [Getter] get_EqualityContract
#    6|   14: [Property] LastName
#    6|     -1: [TypeMention] string
#    6|     3: [Getter] get_LastName
#    7|   15: [Property] FirstName
#    7|     -1: [TypeMention] string
#    7|     3: [Getter] get_FirstName
#    9|   16: [InstanceConstructor] Person
#-----|     2: (Parameters)
#    9|       0: [Parameter] first
#    9|         -1: [TypeMention] string
#    9|       1: [Parameter] last
#    9|         -1: [TypeMention] string
#    9|     4: [AssignExpr] ... = ...
#    9|       0: [TupleExpr] (..., ...)
#    9|         0: [PropertyCall] access to property FirstName
#    9|         1: [PropertyCall] access to property LastName
#    9|       1: [TupleExpr] (..., ...)
#    9|         0: [ParameterAccess] access to parameter first
#    9|         1: [ParameterAccess] access to parameter last
#   12| [Record] Teacher
#   12|   12: [NEOperator] !=
#-----|     2: (Parameters)
#   12|       0: [Parameter] r1
#   12|       1: [Parameter] r2
#   12|   13: [EQOperator] ==
#-----|     2: (Parameters)
#   12|       0: [Parameter] r1
#   12|       1: [Parameter] r2
#   12|   14: [Property] EqualityContract
#   12|     3: [Getter] get_EqualityContract
#   14|   15: [Property] Subject
#   14|     -1: [TypeMention] string
#   14|     3: [Getter] get_Subject
#   16|   16: [InstanceConstructor] Teacher
#-----|     2: (Parameters)
#   16|       0: [Parameter] first
#   16|         -1: [TypeMention] string
#   16|       1: [Parameter] last
#   16|         -1: [TypeMention] string
#   16|       2: [Parameter] sub
#   16|         -1: [TypeMention] string
#   17|     3: [ConstructorInitializer] call to constructor Person
#   17|       0: [ParameterAccess] access to parameter first
#   17|       1: [ParameterAccess] access to parameter last
#   17|     4: [AssignExpr] ... = ...
#   17|       0: [PropertyCall] access to property Subject
#   17|       1: [ParameterAccess] access to parameter sub
#   20| [Record] Student
#   20|   12: [NEOperator] !=
#-----|     2: (Parameters)
#   20|       0: [Parameter] r1
#   20|       1: [Parameter] r2
#   20|   13: [EQOperator] ==
#-----|     2: (Parameters)
#   20|       0: [Parameter] r1
#   20|       1: [Parameter] r2
#   20|   14: [Property] EqualityContract
#   20|     3: [Getter] get_EqualityContract
#   22|   15: [Property] Level
#   22|     -1: [TypeMention] int
#   22|     3: [Getter] get_Level
#   24|   16: [InstanceConstructor] Student
#-----|     2: (Parameters)
#   24|       0: [Parameter] first
#   24|         -1: [TypeMention] string
#   24|       1: [Parameter] last
#   24|         -1: [TypeMention] string
#   24|       2: [Parameter] level
#   24|         -1: [TypeMention] int
#   24|     3: [ConstructorInitializer] call to constructor Person
#   24|       0: [ParameterAccess] access to parameter first
#   24|       1: [ParameterAccess] access to parameter last
#   24|     4: [AssignExpr] ... = ...
#   24|       0: [PropertyCall] access to property Level
#   24|       1: [ParameterAccess] access to parameter level
#   27| [Record] Person1
#   27|   12: [NEOperator] !=
#-----|     2: (Parameters)
#   27|       0: [Parameter] r1
#   27|       1: [Parameter] r2
#   27|   13: [EQOperator] ==
#-----|     2: (Parameters)
#   27|       0: [Parameter] r1
#   27|       1: [Parameter] r2
#   27|   14: [Property] EqualityContract
#   27|     3: [Getter] get_EqualityContract
#   27|   15: [InstanceConstructor] Person1
#-----|     2: (Parameters)
#   27|       0: [Parameter] FirstName
#   27|         -1: [TypeMention] string
#   27|       1: [Parameter] LastName
#   27|         -1: [TypeMention] string
#   27|   16: [Property] FirstName
#   27|     3: [Getter] get_FirstName
#   27|     4: [Setter] set_FirstName
#-----|       2: (Parameters)
#   27|         0: [Parameter] value
#   27|   17: [Property] LastName
#   27|     3: [Getter] get_LastName
#   27|     4: [Setter] set_LastName
#-----|       2: (Parameters)
#   27|         0: [Parameter] value
#   29| [Record] Teacher1
#   29|   13: [NEOperator] !=
#-----|     2: (Parameters)
#   29|       0: [Parameter] r1
#   29|       1: [Parameter] r2
#   29|   14: [EQOperator] ==
#-----|     2: (Parameters)
#   29|       0: [Parameter] r1
#   29|       1: [Parameter] r2
#   29|   15: [Property] EqualityContract
#   29|     3: [Getter] get_EqualityContract
#   29|   16: [InstanceConstructor] Teacher1
#-----|     2: (Parameters)
#   29|       0: [Parameter] FirstName
#   29|         -1: [TypeMention] string
#   29|       1: [Parameter] LastName
#   29|         -1: [TypeMention] string
#   29|       2: [Parameter] Subject
#   29|         -1: [TypeMention] string
#   29|   17: [Property] Subject
#   29|     3: [Getter] get_Subject
#   29|     4: [Setter] set_Subject
#-----|       2: (Parameters)
#   29|         0: [Parameter] value
#   32| [Record] Student1
#   32|   13: [NEOperator] !=
#-----|     2: (Parameters)
#   32|       0: [Parameter] r1
#   32|       1: [Parameter] r2
#   32|   14: [EQOperator] ==
#-----|     2: (Parameters)
#   32|       0: [Parameter] r1
#   32|       1: [Parameter] r2
#   32|   15: [Property] EqualityContract
#   32|     3: [Getter] get_EqualityContract
#   32|   16: [InstanceConstructor] Student1
#-----|     2: (Parameters)
#   32|       0: [Parameter] FirstName
#   32|         -1: [TypeMention] string
#   32|       1: [Parameter] LastName
#   32|         -1: [TypeMention] string
#   32|       2: [Parameter] Level
#   32|         -1: [TypeMention] int
#   32|   17: [Property] Level
#   32|     3: [Getter] get_Level
#   32|     4: [Setter] set_Level
#-----|       2: (Parameters)
#   32|         0: [Parameter] value
#   35| [Record] Pet
#   35|   12: [NEOperator] !=
#-----|     2: (Parameters)
#   35|       0: [Parameter] r1
#   35|       1: [Parameter] r2
#   35|   13: [EQOperator] ==
#-----|     2: (Parameters)
#   35|       0: [Parameter] r1
#   35|       1: [Parameter] r2
#   35|   14: [Property] EqualityContract
#   35|     3: [Getter] get_EqualityContract
#   35|   15: [InstanceConstructor] Pet
#-----|     2: (Parameters)
#   35|       0: [Parameter] Name
#   35|         -1: [TypeMention] string
#   35|   16: [Property] Name
#   35|     3: [Getter] get_Name
#   35|     4: [Setter] set_Name
#-----|       2: (Parameters)
#   35|         0: [Parameter] value
#   37|   17: [Method] ShredTheFurniture
#   37|     -1: [TypeMention] Void
#   38|     4: [MethodCall] call to method WriteLine
#   38|       -1: [TypeAccess] access to type Console
#   38|         0: [TypeMention] Console
#   38|       0: [StringLiteral] "Shredding furniture"
#   41| [Record] Dog
#   41|   12: [NEOperator] !=
#-----|     2: (Parameters)
#   41|       0: [Parameter] r1
#   41|       1: [Parameter] r2
#   41|   13: [EQOperator] ==
#-----|     2: (Parameters)
#   41|       0: [Parameter] r1
#   41|       1: [Parameter] r2
#   41|   14: [InstanceConstructor] Dog
#-----|     2: (Parameters)
#   41|       0: [Parameter] Name
#   41|         -1: [TypeMention] string
#   41|   15: [Property] EqualityContract
#   41|     3: [Getter] get_EqualityContract
#   43|   16: [Method] WagTail
#   43|     -1: [TypeMention] Void
#   44|     4: [MethodCall] call to method WriteLine
#   44|       -1: [TypeAccess] access to type Console
#   44|         0: [TypeMention] Console
#   44|       0: [StringLiteral] "It's tail wagging time"
#   46|   17: [Method] ToString
#   46|     -1: [TypeMention] string
#   47|     4: [BlockStmt] {...}
#   48|       0: [LocalVariableDeclStmt] ... ...;
#   48|         0: [LocalVariableDeclAndInitExpr] StringBuilder s = ...
#   48|           -1: [TypeMention] StringBuilder
#   48|           0: [LocalVariableAccess] access to local variable s
#   48|           1: [ObjectCreation] object creation of type StringBuilder
#   48|             0: [TypeMention] StringBuilder
#   49|       1: [ExprStmt] ...;
#   49|         0: [MethodCall] call to method PrintMembers
#   49|           -1: [BaseAccess] base access
#   49|           0: [LocalVariableAccess] access to local variable s
#   50|       2: [ReturnStmt] return ...;
#   50|         0: [InterpolatedStringExpr] $"..."
#   50|           0: [MethodCall] call to method ToString
#   50|             -1: [LocalVariableAccess] access to local variable s
#   50|           1: [StringLiteral] " is a dog"
#   54| [Record] R1
#   54|   12: [NEOperator] !=
#-----|     2: (Parameters)
#   54|       0: [Parameter] r1
#   54|       1: [Parameter] r2
#   54|   13: [EQOperator] ==
#-----|     2: (Parameters)
#   54|       0: [Parameter] r1
#   54|       1: [Parameter] r2
#   54|   14: [Property] EqualityContract
#   54|     3: [Getter] get_EqualityContract
#   54|   15: [InstanceConstructor] R1
#-----|     2: (Parameters)
#   54|       0: [Parameter] A
#   54|         -1: [TypeMention] string
#   54|   16: [Property] A
#   54|     3: [Getter] get_A
#   54|     4: [Setter] set_A
#-----|       2: (Parameters)
#   54|         0: [Parameter] value
#   56| [Record] R2
#   56|   13: [NEOperator] !=
#-----|     2: (Parameters)
#   56|       0: [Parameter] r1
#   56|       1: [Parameter] r2
#   56|   14: [EQOperator] ==
#-----|     2: (Parameters)
#   56|       0: [Parameter] r1
#   56|       1: [Parameter] r2
#   56|   15: [Property] EqualityContract
#   56|     3: [Getter] get_EqualityContract
#   56|   16: [InstanceConstructor] R2
#-----|     2: (Parameters)
#   56|       0: [Parameter] A
#   56|         -1: [TypeMention] string
#   56|       1: [Parameter] B
#   56|         -1: [TypeMention] string
#   56|   17: [Property] B
#   56|     3: [Getter] get_B
#   56|     4: [Setter] set_B
#-----|       2: (Parameters)
#   56|         0: [Parameter] value
#   58| [Class] Record1
#   60|   5: [Method] M1
#   60|     -1: [TypeMention] Void
#   61|     4: [BlockStmt] {...}
#   62|       0: [LocalVariableDeclStmt] ... ...;
#   62|         0: [LocalVariableDeclAndInitExpr] Person person = ...
#   62|           -1: [TypeMention] Person
#   62|           0: [LocalVariableAccess] access to local variable person
#   62|           1: [ObjectCreation] object creation of type Person
#   62|             -1: [TypeMention] Person
#   62|             0: [StringLiteral] "Bill"
#   62|             1: [StringLiteral] "Wagner"
#   63|       1: [LocalVariableDeclStmt] ... ...;
#   63|         0: [LocalVariableDeclAndInitExpr] Student student = ...
#   63|           -1: [TypeMention] Student
#   63|           0: [LocalVariableAccess] access to local variable student
#   63|           1: [ObjectCreation] object creation of type Student
#   63|             -1: [TypeMention] Student
#   63|             0: [StringLiteral] "Bill"
#   63|             1: [StringLiteral] "Wagner"
#   63|             2: [IntLiteral] 11
#   65|       2: [ExprStmt] ...;
#   65|         0: [MethodCall] call to method WriteLine
#   65|           -1: [TypeAccess] access to type Console
#   65|             0: [TypeMention] Console
#   65|           0: [OperatorCall] call to operator ==
#   65|             0: [LocalVariableAccess] access to local variable student
#   65|             1: [LocalVariableAccess] access to local variable person
#   68|   6: [Method] M2
#   68|     -1: [TypeMention] Void
#   69|     4: [BlockStmt] {...}
#   70|       0: [LocalVariableDeclStmt] ... ...;
#   70|         0: [LocalVariableDeclAndInitExpr] Person1 p1 = ...
#   70|           -1: [TypeMention] Person1
#   70|           0: [LocalVariableAccess] access to local variable p1
#   70|           1: [ObjectCreation] object creation of type Teacher1
#   70|             -1: [TypeMention] Teacher1
#   70|             0: [StringLiteral] "Bill"
#   70|             1: [StringLiteral] "Wagner"
#   70|             2: [StringLiteral] "Math"
#   72|       1: [ExprStmt] ...;
#   72|         0: [AssignExpr] ... = ...
#   72|           0: [TupleExpr] (..., ...)
#   72|             0: [LocalVariableDeclExpr] String first
#   72|             1: [LocalVariableDeclExpr] String last
#   72|           1: [LocalVariableAccess] access to local variable p1
#   73|       2: [ExprStmt] ...;
#   73|         0: [MethodCall] call to method WriteLine
#   73|           -1: [TypeAccess] access to type Console
#   73|             0: [TypeMention] Console
#   73|           0: [LocalVariableAccess] access to local variable first
#   75|       3: [LocalVariableDeclStmt] ... ...;
#   75|         0: [LocalVariableDeclAndInitExpr] Person1 p2 = ...
#   75|           -1: [TypeMention] Person1
#   75|           0: [LocalVariableAccess] access to local variable p2
#   75|           1: [WithExpr] ... with { ... }
#   75|             0: [LocalVariableAccess] access to local variable p1
#   75|             1: [ObjectInitializer] { ..., ... }
#   75|               0: [MemberInitializer] ... = ...
#   75|                 0: [PropertyCall] access to property FirstName
#   75|                 1: [StringLiteral] "Paul"
#   76|       4: [LocalVariableDeclStmt] ... ...;
#   76|         0: [LocalVariableDeclAndInitExpr] Teacher1 p3 = ...
#   76|           -1: [TypeMention] Teacher1
#   76|           0: [LocalVariableAccess] access to local variable p3
#   76|           1: [WithExpr] ... with { ... }
#   76|             0: [CastExpr] (...) ...
#   76|               0: [TypeAccess] access to type Teacher1
#   76|                 0: [TypeMention] Teacher1
#   76|               1: [LocalVariableAccess] access to local variable p1
#   76|             1: [ObjectInitializer] { ..., ... }
#   76|               0: [MemberInitializer] ... = ...
#   76|                 0: [PropertyCall] access to property FirstName
#   76|                 1: [StringLiteral] "Paul"
#   76|               1: [MemberInitializer] ... = ...
#   76|                 0: [PropertyCall] access to property Subject
#   76|                 1: [StringLiteral] "Literature"
#   77|       5: [LocalVariableDeclStmt] ... ...;
#   77|         0: [LocalVariableDeclAndInitExpr] Person1 clone = ...
#   77|           -1: [TypeMention] Person1
#   77|           0: [LocalVariableAccess] access to local variable clone
#   77|           1: [WithExpr] ... with { ... }
#   77|             0: [LocalVariableAccess] access to local variable p1
#   77|             1: [ObjectInitializer] { ..., ... }
#   80|   7: [Method] M3
#   80|     -1: [TypeMention] Void
#   81|     4: [BlockStmt] {...}
#   82|       0: [LocalVariableDeclStmt] ... ...;
#   82|         0: [LocalVariableDeclAndInitExpr] R2 a = ...
#   82|           -1: [TypeMention] R2
#   82|           0: [LocalVariableAccess] access to local variable a
#   82|           1: [ObjectCreation] object creation of type R2
#   82|             -1: [TypeMention] R2
#   82|             0: [StringLiteral] "A"
#   82|             1: [StringLiteral] "B"
#   83|       1: [LocalVariableDeclStmt] ... ...;
#   83|         0: [LocalVariableDeclAndInitExpr] R1 b = ...
#   83|           -1: [TypeMention] R1
#   83|           0: [LocalVariableAccess] access to local variable b
#   83|           1: [LocalVariableAccess] access to local variable a
#   84|       2: [LocalVariableDeclStmt] ... ...;
#   84|         0: [LocalVariableDeclAndInitExpr] R1 c = ...
#   84|           -1: [TypeMention] R1
#   84|           0: [LocalVariableAccess] access to local variable c
#   84|           1: [WithExpr] ... with { ... }
#   84|             0: [LocalVariableAccess] access to local variable b
#   84|             1: [ObjectInitializer] { ..., ... }
#   84|               0: [MemberInitializer] ... = ...
#   84|                 0: [PropertyCall] access to property A
#   84|                 1: [StringLiteral] "C"
RelationalPattern.cs:
#    3| [Class] RelationalPattern
#    5|   5: [Method] M1
#    5|     -1: [TypeMention] bool
#-----|     2: (Parameters)
#    5|       0: [Parameter] c
#    5|         -1: [TypeMention] char
#    6|     4: [IsExpr] ... is ...
#    6|       0: [ParameterAccess] access to parameter c
#    6|       1: [GEPattern] >= ...
#    6|         0: [CharLiteral] a
#    7|   6: [Method] M2
#    7|     -1: [TypeMention] bool
#-----|     2: (Parameters)
#    7|       0: [Parameter] c
#    7|         -1: [TypeMention] char
#    8|     4: [IsExpr] ... is ...
#    8|       0: [ParameterAccess] access to parameter c
#    8|       1: [GTPattern] > ...
#    8|         0: [CharLiteral] a
#    9|   7: [Method] M3
#    9|     -1: [TypeMention] bool
#-----|     2: (Parameters)
#    9|       0: [Parameter] c
#    9|         -1: [TypeMention] char
#   10|     4: [IsExpr] ... is ...
#   10|       0: [ParameterAccess] access to parameter c
#   10|       1: [LEPattern] <= ...
#   10|         0: [CharLiteral] a
#   11|   8: [Method] M4
#   11|     -1: [TypeMention] bool
#-----|     2: (Parameters)
#   11|       0: [Parameter] c
#   11|         -1: [TypeMention] char
#   12|     4: [IsExpr] ... is ...
#   12|       0: [ParameterAccess] access to parameter c
#   12|       1: [LTPattern] < ...
#   12|         0: [CharLiteral] a
#   14|   9: [Method] M5
#   14|     -1: [TypeMention] string
#-----|     2: (Parameters)
#   14|       0: [Parameter] i
#   14|         -1: [TypeMention] int
#   15|     4: [BlockStmt] {...}
#   16|       0: [ReturnStmt] return ...;
#   16|         0: [SwitchExpr] ... switch { ... }
#   16|           -1: [ParameterAccess] access to parameter i
#   18|           0: [SwitchCaseExpr] ... => ...
#   18|             0: [ConstantPatternExpr,IntLiteral] 1
#   18|             2: [StringLiteral] "1"
#   19|           1: [SwitchCaseExpr] ... => ...
#   19|             0: [GTPattern] > ...
#   19|               0: [IntLiteral] 1
#   19|             2: [StringLiteral] ">1"
#   20|           2: [SwitchCaseExpr] ... => ...
#   20|             0: [DiscardPatternExpr] _
#   20|             2: [StringLiteral] "other"
TargetType.cs:
#    5| [Class] TargetType
#    7|   5: [Method] M2
#    7|     -1: [TypeMention] Void
#    8|     4: [BlockStmt] {...}
#    9|       0: [LocalVariableDeclStmt] ... ...;
#    9|         0: [LocalVariableDeclAndInitExpr] Random rand = ...
#    9|           -1: [TypeMention] Random
#    9|           0: [LocalVariableAccess] access to local variable rand
#    9|           1: [ObjectCreation] object creation of type Random
#    9|             0: [TypeMention] Random
#   10|       1: [LocalVariableDeclStmt] ... ...;
#   10|         0: [LocalVariableDeclAndInitExpr] Boolean condition = ...
#   10|           -1: [TypeMention] bool
#   10|           0: [LocalVariableAccess] access to local variable condition
#   10|           1: [GTExpr] ... > ...
#   10|             0: [MethodCall] call to method NextDouble
#   10|               -1: [LocalVariableAccess] access to local variable rand
#   10|             1: [DoubleLiteral] 0.5
#   12|       2: [LocalVariableDeclStmt] ... ...;
#   12|         0: [LocalVariableDeclAndInitExpr] Nullable<Int32> x0 = ...
#   12|           -1: [TypeMention] int?
#   12|             1: [TypeMention] int
#   12|           0: [LocalVariableAccess] access to local variable x0
#   12|           1: [CastExpr] (...) ...
#   12|             1: [IntLiteral] 12
#   13|       3: [ExprStmt] ...;
#   13|         0: [AssignExpr] ... = ...
#   13|           0: [LocalVariableAccess] access to local variable x0
#   13|           1: [CastExpr] (...) ...
#   13|             1: [IntLiteral] 13
#   14|       4: [LocalVariableDeclStmt] ... ...;
#   14|         0: [LocalVariableDeclAndInitExpr] Nullable<Int32> x1 = ...
#   14|           -1: [TypeMention] int?
#   14|             1: [TypeMention] int
#   14|           0: [LocalVariableAccess] access to local variable x1
#   14|           1: [NullLiteral] null
#   16|       5: [LocalVariableDeclStmt] ... ...;
#   16|         0: [LocalVariableDeclAndInitExpr] Nullable<Int32> x2 = ...
#   16|           -1: [TypeMention] int?
#   16|             1: [TypeMention] int
#   16|           0: [LocalVariableAccess] access to local variable x2
#   16|           1: [ConditionalExpr] ... ? ... : ...
#   16|             0: [LocalVariableAccess] access to local variable condition
#   17|             1: [CastExpr] (...) ...
#   17|               1: [IntLiteral] 12
#   18|             2: [NullLiteral] null
#   20|       6: [LocalVariableDeclStmt] ... ...;
#   20|         0: [LocalVariableDeclAndInitExpr] Nullable<Int32> x3 = ...
#   20|           -1: [TypeMention] int?
#   20|             1: [TypeMention] int
#   20|           0: [LocalVariableAccess] access to local variable x3
#   20|           1: [ConditionalExpr] ... ? ... : ...
#   20|             0: [LocalVariableAccess] access to local variable condition
#   21|             1: [CastExpr] (...) ...
#   21|               0: [TypeAccess] access to type Nullable<Int32>
#   21|                 0: [TypeMention] int?
#   21|                   1: [TypeMention] int
#   21|               1: [IntLiteral] 12
#   22|             2: [NullLiteral] null
#   24|       7: [LocalVariableDeclStmt] ... ...;
#   24|         0: [LocalVariableDeclAndInitExpr] Nullable<Int32> x4 = ...
#   24|           -1: [TypeMention] int?
#   24|             1: [TypeMention] int
#   24|           0: [LocalVariableAccess] access to local variable x4
#   24|           1: [ConditionalExpr] ... ? ... : ...
#   24|             0: [LocalVariableAccess] access to local variable condition
#   25|             1: [CastExpr] (...) ...
#   25|               1: [IntLiteral] 12
#   26|             2: [CastExpr] (...) ...
#   26|               0: [TypeAccess] access to type Nullable<Int32>
#   26|                 0: [TypeMention] int?
#   26|                   1: [TypeMention] int
#   26|               1: [NullLiteral] null
#   28|       8: [LocalVariableDeclStmt] ... ...;
#   28|         0: [LocalVariableDeclAndInitExpr] IEnumerable<Int32> xs0 = ...
#   28|           -1: [TypeMention] IEnumerable<int>
#   28|             1: [TypeMention] int
#   28|           0: [LocalVariableAccess] access to local variable xs0
#   28|           1: [ObjectCreation] object creation of type List<Int32>
#   28|             -2: [TypeMention] List<int>
#   28|               1: [TypeMention] int
#   28|             -1: [CollectionInitializer] { ..., ... }
#   28|               0: [ElementInitializer] call to method Add
#   28|                 0: [IntLiteral] 0
#   28|               1: [ElementInitializer] call to method Add
#   28|                 0: [IntLiteral] 1
#   29|       9: [LocalVariableDeclStmt] ... ...;
#   29|         0: [LocalVariableDeclAndInitExpr] IEnumerable<Int32> xs1 = ...
#   29|           -1: [TypeMention] IEnumerable<int>
#   29|             1: [TypeMention] int
#   29|           0: [LocalVariableAccess] access to local variable xs1
#   29|           1: [ArrayCreation] array creation of type Int32[]
#   29|             -2: [TypeMention] Int32[]
#   29|               1: [TypeMention] int
#   29|             -1: [ArrayInitializer] { ..., ... }
#   29|               0: [IntLiteral] 2
#   29|               1: [IntLiteral] 3
#   31|       10: [LocalVariableDeclStmt] ... ...;
#   31|         0: [LocalVariableDeclAndInitExpr] IEnumerable<Int32> xs2 = ...
#   31|           -1: [TypeMention] IEnumerable<int>
#   31|             1: [TypeMention] int
#   31|           0: [LocalVariableAccess] access to local variable xs2
#   31|           1: [ConditionalExpr] ... ? ... : ...
#   31|             0: [IsExpr] ... is ...
#   31|               0: [LocalVariableAccess] access to local variable x2
#   31|               1: [ConstantPatternExpr,NullLiteral] null
#   32|             1: [ObjectCreation] object creation of type List<Int32>
#   32|               -2: [TypeMention] List<int>
#   32|                 1: [TypeMention] int
#   32|               -1: [CollectionInitializer] { ..., ... }
#   32|                 0: [ElementInitializer] call to method Add
#   32|                   0: [IntLiteral] 0
#   32|                 1: [ElementInitializer] call to method Add
#   32|                   0: [IntLiteral] 1
#   33|             2: [ArrayCreation] array creation of type Int32[]
#   33|               -2: [TypeMention] Int32[]
#   33|                 1: [TypeMention] int
#   33|               -1: [ArrayInitializer] { ..., ... }
#   33|                 0: [IntLiteral] 2
#   33|                 1: [IntLiteral] 3
#   35|       11: [LocalVariableDeclStmt] ... ...;
#   35|         0: [LocalVariableDeclAndInitExpr] Nullable<Int32> c = ...
#   35|           -1: [TypeMention] int?
#   35|             1: [TypeMention] int
#   35|           0: [LocalVariableAccess] access to local variable c
#   35|           1: [CastExpr] (...) ...
#   35|             1: [ConditionalExpr] ... ? ... : ...
#   35|               0: [LocalVariableAccess] access to local variable condition
#   36|               1: [OperatorCall] call to operator implicit conversion
#   36|                 0: [ObjectCreation] object creation of type TargetType
#   36|                   0: [TypeMention] TargetType
#   37|               2: [IntLiteral] 12
#   40|   6: [ImplicitConversionOperator] implicit conversion
#   40|     -1: [TypeMention] int
#-----|     2: (Parameters)
#   40|       0: [Parameter] d
#   40|         -1: [TypeMention] TargetType
#   40|     4: [IntLiteral] 0
TypeParameterNullability.cs:
#    1| [Interface] I1
#    3| [Class] A2
#    5|   5: [Method] F1<>
#    5|     -1: [TypeMention] Void
#-----|     1: (Type parameters)
#    5|       0: [TypeParameter] T
#-----|     2: (Parameters)
#    5|       0: [Parameter] t
#    5|     4: [BlockStmt] {...}
#    6|   6: [Method] F2<>
#    6|     -1: [TypeMention] Void
#-----|     1: (Type parameters)
#    6|       0: [TypeParameter] T
#-----|     2: (Parameters)
#    6|       0: [Parameter] t
#    6|         -1: [TypeMention] T?
#    6|           1: [TypeMention] T
#    6|     4: [BlockStmt] {...}
#    7|   7: [Method] F3<>
#    7|     -1: [TypeMention] Void
#-----|     1: (Type parameters)
#    7|       0: [TypeParameter] T
#-----|     2: (Parameters)
#    7|       0: [Parameter] t
#    7|     4: [BlockStmt] {...}
#    8|   8: [Method] F4<>
#    8|     -1: [TypeMention] Void
#-----|     1: (Type parameters)
#    8|       0: [TypeParameter] T
#-----|     2: (Parameters)
#    8|       0: [Parameter] t
#    8|     4: [BlockStmt] {...}
#    9|   9: [Method] F5<>
#    9|     -1: [TypeMention] Void
#-----|     1: (Type parameters)
#    9|       0: [TypeParameter] T
#-----|     2: (Parameters)
#    9|       0: [Parameter] t
#    9|     4: [BlockStmt] {...}
#   10|   10: [Method] F6<>
#   10|     -1: [TypeMention] Void
#-----|     1: (Type parameters)
#   10|       0: [TypeParameter] T
#-----|     2: (Parameters)
#   10|       0: [Parameter] t
#   10|         -1: [TypeMention] T?
#   10|           1: [TypeMention] T
#   10|     4: [BlockStmt] {...}
#   13| [Class] B2
#-----|   3: (Base types)
#   13|     0: [TypeMention] A2
#   15|   5: [Method] F1<>
#   15|     -1: [TypeMention] Void
#-----|     1: (Type parameters)
#   15|       0: [TypeParameter] T
#-----|     2: (Parameters)
#   15|       0: [Parameter] t
#   15|     4: [BlockStmt] {...}
#   16|   6: [Method] F2<>
#   16|     -1: [TypeMention] Void
#-----|     1: (Type parameters)
#   16|       0: [TypeParameter] T
#-----|     2: (Parameters)
#   16|       0: [Parameter] t
#   16|         -1: [TypeMention] T?
#   16|           1: [TypeMention] T
#   16|     4: [BlockStmt] {...}
#   17|   7: [Method] F3<>
#   17|     -1: [TypeMention] Void
#-----|     1: (Type parameters)
#   17|       0: [TypeParameter] T
#-----|     2: (Parameters)
#   17|       0: [Parameter] t
#   17|     4: [BlockStmt] {...}
#   18|   8: [Method] F4<>
#   18|     -1: [TypeMention] Void
#-----|     1: (Type parameters)
#   18|       0: [TypeParameter] T
#-----|     2: (Parameters)
#   18|       0: [Parameter] t
#   18|     4: [BlockStmt] {...}
#   19|   9: [Method] F6<>
#   19|     -1: [TypeMention] Void
#-----|     1: (Type parameters)
#   19|       0: [TypeParameter] T
#-----|     2: (Parameters)
#   19|       0: [Parameter] t
#   19|         -1: [TypeMention] T?
#   19|           1: [TypeMention] T
#   19|     4: [BlockStmt] {...}
#   22| [Class] B3
#-----|   3: (Base types)
#   22|     0: [TypeMention] A2
#   24|   5: [Method] F2<>
#   24|     -1: [TypeMention] Void
#-----|     1: (Type parameters)
#   24|       0: [TypeParameter] T
#-----|     2: (Parameters)
#   24|       0: [Parameter] t
#   24|         -1: [TypeMention] T?
#   24|           1: [TypeMention] T
#   24|     4: [BlockStmt] {...}
TypePattern.cs:
#    3| [Class] TypePattern
#    5|   5: [Method] M1
#    5|     -1: [TypeMention] object
#-----|     2: (Parameters)
#    5|       0: [Parameter] o1
#    5|         -1: [TypeMention] object
#    5|       1: [Parameter] o2
#    5|         -1: [TypeMention] object
#    6|     4: [BlockStmt] {...}
#    7|       0: [LocalVariableDeclStmt] ... ...;
#    7|         0: [LocalVariableDeclAndInitExpr] (Object,Object) t = ...
#    7|           -1: [TypeMention] (object, object)
#    7|           0: [LocalVariableAccess] access to local variable t
#    7|           1: [TupleExpr] (..., ...)
#    7|             0: [ParameterAccess] access to parameter o1
#    7|             1: [ParameterAccess] access to parameter o2
#    8|       1: [IfStmt] if (...) ...
#    8|         0: [IsExpr] ... is ...
#    8|           0: [LocalVariableAccess] access to local variable t
#    8|           1: [RecursivePatternExpr] { ... }
#    8|             2: [PositionalPatternExpr] ( ... )
#    8|               0: [TypeAccessPatternExpr] access to type Int32
#    8|                 0: [TypeMention] int
#    8|               1: [TypeAccessPatternExpr] access to type String
#    8|                 0: [TypeMention] string
#    8|         1: [BlockStmt] {...}
#    9|       2: [ReturnStmt] return ...;
#    9|         0: [SwitchExpr] ... switch { ... }
#    9|           -1: [ParameterAccess] access to parameter o1
#   11|           0: [SwitchCaseExpr] ... => ...
#   11|             0: [TypeAccessPatternExpr] access to type Int32
#   11|               0: [TypeMention] int
#   11|             2: [CastExpr] (...) ...
#   11|               1: [IntLiteral] 1
#   12|           1: [SwitchCaseExpr] ... => ...
#   12|             0: [VariablePatternExpr] Double d
#   12|               0: [TypeMention] double
#   12|             2: [CastExpr] (...) ...
#   12|               1: [LocalVariableAccess] access to local variable d
#   13|           2: [SwitchCaseExpr] ... => ...
#   13|             0: [TypeAccessPatternExpr] access to type String
#   13|               0: [TypeMention] string
#   13|             2: [CastExpr] (...) ...
#   13|               1: [IntLiteral] 3
#   14|           3: [SwitchCaseExpr] ... => ...
#   14|             0: [VariablePatternExpr] Object o
#   14|               0: [TypeMention] object
#   14|             2: [LocalVariableAccess] access to local variable o
UnaryPattern.cs:
#    3| [Class] UnaryPattern
#    5|   5: [Property] P1
#    5|     -1: [TypeMention] int
#    5|     3: [Getter] get_P1
#    5|     4: [Setter] set_P1
#-----|       2: (Parameters)
#    5|         0: [Parameter] value
#    7|   6: [Method] M1
#    7|     -1: [TypeMention] bool
#-----|     2: (Parameters)
#    7|       0: [Parameter] c
#    7|         -1: [TypeMention] char
#    8|     4: [IsExpr] ... is ...
#    8|       0: [ParameterAccess] access to parameter c
#    8|       1: [NotPatternExpr] not ...
#    8|         0: [CharLiteral,ConstantPatternExpr] a
#    9|   7: [Method] M2
#    9|     -1: [TypeMention] bool
#-----|     2: (Parameters)
#    9|       0: [Parameter] c
#    9|         -1: [TypeMention] object
#   10|     4: [IsExpr] ... is ...
#   10|       0: [ParameterAccess] access to parameter c
#   10|       1: [NotPatternExpr] not ...
#   10|         0: [ConstantPatternExpr,NullLiteral] null
#   11|   8: [Method] M3
#   11|     -1: [TypeMention] bool
#-----|     2: (Parameters)
#   11|       0: [Parameter] c
#   11|         -1: [TypeMention] object
#   12|     4: [IsExpr] ... is ...
#   12|       0: [ParameterAccess] access to parameter c
#   12|       1: [NotPatternExpr] not ...
#   12|         0: [RecursivePatternExpr] { ... }
#   12|           0: [VariablePatternExpr] UnaryPattern u
#   12|           1: [TypeAccessPatternExpr] access to type UnaryPattern
#   12|             0: [TypeMention] UnaryPattern
#   12|           3: [PropertyPatternExpr] { ... }
#   12|             0: [ConstantPatternExpr,IntLiteral,LabeledPatternExpr] 1
#   14|   9: [Method] M4
#   14|     -1: [TypeMention] string
#-----|     2: (Parameters)
#   14|       0: [Parameter] i
#   14|         -1: [TypeMention] int
#   15|     4: [BlockStmt] {...}
#   16|       0: [ReturnStmt] return ...;
#   16|         0: [SwitchExpr] ... switch { ... }
#   16|           -1: [ParameterAccess] access to parameter i
#   18|           0: [SwitchCaseExpr] ... => ...
#   18|             0: [NotPatternExpr] not ...
#   18|               0: [ConstantPatternExpr,IntLiteral] 1
#   18|             2: [StringLiteral] "not 1"
#   19|           1: [SwitchCaseExpr] ... => ...
#   19|             0: [DiscardPatternExpr] _
#   19|             2: [StringLiteral] "other"<|MERGE_RESOLUTION|>--- conflicted
+++ resolved
@@ -317,11 +317,7 @@
 #   17|               -1: [ParameterAccess] access to parameter f
 #   17|               0: [LocalVariableAccess] access to local variable i
 #   17|               1: [LocalVariableAccess,LocalVariableDeclExpr] Object o
-<<<<<<< HEAD
-#   20|     8: [Method] M2
-=======
 #   20|     8: [Method] M2<>
->>>>>>> c9b50f3c
 #   20|       -1: [TypeMention] Void
 #-----|       1: (Type parameters)
 #   20|         0: [TypeParameter] T
@@ -362,11 +358,7 @@
 #   29|                 0: [LocalVariableAccess] access to local variable i
 #   29|                 1: [LocalVariableAccess,LocalVariableDeclExpr] Object o
 #   29|                 2: [LocalVariableAccess] access to local variable i
-<<<<<<< HEAD
-#   32|     10: [Method] M4
-=======
 #   32|     10: [Method] M4<>
->>>>>>> c9b50f3c
 #   32|       -1: [TypeMention] Void
 #-----|       1: (Type parameters)
 #   32|         0: [TypeParameter] T
