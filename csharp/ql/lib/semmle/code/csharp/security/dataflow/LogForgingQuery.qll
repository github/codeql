--- conflicted
+++ resolved
@@ -42,11 +42,7 @@
  */
 module LogForging = TaintTracking::Global<LogForgingConfig>;
 
-<<<<<<< HEAD
-/** A source of remote user input. */
-=======
 /** A source supported by the current threat model. */
->>>>>>> 6bb98b02
 private class ThreatModelSource extends Source instanceof ActiveThreatModelSource { }
 
 private class HtmlSanitizer extends Sanitizer {
