private import csharp
private import DataFlow
private import experimental.quantum.Language
private import AlgorithmValueConsumers
private import FlowAnalysis
private import Cryptography

class ECDsaORRSASigningOperationInstance extends Crypto::SignatureOperationInstance instanceof SignerUse
{
  SigningCreateCall creator;

  ECDsaORRSASigningOperationInstance() {
    creator = SigningCreateToUseFlow::getCreationFromUse(this, _, _)
  }

  override Crypto::AlgorithmValueConsumer getAnAlgorithmValueConsumer() {
    result = creator.getAlgorithmArg()
  }

  override Crypto::KeyOperationSubtype getKeyOperationSubtype() {
    if super.isSigner()
    then result = Crypto::TSignMode()
    else
      if super.isVerifier()
      then result = Crypto::TVerifyMode()
      else result = Crypto::TUnknownKeyOperationMode()
  }

  override Crypto::ConsumerInputDataFlowNode getKeyConsumer() {
    result.asExpr() = creator.getKeyConsumer()
  }

  override Crypto::ConsumerInputDataFlowNode getNonceConsumer() { none() }

  override Crypto::ConsumerInputDataFlowNode getInputConsumer() {
    result.asExpr() = super.getMessageArg()
  }

  override Crypto::ConsumerInputDataFlowNode getSignatureConsumer() {
    result.asExpr() = super.getSignatureArg()
  }

  override Crypto::ArtifactOutputDataFlowNode getOutputArtifact() {
    result.asExpr() = super.getSignatureOutput()
  }
}

<<<<<<< HEAD
class HashOperationInstance extends Crypto::HashOperationInstance instanceof HashUse {
  HashAlgorithmCreateCall creator;

  HashOperationInstance() { creator = HashCreateToUseFlow::getCreationFromUse(this, _, _) }

  override Crypto::ArtifactOutputDataFlowNode getOutputArtifact() { none() }

  override Crypto::ConsumerInputDataFlowNode getInputConsumer() { none() }

  override Crypto::AlgorithmValueConsumer getAnAlgorithmValueConsumer() { none() }
=======
/**
 * A symmetric algorithm class, such as AES or DES.
 */
class SymmetricAlgorithm extends Class {
  SymmetricAlgorithm() {
    this.getABaseType().hasFullyQualifiedName("System.Security.Cryptography", "SymmetricAlgorithm")
  }

  CryptoTransformCreation getCreateTransformCall() { result = this.getAMethod().getACall() }
}

/**
 * A symmetric algorithm creation, such as `Aes.Create()`.
 */
class SymmetricAlgorithmCreation extends MethodCall {
  SymmetricAlgorithmCreation() {
    this.getTarget().hasName("Create") and
    this.getQualifier().getType() instanceof SymmetricAlgorithm
  }

  SymmetricAlgorithm getSymmetricAlgorithm() { result = this.getQualifier().getType() }
}

class SymmetricAlgorithmUse extends QualifiableExpr {
  SymmetricAlgorithmUse() {
    this.getQualifier().getType() instanceof SymmetricAlgorithm and
    this.getQualifiedDeclaration()
        .hasName(["CreateEncryptor", "CreateDecryptor", "Key", "IV", "Padding"])
  }

  Expr getSymmetricAlgorithm() { result = this.getQualifier() }

  predicate isIntermediate() {
    not this.getQualifiedDeclaration().hasName(["CreateEncryptor", "CreateDecryptor"])
  }

  // The key may be set by assigning it to the `Key` property of the symmetric algorithm.
  predicate isKeyConsumer() {
    this instanceof PropertyWrite and this.getQualifiedDeclaration().getName() = "Key"
  }

  // The IV may be set by assigning it to the `IV` property of the symmetric algorithm.
  predicate isIvConsumer() {
    this instanceof PropertyWrite and this.getQualifiedDeclaration().getName() = "IV"
  }

  // The padding mode may be set by assigning it to the `Padding` property of the symmetric algorithm.
  predicate isPaddingConsumer() {
    this instanceof PropertyWrite and this.getQualifiedDeclaration().getName() = "Padding"
  }
}

module SymmetricAlgorithmFlow =
  CreationToUseFlow<SymmetricAlgorithmCreation, SymmetricAlgorithmUse>;

// TODO: Remove this.
SymmetricAlgorithmUse getUseFromUse(SymmetricAlgorithmUse use) {
  result = SymmetricAlgorithmFlow::getIntermediateUseFromUse(use, _, _)
}

/**
 * A call to `CreateEncryptor` or `CreateDecryptor` on a `SymmetricAlgorithm`.
 */
class CryptoTransformCreation extends MethodCall {
  CryptoTransformCreation() {
    this.getTarget().hasName(["CreateEncryptor", "CreateDecryptor"]) and
    this.getQualifier().getType() instanceof SymmetricAlgorithm
  }

  predicate isEncryptor() { this.getTarget().getName() = "CreateEncryptor" }

  predicate isDecryptor() { this.getTarget().getName() = "CreateDecryptor" }

  Expr getKeyArg() { result = this.getArgument(0) }

  Expr getIvArg() { result = this.getArgument(1) }

  SymmetricAlgorithm getSymmetricAlgorithm() { result = this.getQualifier().getType() }
}

class CryptoStream extends Class {
  CryptoStream() { this.hasFullyQualifiedName("System.Security.Cryptography", "CryptoStream") }
}

class CryptoStreamMode extends MemberConstant {
  CryptoStreamMode() {
    this.getDeclaringType()
        .hasFullyQualifiedName("System.Security.Cryptography", "CryptoStreamMode")
  }

  predicate isRead() { this.getName() = "Read" }

  predicate isWrite() { this.getName() = "Write" }
}

class PaddingMode extends MemberConstant {
  PaddingMode() {
    this.getDeclaringType().hasFullyQualifiedName("System.Security.Cryptography", "PaddingMode")
  }
}

class CryptoStreamCreation extends ObjectCreation {
  CryptoStreamCreation() { this.getObjectType() instanceof CryptoStream }

  Expr getStreamArg() { result = this.getArgument(0) }

  Expr getTransformArg() { result = this.getArgument(1) }

  Expr getModeArg() { result = this.getArgument(2) }

  Crypto::KeyOperationSubtype getKeyOperationSubtype() {
    if CryptoTransformFlow::getCreationFromUse(this.getTransformArg()).isEncryptor()
    then result = Crypto::TEncryptMode()
    else
      if CryptoTransformFlow::getCreationFromUse(this.getTransformArg()).isDecryptor()
      then result = Crypto::TDecryptMode()
      else result = Crypto::TUnknownKeyOperationMode()
  }
}

private class CryptoStreamUse extends MethodCall {
  CryptoStreamUse() {
    this.getQualifier().getType() instanceof CryptoStream and
    this.getTarget().hasName(["Write", "FlushFinalBlock", "FlushFinalBlockAsync", "Close"])
  }

  predicate isIntermediate() { this.getTarget().getName() = "Write" }

  Expr getInputArg() {
    this.isIntermediate() and
    result = this.getArgument(0)
  }
}

private module CryptoStreamFlow = CreationToUseFlow<CryptoStreamCreation, CryptoStreamUse>;

/**
 * An instantiation of a `CryptoStream` object where the transform is a symmetric
 * encryption or decryption operation (e.g. an encryption transform created by a
 * call to `Aes.CreateEncryptor()`)
 */
class CryptoStreamOperationInstance extends Crypto::KeyOperationInstance instanceof CryptoStreamCreation
{
  CryptoTransformCreation transform;

  CryptoStreamOperationInstance() {
    transform = CryptoTransformFlow::getCreationFromUse(this) and
    (transform.isEncryptor() or transform.isDecryptor())
  }

  override Crypto::AlgorithmValueConsumer getAnAlgorithmValueConsumer() { none() }

  override Crypto::KeyOperationSubtype getKeyOperationSubtype() {
    if transform.isEncryptor()
    then result = Crypto::TEncryptMode()
    else
      if transform.isDecryptor()
      then result = Crypto::TDecryptMode()
      else result = Crypto::TUnknownKeyOperationMode()
  }

  override Crypto::ConsumerInputDataFlowNode getKeyConsumer() {
    // If a key is explicitly provided as an argument when the transform is
    // created, this takes precedence over any key that may be set on the
    // symmetric algorithm instance.
    if exists(transform.getKeyArg())
    then result.asExpr() = transform.getKeyArg()
    else (
      result.asExpr() = SymmetricAlgorithmFlow::getIntermediateUseFromUse(transform, _, _) and
      result.asExpr().(SymmetricAlgorithmUse).isKeyConsumer()
    )
  }

  override Crypto::ConsumerInputDataFlowNode getNonceConsumer() {
    // If an IV is explicitly provided as an argument when the transform is
    // created, this takes precedence over any IV that may be set on the
    // symmetric algorithm instance.
    if exists(transform.getIvArg())
    then result.asExpr() = transform.getIvArg()
    else (
      result.asExpr() = SymmetricAlgorithmFlow::getIntermediateUseFromUse(transform, _, _) and
      result.asExpr().(SymmetricAlgorithmUse).isIvConsumer()
    )
  }

  // Inputs to the operation can be passed either through the stream argument
  // when the `CryptoStream` is created, or through calls to
  // `CryptoStream.Write()`. If the input is passed through the stream argument,
  // it is wrapped using a `MemoryStream` object.
  override Crypto::ConsumerInputDataFlowNode getInputConsumer() {
    result.asExpr() = MemoryStreamFlow::getCreationFromUse(this, _, _).getBufferArg() or
    result.asExpr() = CryptoStreamFlow::getUseFromCreation(this, _, _).getInputArg()
  }

  override Crypto::ArtifactOutputDataFlowNode getOutputArtifact() { none() }
>>>>>>> b1bbd970
}<|MERGE_RESOLUTION|>--- conflicted
+++ resolved
@@ -45,7 +45,6 @@
   }
 }
 
-<<<<<<< HEAD
 class HashOperationInstance extends Crypto::HashOperationInstance instanceof HashUse {
   HashAlgorithmCreateCall creator;
 
@@ -56,7 +55,8 @@
   override Crypto::ConsumerInputDataFlowNode getInputConsumer() { none() }
 
   override Crypto::AlgorithmValueConsumer getAnAlgorithmValueConsumer() { none() }
-=======
+}
+
 /**
  * A symmetric algorithm class, such as AES or DES.
  */
@@ -252,5 +252,4 @@
   }
 
   override Crypto::ArtifactOutputDataFlowNode getOutputArtifact() { none() }
->>>>>>> b1bbd970
 }