--- conflicted
+++ resolved
@@ -1,9 +1,5 @@
 name: codeql/csharp-solorigate-queries
-<<<<<<< HEAD
-version: 1.7.32
-=======
 version: 1.7.33-dev
->>>>>>> a54e732a
 groups:
   - csharp
   - solorigate
