--- conflicted
+++ resolved
@@ -1,5 +1,4 @@
 multipleCallTargets
-<<<<<<< HEAD
 | test.rs:56:7:56:26 | ... .as_str() |
 | test.rs:57:7:57:21 | ... .as_str() |
 | test.rs:73:7:73:26 | ... .as_str() |
@@ -25,34 +24,6 @@
 | test.rs:306:7:306:48 | ... .as_str() |
 | test.rs:307:7:307:35 | ... .as_str() |
 | test.rs:308:7:308:35 | ... .as_str() |
-| test.rs:347:7:347:39 | ... .as_str() |
-=======
-| test.rs:55:7:55:26 | ... .as_str() |
-| test.rs:56:7:56:21 | ... .as_str() |
-| test.rs:72:7:72:26 | ... .as_str() |
-| test.rs:73:7:73:36 | ... .as_str() |
-| test.rs:74:7:74:34 | ... .as_str() |
-| test.rs:75:7:75:27 | ... .as_str() |
-| test.rs:258:7:258:36 | ... .as_str() |
-| test.rs:260:7:260:33 | ... .as_str() |
-| test.rs:261:7:261:36 | ... .as_str() |
-| test.rs:262:7:262:26 | ... .as_str() |
-| test.rs:266:7:266:28 | ... .as_str() |
-| test.rs:267:7:267:37 | ... .as_str() |
-| test.rs:268:7:268:36 | ... .as_str() |
-| test.rs:271:7:271:32 | ... .as_str() |
-| test.rs:281:7:281:34 | ... .as_str() |
-| test.rs:284:7:284:36 | ... .as_str() |
-| test.rs:288:7:288:39 | ... .as_str() |
-| test.rs:295:7:295:53 | ... .as_str() |
-| test.rs:296:7:296:45 | ... .as_str() |
-| test.rs:298:7:298:39 | ... .as_str() |
-| test.rs:299:7:299:34 | ... .as_str() |
-| test.rs:300:7:300:42 | ... .as_str() |
-| test.rs:302:7:302:48 | ... .as_str() |
-| test.rs:303:7:303:35 | ... .as_str() |
-| test.rs:304:7:304:35 | ... .as_str() |
-| test.rs:313:8:313:19 | num.as_str() |
-| test.rs:324:8:324:19 | num.as_str() |
-| test.rs:343:7:343:39 | ... .as_str() |
->>>>>>> b43a0e75
+| test.rs:317:8:317:19 | num.as_str() |
+| test.rs:328:8:328:19 | num.as_str() |
+| test.rs:347:7:347:39 | ... .as_str() |