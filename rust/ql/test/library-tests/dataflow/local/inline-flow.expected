models
<<<<<<< HEAD
| 1 | Summary: lang:alloc; <crate::boxed::Box>::new; Argument[0]; ReturnValue.Reference; value |
| 2 | Summary: lang:core; <crate::option::Option>::unwrap; Argument[self].Field[core::option::Option::Some(0)]; ReturnValue; value |
| 3 | Summary: lang:core; <crate::option::Option>::unwrap_or; Argument[0]; ReturnValue; value |
| 4 | Summary: lang:core; <crate::option::Option>::unwrap_or; Argument[self].Field[core::option::Option::Some(0)]; ReturnValue; value |
| 5 | Summary: lang:core; <crate::option::Option>::unwrap_or_else; Argument[0].ReturnValue; ReturnValue; value |
| 6 | Summary: lang:core; <crate::option::Option>::unwrap_or_else; Argument[self].Field[core::option::Option::Some(0)]; ReturnValue; value |
| 7 | Summary: lang:core; <crate::result::Result>::err; Argument[self].Field[core::result::Result::Err(0)]; ReturnValue.Field[core::option::Option::Some(0)]; value |
| 8 | Summary: lang:core; <crate::result::Result>::expect; Argument[self].Field[core::result::Result::Ok(0)]; ReturnValue; value |
| 9 | Summary: lang:core; <crate::result::Result>::expect_err; Argument[self].Field[core::result::Result::Err(0)]; ReturnValue; value |
| 10 | Summary: lang:core; <crate::result::Result>::ok; Argument[self].Field[core::result::Result::Ok(0)]; ReturnValue.Field[core::option::Option::Some(0)]; value |
=======
| 1 | Summary: <core::option::Option>::unwrap; Argument[self].Field[core::option::Option::Some(0)]; ReturnValue; value |
| 2 | Summary: <core::option::Option>::unwrap_or; Argument[0]; ReturnValue; value |
| 3 | Summary: <core::option::Option>::unwrap_or; Argument[self].Field[core::option::Option::Some(0)]; ReturnValue; value |
| 4 | Summary: <core::option::Option>::unwrap_or_else; Argument[0].ReturnValue; ReturnValue; value |
| 5 | Summary: <core::option::Option>::unwrap_or_else; Argument[self].Field[core::option::Option::Some(0)]; ReturnValue; value |
| 6 | Summary: <core::result::Result>::err; Argument[self].Field[core::result::Result::Err(0)]; ReturnValue.Field[core::option::Option::Some(0)]; value |
| 7 | Summary: <core::result::Result>::expect; Argument[self].Field[core::result::Result::Ok(0)]; ReturnValue; value |
| 8 | Summary: <core::result::Result>::expect_err; Argument[self].Field[core::result::Result::Err(0)]; ReturnValue; value |
| 9 | Summary: <core::result::Result>::ok; Argument[self].Field[core::result::Result::Ok(0)]; ReturnValue.Field[core::option::Option::Some(0)]; value |
| 10 | Summary: lang:alloc; <crate::boxed::Box>::new; Argument[0]; ReturnValue.Reference; value |
>>>>>>> 4eb98fc4
edges
| main.rs:22:9:22:9 | s | main.rs:23:10:23:10 | s | provenance |  |
| main.rs:22:13:22:21 | source(...) | main.rs:22:9:22:9 | s | provenance |  |
| main.rs:27:9:27:9 | a | main.rs:29:9:29:9 | c | provenance |  |
| main.rs:27:13:27:21 | source(...) | main.rs:27:9:27:9 | a | provenance |  |
| main.rs:29:9:29:9 | c | main.rs:30:10:30:10 | c | provenance |  |
| main.rs:34:9:34:9 | a | main.rs:35:9:35:9 | b | provenance |  |
| main.rs:34:13:34:21 | source(...) | main.rs:34:9:34:9 | a | provenance |  |
| main.rs:35:9:35:9 | b | main.rs:39:10:39:10 | b | provenance |  |
| main.rs:47:9:47:9 | b | main.rs:50:10:50:10 | b | provenance |  |
| main.rs:48:15:48:23 | source(...) | main.rs:47:9:47:9 | b | provenance |  |
| main.rs:56:5:56:5 | i | main.rs:57:10:57:10 | i | provenance |  |
| main.rs:56:9:56:17 | source(...) | main.rs:56:5:56:5 | i | provenance |  |
| main.rs:89:9:89:9 | i [&ref] | main.rs:90:11:90:11 | i [&ref] | provenance |  |
| main.rs:89:13:89:31 | ...::new(...) [&ref] | main.rs:89:9:89:9 | i [&ref] | provenance |  |
| main.rs:89:22:89:30 | source(...) | main.rs:89:13:89:31 | ...::new(...) [&ref] | provenance | MaD:10 |
| main.rs:90:11:90:11 | i [&ref] | main.rs:90:10:90:11 | * ... | provenance |  |
| main.rs:97:9:97:9 | a [tuple.0] | main.rs:98:10:98:10 | a [tuple.0] | provenance |  |
| main.rs:97:13:97:26 | TupleExpr [tuple.0] | main.rs:97:9:97:9 | a [tuple.0] | provenance |  |
| main.rs:97:14:97:22 | source(...) | main.rs:97:13:97:26 | TupleExpr [tuple.0] | provenance |  |
| main.rs:98:10:98:10 | a [tuple.0] | main.rs:98:10:98:12 | a.0 | provenance |  |
| main.rs:103:9:103:9 | a [tuple.1] | main.rs:104:9:104:20 | TuplePat [tuple.1] | provenance |  |
| main.rs:103:13:103:30 | TupleExpr [tuple.1] | main.rs:103:9:103:9 | a [tuple.1] | provenance |  |
| main.rs:103:17:103:26 | source(...) | main.rs:103:13:103:30 | TupleExpr [tuple.1] | provenance |  |
| main.rs:104:9:104:20 | TuplePat [tuple.1] | main.rs:104:14:104:15 | a1 | provenance |  |
| main.rs:104:14:104:15 | a1 | main.rs:106:10:106:11 | a1 | provenance |  |
| main.rs:111:9:111:13 | mut a [tuple.1] | main.rs:113:10:113:10 | a [tuple.1] | provenance |  |
| main.rs:111:17:111:31 | TupleExpr [tuple.1] | main.rs:111:9:111:13 | mut a [tuple.1] | provenance |  |
| main.rs:111:21:111:30 | source(...) | main.rs:111:17:111:31 | TupleExpr [tuple.1] | provenance |  |
| main.rs:113:10:113:10 | a [tuple.1] | main.rs:113:10:113:12 | a.1 | provenance |  |
| main.rs:114:5:114:5 | [post] a [tuple.0] | main.rs:115:5:115:5 | a [tuple.0] | provenance |  |
| main.rs:114:11:114:20 | source(...) | main.rs:114:5:114:5 | [post] a [tuple.0] | provenance |  |
| main.rs:115:5:115:5 | a [tuple.0] | main.rs:116:10:116:10 | a [tuple.0] | provenance |  |
| main.rs:116:10:116:10 | a [tuple.0] | main.rs:116:10:116:12 | a.0 | provenance |  |
| main.rs:121:9:121:9 | a [tuple.1] | main.rs:122:14:122:14 | a [tuple.1] | provenance |  |
| main.rs:121:13:121:27 | TupleExpr [tuple.1] | main.rs:121:9:121:9 | a [tuple.1] | provenance |  |
| main.rs:121:17:121:26 | source(...) | main.rs:121:13:121:27 | TupleExpr [tuple.1] | provenance |  |
| main.rs:122:9:122:9 | b [tuple.0, tuple.1] | main.rs:124:10:124:10 | b [tuple.0, tuple.1] | provenance |  |
| main.rs:122:13:122:18 | TupleExpr [tuple.0, tuple.1] | main.rs:122:9:122:9 | b [tuple.0, tuple.1] | provenance |  |
| main.rs:122:14:122:14 | a [tuple.1] | main.rs:122:13:122:18 | TupleExpr [tuple.0, tuple.1] | provenance |  |
| main.rs:124:10:124:10 | b [tuple.0, tuple.1] | main.rs:124:10:124:12 | b.0 [tuple.1] | provenance |  |
| main.rs:124:10:124:12 | b.0 [tuple.1] | main.rs:124:10:124:15 | ... .1 | provenance |  |
| main.rs:137:9:137:9 | p [Point.x] | main.rs:138:10:138:10 | p [Point.x] | provenance |  |
| main.rs:137:13:137:40 | Point {...} [Point.x] | main.rs:137:9:137:9 | p [Point.x] | provenance |  |
| main.rs:137:24:137:32 | source(...) | main.rs:137:13:137:40 | Point {...} [Point.x] | provenance |  |
| main.rs:138:10:138:10 | p [Point.x] | main.rs:138:10:138:12 | p.x | provenance |  |
| main.rs:145:5:145:5 | [post] p [Point.y] | main.rs:146:10:146:10 | p [Point.y] | provenance |  |
| main.rs:145:11:145:20 | source(...) | main.rs:145:5:145:5 | [post] p [Point.y] | provenance |  |
| main.rs:146:10:146:10 | p [Point.y] | main.rs:146:10:146:12 | p.y | provenance |  |
| main.rs:150:9:150:9 | p [Point.x] | main.rs:154:9:154:28 | Point {...} [Point.x] | provenance |  |
| main.rs:150:13:153:5 | Point {...} [Point.x] | main.rs:150:9:150:9 | p [Point.x] | provenance |  |
| main.rs:151:12:151:21 | source(...) | main.rs:150:13:153:5 | Point {...} [Point.x] | provenance |  |
| main.rs:154:9:154:28 | Point {...} [Point.x] | main.rs:154:20:154:20 | a | provenance |  |
| main.rs:154:20:154:20 | a | main.rs:155:10:155:10 | a | provenance |  |
| main.rs:165:9:165:9 | p [Point3D.plane, Point.y] | main.rs:173:10:173:10 | p [Point3D.plane, Point.y] | provenance |  |
| main.rs:165:13:171:5 | Point3D {...} [Point3D.plane, Point.y] | main.rs:165:9:165:9 | p [Point3D.plane, Point.y] | provenance |  |
| main.rs:166:16:169:9 | Point {...} [Point.y] | main.rs:165:13:171:5 | Point3D {...} [Point3D.plane, Point.y] | provenance |  |
| main.rs:168:16:168:25 | source(...) | main.rs:166:16:169:9 | Point {...} [Point.y] | provenance |  |
| main.rs:173:10:173:10 | p [Point3D.plane, Point.y] | main.rs:173:10:173:16 | p.plane [Point.y] | provenance |  |
| main.rs:173:10:173:16 | p.plane [Point.y] | main.rs:173:10:173:18 | ... .y | provenance |  |
| main.rs:178:9:178:9 | y | main.rs:180:30:180:30 | y | provenance |  |
| main.rs:178:13:178:22 | source(...) | main.rs:178:9:178:9 | y | provenance |  |
| main.rs:179:9:179:9 | p [Point3D.plane, Point.y] | main.rs:183:11:183:11 | p [Point3D.plane, Point.y] | provenance |  |
| main.rs:179:13:182:5 | Point3D {...} [Point3D.plane, Point.y] | main.rs:179:9:179:9 | p [Point3D.plane, Point.y] | provenance |  |
| main.rs:180:16:180:32 | Point {...} [Point.y] | main.rs:179:13:182:5 | Point3D {...} [Point3D.plane, Point.y] | provenance |  |
| main.rs:180:30:180:30 | y | main.rs:180:16:180:32 | Point {...} [Point.y] | provenance |  |
| main.rs:183:11:183:11 | p [Point3D.plane, Point.y] | main.rs:184:9:187:9 | Point3D {...} [Point3D.plane, Point.y] | provenance |  |
| main.rs:184:9:187:9 | Point3D {...} [Point3D.plane, Point.y] | main.rs:185:20:185:33 | Point {...} [Point.y] | provenance |  |
| main.rs:185:20:185:33 | Point {...} [Point.y] | main.rs:185:31:185:31 | y | provenance |  |
| main.rs:185:31:185:31 | y | main.rs:189:18:189:18 | y | provenance |  |
| main.rs:198:9:198:9 | s [MyTupleStruct(0)] | main.rs:199:10:199:10 | s [MyTupleStruct(0)] | provenance |  |
| main.rs:198:9:198:9 | s [MyTupleStruct(0)] | main.rs:202:11:202:11 | s [MyTupleStruct(0)] | provenance |  |
| main.rs:198:13:198:40 | MyTupleStruct(...) [MyTupleStruct(0)] | main.rs:198:9:198:9 | s [MyTupleStruct(0)] | provenance |  |
| main.rs:198:27:198:36 | source(...) | main.rs:198:13:198:40 | MyTupleStruct(...) [MyTupleStruct(0)] | provenance |  |
| main.rs:199:10:199:10 | s [MyTupleStruct(0)] | main.rs:199:10:199:12 | s.0 | provenance |  |
| main.rs:202:11:202:11 | s [MyTupleStruct(0)] | main.rs:203:9:203:27 | MyTupleStruct(...) [MyTupleStruct(0)] | provenance |  |
| main.rs:203:9:203:27 | MyTupleStruct(...) [MyTupleStruct(0)] | main.rs:203:23:203:23 | x | provenance |  |
| main.rs:203:23:203:23 | x | main.rs:204:18:204:18 | x | provenance |  |
| main.rs:214:9:214:10 | s1 [Some] | main.rs:216:11:216:12 | s1 [Some] | provenance |  |
| main.rs:214:14:214:37 | ...::Some(...) [Some] | main.rs:214:9:214:10 | s1 [Some] | provenance |  |
| main.rs:214:27:214:36 | source(...) | main.rs:214:14:214:37 | ...::Some(...) [Some] | provenance |  |
| main.rs:216:11:216:12 | s1 [Some] | main.rs:217:9:217:23 | ...::Some(...) [Some] | provenance |  |
| main.rs:217:9:217:23 | ...::Some(...) [Some] | main.rs:217:22:217:22 | n | provenance |  |
| main.rs:217:22:217:22 | n | main.rs:217:33:217:33 | n | provenance |  |
| main.rs:227:9:227:10 | s1 [Some] | main.rs:229:11:229:12 | s1 [Some] | provenance |  |
| main.rs:227:14:227:29 | Some(...) [Some] | main.rs:227:9:227:10 | s1 [Some] | provenance |  |
| main.rs:227:19:227:28 | source(...) | main.rs:227:14:227:29 | Some(...) [Some] | provenance |  |
| main.rs:229:11:229:12 | s1 [Some] | main.rs:230:9:230:15 | Some(...) [Some] | provenance |  |
| main.rs:230:9:230:15 | Some(...) [Some] | main.rs:230:14:230:14 | n | provenance |  |
| main.rs:230:14:230:14 | n | main.rs:230:25:230:25 | n | provenance |  |
<<<<<<< HEAD
| main.rs:240:9:240:10 | s1 [Some] | main.rs:241:10:241:20 | s1.unwrap() | provenance | MaD:2 |
| main.rs:240:14:240:29 | Some(...) [Some] | main.rs:240:9:240:10 | s1 [Some] | provenance |  |
| main.rs:240:19:240:28 | source(...) | main.rs:240:14:240:29 | Some(...) [Some] | provenance |  |
| main.rs:245:9:245:10 | s1 [Some] | main.rs:246:10:246:24 | s1.unwrap_or(...) | provenance | MaD:4 |
| main.rs:245:14:245:29 | Some(...) [Some] | main.rs:245:9:245:10 | s1 [Some] | provenance |  |
| main.rs:245:19:245:28 | source(...) | main.rs:245:14:245:29 | Some(...) [Some] | provenance |  |
| main.rs:249:23:249:32 | source(...) | main.rs:249:10:249:33 | s2.unwrap_or(...) | provenance | MaD:3 |
| main.rs:253:9:253:10 | s1 [Some] | main.rs:254:10:254:32 | s1.unwrap_or_else(...) | provenance | MaD:6 |
| main.rs:253:14:253:29 | Some(...) [Some] | main.rs:253:9:253:10 | s1 [Some] | provenance |  |
| main.rs:253:19:253:28 | source(...) | main.rs:253:14:253:29 | Some(...) [Some] | provenance |  |
| main.rs:257:31:257:40 | source(...) | main.rs:257:10:257:41 | s2.unwrap_or_else(...) | provenance | MaD:5 |
=======
| main.rs:240:9:240:10 | s1 [Some] | main.rs:241:10:241:20 | s1.unwrap() | provenance | MaD:1 |
| main.rs:240:14:240:29 | Some(...) [Some] | main.rs:240:9:240:10 | s1 [Some] | provenance |  |
| main.rs:240:19:240:28 | source(...) | main.rs:240:14:240:29 | Some(...) [Some] | provenance |  |
| main.rs:245:9:245:10 | s1 [Some] | main.rs:246:10:246:24 | s1.unwrap_or(...) | provenance | MaD:3 |
| main.rs:245:14:245:29 | Some(...) [Some] | main.rs:245:9:245:10 | s1 [Some] | provenance |  |
| main.rs:245:19:245:28 | source(...) | main.rs:245:14:245:29 | Some(...) [Some] | provenance |  |
| main.rs:249:23:249:32 | source(...) | main.rs:249:10:249:33 | s2.unwrap_or(...) | provenance | MaD:2 |
| main.rs:253:9:253:10 | s1 [Some] | main.rs:254:10:254:32 | s1.unwrap_or_else(...) | provenance | MaD:5 |
| main.rs:253:14:253:29 | Some(...) [Some] | main.rs:253:9:253:10 | s1 [Some] | provenance |  |
| main.rs:253:19:253:28 | source(...) | main.rs:253:14:253:29 | Some(...) [Some] | provenance |  |
| main.rs:257:31:257:40 | source(...) | main.rs:257:10:257:41 | s2.unwrap_or_else(...) | provenance | MaD:4 |
>>>>>>> 4eb98fc4
| main.rs:261:9:261:10 | s1 [Some] | main.rs:263:14:263:15 | s1 [Some] | provenance |  |
| main.rs:261:14:261:29 | Some(...) [Some] | main.rs:261:9:261:10 | s1 [Some] | provenance |  |
| main.rs:261:19:261:28 | source(...) | main.rs:261:14:261:29 | Some(...) [Some] | provenance |  |
| main.rs:263:9:263:10 | i1 | main.rs:264:10:264:11 | i1 | provenance |  |
| main.rs:263:14:263:15 | s1 [Some] | main.rs:263:14:263:16 | TryExpr | provenance |  |
| main.rs:263:14:263:16 | TryExpr | main.rs:263:9:263:10 | i1 | provenance |  |
<<<<<<< HEAD
| main.rs:270:9:270:10 | r1 [Ok] | main.rs:271:28:271:34 | r1.ok() [Some] | provenance | MaD:10 |
| main.rs:270:32:270:45 | Ok(...) [Ok] | main.rs:270:9:270:10 | r1 [Ok] | provenance |  |
| main.rs:270:35:270:44 | source(...) | main.rs:270:32:270:45 | Ok(...) [Ok] | provenance |  |
| main.rs:271:9:271:11 | o1a [Some] | main.rs:273:10:273:21 | o1a.unwrap() | provenance | MaD:2 |
| main.rs:271:28:271:34 | r1.ok() [Some] | main.rs:271:9:271:11 | o1a [Some] | provenance |  |
| main.rs:276:9:276:10 | r2 [Err] | main.rs:278:28:278:35 | r2.err() [Some] | provenance | MaD:7 |
| main.rs:276:32:276:46 | Err(...) [Err] | main.rs:276:9:276:10 | r2 [Err] | provenance |  |
| main.rs:276:36:276:45 | source(...) | main.rs:276:32:276:46 | Err(...) [Err] | provenance |  |
| main.rs:278:9:278:11 | o2b [Some] | main.rs:280:10:280:21 | o2b.unwrap() | provenance | MaD:2 |
=======
| main.rs:270:9:270:10 | r1 [Ok] | main.rs:271:28:271:34 | r1.ok() [Some] | provenance | MaD:9 |
| main.rs:270:32:270:45 | Ok(...) [Ok] | main.rs:270:9:270:10 | r1 [Ok] | provenance |  |
| main.rs:270:35:270:44 | source(...) | main.rs:270:32:270:45 | Ok(...) [Ok] | provenance |  |
| main.rs:271:9:271:11 | o1a [Some] | main.rs:273:10:273:21 | o1a.unwrap() | provenance | MaD:1 |
| main.rs:271:28:271:34 | r1.ok() [Some] | main.rs:271:9:271:11 | o1a [Some] | provenance |  |
| main.rs:276:9:276:10 | r2 [Err] | main.rs:278:28:278:35 | r2.err() [Some] | provenance | MaD:6 |
| main.rs:276:32:276:46 | Err(...) [Err] | main.rs:276:9:276:10 | r2 [Err] | provenance |  |
| main.rs:276:36:276:45 | source(...) | main.rs:276:32:276:46 | Err(...) [Err] | provenance |  |
| main.rs:278:9:278:11 | o2b [Some] | main.rs:280:10:280:21 | o2b.unwrap() | provenance | MaD:1 |
>>>>>>> 4eb98fc4
| main.rs:278:28:278:35 | r2.err() [Some] | main.rs:278:9:278:11 | o2b [Some] | provenance |  |
| main.rs:284:9:284:10 | s1 [Ok] | main.rs:287:14:287:15 | s1 [Ok] | provenance |  |
| main.rs:284:32:284:45 | Ok(...) [Ok] | main.rs:284:9:284:10 | s1 [Ok] | provenance |  |
| main.rs:284:35:284:44 | source(...) | main.rs:284:32:284:45 | Ok(...) [Ok] | provenance |  |
| main.rs:287:9:287:10 | i1 | main.rs:289:10:289:11 | i1 | provenance |  |
| main.rs:287:14:287:15 | s1 [Ok] | main.rs:287:14:287:16 | TryExpr | provenance |  |
| main.rs:287:14:287:16 | TryExpr | main.rs:287:9:287:10 | i1 | provenance |  |
<<<<<<< HEAD
| main.rs:297:9:297:10 | s1 [Ok] | main.rs:298:10:298:22 | s1.expect(...) | provenance | MaD:8 |
| main.rs:297:32:297:45 | Ok(...) [Ok] | main.rs:297:9:297:10 | s1 [Ok] | provenance |  |
| main.rs:297:35:297:44 | source(...) | main.rs:297:32:297:45 | Ok(...) [Ok] | provenance |  |
| main.rs:301:9:301:10 | s2 [Err] | main.rs:303:10:303:26 | s2.expect_err(...) | provenance | MaD:9 |
=======
| main.rs:297:9:297:10 | s1 [Ok] | main.rs:298:10:298:22 | s1.expect(...) | provenance | MaD:7 |
| main.rs:297:32:297:45 | Ok(...) [Ok] | main.rs:297:9:297:10 | s1 [Ok] | provenance |  |
| main.rs:297:35:297:44 | source(...) | main.rs:297:32:297:45 | Ok(...) [Ok] | provenance |  |
| main.rs:301:9:301:10 | s2 [Err] | main.rs:303:10:303:26 | s2.expect_err(...) | provenance | MaD:8 |
>>>>>>> 4eb98fc4
| main.rs:301:32:301:46 | Err(...) [Err] | main.rs:301:9:301:10 | s2 [Err] | provenance |  |
| main.rs:301:36:301:45 | source(...) | main.rs:301:32:301:46 | Err(...) [Err] | provenance |  |
| main.rs:312:9:312:10 | s1 [A] | main.rs:314:11:314:12 | s1 [A] | provenance |  |
| main.rs:312:14:312:39 | ...::A(...) [A] | main.rs:312:9:312:10 | s1 [A] | provenance |  |
| main.rs:312:29:312:38 | source(...) | main.rs:312:14:312:39 | ...::A(...) [A] | provenance |  |
| main.rs:314:11:314:12 | s1 [A] | main.rs:315:9:315:25 | ...::A(...) [A] | provenance |  |
| main.rs:314:11:314:12 | s1 [A] | main.rs:318:11:318:12 | s1 [A] | provenance |  |
| main.rs:315:9:315:25 | ...::A(...) [A] | main.rs:315:24:315:24 | n | provenance |  |
| main.rs:315:24:315:24 | n | main.rs:315:35:315:35 | n | provenance |  |
| main.rs:318:11:318:12 | s1 [A] | main.rs:319:9:319:25 | ...::A(...) [A] | provenance |  |
| main.rs:319:9:319:25 | ...::A(...) [A] | main.rs:319:24:319:24 | n | provenance |  |
| main.rs:319:24:319:24 | n | main.rs:319:55:319:55 | n | provenance |  |
| main.rs:330:9:330:10 | s1 [A] | main.rs:332:11:332:12 | s1 [A] | provenance |  |
| main.rs:330:14:330:26 | A(...) [A] | main.rs:330:9:330:10 | s1 [A] | provenance |  |
| main.rs:330:16:330:25 | source(...) | main.rs:330:14:330:26 | A(...) [A] | provenance |  |
| main.rs:332:11:332:12 | s1 [A] | main.rs:333:9:333:12 | A(...) [A] | provenance |  |
| main.rs:332:11:332:12 | s1 [A] | main.rs:336:11:336:12 | s1 [A] | provenance |  |
| main.rs:333:9:333:12 | A(...) [A] | main.rs:333:11:333:11 | n | provenance |  |
| main.rs:333:11:333:11 | n | main.rs:333:22:333:22 | n | provenance |  |
| main.rs:336:11:336:12 | s1 [A] | main.rs:337:9:337:12 | A(...) [A] | provenance |  |
| main.rs:337:9:337:12 | A(...) [A] | main.rs:337:11:337:11 | n | provenance |  |
| main.rs:337:11:337:11 | n | main.rs:337:29:337:29 | n | provenance |  |
| main.rs:351:9:351:10 | s1 [C] | main.rs:355:11:355:12 | s1 [C] | provenance |  |
| main.rs:351:14:353:5 | ...::C {...} [C] | main.rs:351:9:351:10 | s1 [C] | provenance |  |
| main.rs:352:18:352:27 | source(...) | main.rs:351:14:353:5 | ...::C {...} [C] | provenance |  |
| main.rs:355:11:355:12 | s1 [C] | main.rs:356:9:356:38 | ...::C {...} [C] | provenance |  |
| main.rs:355:11:355:12 | s1 [C] | main.rs:359:11:359:12 | s1 [C] | provenance |  |
| main.rs:356:9:356:38 | ...::C {...} [C] | main.rs:356:36:356:36 | n | provenance |  |
| main.rs:356:36:356:36 | n | main.rs:356:48:356:48 | n | provenance |  |
| main.rs:359:11:359:12 | s1 [C] | main.rs:360:9:360:38 | ...::C {...} [C] | provenance |  |
| main.rs:360:9:360:38 | ...::C {...} [C] | main.rs:360:36:360:36 | n | provenance |  |
| main.rs:360:36:360:36 | n | main.rs:360:81:360:81 | n | provenance |  |
| main.rs:371:9:371:10 | s1 [C] | main.rs:375:11:375:12 | s1 [C] | provenance |  |
| main.rs:371:14:373:5 | C {...} [C] | main.rs:371:9:371:10 | s1 [C] | provenance |  |
| main.rs:372:18:372:27 | source(...) | main.rs:371:14:373:5 | C {...} [C] | provenance |  |
| main.rs:375:11:375:12 | s1 [C] | main.rs:376:9:376:24 | C {...} [C] | provenance |  |
| main.rs:375:11:375:12 | s1 [C] | main.rs:379:11:379:12 | s1 [C] | provenance |  |
| main.rs:376:9:376:24 | C {...} [C] | main.rs:376:22:376:22 | n | provenance |  |
| main.rs:376:22:376:22 | n | main.rs:376:34:376:34 | n | provenance |  |
| main.rs:379:11:379:12 | s1 [C] | main.rs:380:9:380:24 | C {...} [C] | provenance |  |
| main.rs:380:9:380:24 | C {...} [C] | main.rs:380:22:380:22 | n | provenance |  |
| main.rs:380:22:380:22 | n | main.rs:380:53:380:53 | n | provenance |  |
| main.rs:392:9:392:12 | arr1 [element] | main.rs:393:14:393:17 | arr1 [element] | provenance |  |
| main.rs:392:16:392:33 | [...] [element] | main.rs:392:9:392:12 | arr1 [element] | provenance |  |
| main.rs:392:23:392:32 | source(...) | main.rs:392:16:392:33 | [...] [element] | provenance |  |
| main.rs:393:9:393:10 | n1 | main.rs:394:10:394:11 | n1 | provenance |  |
| main.rs:393:14:393:17 | arr1 [element] | main.rs:393:14:393:20 | arr1[2] | provenance |  |
| main.rs:393:14:393:20 | arr1[2] | main.rs:393:9:393:10 | n1 | provenance |  |
| main.rs:396:9:396:12 | arr2 [element] | main.rs:397:14:397:17 | arr2 [element] | provenance |  |
| main.rs:396:16:396:31 | [...; 10] [element] | main.rs:396:9:396:12 | arr2 [element] | provenance |  |
| main.rs:396:17:396:26 | source(...) | main.rs:396:16:396:31 | [...; 10] [element] | provenance |  |
| main.rs:397:9:397:10 | n2 | main.rs:398:10:398:11 | n2 | provenance |  |
| main.rs:397:14:397:17 | arr2 [element] | main.rs:397:14:397:20 | arr2[4] | provenance |  |
| main.rs:397:14:397:20 | arr2[4] | main.rs:397:9:397:10 | n2 | provenance |  |
| main.rs:406:9:406:12 | arr1 [element] | main.rs:407:15:407:18 | arr1 [element] | provenance |  |
| main.rs:406:16:406:33 | [...] [element] | main.rs:406:9:406:12 | arr1 [element] | provenance |  |
| main.rs:406:23:406:32 | source(...) | main.rs:406:16:406:33 | [...] [element] | provenance |  |
| main.rs:407:9:407:10 | n1 | main.rs:408:14:408:15 | n1 | provenance |  |
| main.rs:407:15:407:18 | arr1 [element] | main.rs:407:9:407:10 | n1 | provenance |  |
| main.rs:418:9:418:12 | arr1 [element] | main.rs:419:11:419:14 | arr1 [element] | provenance |  |
| main.rs:418:16:418:33 | [...] [element] | main.rs:418:9:418:12 | arr1 [element] | provenance |  |
| main.rs:418:23:418:32 | source(...) | main.rs:418:16:418:33 | [...] [element] | provenance |  |
| main.rs:419:11:419:14 | arr1 [element] | main.rs:420:9:420:17 | SlicePat [element] | provenance |  |
| main.rs:420:9:420:17 | SlicePat [element] | main.rs:420:10:420:10 | a | provenance |  |
| main.rs:420:9:420:17 | SlicePat [element] | main.rs:420:13:420:13 | b | provenance |  |
| main.rs:420:9:420:17 | SlicePat [element] | main.rs:420:16:420:16 | c | provenance |  |
| main.rs:420:10:420:10 | a | main.rs:421:18:421:18 | a | provenance |  |
| main.rs:420:13:420:13 | b | main.rs:422:18:422:18 | b | provenance |  |
| main.rs:420:16:420:16 | c | main.rs:423:18:423:18 | c | provenance |  |
| main.rs:432:5:432:11 | [post] mut_arr [element] | main.rs:433:13:433:19 | mut_arr [element] | provenance |  |
| main.rs:432:5:432:11 | [post] mut_arr [element] | main.rs:435:10:435:16 | mut_arr [element] | provenance |  |
| main.rs:432:18:432:27 | source(...) | main.rs:432:5:432:11 | [post] mut_arr [element] | provenance |  |
| main.rs:433:9:433:9 | d | main.rs:434:10:434:10 | d | provenance |  |
| main.rs:433:13:433:19 | mut_arr [element] | main.rs:433:13:433:22 | mut_arr[1] | provenance |  |
| main.rs:433:13:433:22 | mut_arr[1] | main.rs:433:9:433:9 | d | provenance |  |
| main.rs:435:10:435:16 | mut_arr [element] | main.rs:435:10:435:19 | mut_arr[0] | provenance |  |
| main.rs:458:9:458:9 | s | main.rs:459:10:459:10 | s | provenance |  |
| main.rs:458:25:458:26 | source(...) | main.rs:458:9:458:9 | s | provenance |  |
| main.rs:467:9:467:9 | a | main.rs:472:10:472:10 | a | provenance |  |
| main.rs:467:13:467:22 | source(...) | main.rs:467:9:467:9 | a | provenance |  |
| main.rs:479:9:479:10 | vs [element] | main.rs:481:10:481:11 | vs [element] | provenance |  |
| main.rs:479:9:479:10 | vs [element] | main.rs:485:14:485:15 | vs [element] | provenance |  |
| main.rs:479:14:479:34 | [...] [element] | main.rs:479:9:479:10 | vs [element] | provenance |  |
| main.rs:479:15:479:24 | source(...) | main.rs:479:14:479:34 | [...] [element] | provenance |  |
| main.rs:481:10:481:11 | vs [element] | main.rs:481:10:481:14 | vs[0] | provenance |  |
| main.rs:485:9:485:9 | v | main.rs:486:14:486:14 | v | provenance |  |
| main.rs:485:14:485:15 | vs [element] | main.rs:485:9:485:9 | v | provenance |  |
| main.rs:504:9:504:18 | mut vs_mut [element] | main.rs:506:10:506:15 | vs_mut [element] | provenance |  |
| main.rs:504:22:504:42 | [...] [element] | main.rs:504:9:504:18 | mut vs_mut [element] | provenance |  |
| main.rs:504:23:504:32 | source(...) | main.rs:504:22:504:42 | [...] [element] | provenance |  |
| main.rs:506:10:506:15 | vs_mut [element] | main.rs:506:10:506:18 | vs_mut[0] | provenance |  |
| main.rs:516:9:516:9 | a | main.rs:521:10:521:10 | a | provenance |  |
| main.rs:516:13:516:22 | source(...) | main.rs:516:9:516:9 | a | provenance |  |
| main.rs:518:9:518:9 | c | main.rs:519:18:519:18 | c | provenance |  |
| main.rs:518:13:518:22 | source(...) | main.rs:518:9:518:9 | c | provenance |  |
| main.rs:519:9:519:13 | c_ref [&ref] | main.rs:524:11:524:15 | c_ref [&ref] | provenance |  |
| main.rs:519:17:519:18 | &c [&ref] | main.rs:519:9:519:13 | c_ref [&ref] | provenance |  |
| main.rs:519:18:519:18 | c | main.rs:519:17:519:18 | &c [&ref] | provenance |  |
| main.rs:524:11:524:15 | c_ref [&ref] | main.rs:524:10:524:15 | * ... | provenance |  |
nodes
| main.rs:18:10:18:18 | source(...) | semmle.label | source(...) |
| main.rs:22:9:22:9 | s | semmle.label | s |
| main.rs:22:13:22:21 | source(...) | semmle.label | source(...) |
| main.rs:23:10:23:10 | s | semmle.label | s |
| main.rs:27:9:27:9 | a | semmle.label | a |
| main.rs:27:13:27:21 | source(...) | semmle.label | source(...) |
| main.rs:29:9:29:9 | c | semmle.label | c |
| main.rs:30:10:30:10 | c | semmle.label | c |
| main.rs:34:9:34:9 | a | semmle.label | a |
| main.rs:34:13:34:21 | source(...) | semmle.label | source(...) |
| main.rs:35:9:35:9 | b | semmle.label | b |
| main.rs:39:10:39:10 | b | semmle.label | b |
| main.rs:47:9:47:9 | b | semmle.label | b |
| main.rs:48:15:48:23 | source(...) | semmle.label | source(...) |
| main.rs:50:10:50:10 | b | semmle.label | b |
| main.rs:56:5:56:5 | i | semmle.label | i |
| main.rs:56:9:56:17 | source(...) | semmle.label | source(...) |
| main.rs:57:10:57:10 | i | semmle.label | i |
| main.rs:89:9:89:9 | i [&ref] | semmle.label | i [&ref] |
| main.rs:89:13:89:31 | ...::new(...) [&ref] | semmle.label | ...::new(...) [&ref] |
| main.rs:89:22:89:30 | source(...) | semmle.label | source(...) |
| main.rs:90:10:90:11 | * ... | semmle.label | * ... |
| main.rs:90:11:90:11 | i [&ref] | semmle.label | i [&ref] |
| main.rs:97:9:97:9 | a [tuple.0] | semmle.label | a [tuple.0] |
| main.rs:97:13:97:26 | TupleExpr [tuple.0] | semmle.label | TupleExpr [tuple.0] |
| main.rs:97:14:97:22 | source(...) | semmle.label | source(...) |
| main.rs:98:10:98:10 | a [tuple.0] | semmle.label | a [tuple.0] |
| main.rs:98:10:98:12 | a.0 | semmle.label | a.0 |
| main.rs:103:9:103:9 | a [tuple.1] | semmle.label | a [tuple.1] |
| main.rs:103:13:103:30 | TupleExpr [tuple.1] | semmle.label | TupleExpr [tuple.1] |
| main.rs:103:17:103:26 | source(...) | semmle.label | source(...) |
| main.rs:104:9:104:20 | TuplePat [tuple.1] | semmle.label | TuplePat [tuple.1] |
| main.rs:104:14:104:15 | a1 | semmle.label | a1 |
| main.rs:106:10:106:11 | a1 | semmle.label | a1 |
| main.rs:111:9:111:13 | mut a [tuple.1] | semmle.label | mut a [tuple.1] |
| main.rs:111:17:111:31 | TupleExpr [tuple.1] | semmle.label | TupleExpr [tuple.1] |
| main.rs:111:21:111:30 | source(...) | semmle.label | source(...) |
| main.rs:113:10:113:10 | a [tuple.1] | semmle.label | a [tuple.1] |
| main.rs:113:10:113:12 | a.1 | semmle.label | a.1 |
| main.rs:114:5:114:5 | [post] a [tuple.0] | semmle.label | [post] a [tuple.0] |
| main.rs:114:11:114:20 | source(...) | semmle.label | source(...) |
| main.rs:115:5:115:5 | a [tuple.0] | semmle.label | a [tuple.0] |
| main.rs:116:10:116:10 | a [tuple.0] | semmle.label | a [tuple.0] |
| main.rs:116:10:116:12 | a.0 | semmle.label | a.0 |
| main.rs:121:9:121:9 | a [tuple.1] | semmle.label | a [tuple.1] |
| main.rs:121:13:121:27 | TupleExpr [tuple.1] | semmle.label | TupleExpr [tuple.1] |
| main.rs:121:17:121:26 | source(...) | semmle.label | source(...) |
| main.rs:122:9:122:9 | b [tuple.0, tuple.1] | semmle.label | b [tuple.0, tuple.1] |
| main.rs:122:13:122:18 | TupleExpr [tuple.0, tuple.1] | semmle.label | TupleExpr [tuple.0, tuple.1] |
| main.rs:122:14:122:14 | a [tuple.1] | semmle.label | a [tuple.1] |
| main.rs:124:10:124:10 | b [tuple.0, tuple.1] | semmle.label | b [tuple.0, tuple.1] |
| main.rs:124:10:124:12 | b.0 [tuple.1] | semmle.label | b.0 [tuple.1] |
| main.rs:124:10:124:15 | ... .1 | semmle.label | ... .1 |
| main.rs:137:9:137:9 | p [Point.x] | semmle.label | p [Point.x] |
| main.rs:137:13:137:40 | Point {...} [Point.x] | semmle.label | Point {...} [Point.x] |
| main.rs:137:24:137:32 | source(...) | semmle.label | source(...) |
| main.rs:138:10:138:10 | p [Point.x] | semmle.label | p [Point.x] |
| main.rs:138:10:138:12 | p.x | semmle.label | p.x |
| main.rs:145:5:145:5 | [post] p [Point.y] | semmle.label | [post] p [Point.y] |
| main.rs:145:11:145:20 | source(...) | semmle.label | source(...) |
| main.rs:146:10:146:10 | p [Point.y] | semmle.label | p [Point.y] |
| main.rs:146:10:146:12 | p.y | semmle.label | p.y |
| main.rs:150:9:150:9 | p [Point.x] | semmle.label | p [Point.x] |
| main.rs:150:13:153:5 | Point {...} [Point.x] | semmle.label | Point {...} [Point.x] |
| main.rs:151:12:151:21 | source(...) | semmle.label | source(...) |
| main.rs:154:9:154:28 | Point {...} [Point.x] | semmle.label | Point {...} [Point.x] |
| main.rs:154:20:154:20 | a | semmle.label | a |
| main.rs:155:10:155:10 | a | semmle.label | a |
| main.rs:165:9:165:9 | p [Point3D.plane, Point.y] | semmle.label | p [Point3D.plane, Point.y] |
| main.rs:165:13:171:5 | Point3D {...} [Point3D.plane, Point.y] | semmle.label | Point3D {...} [Point3D.plane, Point.y] |
| main.rs:166:16:169:9 | Point {...} [Point.y] | semmle.label | Point {...} [Point.y] |
| main.rs:168:16:168:25 | source(...) | semmle.label | source(...) |
| main.rs:173:10:173:10 | p [Point3D.plane, Point.y] | semmle.label | p [Point3D.plane, Point.y] |
| main.rs:173:10:173:16 | p.plane [Point.y] | semmle.label | p.plane [Point.y] |
| main.rs:173:10:173:18 | ... .y | semmle.label | ... .y |
| main.rs:178:9:178:9 | y | semmle.label | y |
| main.rs:178:13:178:22 | source(...) | semmle.label | source(...) |
| main.rs:179:9:179:9 | p [Point3D.plane, Point.y] | semmle.label | p [Point3D.plane, Point.y] |
| main.rs:179:13:182:5 | Point3D {...} [Point3D.plane, Point.y] | semmle.label | Point3D {...} [Point3D.plane, Point.y] |
| main.rs:180:16:180:32 | Point {...} [Point.y] | semmle.label | Point {...} [Point.y] |
| main.rs:180:30:180:30 | y | semmle.label | y |
| main.rs:183:11:183:11 | p [Point3D.plane, Point.y] | semmle.label | p [Point3D.plane, Point.y] |
| main.rs:184:9:187:9 | Point3D {...} [Point3D.plane, Point.y] | semmle.label | Point3D {...} [Point3D.plane, Point.y] |
| main.rs:185:20:185:33 | Point {...} [Point.y] | semmle.label | Point {...} [Point.y] |
| main.rs:185:31:185:31 | y | semmle.label | y |
| main.rs:189:18:189:18 | y | semmle.label | y |
| main.rs:198:9:198:9 | s [MyTupleStruct(0)] | semmle.label | s [MyTupleStruct(0)] |
| main.rs:198:13:198:40 | MyTupleStruct(...) [MyTupleStruct(0)] | semmle.label | MyTupleStruct(...) [MyTupleStruct(0)] |
| main.rs:198:27:198:36 | source(...) | semmle.label | source(...) |
| main.rs:199:10:199:10 | s [MyTupleStruct(0)] | semmle.label | s [MyTupleStruct(0)] |
| main.rs:199:10:199:12 | s.0 | semmle.label | s.0 |
| main.rs:202:11:202:11 | s [MyTupleStruct(0)] | semmle.label | s [MyTupleStruct(0)] |
| main.rs:203:9:203:27 | MyTupleStruct(...) [MyTupleStruct(0)] | semmle.label | MyTupleStruct(...) [MyTupleStruct(0)] |
| main.rs:203:23:203:23 | x | semmle.label | x |
| main.rs:204:18:204:18 | x | semmle.label | x |
| main.rs:214:9:214:10 | s1 [Some] | semmle.label | s1 [Some] |
| main.rs:214:14:214:37 | ...::Some(...) [Some] | semmle.label | ...::Some(...) [Some] |
| main.rs:214:27:214:36 | source(...) | semmle.label | source(...) |
| main.rs:216:11:216:12 | s1 [Some] | semmle.label | s1 [Some] |
| main.rs:217:9:217:23 | ...::Some(...) [Some] | semmle.label | ...::Some(...) [Some] |
| main.rs:217:22:217:22 | n | semmle.label | n |
| main.rs:217:33:217:33 | n | semmle.label | n |
| main.rs:227:9:227:10 | s1 [Some] | semmle.label | s1 [Some] |
| main.rs:227:14:227:29 | Some(...) [Some] | semmle.label | Some(...) [Some] |
| main.rs:227:19:227:28 | source(...) | semmle.label | source(...) |
| main.rs:229:11:229:12 | s1 [Some] | semmle.label | s1 [Some] |
| main.rs:230:9:230:15 | Some(...) [Some] | semmle.label | Some(...) [Some] |
| main.rs:230:14:230:14 | n | semmle.label | n |
| main.rs:230:25:230:25 | n | semmle.label | n |
| main.rs:240:9:240:10 | s1 [Some] | semmle.label | s1 [Some] |
| main.rs:240:14:240:29 | Some(...) [Some] | semmle.label | Some(...) [Some] |
| main.rs:240:19:240:28 | source(...) | semmle.label | source(...) |
| main.rs:241:10:241:20 | s1.unwrap() | semmle.label | s1.unwrap() |
| main.rs:245:9:245:10 | s1 [Some] | semmle.label | s1 [Some] |
| main.rs:245:14:245:29 | Some(...) [Some] | semmle.label | Some(...) [Some] |
| main.rs:245:19:245:28 | source(...) | semmle.label | source(...) |
| main.rs:246:10:246:24 | s1.unwrap_or(...) | semmle.label | s1.unwrap_or(...) |
| main.rs:249:10:249:33 | s2.unwrap_or(...) | semmle.label | s2.unwrap_or(...) |
| main.rs:249:23:249:32 | source(...) | semmle.label | source(...) |
| main.rs:253:9:253:10 | s1 [Some] | semmle.label | s1 [Some] |
| main.rs:253:14:253:29 | Some(...) [Some] | semmle.label | Some(...) [Some] |
| main.rs:253:19:253:28 | source(...) | semmle.label | source(...) |
| main.rs:254:10:254:32 | s1.unwrap_or_else(...) | semmle.label | s1.unwrap_or_else(...) |
| main.rs:257:10:257:41 | s2.unwrap_or_else(...) | semmle.label | s2.unwrap_or_else(...) |
| main.rs:257:31:257:40 | source(...) | semmle.label | source(...) |
| main.rs:261:9:261:10 | s1 [Some] | semmle.label | s1 [Some] |
| main.rs:261:14:261:29 | Some(...) [Some] | semmle.label | Some(...) [Some] |
| main.rs:261:19:261:28 | source(...) | semmle.label | source(...) |
| main.rs:263:9:263:10 | i1 | semmle.label | i1 |
| main.rs:263:14:263:15 | s1 [Some] | semmle.label | s1 [Some] |
| main.rs:263:14:263:16 | TryExpr | semmle.label | TryExpr |
| main.rs:264:10:264:11 | i1 | semmle.label | i1 |
| main.rs:270:9:270:10 | r1 [Ok] | semmle.label | r1 [Ok] |
| main.rs:270:32:270:45 | Ok(...) [Ok] | semmle.label | Ok(...) [Ok] |
| main.rs:270:35:270:44 | source(...) | semmle.label | source(...) |
| main.rs:271:9:271:11 | o1a [Some] | semmle.label | o1a [Some] |
| main.rs:271:28:271:34 | r1.ok() [Some] | semmle.label | r1.ok() [Some] |
| main.rs:273:10:273:21 | o1a.unwrap() | semmle.label | o1a.unwrap() |
| main.rs:276:9:276:10 | r2 [Err] | semmle.label | r2 [Err] |
| main.rs:276:32:276:46 | Err(...) [Err] | semmle.label | Err(...) [Err] |
| main.rs:276:36:276:45 | source(...) | semmle.label | source(...) |
| main.rs:278:9:278:11 | o2b [Some] | semmle.label | o2b [Some] |
| main.rs:278:28:278:35 | r2.err() [Some] | semmle.label | r2.err() [Some] |
| main.rs:280:10:280:21 | o2b.unwrap() | semmle.label | o2b.unwrap() |
| main.rs:284:9:284:10 | s1 [Ok] | semmle.label | s1 [Ok] |
| main.rs:284:32:284:45 | Ok(...) [Ok] | semmle.label | Ok(...) [Ok] |
| main.rs:284:35:284:44 | source(...) | semmle.label | source(...) |
| main.rs:287:9:287:10 | i1 | semmle.label | i1 |
| main.rs:287:14:287:15 | s1 [Ok] | semmle.label | s1 [Ok] |
| main.rs:287:14:287:16 | TryExpr | semmle.label | TryExpr |
| main.rs:289:10:289:11 | i1 | semmle.label | i1 |
| main.rs:297:9:297:10 | s1 [Ok] | semmle.label | s1 [Ok] |
| main.rs:297:32:297:45 | Ok(...) [Ok] | semmle.label | Ok(...) [Ok] |
| main.rs:297:35:297:44 | source(...) | semmle.label | source(...) |
| main.rs:298:10:298:22 | s1.expect(...) | semmle.label | s1.expect(...) |
| main.rs:301:9:301:10 | s2 [Err] | semmle.label | s2 [Err] |
| main.rs:301:32:301:46 | Err(...) [Err] | semmle.label | Err(...) [Err] |
| main.rs:301:36:301:45 | source(...) | semmle.label | source(...) |
| main.rs:303:10:303:26 | s2.expect_err(...) | semmle.label | s2.expect_err(...) |
| main.rs:312:9:312:10 | s1 [A] | semmle.label | s1 [A] |
| main.rs:312:14:312:39 | ...::A(...) [A] | semmle.label | ...::A(...) [A] |
| main.rs:312:29:312:38 | source(...) | semmle.label | source(...) |
| main.rs:314:11:314:12 | s1 [A] | semmle.label | s1 [A] |
| main.rs:315:9:315:25 | ...::A(...) [A] | semmle.label | ...::A(...) [A] |
| main.rs:315:24:315:24 | n | semmle.label | n |
| main.rs:315:35:315:35 | n | semmle.label | n |
| main.rs:318:11:318:12 | s1 [A] | semmle.label | s1 [A] |
| main.rs:319:9:319:25 | ...::A(...) [A] | semmle.label | ...::A(...) [A] |
| main.rs:319:24:319:24 | n | semmle.label | n |
| main.rs:319:55:319:55 | n | semmle.label | n |
| main.rs:330:9:330:10 | s1 [A] | semmle.label | s1 [A] |
| main.rs:330:14:330:26 | A(...) [A] | semmle.label | A(...) [A] |
| main.rs:330:16:330:25 | source(...) | semmle.label | source(...) |
| main.rs:332:11:332:12 | s1 [A] | semmle.label | s1 [A] |
| main.rs:333:9:333:12 | A(...) [A] | semmle.label | A(...) [A] |
| main.rs:333:11:333:11 | n | semmle.label | n |
| main.rs:333:22:333:22 | n | semmle.label | n |
| main.rs:336:11:336:12 | s1 [A] | semmle.label | s1 [A] |
| main.rs:337:9:337:12 | A(...) [A] | semmle.label | A(...) [A] |
| main.rs:337:11:337:11 | n | semmle.label | n |
| main.rs:337:29:337:29 | n | semmle.label | n |
| main.rs:351:9:351:10 | s1 [C] | semmle.label | s1 [C] |
| main.rs:351:14:353:5 | ...::C {...} [C] | semmle.label | ...::C {...} [C] |
| main.rs:352:18:352:27 | source(...) | semmle.label | source(...) |
| main.rs:355:11:355:12 | s1 [C] | semmle.label | s1 [C] |
| main.rs:356:9:356:38 | ...::C {...} [C] | semmle.label | ...::C {...} [C] |
| main.rs:356:36:356:36 | n | semmle.label | n |
| main.rs:356:48:356:48 | n | semmle.label | n |
| main.rs:359:11:359:12 | s1 [C] | semmle.label | s1 [C] |
| main.rs:360:9:360:38 | ...::C {...} [C] | semmle.label | ...::C {...} [C] |
| main.rs:360:36:360:36 | n | semmle.label | n |
| main.rs:360:81:360:81 | n | semmle.label | n |
| main.rs:371:9:371:10 | s1 [C] | semmle.label | s1 [C] |
| main.rs:371:14:373:5 | C {...} [C] | semmle.label | C {...} [C] |
| main.rs:372:18:372:27 | source(...) | semmle.label | source(...) |
| main.rs:375:11:375:12 | s1 [C] | semmle.label | s1 [C] |
| main.rs:376:9:376:24 | C {...} [C] | semmle.label | C {...} [C] |
| main.rs:376:22:376:22 | n | semmle.label | n |
| main.rs:376:34:376:34 | n | semmle.label | n |
| main.rs:379:11:379:12 | s1 [C] | semmle.label | s1 [C] |
| main.rs:380:9:380:24 | C {...} [C] | semmle.label | C {...} [C] |
| main.rs:380:22:380:22 | n | semmle.label | n |
| main.rs:380:53:380:53 | n | semmle.label | n |
| main.rs:392:9:392:12 | arr1 [element] | semmle.label | arr1 [element] |
| main.rs:392:16:392:33 | [...] [element] | semmle.label | [...] [element] |
| main.rs:392:23:392:32 | source(...) | semmle.label | source(...) |
| main.rs:393:9:393:10 | n1 | semmle.label | n1 |
| main.rs:393:14:393:17 | arr1 [element] | semmle.label | arr1 [element] |
| main.rs:393:14:393:20 | arr1[2] | semmle.label | arr1[2] |
| main.rs:394:10:394:11 | n1 | semmle.label | n1 |
| main.rs:396:9:396:12 | arr2 [element] | semmle.label | arr2 [element] |
| main.rs:396:16:396:31 | [...; 10] [element] | semmle.label | [...; 10] [element] |
| main.rs:396:17:396:26 | source(...) | semmle.label | source(...) |
| main.rs:397:9:397:10 | n2 | semmle.label | n2 |
| main.rs:397:14:397:17 | arr2 [element] | semmle.label | arr2 [element] |
| main.rs:397:14:397:20 | arr2[4] | semmle.label | arr2[4] |
| main.rs:398:10:398:11 | n2 | semmle.label | n2 |
| main.rs:406:9:406:12 | arr1 [element] | semmle.label | arr1 [element] |
| main.rs:406:16:406:33 | [...] [element] | semmle.label | [...] [element] |
| main.rs:406:23:406:32 | source(...) | semmle.label | source(...) |
| main.rs:407:9:407:10 | n1 | semmle.label | n1 |
| main.rs:407:15:407:18 | arr1 [element] | semmle.label | arr1 [element] |
| main.rs:408:14:408:15 | n1 | semmle.label | n1 |
| main.rs:418:9:418:12 | arr1 [element] | semmle.label | arr1 [element] |
| main.rs:418:16:418:33 | [...] [element] | semmle.label | [...] [element] |
| main.rs:418:23:418:32 | source(...) | semmle.label | source(...) |
| main.rs:419:11:419:14 | arr1 [element] | semmle.label | arr1 [element] |
| main.rs:420:9:420:17 | SlicePat [element] | semmle.label | SlicePat [element] |
| main.rs:420:10:420:10 | a | semmle.label | a |
| main.rs:420:13:420:13 | b | semmle.label | b |
| main.rs:420:16:420:16 | c | semmle.label | c |
| main.rs:421:18:421:18 | a | semmle.label | a |
| main.rs:422:18:422:18 | b | semmle.label | b |
| main.rs:423:18:423:18 | c | semmle.label | c |
| main.rs:432:5:432:11 | [post] mut_arr [element] | semmle.label | [post] mut_arr [element] |
| main.rs:432:18:432:27 | source(...) | semmle.label | source(...) |
| main.rs:433:9:433:9 | d | semmle.label | d |
| main.rs:433:13:433:19 | mut_arr [element] | semmle.label | mut_arr [element] |
| main.rs:433:13:433:22 | mut_arr[1] | semmle.label | mut_arr[1] |
| main.rs:434:10:434:10 | d | semmle.label | d |
| main.rs:435:10:435:16 | mut_arr [element] | semmle.label | mut_arr [element] |
| main.rs:435:10:435:19 | mut_arr[0] | semmle.label | mut_arr[0] |
| main.rs:458:9:458:9 | s | semmle.label | s |
| main.rs:458:25:458:26 | source(...) | semmle.label | source(...) |
| main.rs:459:10:459:10 | s | semmle.label | s |
| main.rs:467:9:467:9 | a | semmle.label | a |
| main.rs:467:13:467:22 | source(...) | semmle.label | source(...) |
| main.rs:472:10:472:10 | a | semmle.label | a |
| main.rs:479:9:479:10 | vs [element] | semmle.label | vs [element] |
| main.rs:479:14:479:34 | [...] [element] | semmle.label | [...] [element] |
| main.rs:479:15:479:24 | source(...) | semmle.label | source(...) |
| main.rs:481:10:481:11 | vs [element] | semmle.label | vs [element] |
| main.rs:481:10:481:14 | vs[0] | semmle.label | vs[0] |
| main.rs:485:9:485:9 | v | semmle.label | v |
| main.rs:485:14:485:15 | vs [element] | semmle.label | vs [element] |
| main.rs:486:14:486:14 | v | semmle.label | v |
| main.rs:504:9:504:18 | mut vs_mut [element] | semmle.label | mut vs_mut [element] |
| main.rs:504:22:504:42 | [...] [element] | semmle.label | [...] [element] |
| main.rs:504:23:504:32 | source(...) | semmle.label | source(...) |
| main.rs:506:10:506:15 | vs_mut [element] | semmle.label | vs_mut [element] |
| main.rs:506:10:506:18 | vs_mut[0] | semmle.label | vs_mut[0] |
| main.rs:516:9:516:9 | a | semmle.label | a |
| main.rs:516:13:516:22 | source(...) | semmle.label | source(...) |
| main.rs:518:9:518:9 | c | semmle.label | c |
| main.rs:518:13:518:22 | source(...) | semmle.label | source(...) |
| main.rs:519:9:519:13 | c_ref [&ref] | semmle.label | c_ref [&ref] |
| main.rs:519:17:519:18 | &c [&ref] | semmle.label | &c [&ref] |
| main.rs:519:18:519:18 | c | semmle.label | c |
| main.rs:521:10:521:10 | a | semmle.label | a |
| main.rs:524:10:524:15 | * ... | semmle.label | * ... |
| main.rs:524:11:524:15 | c_ref [&ref] | semmle.label | c_ref [&ref] |
subpaths
testFailures
| main.rs:532:25:532:44 | //... | Missing result: hasValueFlow=50 |
| main.rs:538:25:538:44 | //... | Missing result: hasTaintFlow=51 |
#select
| main.rs:18:10:18:18 | source(...) | main.rs:18:10:18:18 | source(...) | main.rs:18:10:18:18 | source(...) | $@ | main.rs:18:10:18:18 | source(...) | source(...) |
| main.rs:23:10:23:10 | s | main.rs:22:13:22:21 | source(...) | main.rs:23:10:23:10 | s | $@ | main.rs:22:13:22:21 | source(...) | source(...) |
| main.rs:30:10:30:10 | c | main.rs:27:13:27:21 | source(...) | main.rs:30:10:30:10 | c | $@ | main.rs:27:13:27:21 | source(...) | source(...) |
| main.rs:39:10:39:10 | b | main.rs:34:13:34:21 | source(...) | main.rs:39:10:39:10 | b | $@ | main.rs:34:13:34:21 | source(...) | source(...) |
| main.rs:50:10:50:10 | b | main.rs:48:15:48:23 | source(...) | main.rs:50:10:50:10 | b | $@ | main.rs:48:15:48:23 | source(...) | source(...) |
| main.rs:57:10:57:10 | i | main.rs:56:9:56:17 | source(...) | main.rs:57:10:57:10 | i | $@ | main.rs:56:9:56:17 | source(...) | source(...) |
| main.rs:90:10:90:11 | * ... | main.rs:89:22:89:30 | source(...) | main.rs:90:10:90:11 | * ... | $@ | main.rs:89:22:89:30 | source(...) | source(...) |
| main.rs:98:10:98:12 | a.0 | main.rs:97:14:97:22 | source(...) | main.rs:98:10:98:12 | a.0 | $@ | main.rs:97:14:97:22 | source(...) | source(...) |
| main.rs:106:10:106:11 | a1 | main.rs:103:17:103:26 | source(...) | main.rs:106:10:106:11 | a1 | $@ | main.rs:103:17:103:26 | source(...) | source(...) |
| main.rs:113:10:113:12 | a.1 | main.rs:111:21:111:30 | source(...) | main.rs:113:10:113:12 | a.1 | $@ | main.rs:111:21:111:30 | source(...) | source(...) |
| main.rs:116:10:116:12 | a.0 | main.rs:114:11:114:20 | source(...) | main.rs:116:10:116:12 | a.0 | $@ | main.rs:114:11:114:20 | source(...) | source(...) |
| main.rs:124:10:124:15 | ... .1 | main.rs:121:17:121:26 | source(...) | main.rs:124:10:124:15 | ... .1 | $@ | main.rs:121:17:121:26 | source(...) | source(...) |
| main.rs:138:10:138:12 | p.x | main.rs:137:24:137:32 | source(...) | main.rs:138:10:138:12 | p.x | $@ | main.rs:137:24:137:32 | source(...) | source(...) |
| main.rs:146:10:146:12 | p.y | main.rs:145:11:145:20 | source(...) | main.rs:146:10:146:12 | p.y | $@ | main.rs:145:11:145:20 | source(...) | source(...) |
| main.rs:155:10:155:10 | a | main.rs:151:12:151:21 | source(...) | main.rs:155:10:155:10 | a | $@ | main.rs:151:12:151:21 | source(...) | source(...) |
| main.rs:173:10:173:18 | ... .y | main.rs:168:16:168:25 | source(...) | main.rs:173:10:173:18 | ... .y | $@ | main.rs:168:16:168:25 | source(...) | source(...) |
| main.rs:189:18:189:18 | y | main.rs:178:13:178:22 | source(...) | main.rs:189:18:189:18 | y | $@ | main.rs:178:13:178:22 | source(...) | source(...) |
| main.rs:199:10:199:12 | s.0 | main.rs:198:27:198:36 | source(...) | main.rs:199:10:199:12 | s.0 | $@ | main.rs:198:27:198:36 | source(...) | source(...) |
| main.rs:204:18:204:18 | x | main.rs:198:27:198:36 | source(...) | main.rs:204:18:204:18 | x | $@ | main.rs:198:27:198:36 | source(...) | source(...) |
| main.rs:217:33:217:33 | n | main.rs:214:27:214:36 | source(...) | main.rs:217:33:217:33 | n | $@ | main.rs:214:27:214:36 | source(...) | source(...) |
| main.rs:230:25:230:25 | n | main.rs:227:19:227:28 | source(...) | main.rs:230:25:230:25 | n | $@ | main.rs:227:19:227:28 | source(...) | source(...) |
| main.rs:241:10:241:20 | s1.unwrap() | main.rs:240:19:240:28 | source(...) | main.rs:241:10:241:20 | s1.unwrap() | $@ | main.rs:240:19:240:28 | source(...) | source(...) |
| main.rs:246:10:246:24 | s1.unwrap_or(...) | main.rs:245:19:245:28 | source(...) | main.rs:246:10:246:24 | s1.unwrap_or(...) | $@ | main.rs:245:19:245:28 | source(...) | source(...) |
| main.rs:249:10:249:33 | s2.unwrap_or(...) | main.rs:249:23:249:32 | source(...) | main.rs:249:10:249:33 | s2.unwrap_or(...) | $@ | main.rs:249:23:249:32 | source(...) | source(...) |
| main.rs:254:10:254:32 | s1.unwrap_or_else(...) | main.rs:253:19:253:28 | source(...) | main.rs:254:10:254:32 | s1.unwrap_or_else(...) | $@ | main.rs:253:19:253:28 | source(...) | source(...) |
| main.rs:257:10:257:41 | s2.unwrap_or_else(...) | main.rs:257:31:257:40 | source(...) | main.rs:257:10:257:41 | s2.unwrap_or_else(...) | $@ | main.rs:257:31:257:40 | source(...) | source(...) |
| main.rs:264:10:264:11 | i1 | main.rs:261:19:261:28 | source(...) | main.rs:264:10:264:11 | i1 | $@ | main.rs:261:19:261:28 | source(...) | source(...) |
| main.rs:273:10:273:21 | o1a.unwrap() | main.rs:270:35:270:44 | source(...) | main.rs:273:10:273:21 | o1a.unwrap() | $@ | main.rs:270:35:270:44 | source(...) | source(...) |
| main.rs:280:10:280:21 | o2b.unwrap() | main.rs:276:36:276:45 | source(...) | main.rs:280:10:280:21 | o2b.unwrap() | $@ | main.rs:276:36:276:45 | source(...) | source(...) |
| main.rs:289:10:289:11 | i1 | main.rs:284:35:284:44 | source(...) | main.rs:289:10:289:11 | i1 | $@ | main.rs:284:35:284:44 | source(...) | source(...) |
| main.rs:298:10:298:22 | s1.expect(...) | main.rs:297:35:297:44 | source(...) | main.rs:298:10:298:22 | s1.expect(...) | $@ | main.rs:297:35:297:44 | source(...) | source(...) |
| main.rs:303:10:303:26 | s2.expect_err(...) | main.rs:301:36:301:45 | source(...) | main.rs:303:10:303:26 | s2.expect_err(...) | $@ | main.rs:301:36:301:45 | source(...) | source(...) |
| main.rs:315:35:315:35 | n | main.rs:312:29:312:38 | source(...) | main.rs:315:35:315:35 | n | $@ | main.rs:312:29:312:38 | source(...) | source(...) |
| main.rs:319:55:319:55 | n | main.rs:312:29:312:38 | source(...) | main.rs:319:55:319:55 | n | $@ | main.rs:312:29:312:38 | source(...) | source(...) |
| main.rs:333:22:333:22 | n | main.rs:330:16:330:25 | source(...) | main.rs:333:22:333:22 | n | $@ | main.rs:330:16:330:25 | source(...) | source(...) |
| main.rs:337:29:337:29 | n | main.rs:330:16:330:25 | source(...) | main.rs:337:29:337:29 | n | $@ | main.rs:330:16:330:25 | source(...) | source(...) |
| main.rs:356:48:356:48 | n | main.rs:352:18:352:27 | source(...) | main.rs:356:48:356:48 | n | $@ | main.rs:352:18:352:27 | source(...) | source(...) |
| main.rs:360:81:360:81 | n | main.rs:352:18:352:27 | source(...) | main.rs:360:81:360:81 | n | $@ | main.rs:352:18:352:27 | source(...) | source(...) |
| main.rs:376:34:376:34 | n | main.rs:372:18:372:27 | source(...) | main.rs:376:34:376:34 | n | $@ | main.rs:372:18:372:27 | source(...) | source(...) |
| main.rs:380:53:380:53 | n | main.rs:372:18:372:27 | source(...) | main.rs:380:53:380:53 | n | $@ | main.rs:372:18:372:27 | source(...) | source(...) |
| main.rs:394:10:394:11 | n1 | main.rs:392:23:392:32 | source(...) | main.rs:394:10:394:11 | n1 | $@ | main.rs:392:23:392:32 | source(...) | source(...) |
| main.rs:398:10:398:11 | n2 | main.rs:396:17:396:26 | source(...) | main.rs:398:10:398:11 | n2 | $@ | main.rs:396:17:396:26 | source(...) | source(...) |
| main.rs:408:14:408:15 | n1 | main.rs:406:23:406:32 | source(...) | main.rs:408:14:408:15 | n1 | $@ | main.rs:406:23:406:32 | source(...) | source(...) |
| main.rs:421:18:421:18 | a | main.rs:418:23:418:32 | source(...) | main.rs:421:18:421:18 | a | $@ | main.rs:418:23:418:32 | source(...) | source(...) |
| main.rs:422:18:422:18 | b | main.rs:418:23:418:32 | source(...) | main.rs:422:18:422:18 | b | $@ | main.rs:418:23:418:32 | source(...) | source(...) |
| main.rs:423:18:423:18 | c | main.rs:418:23:418:32 | source(...) | main.rs:423:18:423:18 | c | $@ | main.rs:418:23:418:32 | source(...) | source(...) |
| main.rs:434:10:434:10 | d | main.rs:432:18:432:27 | source(...) | main.rs:434:10:434:10 | d | $@ | main.rs:432:18:432:27 | source(...) | source(...) |
| main.rs:435:10:435:19 | mut_arr[0] | main.rs:432:18:432:27 | source(...) | main.rs:435:10:435:19 | mut_arr[0] | $@ | main.rs:432:18:432:27 | source(...) | source(...) |
| main.rs:459:10:459:10 | s | main.rs:458:25:458:26 | source(...) | main.rs:459:10:459:10 | s | $@ | main.rs:458:25:458:26 | source(...) | source(...) |
| main.rs:472:10:472:10 | a | main.rs:467:13:467:22 | source(...) | main.rs:472:10:472:10 | a | $@ | main.rs:467:13:467:22 | source(...) | source(...) |
| main.rs:481:10:481:14 | vs[0] | main.rs:479:15:479:24 | source(...) | main.rs:481:10:481:14 | vs[0] | $@ | main.rs:479:15:479:24 | source(...) | source(...) |
| main.rs:486:14:486:14 | v | main.rs:479:15:479:24 | source(...) | main.rs:486:14:486:14 | v | $@ | main.rs:479:15:479:24 | source(...) | source(...) |
| main.rs:506:10:506:18 | vs_mut[0] | main.rs:504:23:504:32 | source(...) | main.rs:506:10:506:18 | vs_mut[0] | $@ | main.rs:504:23:504:32 | source(...) | source(...) |
| main.rs:521:10:521:10 | a | main.rs:516:13:516:22 | source(...) | main.rs:521:10:521:10 | a | $@ | main.rs:516:13:516:22 | source(...) | source(...) |
| main.rs:524:10:524:15 | * ... | main.rs:518:13:518:22 | source(...) | main.rs:524:10:524:15 | * ... | $@ | main.rs:518:13:518:22 | source(...) | source(...) |<|MERGE_RESOLUTION|>--- conflicted
+++ resolved
@@ -1,16 +1,4 @@
 models
-<<<<<<< HEAD
-| 1 | Summary: lang:alloc; <crate::boxed::Box>::new; Argument[0]; ReturnValue.Reference; value |
-| 2 | Summary: lang:core; <crate::option::Option>::unwrap; Argument[self].Field[core::option::Option::Some(0)]; ReturnValue; value |
-| 3 | Summary: lang:core; <crate::option::Option>::unwrap_or; Argument[0]; ReturnValue; value |
-| 4 | Summary: lang:core; <crate::option::Option>::unwrap_or; Argument[self].Field[core::option::Option::Some(0)]; ReturnValue; value |
-| 5 | Summary: lang:core; <crate::option::Option>::unwrap_or_else; Argument[0].ReturnValue; ReturnValue; value |
-| 6 | Summary: lang:core; <crate::option::Option>::unwrap_or_else; Argument[self].Field[core::option::Option::Some(0)]; ReturnValue; value |
-| 7 | Summary: lang:core; <crate::result::Result>::err; Argument[self].Field[core::result::Result::Err(0)]; ReturnValue.Field[core::option::Option::Some(0)]; value |
-| 8 | Summary: lang:core; <crate::result::Result>::expect; Argument[self].Field[core::result::Result::Ok(0)]; ReturnValue; value |
-| 9 | Summary: lang:core; <crate::result::Result>::expect_err; Argument[self].Field[core::result::Result::Err(0)]; ReturnValue; value |
-| 10 | Summary: lang:core; <crate::result::Result>::ok; Argument[self].Field[core::result::Result::Ok(0)]; ReturnValue.Field[core::option::Option::Some(0)]; value |
-=======
 | 1 | Summary: <core::option::Option>::unwrap; Argument[self].Field[core::option::Option::Some(0)]; ReturnValue; value |
 | 2 | Summary: <core::option::Option>::unwrap_or; Argument[0]; ReturnValue; value |
 | 3 | Summary: <core::option::Option>::unwrap_or; Argument[self].Field[core::option::Option::Some(0)]; ReturnValue; value |
@@ -21,7 +9,6 @@
 | 8 | Summary: <core::result::Result>::expect_err; Argument[self].Field[core::result::Result::Err(0)]; ReturnValue; value |
 | 9 | Summary: <core::result::Result>::ok; Argument[self].Field[core::result::Result::Ok(0)]; ReturnValue.Field[core::option::Option::Some(0)]; value |
 | 10 | Summary: lang:alloc; <crate::boxed::Box>::new; Argument[0]; ReturnValue.Reference; value |
->>>>>>> 4eb98fc4
 edges
 | main.rs:22:9:22:9 | s | main.rs:23:10:23:10 | s | provenance |  |
 | main.rs:22:13:22:21 | source(...) | main.rs:22:9:22:9 | s | provenance |  |
@@ -112,19 +99,6 @@
 | main.rs:229:11:229:12 | s1 [Some] | main.rs:230:9:230:15 | Some(...) [Some] | provenance |  |
 | main.rs:230:9:230:15 | Some(...) [Some] | main.rs:230:14:230:14 | n | provenance |  |
 | main.rs:230:14:230:14 | n | main.rs:230:25:230:25 | n | provenance |  |
-<<<<<<< HEAD
-| main.rs:240:9:240:10 | s1 [Some] | main.rs:241:10:241:20 | s1.unwrap() | provenance | MaD:2 |
-| main.rs:240:14:240:29 | Some(...) [Some] | main.rs:240:9:240:10 | s1 [Some] | provenance |  |
-| main.rs:240:19:240:28 | source(...) | main.rs:240:14:240:29 | Some(...) [Some] | provenance |  |
-| main.rs:245:9:245:10 | s1 [Some] | main.rs:246:10:246:24 | s1.unwrap_or(...) | provenance | MaD:4 |
-| main.rs:245:14:245:29 | Some(...) [Some] | main.rs:245:9:245:10 | s1 [Some] | provenance |  |
-| main.rs:245:19:245:28 | source(...) | main.rs:245:14:245:29 | Some(...) [Some] | provenance |  |
-| main.rs:249:23:249:32 | source(...) | main.rs:249:10:249:33 | s2.unwrap_or(...) | provenance | MaD:3 |
-| main.rs:253:9:253:10 | s1 [Some] | main.rs:254:10:254:32 | s1.unwrap_or_else(...) | provenance | MaD:6 |
-| main.rs:253:14:253:29 | Some(...) [Some] | main.rs:253:9:253:10 | s1 [Some] | provenance |  |
-| main.rs:253:19:253:28 | source(...) | main.rs:253:14:253:29 | Some(...) [Some] | provenance |  |
-| main.rs:257:31:257:40 | source(...) | main.rs:257:10:257:41 | s2.unwrap_or_else(...) | provenance | MaD:5 |
-=======
 | main.rs:240:9:240:10 | s1 [Some] | main.rs:241:10:241:20 | s1.unwrap() | provenance | MaD:1 |
 | main.rs:240:14:240:29 | Some(...) [Some] | main.rs:240:9:240:10 | s1 [Some] | provenance |  |
 | main.rs:240:19:240:28 | source(...) | main.rs:240:14:240:29 | Some(...) [Some] | provenance |  |
@@ -136,24 +110,12 @@
 | main.rs:253:14:253:29 | Some(...) [Some] | main.rs:253:9:253:10 | s1 [Some] | provenance |  |
 | main.rs:253:19:253:28 | source(...) | main.rs:253:14:253:29 | Some(...) [Some] | provenance |  |
 | main.rs:257:31:257:40 | source(...) | main.rs:257:10:257:41 | s2.unwrap_or_else(...) | provenance | MaD:4 |
->>>>>>> 4eb98fc4
 | main.rs:261:9:261:10 | s1 [Some] | main.rs:263:14:263:15 | s1 [Some] | provenance |  |
 | main.rs:261:14:261:29 | Some(...) [Some] | main.rs:261:9:261:10 | s1 [Some] | provenance |  |
 | main.rs:261:19:261:28 | source(...) | main.rs:261:14:261:29 | Some(...) [Some] | provenance |  |
 | main.rs:263:9:263:10 | i1 | main.rs:264:10:264:11 | i1 | provenance |  |
 | main.rs:263:14:263:15 | s1 [Some] | main.rs:263:14:263:16 | TryExpr | provenance |  |
 | main.rs:263:14:263:16 | TryExpr | main.rs:263:9:263:10 | i1 | provenance |  |
-<<<<<<< HEAD
-| main.rs:270:9:270:10 | r1 [Ok] | main.rs:271:28:271:34 | r1.ok() [Some] | provenance | MaD:10 |
-| main.rs:270:32:270:45 | Ok(...) [Ok] | main.rs:270:9:270:10 | r1 [Ok] | provenance |  |
-| main.rs:270:35:270:44 | source(...) | main.rs:270:32:270:45 | Ok(...) [Ok] | provenance |  |
-| main.rs:271:9:271:11 | o1a [Some] | main.rs:273:10:273:21 | o1a.unwrap() | provenance | MaD:2 |
-| main.rs:271:28:271:34 | r1.ok() [Some] | main.rs:271:9:271:11 | o1a [Some] | provenance |  |
-| main.rs:276:9:276:10 | r2 [Err] | main.rs:278:28:278:35 | r2.err() [Some] | provenance | MaD:7 |
-| main.rs:276:32:276:46 | Err(...) [Err] | main.rs:276:9:276:10 | r2 [Err] | provenance |  |
-| main.rs:276:36:276:45 | source(...) | main.rs:276:32:276:46 | Err(...) [Err] | provenance |  |
-| main.rs:278:9:278:11 | o2b [Some] | main.rs:280:10:280:21 | o2b.unwrap() | provenance | MaD:2 |
-=======
 | main.rs:270:9:270:10 | r1 [Ok] | main.rs:271:28:271:34 | r1.ok() [Some] | provenance | MaD:9 |
 | main.rs:270:32:270:45 | Ok(...) [Ok] | main.rs:270:9:270:10 | r1 [Ok] | provenance |  |
 | main.rs:270:35:270:44 | source(...) | main.rs:270:32:270:45 | Ok(...) [Ok] | provenance |  |
@@ -163,7 +125,6 @@
 | main.rs:276:32:276:46 | Err(...) [Err] | main.rs:276:9:276:10 | r2 [Err] | provenance |  |
 | main.rs:276:36:276:45 | source(...) | main.rs:276:32:276:46 | Err(...) [Err] | provenance |  |
 | main.rs:278:9:278:11 | o2b [Some] | main.rs:280:10:280:21 | o2b.unwrap() | provenance | MaD:1 |
->>>>>>> 4eb98fc4
 | main.rs:278:28:278:35 | r2.err() [Some] | main.rs:278:9:278:11 | o2b [Some] | provenance |  |
 | main.rs:284:9:284:10 | s1 [Ok] | main.rs:287:14:287:15 | s1 [Ok] | provenance |  |
 | main.rs:284:32:284:45 | Ok(...) [Ok] | main.rs:284:9:284:10 | s1 [Ok] | provenance |  |
@@ -171,17 +132,10 @@
 | main.rs:287:9:287:10 | i1 | main.rs:289:10:289:11 | i1 | provenance |  |
 | main.rs:287:14:287:15 | s1 [Ok] | main.rs:287:14:287:16 | TryExpr | provenance |  |
 | main.rs:287:14:287:16 | TryExpr | main.rs:287:9:287:10 | i1 | provenance |  |
-<<<<<<< HEAD
-| main.rs:297:9:297:10 | s1 [Ok] | main.rs:298:10:298:22 | s1.expect(...) | provenance | MaD:8 |
-| main.rs:297:32:297:45 | Ok(...) [Ok] | main.rs:297:9:297:10 | s1 [Ok] | provenance |  |
-| main.rs:297:35:297:44 | source(...) | main.rs:297:32:297:45 | Ok(...) [Ok] | provenance |  |
-| main.rs:301:9:301:10 | s2 [Err] | main.rs:303:10:303:26 | s2.expect_err(...) | provenance | MaD:9 |
-=======
 | main.rs:297:9:297:10 | s1 [Ok] | main.rs:298:10:298:22 | s1.expect(...) | provenance | MaD:7 |
 | main.rs:297:32:297:45 | Ok(...) [Ok] | main.rs:297:9:297:10 | s1 [Ok] | provenance |  |
 | main.rs:297:35:297:44 | source(...) | main.rs:297:32:297:45 | Ok(...) [Ok] | provenance |  |
 | main.rs:301:9:301:10 | s2 [Err] | main.rs:303:10:303:26 | s2.expect_err(...) | provenance | MaD:8 |
->>>>>>> 4eb98fc4
 | main.rs:301:32:301:46 | Err(...) [Err] | main.rs:301:9:301:10 | s2 [Err] | provenance |  |
 | main.rs:301:36:301:45 | source(...) | main.rs:301:32:301:46 | Err(...) [Err] | provenance |  |
 | main.rs:312:9:312:10 | s1 [A] | main.rs:314:11:314:12 | s1 [A] | provenance |  |
@@ -555,8 +509,6 @@
 | main.rs:524:11:524:15 | c_ref [&ref] | semmle.label | c_ref [&ref] |
 subpaths
 testFailures
-| main.rs:532:25:532:44 | //... | Missing result: hasValueFlow=50 |
-| main.rs:538:25:538:44 | //... | Missing result: hasTaintFlow=51 |
 #select
 | main.rs:18:10:18:18 | source(...) | main.rs:18:10:18:18 | source(...) | main.rs:18:10:18:18 | source(...) | $@ | main.rs:18:10:18:18 | source(...) | source(...) |
 | main.rs:23:10:23:10 | s | main.rs:22:13:22:21 | source(...) | main.rs:23:10:23:10 | s | $@ | main.rs:22:13:22:21 | source(...) | source(...) |
