--- conflicted
+++ resolved
@@ -7,7 +7,6 @@
 | 6 | Summary: lang:core; <crate::result::Result>::expect; Argument[self].Variant[crate::result::Result::Ok(0)]; ReturnValue; value |
 | 7 | Summary: lang:core; <crate::result::Result>::expect_err; Argument[self].Variant[crate::result::Result::Err(0)]; ReturnValue; value |
 edges
-<<<<<<< HEAD
 | main.rs:22:9:22:9 | s | main.rs:23:10:23:10 | s | provenance |  |
 | main.rs:22:13:22:21 | source(...) | main.rs:22:9:22:9 | s | provenance |  |
 | main.rs:27:9:27:9 | a | main.rs:29:9:29:9 | c | provenance |  |
@@ -50,144 +49,152 @@
 | main.rs:151:12:151:21 | source(...) | main.rs:150:13:153:5 | Point {...} [Point.x] | provenance |  |
 | main.rs:154:9:154:28 | Point {...} [Point.x] | main.rs:154:20:154:20 | a | provenance |  |
 | main.rs:154:20:154:20 | a | main.rs:155:10:155:10 | a | provenance |  |
-| main.rs:178:9:178:9 | p [Point3D.plane, Point.y] | main.rs:185:11:185:11 | p [Point3D.plane, Point.y] | provenance |  |
-| main.rs:178:13:184:5 | Point3D {...} [Point3D.plane, Point.y] | main.rs:178:9:178:9 | p [Point3D.plane, Point.y] | provenance |  |
-| main.rs:179:16:182:9 | Point {...} [Point.y] | main.rs:178:13:184:5 | Point3D {...} [Point3D.plane, Point.y] | provenance |  |
-| main.rs:181:16:181:25 | source(...) | main.rs:179:16:182:9 | Point {...} [Point.y] | provenance |  |
-| main.rs:185:11:185:11 | p [Point3D.plane, Point.y] | main.rs:186:9:189:9 | Point3D {...} [Point3D.plane, Point.y] | provenance |  |
-| main.rs:186:9:189:9 | Point3D {...} [Point3D.plane, Point.y] | main.rs:187:20:187:33 | Point {...} [Point.y] | provenance |  |
-| main.rs:187:20:187:33 | Point {...} [Point.y] | main.rs:187:31:187:31 | y | provenance |  |
-| main.rs:187:31:187:31 | y | main.rs:191:18:191:18 | y | provenance |  |
-| main.rs:201:9:201:10 | s1 [Some] | main.rs:203:11:203:12 | s1 [Some] | provenance |  |
-| main.rs:201:14:201:37 | ...::Some(...) [Some] | main.rs:201:9:201:10 | s1 [Some] | provenance |  |
-| main.rs:201:27:201:36 | source(...) | main.rs:201:14:201:37 | ...::Some(...) [Some] | provenance |  |
-| main.rs:203:11:203:12 | s1 [Some] | main.rs:204:9:204:23 | ...::Some(...) [Some] | provenance |  |
-| main.rs:204:9:204:23 | ...::Some(...) [Some] | main.rs:204:22:204:22 | n | provenance |  |
-| main.rs:204:22:204:22 | n | main.rs:204:33:204:33 | n | provenance |  |
+| main.rs:178:9:178:9 | y | main.rs:180:30:180:30 | y | provenance |  |
+| main.rs:178:13:178:22 | source(...) | main.rs:178:9:178:9 | y | provenance |  |
+| main.rs:179:9:179:9 | p [Point3D.plane, Point.y] | main.rs:183:11:183:11 | p [Point3D.plane, Point.y] | provenance |  |
+| main.rs:179:13:182:5 | Point3D {...} [Point3D.plane, Point.y] | main.rs:179:9:179:9 | p [Point3D.plane, Point.y] | provenance |  |
+| main.rs:180:16:180:32 | Point {...} [Point.y] | main.rs:179:13:182:5 | Point3D {...} [Point3D.plane, Point.y] | provenance |  |
+| main.rs:180:30:180:30 | y | main.rs:180:16:180:32 | Point {...} [Point.y] | provenance |  |
+| main.rs:183:11:183:11 | p [Point3D.plane, Point.y] | main.rs:184:9:187:9 | Point3D {...} [Point3D.plane, Point.y] | provenance |  |
+| main.rs:184:9:187:9 | Point3D {...} [Point3D.plane, Point.y] | main.rs:185:20:185:33 | Point {...} [Point.y] | provenance |  |
+| main.rs:185:20:185:33 | Point {...} [Point.y] | main.rs:185:31:185:31 | y | provenance |  |
+| main.rs:185:31:185:31 | y | main.rs:189:18:189:18 | y | provenance |  |
+| main.rs:198:9:198:9 | s [MyTupleStruct(0)] | main.rs:202:11:202:11 | s [MyTupleStruct(0)] | provenance |  |
+| main.rs:198:13:198:40 | MyTupleStruct(...) [MyTupleStruct(0)] | main.rs:198:9:198:9 | s [MyTupleStruct(0)] | provenance |  |
+| main.rs:198:27:198:36 | source(...) | main.rs:198:13:198:40 | MyTupleStruct(...) [MyTupleStruct(0)] | provenance |  |
+| main.rs:202:11:202:11 | s [MyTupleStruct(0)] | main.rs:203:9:203:27 | MyTupleStruct(...) [MyTupleStruct(0)] | provenance |  |
+| main.rs:203:9:203:27 | MyTupleStruct(...) [MyTupleStruct(0)] | main.rs:203:23:203:23 | x | provenance |  |
+| main.rs:203:23:203:23 | x | main.rs:204:18:204:18 | x | provenance |  |
 | main.rs:214:9:214:10 | s1 [Some] | main.rs:216:11:216:12 | s1 [Some] | provenance |  |
-| main.rs:214:14:214:29 | Some(...) [Some] | main.rs:214:9:214:10 | s1 [Some] | provenance |  |
-| main.rs:214:19:214:28 | source(...) | main.rs:214:14:214:29 | Some(...) [Some] | provenance |  |
-| main.rs:216:11:216:12 | s1 [Some] | main.rs:217:9:217:15 | Some(...) [Some] | provenance |  |
-| main.rs:217:9:217:15 | Some(...) [Some] | main.rs:217:14:217:14 | n | provenance |  |
-| main.rs:217:14:217:14 | n | main.rs:217:25:217:25 | n | provenance |  |
-| main.rs:227:9:227:10 | s1 [Some] | main.rs:228:10:228:11 | s1 [Some] | provenance |  |
+| main.rs:214:14:214:37 | ...::Some(...) [Some] | main.rs:214:9:214:10 | s1 [Some] | provenance |  |
+| main.rs:214:27:214:36 | source(...) | main.rs:214:14:214:37 | ...::Some(...) [Some] | provenance |  |
+| main.rs:216:11:216:12 | s1 [Some] | main.rs:217:9:217:23 | ...::Some(...) [Some] | provenance |  |
+| main.rs:217:9:217:23 | ...::Some(...) [Some] | main.rs:217:22:217:22 | n | provenance |  |
+| main.rs:217:22:217:22 | n | main.rs:217:33:217:33 | n | provenance |  |
+| main.rs:227:9:227:10 | s1 [Some] | main.rs:229:11:229:12 | s1 [Some] | provenance |  |
 | main.rs:227:14:227:29 | Some(...) [Some] | main.rs:227:9:227:10 | s1 [Some] | provenance |  |
 | main.rs:227:19:227:28 | source(...) | main.rs:227:14:227:29 | Some(...) [Some] | provenance |  |
-| main.rs:228:10:228:11 | s1 [Some] | main.rs:228:10:228:20 | s1.unwrap(...) | provenance | MaD:1 |
-| main.rs:232:9:232:10 | s1 [Some] | main.rs:233:10:233:11 | s1 [Some] | provenance |  |
-| main.rs:232:14:232:29 | Some(...) [Some] | main.rs:232:9:232:10 | s1 [Some] | provenance |  |
-| main.rs:232:19:232:28 | source(...) | main.rs:232:14:232:29 | Some(...) [Some] | provenance |  |
-| main.rs:233:10:233:11 | s1 [Some] | main.rs:233:10:233:24 | s1.unwrap_or(...) | provenance | MaD:3 |
-| main.rs:236:23:236:32 | source(...) | main.rs:236:10:236:33 | s2.unwrap_or(...) | provenance | MaD:2 |
+| main.rs:229:11:229:12 | s1 [Some] | main.rs:230:9:230:15 | Some(...) [Some] | provenance |  |
+| main.rs:230:9:230:15 | Some(...) [Some] | main.rs:230:14:230:14 | n | provenance |  |
+| main.rs:230:14:230:14 | n | main.rs:230:25:230:25 | n | provenance |  |
 | main.rs:240:9:240:10 | s1 [Some] | main.rs:241:10:241:11 | s1 [Some] | provenance |  |
 | main.rs:240:14:240:29 | Some(...) [Some] | main.rs:240:9:240:10 | s1 [Some] | provenance |  |
 | main.rs:240:19:240:28 | source(...) | main.rs:240:14:240:29 | Some(...) [Some] | provenance |  |
-| main.rs:241:10:241:11 | s1 [Some] | main.rs:241:10:241:32 | s1.unwrap_or_else(...) | provenance | MaD:5 |
-| main.rs:244:31:244:40 | source(...) | main.rs:244:10:244:41 | s2.unwrap_or_else(...) | provenance | MaD:4 |
-| main.rs:248:9:248:10 | s1 [Some] | main.rs:250:14:250:15 | s1 [Some] | provenance |  |
-| main.rs:248:14:248:29 | Some(...) [Some] | main.rs:248:9:248:10 | s1 [Some] | provenance |  |
-| main.rs:248:19:248:28 | source(...) | main.rs:248:14:248:29 | Some(...) [Some] | provenance |  |
-| main.rs:250:9:250:10 | i1 | main.rs:251:10:251:11 | i1 | provenance |  |
-| main.rs:250:14:250:15 | s1 [Some] | main.rs:250:14:250:16 | TryExpr | provenance |  |
-| main.rs:250:14:250:16 | TryExpr | main.rs:250:9:250:10 | i1 | provenance |  |
-| main.rs:257:9:257:10 | s1 [Ok] | main.rs:260:14:260:15 | s1 [Ok] | provenance |  |
-| main.rs:257:32:257:45 | Ok(...) [Ok] | main.rs:257:9:257:10 | s1 [Ok] | provenance |  |
-| main.rs:257:35:257:44 | source(...) | main.rs:257:32:257:45 | Ok(...) [Ok] | provenance |  |
-| main.rs:260:9:260:10 | i1 | main.rs:262:10:262:11 | i1 | provenance |  |
-| main.rs:260:14:260:15 | s1 [Ok] | main.rs:260:14:260:16 | TryExpr | provenance |  |
-| main.rs:260:14:260:16 | TryExpr | main.rs:260:9:260:10 | i1 | provenance |  |
-| main.rs:270:9:270:10 | s1 [Ok] | main.rs:271:10:271:11 | s1 [Ok] | provenance |  |
+| main.rs:241:10:241:11 | s1 [Some] | main.rs:241:10:241:20 | s1.unwrap(...) | provenance | MaD:1 |
+| main.rs:245:9:245:10 | s1 [Some] | main.rs:246:10:246:11 | s1 [Some] | provenance |  |
+| main.rs:245:14:245:29 | Some(...) [Some] | main.rs:245:9:245:10 | s1 [Some] | provenance |  |
+| main.rs:245:19:245:28 | source(...) | main.rs:245:14:245:29 | Some(...) [Some] | provenance |  |
+| main.rs:246:10:246:11 | s1 [Some] | main.rs:246:10:246:24 | s1.unwrap_or(...) | provenance | MaD:3 |
+| main.rs:249:23:249:32 | source(...) | main.rs:249:10:249:33 | s2.unwrap_or(...) | provenance | MaD:2 |
+| main.rs:253:9:253:10 | s1 [Some] | main.rs:254:10:254:11 | s1 [Some] | provenance |  |
+| main.rs:253:14:253:29 | Some(...) [Some] | main.rs:253:9:253:10 | s1 [Some] | provenance |  |
+| main.rs:253:19:253:28 | source(...) | main.rs:253:14:253:29 | Some(...) [Some] | provenance |  |
+| main.rs:254:10:254:11 | s1 [Some] | main.rs:254:10:254:32 | s1.unwrap_or_else(...) | provenance | MaD:5 |
+| main.rs:257:31:257:40 | source(...) | main.rs:257:10:257:41 | s2.unwrap_or_else(...) | provenance | MaD:4 |
+| main.rs:261:9:261:10 | s1 [Some] | main.rs:263:14:263:15 | s1 [Some] | provenance |  |
+| main.rs:261:14:261:29 | Some(...) [Some] | main.rs:261:9:261:10 | s1 [Some] | provenance |  |
+| main.rs:261:19:261:28 | source(...) | main.rs:261:14:261:29 | Some(...) [Some] | provenance |  |
+| main.rs:263:9:263:10 | i1 | main.rs:264:10:264:11 | i1 | provenance |  |
+| main.rs:263:14:263:15 | s1 [Some] | main.rs:263:14:263:16 | TryExpr | provenance |  |
+| main.rs:263:14:263:16 | TryExpr | main.rs:263:9:263:10 | i1 | provenance |  |
+| main.rs:270:9:270:10 | s1 [Ok] | main.rs:273:14:273:15 | s1 [Ok] | provenance |  |
 | main.rs:270:32:270:45 | Ok(...) [Ok] | main.rs:270:9:270:10 | s1 [Ok] | provenance |  |
 | main.rs:270:35:270:44 | source(...) | main.rs:270:32:270:45 | Ok(...) [Ok] | provenance |  |
-| main.rs:271:10:271:11 | s1 [Ok] | main.rs:271:10:271:22 | s1.expect(...) | provenance | MaD:6 |
-| main.rs:274:9:274:10 | s2 [Err] | main.rs:276:10:276:11 | s2 [Err] | provenance |  |
-| main.rs:274:32:274:46 | Err(...) [Err] | main.rs:274:9:274:10 | s2 [Err] | provenance |  |
-| main.rs:274:36:274:45 | source(...) | main.rs:274:32:274:46 | Err(...) [Err] | provenance |  |
-| main.rs:276:10:276:11 | s2 [Err] | main.rs:276:10:276:26 | s2.expect_err(...) | provenance | MaD:7 |
-| main.rs:285:9:285:10 | s1 [A] | main.rs:287:11:287:12 | s1 [A] | provenance |  |
-| main.rs:285:14:285:39 | ...::A(...) [A] | main.rs:285:9:285:10 | s1 [A] | provenance |  |
-| main.rs:285:29:285:38 | source(...) | main.rs:285:14:285:39 | ...::A(...) [A] | provenance |  |
-| main.rs:287:11:287:12 | s1 [A] | main.rs:288:9:288:25 | ...::A(...) [A] | provenance |  |
-| main.rs:287:11:287:12 | s1 [A] | main.rs:291:11:291:12 | s1 [A] | provenance |  |
-| main.rs:288:9:288:25 | ...::A(...) [A] | main.rs:288:24:288:24 | n | provenance |  |
-| main.rs:288:24:288:24 | n | main.rs:288:35:288:35 | n | provenance |  |
-| main.rs:291:11:291:12 | s1 [A] | main.rs:292:9:292:25 | ...::A(...) [A] | provenance |  |
-| main.rs:292:9:292:25 | ...::A(...) [A] | main.rs:292:24:292:24 | n | provenance |  |
-| main.rs:292:24:292:24 | n | main.rs:292:55:292:55 | n | provenance |  |
-| main.rs:303:9:303:10 | s1 [A] | main.rs:305:11:305:12 | s1 [A] | provenance |  |
-| main.rs:303:14:303:26 | A(...) [A] | main.rs:303:9:303:10 | s1 [A] | provenance |  |
-| main.rs:303:16:303:25 | source(...) | main.rs:303:14:303:26 | A(...) [A] | provenance |  |
-| main.rs:305:11:305:12 | s1 [A] | main.rs:306:9:306:12 | A(...) [A] | provenance |  |
-| main.rs:305:11:305:12 | s1 [A] | main.rs:309:11:309:12 | s1 [A] | provenance |  |
-| main.rs:306:9:306:12 | A(...) [A] | main.rs:306:11:306:11 | n | provenance |  |
-| main.rs:306:11:306:11 | n | main.rs:306:22:306:22 | n | provenance |  |
-| main.rs:309:11:309:12 | s1 [A] | main.rs:310:9:310:12 | A(...) [A] | provenance |  |
-| main.rs:310:9:310:12 | A(...) [A] | main.rs:310:11:310:11 | n | provenance |  |
-| main.rs:310:11:310:11 | n | main.rs:310:29:310:29 | n | provenance |  |
-| main.rs:324:9:324:10 | s1 [C] | main.rs:328:11:328:12 | s1 [C] | provenance |  |
-| main.rs:324:14:326:5 | ...::C {...} [C] | main.rs:324:9:324:10 | s1 [C] | provenance |  |
-| main.rs:325:18:325:27 | source(...) | main.rs:324:14:326:5 | ...::C {...} [C] | provenance |  |
-| main.rs:328:11:328:12 | s1 [C] | main.rs:329:9:329:38 | ...::C {...} [C] | provenance |  |
-| main.rs:328:11:328:12 | s1 [C] | main.rs:332:11:332:12 | s1 [C] | provenance |  |
-| main.rs:329:9:329:38 | ...::C {...} [C] | main.rs:329:36:329:36 | n | provenance |  |
-| main.rs:329:36:329:36 | n | main.rs:329:48:329:48 | n | provenance |  |
-| main.rs:332:11:332:12 | s1 [C] | main.rs:333:9:333:38 | ...::C {...} [C] | provenance |  |
-| main.rs:333:9:333:38 | ...::C {...} [C] | main.rs:333:36:333:36 | n | provenance |  |
-| main.rs:333:36:333:36 | n | main.rs:333:81:333:81 | n | provenance |  |
-| main.rs:344:9:344:10 | s1 [C] | main.rs:348:11:348:12 | s1 [C] | provenance |  |
-| main.rs:344:14:346:5 | C {...} [C] | main.rs:344:9:344:10 | s1 [C] | provenance |  |
-| main.rs:345:18:345:27 | source(...) | main.rs:344:14:346:5 | C {...} [C] | provenance |  |
-| main.rs:348:11:348:12 | s1 [C] | main.rs:349:9:349:24 | C {...} [C] | provenance |  |
-| main.rs:348:11:348:12 | s1 [C] | main.rs:352:11:352:12 | s1 [C] | provenance |  |
-| main.rs:349:9:349:24 | C {...} [C] | main.rs:349:22:349:22 | n | provenance |  |
-| main.rs:349:22:349:22 | n | main.rs:349:34:349:34 | n | provenance |  |
-| main.rs:352:11:352:12 | s1 [C] | main.rs:353:9:353:24 | C {...} [C] | provenance |  |
-| main.rs:353:9:353:24 | C {...} [C] | main.rs:353:22:353:22 | n | provenance |  |
-| main.rs:353:22:353:22 | n | main.rs:353:53:353:53 | n | provenance |  |
-| main.rs:365:9:365:12 | arr1 [element] | main.rs:366:14:366:17 | arr1 [element] | provenance |  |
-| main.rs:365:16:365:33 | [...] [element] | main.rs:365:9:365:12 | arr1 [element] | provenance |  |
-| main.rs:365:23:365:32 | source(...) | main.rs:365:16:365:33 | [...] [element] | provenance |  |
-| main.rs:366:9:366:10 | n1 | main.rs:367:10:367:11 | n1 | provenance |  |
-| main.rs:366:14:366:17 | arr1 [element] | main.rs:366:14:366:20 | arr1[2] | provenance |  |
-| main.rs:366:14:366:20 | arr1[2] | main.rs:366:9:366:10 | n1 | provenance |  |
-| main.rs:369:9:369:12 | arr2 [element] | main.rs:370:14:370:17 | arr2 [element] | provenance |  |
-| main.rs:369:16:369:31 | [...; 10] [element] | main.rs:369:9:369:12 | arr2 [element] | provenance |  |
-| main.rs:369:17:369:26 | source(...) | main.rs:369:16:369:31 | [...; 10] [element] | provenance |  |
-| main.rs:370:9:370:10 | n2 | main.rs:371:10:371:11 | n2 | provenance |  |
-| main.rs:370:14:370:17 | arr2 [element] | main.rs:370:14:370:20 | arr2[4] | provenance |  |
-| main.rs:370:14:370:20 | arr2[4] | main.rs:370:9:370:10 | n2 | provenance |  |
-| main.rs:379:9:379:12 | arr1 [element] | main.rs:380:15:380:18 | arr1 [element] | provenance |  |
-| main.rs:379:16:379:33 | [...] [element] | main.rs:379:9:379:12 | arr1 [element] | provenance |  |
-| main.rs:379:23:379:32 | source(...) | main.rs:379:16:379:33 | [...] [element] | provenance |  |
-| main.rs:380:9:380:10 | n1 | main.rs:381:14:381:15 | n1 | provenance |  |
-| main.rs:380:15:380:18 | arr1 [element] | main.rs:380:9:380:10 | n1 | provenance |  |
-| main.rs:391:9:391:12 | arr1 [element] | main.rs:392:11:392:14 | arr1 [element] | provenance |  |
-| main.rs:391:16:391:33 | [...] [element] | main.rs:391:9:391:12 | arr1 [element] | provenance |  |
-| main.rs:391:23:391:32 | source(...) | main.rs:391:16:391:33 | [...] [element] | provenance |  |
-| main.rs:392:11:392:14 | arr1 [element] | main.rs:393:9:393:17 | SlicePat [element] | provenance |  |
-| main.rs:393:9:393:17 | SlicePat [element] | main.rs:393:10:393:10 | a | provenance |  |
-| main.rs:393:9:393:17 | SlicePat [element] | main.rs:393:13:393:13 | b | provenance |  |
-| main.rs:393:9:393:17 | SlicePat [element] | main.rs:393:16:393:16 | c | provenance |  |
-| main.rs:393:10:393:10 | a | main.rs:394:18:394:18 | a | provenance |  |
-| main.rs:393:13:393:13 | b | main.rs:395:18:395:18 | b | provenance |  |
-| main.rs:393:16:393:16 | c | main.rs:396:18:396:18 | c | provenance |  |
-| main.rs:405:5:405:11 | [post] mut_arr [element] | main.rs:406:13:406:19 | mut_arr [element] | provenance |  |
-| main.rs:405:5:405:11 | [post] mut_arr [element] | main.rs:408:10:408:16 | mut_arr [element] | provenance |  |
-| main.rs:405:18:405:27 | source(...) | main.rs:405:5:405:11 | [post] mut_arr [element] | provenance |  |
-| main.rs:406:9:406:9 | d | main.rs:407:10:407:10 | d | provenance |  |
-| main.rs:406:13:406:19 | mut_arr [element] | main.rs:406:13:406:22 | mut_arr[1] | provenance |  |
-| main.rs:406:13:406:22 | mut_arr[1] | main.rs:406:9:406:9 | d | provenance |  |
-| main.rs:408:10:408:16 | mut_arr [element] | main.rs:408:10:408:19 | mut_arr[0] | provenance |  |
-| main.rs:431:9:431:9 | s | main.rs:432:10:432:10 | s | provenance |  |
-| main.rs:431:25:431:26 | source(...) | main.rs:431:9:431:9 | s | provenance |  |
-| main.rs:436:9:436:9 | a | main.rs:441:10:441:10 | a | provenance |  |
-| main.rs:436:13:436:22 | source(...) | main.rs:436:9:436:9 | a | provenance |  |
-| main.rs:438:9:438:9 | c | main.rs:439:18:439:18 | c | provenance |  |
-| main.rs:438:13:438:22 | source(...) | main.rs:438:9:438:9 | c | provenance |  |
-| main.rs:439:9:439:13 | c_ref [&ref] | main.rs:444:11:444:15 | c_ref [&ref] | provenance |  |
-| main.rs:439:17:439:18 | &c [&ref] | main.rs:439:9:439:13 | c_ref [&ref] | provenance |  |
-| main.rs:439:18:439:18 | c | main.rs:439:17:439:18 | &c [&ref] | provenance |  |
-| main.rs:444:11:444:15 | c_ref [&ref] | main.rs:444:10:444:15 | * ... | provenance |  |
+| main.rs:273:9:273:10 | i1 | main.rs:275:10:275:11 | i1 | provenance |  |
+| main.rs:273:14:273:15 | s1 [Ok] | main.rs:273:14:273:16 | TryExpr | provenance |  |
+| main.rs:273:14:273:16 | TryExpr | main.rs:273:9:273:10 | i1 | provenance |  |
+| main.rs:283:9:283:10 | s1 [Ok] | main.rs:284:10:284:11 | s1 [Ok] | provenance |  |
+| main.rs:283:32:283:45 | Ok(...) [Ok] | main.rs:283:9:283:10 | s1 [Ok] | provenance |  |
+| main.rs:283:35:283:44 | source(...) | main.rs:283:32:283:45 | Ok(...) [Ok] | provenance |  |
+| main.rs:284:10:284:11 | s1 [Ok] | main.rs:284:10:284:22 | s1.expect(...) | provenance | MaD:6 |
+| main.rs:287:9:287:10 | s2 [Err] | main.rs:289:10:289:11 | s2 [Err] | provenance |  |
+| main.rs:287:32:287:46 | Err(...) [Err] | main.rs:287:9:287:10 | s2 [Err] | provenance |  |
+| main.rs:287:36:287:45 | source(...) | main.rs:287:32:287:46 | Err(...) [Err] | provenance |  |
+| main.rs:289:10:289:11 | s2 [Err] | main.rs:289:10:289:26 | s2.expect_err(...) | provenance | MaD:7 |
+| main.rs:298:9:298:10 | s1 [A] | main.rs:300:11:300:12 | s1 [A] | provenance |  |
+| main.rs:298:14:298:39 | ...::A(...) [A] | main.rs:298:9:298:10 | s1 [A] | provenance |  |
+| main.rs:298:29:298:38 | source(...) | main.rs:298:14:298:39 | ...::A(...) [A] | provenance |  |
+| main.rs:300:11:300:12 | s1 [A] | main.rs:301:9:301:25 | ...::A(...) [A] | provenance |  |
+| main.rs:300:11:300:12 | s1 [A] | main.rs:304:11:304:12 | s1 [A] | provenance |  |
+| main.rs:301:9:301:25 | ...::A(...) [A] | main.rs:301:24:301:24 | n | provenance |  |
+| main.rs:301:24:301:24 | n | main.rs:301:35:301:35 | n | provenance |  |
+| main.rs:304:11:304:12 | s1 [A] | main.rs:305:9:305:25 | ...::A(...) [A] | provenance |  |
+| main.rs:305:9:305:25 | ...::A(...) [A] | main.rs:305:24:305:24 | n | provenance |  |
+| main.rs:305:24:305:24 | n | main.rs:305:55:305:55 | n | provenance |  |
+| main.rs:316:9:316:10 | s1 [A] | main.rs:318:11:318:12 | s1 [A] | provenance |  |
+| main.rs:316:14:316:26 | A(...) [A] | main.rs:316:9:316:10 | s1 [A] | provenance |  |
+| main.rs:316:16:316:25 | source(...) | main.rs:316:14:316:26 | A(...) [A] | provenance |  |
+| main.rs:318:11:318:12 | s1 [A] | main.rs:319:9:319:12 | A(...) [A] | provenance |  |
+| main.rs:318:11:318:12 | s1 [A] | main.rs:322:11:322:12 | s1 [A] | provenance |  |
+| main.rs:319:9:319:12 | A(...) [A] | main.rs:319:11:319:11 | n | provenance |  |
+| main.rs:319:11:319:11 | n | main.rs:319:22:319:22 | n | provenance |  |
+| main.rs:322:11:322:12 | s1 [A] | main.rs:323:9:323:12 | A(...) [A] | provenance |  |
+| main.rs:323:9:323:12 | A(...) [A] | main.rs:323:11:323:11 | n | provenance |  |
+| main.rs:323:11:323:11 | n | main.rs:323:29:323:29 | n | provenance |  |
+| main.rs:337:9:337:10 | s1 [C] | main.rs:341:11:341:12 | s1 [C] | provenance |  |
+| main.rs:337:14:339:5 | ...::C {...} [C] | main.rs:337:9:337:10 | s1 [C] | provenance |  |
+| main.rs:338:18:338:27 | source(...) | main.rs:337:14:339:5 | ...::C {...} [C] | provenance |  |
+| main.rs:341:11:341:12 | s1 [C] | main.rs:342:9:342:38 | ...::C {...} [C] | provenance |  |
+| main.rs:341:11:341:12 | s1 [C] | main.rs:345:11:345:12 | s1 [C] | provenance |  |
+| main.rs:342:9:342:38 | ...::C {...} [C] | main.rs:342:36:342:36 | n | provenance |  |
+| main.rs:342:36:342:36 | n | main.rs:342:48:342:48 | n | provenance |  |
+| main.rs:345:11:345:12 | s1 [C] | main.rs:346:9:346:38 | ...::C {...} [C] | provenance |  |
+| main.rs:346:9:346:38 | ...::C {...} [C] | main.rs:346:36:346:36 | n | provenance |  |
+| main.rs:346:36:346:36 | n | main.rs:346:81:346:81 | n | provenance |  |
+| main.rs:357:9:357:10 | s1 [C] | main.rs:361:11:361:12 | s1 [C] | provenance |  |
+| main.rs:357:14:359:5 | C {...} [C] | main.rs:357:9:357:10 | s1 [C] | provenance |  |
+| main.rs:358:18:358:27 | source(...) | main.rs:357:14:359:5 | C {...} [C] | provenance |  |
+| main.rs:361:11:361:12 | s1 [C] | main.rs:362:9:362:24 | C {...} [C] | provenance |  |
+| main.rs:361:11:361:12 | s1 [C] | main.rs:365:11:365:12 | s1 [C] | provenance |  |
+| main.rs:362:9:362:24 | C {...} [C] | main.rs:362:22:362:22 | n | provenance |  |
+| main.rs:362:22:362:22 | n | main.rs:362:34:362:34 | n | provenance |  |
+| main.rs:365:11:365:12 | s1 [C] | main.rs:366:9:366:24 | C {...} [C] | provenance |  |
+| main.rs:366:9:366:24 | C {...} [C] | main.rs:366:22:366:22 | n | provenance |  |
+| main.rs:366:22:366:22 | n | main.rs:366:53:366:53 | n | provenance |  |
+| main.rs:378:9:378:12 | arr1 [element] | main.rs:379:14:379:17 | arr1 [element] | provenance |  |
+| main.rs:378:16:378:33 | [...] [element] | main.rs:378:9:378:12 | arr1 [element] | provenance |  |
+| main.rs:378:23:378:32 | source(...) | main.rs:378:16:378:33 | [...] [element] | provenance |  |
+| main.rs:379:9:379:10 | n1 | main.rs:380:10:380:11 | n1 | provenance |  |
+| main.rs:379:14:379:17 | arr1 [element] | main.rs:379:14:379:20 | arr1[2] | provenance |  |
+| main.rs:379:14:379:20 | arr1[2] | main.rs:379:9:379:10 | n1 | provenance |  |
+| main.rs:382:9:382:12 | arr2 [element] | main.rs:383:14:383:17 | arr2 [element] | provenance |  |
+| main.rs:382:16:382:31 | [...; 10] [element] | main.rs:382:9:382:12 | arr2 [element] | provenance |  |
+| main.rs:382:17:382:26 | source(...) | main.rs:382:16:382:31 | [...; 10] [element] | provenance |  |
+| main.rs:383:9:383:10 | n2 | main.rs:384:10:384:11 | n2 | provenance |  |
+| main.rs:383:14:383:17 | arr2 [element] | main.rs:383:14:383:20 | arr2[4] | provenance |  |
+| main.rs:383:14:383:20 | arr2[4] | main.rs:383:9:383:10 | n2 | provenance |  |
+| main.rs:392:9:392:12 | arr1 [element] | main.rs:393:15:393:18 | arr1 [element] | provenance |  |
+| main.rs:392:16:392:33 | [...] [element] | main.rs:392:9:392:12 | arr1 [element] | provenance |  |
+| main.rs:392:23:392:32 | source(...) | main.rs:392:16:392:33 | [...] [element] | provenance |  |
+| main.rs:393:9:393:10 | n1 | main.rs:394:14:394:15 | n1 | provenance |  |
+| main.rs:393:15:393:18 | arr1 [element] | main.rs:393:9:393:10 | n1 | provenance |  |
+| main.rs:404:9:404:12 | arr1 [element] | main.rs:405:11:405:14 | arr1 [element] | provenance |  |
+| main.rs:404:16:404:33 | [...] [element] | main.rs:404:9:404:12 | arr1 [element] | provenance |  |
+| main.rs:404:23:404:32 | source(...) | main.rs:404:16:404:33 | [...] [element] | provenance |  |
+| main.rs:405:11:405:14 | arr1 [element] | main.rs:406:9:406:17 | SlicePat [element] | provenance |  |
+| main.rs:406:9:406:17 | SlicePat [element] | main.rs:406:10:406:10 | a | provenance |  |
+| main.rs:406:9:406:17 | SlicePat [element] | main.rs:406:13:406:13 | b | provenance |  |
+| main.rs:406:9:406:17 | SlicePat [element] | main.rs:406:16:406:16 | c | provenance |  |
+| main.rs:406:10:406:10 | a | main.rs:407:18:407:18 | a | provenance |  |
+| main.rs:406:13:406:13 | b | main.rs:408:18:408:18 | b | provenance |  |
+| main.rs:406:16:406:16 | c | main.rs:409:18:409:18 | c | provenance |  |
+| main.rs:418:5:418:11 | [post] mut_arr [element] | main.rs:419:13:419:19 | mut_arr [element] | provenance |  |
+| main.rs:418:5:418:11 | [post] mut_arr [element] | main.rs:421:10:421:16 | mut_arr [element] | provenance |  |
+| main.rs:418:18:418:27 | source(...) | main.rs:418:5:418:11 | [post] mut_arr [element] | provenance |  |
+| main.rs:419:9:419:9 | d | main.rs:420:10:420:10 | d | provenance |  |
+| main.rs:419:13:419:19 | mut_arr [element] | main.rs:419:13:419:22 | mut_arr[1] | provenance |  |
+| main.rs:419:13:419:22 | mut_arr[1] | main.rs:419:9:419:9 | d | provenance |  |
+| main.rs:421:10:421:16 | mut_arr [element] | main.rs:421:10:421:19 | mut_arr[0] | provenance |  |
+| main.rs:444:9:444:9 | s | main.rs:445:10:445:10 | s | provenance |  |
+| main.rs:444:25:444:26 | source(...) | main.rs:444:9:444:9 | s | provenance |  |
+| main.rs:449:9:449:9 | a | main.rs:454:10:454:10 | a | provenance |  |
+| main.rs:449:13:449:22 | source(...) | main.rs:449:9:449:9 | a | provenance |  |
+| main.rs:451:9:451:9 | c | main.rs:452:18:452:18 | c | provenance |  |
+| main.rs:451:13:451:22 | source(...) | main.rs:451:9:451:9 | c | provenance |  |
+| main.rs:452:9:452:13 | c_ref [&ref] | main.rs:457:11:457:15 | c_ref [&ref] | provenance |  |
+| main.rs:452:17:452:18 | &c [&ref] | main.rs:452:9:452:13 | c_ref [&ref] | provenance |  |
+| main.rs:452:18:452:18 | c | main.rs:452:17:452:18 | &c [&ref] | provenance |  |
+| main.rs:457:11:457:15 | c_ref [&ref] | main.rs:457:10:457:15 | * ... | provenance |  |
 nodes
 | main.rs:18:10:18:18 | source(...) | semmle.label | source(...) |
 | main.rs:22:9:22:9 | s | semmle.label | s |
@@ -243,168 +250,177 @@
 | main.rs:154:9:154:28 | Point {...} [Point.x] | semmle.label | Point {...} [Point.x] |
 | main.rs:154:20:154:20 | a | semmle.label | a |
 | main.rs:155:10:155:10 | a | semmle.label | a |
-| main.rs:178:9:178:9 | p [Point3D.plane, Point.y] | semmle.label | p [Point3D.plane, Point.y] |
-| main.rs:178:13:184:5 | Point3D {...} [Point3D.plane, Point.y] | semmle.label | Point3D {...} [Point3D.plane, Point.y] |
-| main.rs:179:16:182:9 | Point {...} [Point.y] | semmle.label | Point {...} [Point.y] |
-| main.rs:181:16:181:25 | source(...) | semmle.label | source(...) |
-| main.rs:185:11:185:11 | p [Point3D.plane, Point.y] | semmle.label | p [Point3D.plane, Point.y] |
-| main.rs:186:9:189:9 | Point3D {...} [Point3D.plane, Point.y] | semmle.label | Point3D {...} [Point3D.plane, Point.y] |
-| main.rs:187:20:187:33 | Point {...} [Point.y] | semmle.label | Point {...} [Point.y] |
-| main.rs:187:31:187:31 | y | semmle.label | y |
-| main.rs:191:18:191:18 | y | semmle.label | y |
-| main.rs:201:9:201:10 | s1 [Some] | semmle.label | s1 [Some] |
-| main.rs:201:14:201:37 | ...::Some(...) [Some] | semmle.label | ...::Some(...) [Some] |
-| main.rs:201:27:201:36 | source(...) | semmle.label | source(...) |
-| main.rs:203:11:203:12 | s1 [Some] | semmle.label | s1 [Some] |
-| main.rs:204:9:204:23 | ...::Some(...) [Some] | semmle.label | ...::Some(...) [Some] |
-| main.rs:204:22:204:22 | n | semmle.label | n |
-| main.rs:204:33:204:33 | n | semmle.label | n |
+| main.rs:178:9:178:9 | y | semmle.label | y |
+| main.rs:178:13:178:22 | source(...) | semmle.label | source(...) |
+| main.rs:179:9:179:9 | p [Point3D.plane, Point.y] | semmle.label | p [Point3D.plane, Point.y] |
+| main.rs:179:13:182:5 | Point3D {...} [Point3D.plane, Point.y] | semmle.label | Point3D {...} [Point3D.plane, Point.y] |
+| main.rs:180:16:180:32 | Point {...} [Point.y] | semmle.label | Point {...} [Point.y] |
+| main.rs:180:30:180:30 | y | semmle.label | y |
+| main.rs:183:11:183:11 | p [Point3D.plane, Point.y] | semmle.label | p [Point3D.plane, Point.y] |
+| main.rs:184:9:187:9 | Point3D {...} [Point3D.plane, Point.y] | semmle.label | Point3D {...} [Point3D.plane, Point.y] |
+| main.rs:185:20:185:33 | Point {...} [Point.y] | semmle.label | Point {...} [Point.y] |
+| main.rs:185:31:185:31 | y | semmle.label | y |
+| main.rs:189:18:189:18 | y | semmle.label | y |
+| main.rs:198:9:198:9 | s [MyTupleStruct(0)] | semmle.label | s [MyTupleStruct(0)] |
+| main.rs:198:13:198:40 | MyTupleStruct(...) [MyTupleStruct(0)] | semmle.label | MyTupleStruct(...) [MyTupleStruct(0)] |
+| main.rs:198:27:198:36 | source(...) | semmle.label | source(...) |
+| main.rs:202:11:202:11 | s [MyTupleStruct(0)] | semmle.label | s [MyTupleStruct(0)] |
+| main.rs:203:9:203:27 | MyTupleStruct(...) [MyTupleStruct(0)] | semmle.label | MyTupleStruct(...) [MyTupleStruct(0)] |
+| main.rs:203:23:203:23 | x | semmle.label | x |
+| main.rs:204:18:204:18 | x | semmle.label | x |
 | main.rs:214:9:214:10 | s1 [Some] | semmle.label | s1 [Some] |
-| main.rs:214:14:214:29 | Some(...) [Some] | semmle.label | Some(...) [Some] |
-| main.rs:214:19:214:28 | source(...) | semmle.label | source(...) |
+| main.rs:214:14:214:37 | ...::Some(...) [Some] | semmle.label | ...::Some(...) [Some] |
+| main.rs:214:27:214:36 | source(...) | semmle.label | source(...) |
 | main.rs:216:11:216:12 | s1 [Some] | semmle.label | s1 [Some] |
-| main.rs:217:9:217:15 | Some(...) [Some] | semmle.label | Some(...) [Some] |
-| main.rs:217:14:217:14 | n | semmle.label | n |
-| main.rs:217:25:217:25 | n | semmle.label | n |
+| main.rs:217:9:217:23 | ...::Some(...) [Some] | semmle.label | ...::Some(...) [Some] |
+| main.rs:217:22:217:22 | n | semmle.label | n |
+| main.rs:217:33:217:33 | n | semmle.label | n |
 | main.rs:227:9:227:10 | s1 [Some] | semmle.label | s1 [Some] |
 | main.rs:227:14:227:29 | Some(...) [Some] | semmle.label | Some(...) [Some] |
 | main.rs:227:19:227:28 | source(...) | semmle.label | source(...) |
-| main.rs:228:10:228:11 | s1 [Some] | semmle.label | s1 [Some] |
-| main.rs:228:10:228:20 | s1.unwrap(...) | semmle.label | s1.unwrap(...) |
-| main.rs:232:9:232:10 | s1 [Some] | semmle.label | s1 [Some] |
-| main.rs:232:14:232:29 | Some(...) [Some] | semmle.label | Some(...) [Some] |
-| main.rs:232:19:232:28 | source(...) | semmle.label | source(...) |
-| main.rs:233:10:233:11 | s1 [Some] | semmle.label | s1 [Some] |
-| main.rs:233:10:233:24 | s1.unwrap_or(...) | semmle.label | s1.unwrap_or(...) |
-| main.rs:236:10:236:33 | s2.unwrap_or(...) | semmle.label | s2.unwrap_or(...) |
-| main.rs:236:23:236:32 | source(...) | semmle.label | source(...) |
+| main.rs:229:11:229:12 | s1 [Some] | semmle.label | s1 [Some] |
+| main.rs:230:9:230:15 | Some(...) [Some] | semmle.label | Some(...) [Some] |
+| main.rs:230:14:230:14 | n | semmle.label | n |
+| main.rs:230:25:230:25 | n | semmle.label | n |
 | main.rs:240:9:240:10 | s1 [Some] | semmle.label | s1 [Some] |
 | main.rs:240:14:240:29 | Some(...) [Some] | semmle.label | Some(...) [Some] |
 | main.rs:240:19:240:28 | source(...) | semmle.label | source(...) |
 | main.rs:241:10:241:11 | s1 [Some] | semmle.label | s1 [Some] |
-| main.rs:241:10:241:32 | s1.unwrap_or_else(...) | semmle.label | s1.unwrap_or_else(...) |
-| main.rs:244:10:244:41 | s2.unwrap_or_else(...) | semmle.label | s2.unwrap_or_else(...) |
-| main.rs:244:31:244:40 | source(...) | semmle.label | source(...) |
-| main.rs:248:9:248:10 | s1 [Some] | semmle.label | s1 [Some] |
-| main.rs:248:14:248:29 | Some(...) [Some] | semmle.label | Some(...) [Some] |
-| main.rs:248:19:248:28 | source(...) | semmle.label | source(...) |
-| main.rs:250:9:250:10 | i1 | semmle.label | i1 |
-| main.rs:250:14:250:15 | s1 [Some] | semmle.label | s1 [Some] |
-| main.rs:250:14:250:16 | TryExpr | semmle.label | TryExpr |
-| main.rs:251:10:251:11 | i1 | semmle.label | i1 |
-| main.rs:257:9:257:10 | s1 [Ok] | semmle.label | s1 [Ok] |
-| main.rs:257:32:257:45 | Ok(...) [Ok] | semmle.label | Ok(...) [Ok] |
-| main.rs:257:35:257:44 | source(...) | semmle.label | source(...) |
-| main.rs:260:9:260:10 | i1 | semmle.label | i1 |
-| main.rs:260:14:260:15 | s1 [Ok] | semmle.label | s1 [Ok] |
-| main.rs:260:14:260:16 | TryExpr | semmle.label | TryExpr |
-| main.rs:262:10:262:11 | i1 | semmle.label | i1 |
+| main.rs:241:10:241:20 | s1.unwrap(...) | semmle.label | s1.unwrap(...) |
+| main.rs:245:9:245:10 | s1 [Some] | semmle.label | s1 [Some] |
+| main.rs:245:14:245:29 | Some(...) [Some] | semmle.label | Some(...) [Some] |
+| main.rs:245:19:245:28 | source(...) | semmle.label | source(...) |
+| main.rs:246:10:246:11 | s1 [Some] | semmle.label | s1 [Some] |
+| main.rs:246:10:246:24 | s1.unwrap_or(...) | semmle.label | s1.unwrap_or(...) |
+| main.rs:249:10:249:33 | s2.unwrap_or(...) | semmle.label | s2.unwrap_or(...) |
+| main.rs:249:23:249:32 | source(...) | semmle.label | source(...) |
+| main.rs:253:9:253:10 | s1 [Some] | semmle.label | s1 [Some] |
+| main.rs:253:14:253:29 | Some(...) [Some] | semmle.label | Some(...) [Some] |
+| main.rs:253:19:253:28 | source(...) | semmle.label | source(...) |
+| main.rs:254:10:254:11 | s1 [Some] | semmle.label | s1 [Some] |
+| main.rs:254:10:254:32 | s1.unwrap_or_else(...) | semmle.label | s1.unwrap_or_else(...) |
+| main.rs:257:10:257:41 | s2.unwrap_or_else(...) | semmle.label | s2.unwrap_or_else(...) |
+| main.rs:257:31:257:40 | source(...) | semmle.label | source(...) |
+| main.rs:261:9:261:10 | s1 [Some] | semmle.label | s1 [Some] |
+| main.rs:261:14:261:29 | Some(...) [Some] | semmle.label | Some(...) [Some] |
+| main.rs:261:19:261:28 | source(...) | semmle.label | source(...) |
+| main.rs:263:9:263:10 | i1 | semmle.label | i1 |
+| main.rs:263:14:263:15 | s1 [Some] | semmle.label | s1 [Some] |
+| main.rs:263:14:263:16 | TryExpr | semmle.label | TryExpr |
+| main.rs:264:10:264:11 | i1 | semmle.label | i1 |
 | main.rs:270:9:270:10 | s1 [Ok] | semmle.label | s1 [Ok] |
 | main.rs:270:32:270:45 | Ok(...) [Ok] | semmle.label | Ok(...) [Ok] |
 | main.rs:270:35:270:44 | source(...) | semmle.label | source(...) |
-| main.rs:271:10:271:11 | s1 [Ok] | semmle.label | s1 [Ok] |
-| main.rs:271:10:271:22 | s1.expect(...) | semmle.label | s1.expect(...) |
-| main.rs:274:9:274:10 | s2 [Err] | semmle.label | s2 [Err] |
-| main.rs:274:32:274:46 | Err(...) [Err] | semmle.label | Err(...) [Err] |
-| main.rs:274:36:274:45 | source(...) | semmle.label | source(...) |
-| main.rs:276:10:276:11 | s2 [Err] | semmle.label | s2 [Err] |
-| main.rs:276:10:276:26 | s2.expect_err(...) | semmle.label | s2.expect_err(...) |
-| main.rs:285:9:285:10 | s1 [A] | semmle.label | s1 [A] |
-| main.rs:285:14:285:39 | ...::A(...) [A] | semmle.label | ...::A(...) [A] |
-| main.rs:285:29:285:38 | source(...) | semmle.label | source(...) |
-| main.rs:287:11:287:12 | s1 [A] | semmle.label | s1 [A] |
-| main.rs:288:9:288:25 | ...::A(...) [A] | semmle.label | ...::A(...) [A] |
-| main.rs:288:24:288:24 | n | semmle.label | n |
-| main.rs:288:35:288:35 | n | semmle.label | n |
-| main.rs:291:11:291:12 | s1 [A] | semmle.label | s1 [A] |
-| main.rs:292:9:292:25 | ...::A(...) [A] | semmle.label | ...::A(...) [A] |
-| main.rs:292:24:292:24 | n | semmle.label | n |
-| main.rs:292:55:292:55 | n | semmle.label | n |
-| main.rs:303:9:303:10 | s1 [A] | semmle.label | s1 [A] |
-| main.rs:303:14:303:26 | A(...) [A] | semmle.label | A(...) [A] |
-| main.rs:303:16:303:25 | source(...) | semmle.label | source(...) |
-| main.rs:305:11:305:12 | s1 [A] | semmle.label | s1 [A] |
-| main.rs:306:9:306:12 | A(...) [A] | semmle.label | A(...) [A] |
-| main.rs:306:11:306:11 | n | semmle.label | n |
-| main.rs:306:22:306:22 | n | semmle.label | n |
-| main.rs:309:11:309:12 | s1 [A] | semmle.label | s1 [A] |
-| main.rs:310:9:310:12 | A(...) [A] | semmle.label | A(...) [A] |
-| main.rs:310:11:310:11 | n | semmle.label | n |
-| main.rs:310:29:310:29 | n | semmle.label | n |
-| main.rs:324:9:324:10 | s1 [C] | semmle.label | s1 [C] |
-| main.rs:324:14:326:5 | ...::C {...} [C] | semmle.label | ...::C {...} [C] |
-| main.rs:325:18:325:27 | source(...) | semmle.label | source(...) |
-| main.rs:328:11:328:12 | s1 [C] | semmle.label | s1 [C] |
-| main.rs:329:9:329:38 | ...::C {...} [C] | semmle.label | ...::C {...} [C] |
-| main.rs:329:36:329:36 | n | semmle.label | n |
-| main.rs:329:48:329:48 | n | semmle.label | n |
-| main.rs:332:11:332:12 | s1 [C] | semmle.label | s1 [C] |
-| main.rs:333:9:333:38 | ...::C {...} [C] | semmle.label | ...::C {...} [C] |
-| main.rs:333:36:333:36 | n | semmle.label | n |
-| main.rs:333:81:333:81 | n | semmle.label | n |
-| main.rs:344:9:344:10 | s1 [C] | semmle.label | s1 [C] |
-| main.rs:344:14:346:5 | C {...} [C] | semmle.label | C {...} [C] |
-| main.rs:345:18:345:27 | source(...) | semmle.label | source(...) |
-| main.rs:348:11:348:12 | s1 [C] | semmle.label | s1 [C] |
-| main.rs:349:9:349:24 | C {...} [C] | semmle.label | C {...} [C] |
-| main.rs:349:22:349:22 | n | semmle.label | n |
-| main.rs:349:34:349:34 | n | semmle.label | n |
-| main.rs:352:11:352:12 | s1 [C] | semmle.label | s1 [C] |
-| main.rs:353:9:353:24 | C {...} [C] | semmle.label | C {...} [C] |
-| main.rs:353:22:353:22 | n | semmle.label | n |
-| main.rs:353:53:353:53 | n | semmle.label | n |
-| main.rs:365:9:365:12 | arr1 [element] | semmle.label | arr1 [element] |
-| main.rs:365:16:365:33 | [...] [element] | semmle.label | [...] [element] |
-| main.rs:365:23:365:32 | source(...) | semmle.label | source(...) |
-| main.rs:366:9:366:10 | n1 | semmle.label | n1 |
-| main.rs:366:14:366:17 | arr1 [element] | semmle.label | arr1 [element] |
-| main.rs:366:14:366:20 | arr1[2] | semmle.label | arr1[2] |
-| main.rs:367:10:367:11 | n1 | semmle.label | n1 |
-| main.rs:369:9:369:12 | arr2 [element] | semmle.label | arr2 [element] |
-| main.rs:369:16:369:31 | [...; 10] [element] | semmle.label | [...; 10] [element] |
-| main.rs:369:17:369:26 | source(...) | semmle.label | source(...) |
-| main.rs:370:9:370:10 | n2 | semmle.label | n2 |
-| main.rs:370:14:370:17 | arr2 [element] | semmle.label | arr2 [element] |
-| main.rs:370:14:370:20 | arr2[4] | semmle.label | arr2[4] |
-| main.rs:371:10:371:11 | n2 | semmle.label | n2 |
-| main.rs:379:9:379:12 | arr1 [element] | semmle.label | arr1 [element] |
-| main.rs:379:16:379:33 | [...] [element] | semmle.label | [...] [element] |
-| main.rs:379:23:379:32 | source(...) | semmle.label | source(...) |
-| main.rs:380:9:380:10 | n1 | semmle.label | n1 |
-| main.rs:380:15:380:18 | arr1 [element] | semmle.label | arr1 [element] |
-| main.rs:381:14:381:15 | n1 | semmle.label | n1 |
-| main.rs:391:9:391:12 | arr1 [element] | semmle.label | arr1 [element] |
-| main.rs:391:16:391:33 | [...] [element] | semmle.label | [...] [element] |
-| main.rs:391:23:391:32 | source(...) | semmle.label | source(...) |
-| main.rs:392:11:392:14 | arr1 [element] | semmle.label | arr1 [element] |
-| main.rs:393:9:393:17 | SlicePat [element] | semmle.label | SlicePat [element] |
-| main.rs:393:10:393:10 | a | semmle.label | a |
-| main.rs:393:13:393:13 | b | semmle.label | b |
-| main.rs:393:16:393:16 | c | semmle.label | c |
-| main.rs:394:18:394:18 | a | semmle.label | a |
-| main.rs:395:18:395:18 | b | semmle.label | b |
-| main.rs:396:18:396:18 | c | semmle.label | c |
-| main.rs:405:5:405:11 | [post] mut_arr [element] | semmle.label | [post] mut_arr [element] |
-| main.rs:405:18:405:27 | source(...) | semmle.label | source(...) |
-| main.rs:406:9:406:9 | d | semmle.label | d |
-| main.rs:406:13:406:19 | mut_arr [element] | semmle.label | mut_arr [element] |
-| main.rs:406:13:406:22 | mut_arr[1] | semmle.label | mut_arr[1] |
-| main.rs:407:10:407:10 | d | semmle.label | d |
-| main.rs:408:10:408:16 | mut_arr [element] | semmle.label | mut_arr [element] |
-| main.rs:408:10:408:19 | mut_arr[0] | semmle.label | mut_arr[0] |
-| main.rs:431:9:431:9 | s | semmle.label | s |
-| main.rs:431:25:431:26 | source(...) | semmle.label | source(...) |
-| main.rs:432:10:432:10 | s | semmle.label | s |
-| main.rs:436:9:436:9 | a | semmle.label | a |
-| main.rs:436:13:436:22 | source(...) | semmle.label | source(...) |
-| main.rs:438:9:438:9 | c | semmle.label | c |
-| main.rs:438:13:438:22 | source(...) | semmle.label | source(...) |
-| main.rs:439:9:439:13 | c_ref [&ref] | semmle.label | c_ref [&ref] |
-| main.rs:439:17:439:18 | &c [&ref] | semmle.label | &c [&ref] |
-| main.rs:439:18:439:18 | c | semmle.label | c |
-| main.rs:441:10:441:10 | a | semmle.label | a |
-| main.rs:444:10:444:15 | * ... | semmle.label | * ... |
-| main.rs:444:11:444:15 | c_ref [&ref] | semmle.label | c_ref [&ref] |
+| main.rs:273:9:273:10 | i1 | semmle.label | i1 |
+| main.rs:273:14:273:15 | s1 [Ok] | semmle.label | s1 [Ok] |
+| main.rs:273:14:273:16 | TryExpr | semmle.label | TryExpr |
+| main.rs:275:10:275:11 | i1 | semmle.label | i1 |
+| main.rs:283:9:283:10 | s1 [Ok] | semmle.label | s1 [Ok] |
+| main.rs:283:32:283:45 | Ok(...) [Ok] | semmle.label | Ok(...) [Ok] |
+| main.rs:283:35:283:44 | source(...) | semmle.label | source(...) |
+| main.rs:284:10:284:11 | s1 [Ok] | semmle.label | s1 [Ok] |
+| main.rs:284:10:284:22 | s1.expect(...) | semmle.label | s1.expect(...) |
+| main.rs:287:9:287:10 | s2 [Err] | semmle.label | s2 [Err] |
+| main.rs:287:32:287:46 | Err(...) [Err] | semmle.label | Err(...) [Err] |
+| main.rs:287:36:287:45 | source(...) | semmle.label | source(...) |
+| main.rs:289:10:289:11 | s2 [Err] | semmle.label | s2 [Err] |
+| main.rs:289:10:289:26 | s2.expect_err(...) | semmle.label | s2.expect_err(...) |
+| main.rs:298:9:298:10 | s1 [A] | semmle.label | s1 [A] |
+| main.rs:298:14:298:39 | ...::A(...) [A] | semmle.label | ...::A(...) [A] |
+| main.rs:298:29:298:38 | source(...) | semmle.label | source(...) |
+| main.rs:300:11:300:12 | s1 [A] | semmle.label | s1 [A] |
+| main.rs:301:9:301:25 | ...::A(...) [A] | semmle.label | ...::A(...) [A] |
+| main.rs:301:24:301:24 | n | semmle.label | n |
+| main.rs:301:35:301:35 | n | semmle.label | n |
+| main.rs:304:11:304:12 | s1 [A] | semmle.label | s1 [A] |
+| main.rs:305:9:305:25 | ...::A(...) [A] | semmle.label | ...::A(...) [A] |
+| main.rs:305:24:305:24 | n | semmle.label | n |
+| main.rs:305:55:305:55 | n | semmle.label | n |
+| main.rs:316:9:316:10 | s1 [A] | semmle.label | s1 [A] |
+| main.rs:316:14:316:26 | A(...) [A] | semmle.label | A(...) [A] |
+| main.rs:316:16:316:25 | source(...) | semmle.label | source(...) |
+| main.rs:318:11:318:12 | s1 [A] | semmle.label | s1 [A] |
+| main.rs:319:9:319:12 | A(...) [A] | semmle.label | A(...) [A] |
+| main.rs:319:11:319:11 | n | semmle.label | n |
+| main.rs:319:22:319:22 | n | semmle.label | n |
+| main.rs:322:11:322:12 | s1 [A] | semmle.label | s1 [A] |
+| main.rs:323:9:323:12 | A(...) [A] | semmle.label | A(...) [A] |
+| main.rs:323:11:323:11 | n | semmle.label | n |
+| main.rs:323:29:323:29 | n | semmle.label | n |
+| main.rs:337:9:337:10 | s1 [C] | semmle.label | s1 [C] |
+| main.rs:337:14:339:5 | ...::C {...} [C] | semmle.label | ...::C {...} [C] |
+| main.rs:338:18:338:27 | source(...) | semmle.label | source(...) |
+| main.rs:341:11:341:12 | s1 [C] | semmle.label | s1 [C] |
+| main.rs:342:9:342:38 | ...::C {...} [C] | semmle.label | ...::C {...} [C] |
+| main.rs:342:36:342:36 | n | semmle.label | n |
+| main.rs:342:48:342:48 | n | semmle.label | n |
+| main.rs:345:11:345:12 | s1 [C] | semmle.label | s1 [C] |
+| main.rs:346:9:346:38 | ...::C {...} [C] | semmle.label | ...::C {...} [C] |
+| main.rs:346:36:346:36 | n | semmle.label | n |
+| main.rs:346:81:346:81 | n | semmle.label | n |
+| main.rs:357:9:357:10 | s1 [C] | semmle.label | s1 [C] |
+| main.rs:357:14:359:5 | C {...} [C] | semmle.label | C {...} [C] |
+| main.rs:358:18:358:27 | source(...) | semmle.label | source(...) |
+| main.rs:361:11:361:12 | s1 [C] | semmle.label | s1 [C] |
+| main.rs:362:9:362:24 | C {...} [C] | semmle.label | C {...} [C] |
+| main.rs:362:22:362:22 | n | semmle.label | n |
+| main.rs:362:34:362:34 | n | semmle.label | n |
+| main.rs:365:11:365:12 | s1 [C] | semmle.label | s1 [C] |
+| main.rs:366:9:366:24 | C {...} [C] | semmle.label | C {...} [C] |
+| main.rs:366:22:366:22 | n | semmle.label | n |
+| main.rs:366:53:366:53 | n | semmle.label | n |
+| main.rs:378:9:378:12 | arr1 [element] | semmle.label | arr1 [element] |
+| main.rs:378:16:378:33 | [...] [element] | semmle.label | [...] [element] |
+| main.rs:378:23:378:32 | source(...) | semmle.label | source(...) |
+| main.rs:379:9:379:10 | n1 | semmle.label | n1 |
+| main.rs:379:14:379:17 | arr1 [element] | semmle.label | arr1 [element] |
+| main.rs:379:14:379:20 | arr1[2] | semmle.label | arr1[2] |
+| main.rs:380:10:380:11 | n1 | semmle.label | n1 |
+| main.rs:382:9:382:12 | arr2 [element] | semmle.label | arr2 [element] |
+| main.rs:382:16:382:31 | [...; 10] [element] | semmle.label | [...; 10] [element] |
+| main.rs:382:17:382:26 | source(...) | semmle.label | source(...) |
+| main.rs:383:9:383:10 | n2 | semmle.label | n2 |
+| main.rs:383:14:383:17 | arr2 [element] | semmle.label | arr2 [element] |
+| main.rs:383:14:383:20 | arr2[4] | semmle.label | arr2[4] |
+| main.rs:384:10:384:11 | n2 | semmle.label | n2 |
+| main.rs:392:9:392:12 | arr1 [element] | semmle.label | arr1 [element] |
+| main.rs:392:16:392:33 | [...] [element] | semmle.label | [...] [element] |
+| main.rs:392:23:392:32 | source(...) | semmle.label | source(...) |
+| main.rs:393:9:393:10 | n1 | semmle.label | n1 |
+| main.rs:393:15:393:18 | arr1 [element] | semmle.label | arr1 [element] |
+| main.rs:394:14:394:15 | n1 | semmle.label | n1 |
+| main.rs:404:9:404:12 | arr1 [element] | semmle.label | arr1 [element] |
+| main.rs:404:16:404:33 | [...] [element] | semmle.label | [...] [element] |
+| main.rs:404:23:404:32 | source(...) | semmle.label | source(...) |
+| main.rs:405:11:405:14 | arr1 [element] | semmle.label | arr1 [element] |
+| main.rs:406:9:406:17 | SlicePat [element] | semmle.label | SlicePat [element] |
+| main.rs:406:10:406:10 | a | semmle.label | a |
+| main.rs:406:13:406:13 | b | semmle.label | b |
+| main.rs:406:16:406:16 | c | semmle.label | c |
+| main.rs:407:18:407:18 | a | semmle.label | a |
+| main.rs:408:18:408:18 | b | semmle.label | b |
+| main.rs:409:18:409:18 | c | semmle.label | c |
+| main.rs:418:5:418:11 | [post] mut_arr [element] | semmle.label | [post] mut_arr [element] |
+| main.rs:418:18:418:27 | source(...) | semmle.label | source(...) |
+| main.rs:419:9:419:9 | d | semmle.label | d |
+| main.rs:419:13:419:19 | mut_arr [element] | semmle.label | mut_arr [element] |
+| main.rs:419:13:419:22 | mut_arr[1] | semmle.label | mut_arr[1] |
+| main.rs:420:10:420:10 | d | semmle.label | d |
+| main.rs:421:10:421:16 | mut_arr [element] | semmle.label | mut_arr [element] |
+| main.rs:421:10:421:19 | mut_arr[0] | semmle.label | mut_arr[0] |
+| main.rs:444:9:444:9 | s | semmle.label | s |
+| main.rs:444:25:444:26 | source(...) | semmle.label | source(...) |
+| main.rs:445:10:445:10 | s | semmle.label | s |
+| main.rs:449:9:449:9 | a | semmle.label | a |
+| main.rs:449:13:449:22 | source(...) | semmle.label | source(...) |
+| main.rs:451:9:451:9 | c | semmle.label | c |
+| main.rs:451:13:451:22 | source(...) | semmle.label | source(...) |
+| main.rs:452:9:452:13 | c_ref [&ref] | semmle.label | c_ref [&ref] |
+| main.rs:452:17:452:18 | &c [&ref] | semmle.label | &c [&ref] |
+| main.rs:452:18:452:18 | c | semmle.label | c |
+| main.rs:454:10:454:10 | a | semmle.label | a |
+| main.rs:457:10:457:15 | * ... | semmle.label | * ... |
+| main.rs:457:11:457:15 | c_ref [&ref] | semmle.label | c_ref [&ref] |
 subpaths
 testFailures
 #select
@@ -420,477 +436,35 @@
 | main.rs:116:10:116:12 | a.0 | main.rs:114:11:114:20 | source(...) | main.rs:116:10:116:12 | a.0 | $@ | main.rs:114:11:114:20 | source(...) | source(...) |
 | main.rs:124:10:124:15 | ... .1 | main.rs:121:17:121:26 | source(...) | main.rs:124:10:124:15 | ... .1 | $@ | main.rs:121:17:121:26 | source(...) | source(...) |
 | main.rs:155:10:155:10 | a | main.rs:151:12:151:21 | source(...) | main.rs:155:10:155:10 | a | $@ | main.rs:151:12:151:21 | source(...) | source(...) |
-| main.rs:191:18:191:18 | y | main.rs:181:16:181:25 | source(...) | main.rs:191:18:191:18 | y | $@ | main.rs:181:16:181:25 | source(...) | source(...) |
-| main.rs:204:33:204:33 | n | main.rs:201:27:201:36 | source(...) | main.rs:204:33:204:33 | n | $@ | main.rs:201:27:201:36 | source(...) | source(...) |
-| main.rs:217:25:217:25 | n | main.rs:214:19:214:28 | source(...) | main.rs:217:25:217:25 | n | $@ | main.rs:214:19:214:28 | source(...) | source(...) |
-| main.rs:228:10:228:20 | s1.unwrap(...) | main.rs:227:19:227:28 | source(...) | main.rs:228:10:228:20 | s1.unwrap(...) | $@ | main.rs:227:19:227:28 | source(...) | source(...) |
-| main.rs:233:10:233:24 | s1.unwrap_or(...) | main.rs:232:19:232:28 | source(...) | main.rs:233:10:233:24 | s1.unwrap_or(...) | $@ | main.rs:232:19:232:28 | source(...) | source(...) |
-| main.rs:236:10:236:33 | s2.unwrap_or(...) | main.rs:236:23:236:32 | source(...) | main.rs:236:10:236:33 | s2.unwrap_or(...) | $@ | main.rs:236:23:236:32 | source(...) | source(...) |
-| main.rs:241:10:241:32 | s1.unwrap_or_else(...) | main.rs:240:19:240:28 | source(...) | main.rs:241:10:241:32 | s1.unwrap_or_else(...) | $@ | main.rs:240:19:240:28 | source(...) | source(...) |
-| main.rs:244:10:244:41 | s2.unwrap_or_else(...) | main.rs:244:31:244:40 | source(...) | main.rs:244:10:244:41 | s2.unwrap_or_else(...) | $@ | main.rs:244:31:244:40 | source(...) | source(...) |
-| main.rs:251:10:251:11 | i1 | main.rs:248:19:248:28 | source(...) | main.rs:251:10:251:11 | i1 | $@ | main.rs:248:19:248:28 | source(...) | source(...) |
-| main.rs:262:10:262:11 | i1 | main.rs:257:35:257:44 | source(...) | main.rs:262:10:262:11 | i1 | $@ | main.rs:257:35:257:44 | source(...) | source(...) |
-| main.rs:271:10:271:22 | s1.expect(...) | main.rs:270:35:270:44 | source(...) | main.rs:271:10:271:22 | s1.expect(...) | $@ | main.rs:270:35:270:44 | source(...) | source(...) |
-| main.rs:276:10:276:26 | s2.expect_err(...) | main.rs:274:36:274:45 | source(...) | main.rs:276:10:276:26 | s2.expect_err(...) | $@ | main.rs:274:36:274:45 | source(...) | source(...) |
-| main.rs:288:35:288:35 | n | main.rs:285:29:285:38 | source(...) | main.rs:288:35:288:35 | n | $@ | main.rs:285:29:285:38 | source(...) | source(...) |
-| main.rs:292:55:292:55 | n | main.rs:285:29:285:38 | source(...) | main.rs:292:55:292:55 | n | $@ | main.rs:285:29:285:38 | source(...) | source(...) |
-| main.rs:306:22:306:22 | n | main.rs:303:16:303:25 | source(...) | main.rs:306:22:306:22 | n | $@ | main.rs:303:16:303:25 | source(...) | source(...) |
-| main.rs:310:29:310:29 | n | main.rs:303:16:303:25 | source(...) | main.rs:310:29:310:29 | n | $@ | main.rs:303:16:303:25 | source(...) | source(...) |
-| main.rs:329:48:329:48 | n | main.rs:325:18:325:27 | source(...) | main.rs:329:48:329:48 | n | $@ | main.rs:325:18:325:27 | source(...) | source(...) |
-| main.rs:333:81:333:81 | n | main.rs:325:18:325:27 | source(...) | main.rs:333:81:333:81 | n | $@ | main.rs:325:18:325:27 | source(...) | source(...) |
-| main.rs:349:34:349:34 | n | main.rs:345:18:345:27 | source(...) | main.rs:349:34:349:34 | n | $@ | main.rs:345:18:345:27 | source(...) | source(...) |
-| main.rs:353:53:353:53 | n | main.rs:345:18:345:27 | source(...) | main.rs:353:53:353:53 | n | $@ | main.rs:345:18:345:27 | source(...) | source(...) |
-| main.rs:367:10:367:11 | n1 | main.rs:365:23:365:32 | source(...) | main.rs:367:10:367:11 | n1 | $@ | main.rs:365:23:365:32 | source(...) | source(...) |
-| main.rs:371:10:371:11 | n2 | main.rs:369:17:369:26 | source(...) | main.rs:371:10:371:11 | n2 | $@ | main.rs:369:17:369:26 | source(...) | source(...) |
-| main.rs:381:14:381:15 | n1 | main.rs:379:23:379:32 | source(...) | main.rs:381:14:381:15 | n1 | $@ | main.rs:379:23:379:32 | source(...) | source(...) |
-| main.rs:394:18:394:18 | a | main.rs:391:23:391:32 | source(...) | main.rs:394:18:394:18 | a | $@ | main.rs:391:23:391:32 | source(...) | source(...) |
-| main.rs:395:18:395:18 | b | main.rs:391:23:391:32 | source(...) | main.rs:395:18:395:18 | b | $@ | main.rs:391:23:391:32 | source(...) | source(...) |
-| main.rs:396:18:396:18 | c | main.rs:391:23:391:32 | source(...) | main.rs:396:18:396:18 | c | $@ | main.rs:391:23:391:32 | source(...) | source(...) |
-| main.rs:407:10:407:10 | d | main.rs:405:18:405:27 | source(...) | main.rs:407:10:407:10 | d | $@ | main.rs:405:18:405:27 | source(...) | source(...) |
-| main.rs:408:10:408:19 | mut_arr[0] | main.rs:405:18:405:27 | source(...) | main.rs:408:10:408:19 | mut_arr[0] | $@ | main.rs:405:18:405:27 | source(...) | source(...) |
-| main.rs:432:10:432:10 | s | main.rs:431:25:431:26 | source(...) | main.rs:432:10:432:10 | s | $@ | main.rs:431:25:431:26 | source(...) | source(...) |
-| main.rs:441:10:441:10 | a | main.rs:436:13:436:22 | source(...) | main.rs:441:10:441:10 | a | $@ | main.rs:436:13:436:22 | source(...) | source(...) |
-| main.rs:444:10:444:15 | * ... | main.rs:438:13:438:22 | source(...) | main.rs:444:10:444:15 | * ... | $@ | main.rs:438:13:438:22 | source(...) | source(...) |
-=======
-| main.rs:19:9:19:9 | s | main.rs:20:10:20:10 | s | provenance |  |
-| main.rs:19:13:19:21 | source(...) | main.rs:19:9:19:9 | s | provenance |  |
-| main.rs:24:9:24:9 | a | main.rs:26:9:26:9 | c | provenance |  |
-| main.rs:24:13:24:21 | source(...) | main.rs:24:9:24:9 | a | provenance |  |
-| main.rs:26:9:26:9 | c | main.rs:27:10:27:10 | c | provenance |  |
-| main.rs:31:9:31:9 | a | main.rs:32:9:32:9 | b | provenance |  |
-| main.rs:31:13:31:21 | source(...) | main.rs:31:9:31:9 | a | provenance |  |
-| main.rs:32:9:32:9 | b | main.rs:36:10:36:10 | b | provenance |  |
-| main.rs:44:9:44:9 | b | main.rs:47:10:47:10 | b | provenance |  |
-| main.rs:45:15:45:23 | source(...) | main.rs:44:9:44:9 | b | provenance |  |
-| main.rs:53:5:53:5 | i | main.rs:54:10:54:10 | i | provenance |  |
-| main.rs:53:9:53:17 | source(...) | main.rs:53:5:53:5 | i | provenance |  |
-| main.rs:94:9:94:9 | a [tuple.0] | main.rs:95:10:95:10 | a [tuple.0] | provenance |  |
-| main.rs:94:13:94:26 | TupleExpr [tuple.0] | main.rs:94:9:94:9 | a [tuple.0] | provenance |  |
-| main.rs:94:14:94:22 | source(...) | main.rs:94:13:94:26 | TupleExpr [tuple.0] | provenance |  |
-| main.rs:95:10:95:10 | a [tuple.0] | main.rs:95:10:95:12 | a.0 | provenance |  |
-| main.rs:100:9:100:9 | a [tuple.1] | main.rs:101:9:101:20 | TuplePat [tuple.1] | provenance |  |
-| main.rs:100:13:100:30 | TupleExpr [tuple.1] | main.rs:100:9:100:9 | a [tuple.1] | provenance |  |
-| main.rs:100:17:100:26 | source(...) | main.rs:100:13:100:30 | TupleExpr [tuple.1] | provenance |  |
-| main.rs:101:9:101:20 | TuplePat [tuple.1] | main.rs:101:14:101:15 | a1 | provenance |  |
-| main.rs:101:14:101:15 | a1 | main.rs:103:10:103:11 | a1 | provenance |  |
-| main.rs:108:9:108:13 | a [tuple.1] | main.rs:110:10:110:10 | a [tuple.1] | provenance |  |
-| main.rs:108:17:108:31 | TupleExpr [tuple.1] | main.rs:108:9:108:13 | a [tuple.1] | provenance |  |
-| main.rs:108:21:108:30 | source(...) | main.rs:108:17:108:31 | TupleExpr [tuple.1] | provenance |  |
-| main.rs:110:10:110:10 | a [tuple.1] | main.rs:110:10:110:12 | a.1 | provenance |  |
-| main.rs:111:5:111:5 | [post] a [tuple.0] | main.rs:112:5:112:5 | a [tuple.0] | provenance |  |
-| main.rs:111:11:111:20 | source(...) | main.rs:111:5:111:5 | [post] a [tuple.0] | provenance |  |
-| main.rs:112:5:112:5 | a [tuple.0] | main.rs:113:10:113:10 | a [tuple.0] | provenance |  |
-| main.rs:113:10:113:10 | a [tuple.0] | main.rs:113:10:113:12 | a.0 | provenance |  |
-| main.rs:118:9:118:9 | a [tuple.1] | main.rs:119:14:119:14 | a [tuple.1] | provenance |  |
-| main.rs:118:13:118:27 | TupleExpr [tuple.1] | main.rs:118:9:118:9 | a [tuple.1] | provenance |  |
-| main.rs:118:17:118:26 | source(...) | main.rs:118:13:118:27 | TupleExpr [tuple.1] | provenance |  |
-| main.rs:119:9:119:9 | b [tuple.0, tuple.1] | main.rs:121:10:121:10 | b [tuple.0, tuple.1] | provenance |  |
-| main.rs:119:13:119:18 | TupleExpr [tuple.0, tuple.1] | main.rs:119:9:119:9 | b [tuple.0, tuple.1] | provenance |  |
-| main.rs:119:14:119:14 | a [tuple.1] | main.rs:119:13:119:18 | TupleExpr [tuple.0, tuple.1] | provenance |  |
-| main.rs:121:10:121:10 | b [tuple.0, tuple.1] | main.rs:121:10:121:12 | b.0 [tuple.1] | provenance |  |
-| main.rs:121:10:121:12 | b.0 [tuple.1] | main.rs:121:10:121:15 | ... .1 | provenance |  |
-| main.rs:147:9:147:9 | p [Point.x] | main.rs:151:9:151:28 | Point {...} [Point.x] | provenance |  |
-| main.rs:147:13:150:5 | Point {...} [Point.x] | main.rs:147:9:147:9 | p [Point.x] | provenance |  |
-| main.rs:148:12:148:21 | source(...) | main.rs:147:13:150:5 | Point {...} [Point.x] | provenance |  |
-| main.rs:151:9:151:28 | Point {...} [Point.x] | main.rs:151:20:151:20 | a | provenance |  |
-| main.rs:151:20:151:20 | a | main.rs:152:10:152:10 | a | provenance |  |
-| main.rs:175:9:175:9 | y | main.rs:177:30:177:30 | y | provenance |  |
-| main.rs:175:13:175:22 | source(...) | main.rs:175:9:175:9 | y | provenance |  |
-| main.rs:176:9:176:9 | p [Point3D.plane, Point.y] | main.rs:180:11:180:11 | p [Point3D.plane, Point.y] | provenance |  |
-| main.rs:176:13:179:5 | Point3D {...} [Point3D.plane, Point.y] | main.rs:176:9:176:9 | p [Point3D.plane, Point.y] | provenance |  |
-| main.rs:177:16:177:32 | Point {...} [Point.y] | main.rs:176:13:179:5 | Point3D {...} [Point3D.plane, Point.y] | provenance |  |
-| main.rs:177:30:177:30 | y | main.rs:177:16:177:32 | Point {...} [Point.y] | provenance |  |
-| main.rs:180:11:180:11 | p [Point3D.plane, Point.y] | main.rs:181:9:184:9 | Point3D {...} [Point3D.plane, Point.y] | provenance |  |
-| main.rs:181:9:184:9 | Point3D {...} [Point3D.plane, Point.y] | main.rs:182:20:182:33 | Point {...} [Point.y] | provenance |  |
-| main.rs:182:20:182:33 | Point {...} [Point.y] | main.rs:182:31:182:31 | y | provenance |  |
-| main.rs:182:31:182:31 | y | main.rs:186:18:186:18 | y | provenance |  |
-| main.rs:195:9:195:9 | s [MyTupleStruct(0)] | main.rs:199:11:199:11 | s [MyTupleStruct(0)] | provenance |  |
-| main.rs:195:13:195:40 | MyTupleStruct(...) [MyTupleStruct(0)] | main.rs:195:9:195:9 | s [MyTupleStruct(0)] | provenance |  |
-| main.rs:195:27:195:36 | source(...) | main.rs:195:13:195:40 | MyTupleStruct(...) [MyTupleStruct(0)] | provenance |  |
-| main.rs:199:11:199:11 | s [MyTupleStruct(0)] | main.rs:200:9:200:27 | MyTupleStruct(...) [MyTupleStruct(0)] | provenance |  |
-| main.rs:200:9:200:27 | MyTupleStruct(...) [MyTupleStruct(0)] | main.rs:200:23:200:23 | x | provenance |  |
-| main.rs:200:23:200:23 | x | main.rs:201:18:201:18 | x | provenance |  |
-| main.rs:211:9:211:10 | s1 [Some] | main.rs:213:11:213:12 | s1 [Some] | provenance |  |
-| main.rs:211:14:211:37 | ...::Some(...) [Some] | main.rs:211:9:211:10 | s1 [Some] | provenance |  |
-| main.rs:211:27:211:36 | source(...) | main.rs:211:14:211:37 | ...::Some(...) [Some] | provenance |  |
-| main.rs:213:11:213:12 | s1 [Some] | main.rs:214:9:214:23 | ...::Some(...) [Some] | provenance |  |
-| main.rs:214:9:214:23 | ...::Some(...) [Some] | main.rs:214:22:214:22 | n | provenance |  |
-| main.rs:214:22:214:22 | n | main.rs:214:33:214:33 | n | provenance |  |
-| main.rs:224:9:224:10 | s1 [Some] | main.rs:226:11:226:12 | s1 [Some] | provenance |  |
-| main.rs:224:14:224:29 | Some(...) [Some] | main.rs:224:9:224:10 | s1 [Some] | provenance |  |
-| main.rs:224:19:224:28 | source(...) | main.rs:224:14:224:29 | Some(...) [Some] | provenance |  |
-| main.rs:226:11:226:12 | s1 [Some] | main.rs:227:9:227:15 | Some(...) [Some] | provenance |  |
-| main.rs:227:9:227:15 | Some(...) [Some] | main.rs:227:14:227:14 | n | provenance |  |
-| main.rs:227:14:227:14 | n | main.rs:227:25:227:25 | n | provenance |  |
-| main.rs:237:9:237:10 | s1 [Some] | main.rs:238:10:238:11 | s1 [Some] | provenance |  |
-| main.rs:237:14:237:29 | Some(...) [Some] | main.rs:237:9:237:10 | s1 [Some] | provenance |  |
-| main.rs:237:19:237:28 | source(...) | main.rs:237:14:237:29 | Some(...) [Some] | provenance |  |
-| main.rs:238:10:238:11 | s1 [Some] | main.rs:238:10:238:20 | s1.unwrap(...) | provenance | MaD:1 |
-| main.rs:242:9:242:10 | s1 [Some] | main.rs:243:10:243:11 | s1 [Some] | provenance |  |
-| main.rs:242:14:242:29 | Some(...) [Some] | main.rs:242:9:242:10 | s1 [Some] | provenance |  |
-| main.rs:242:19:242:28 | source(...) | main.rs:242:14:242:29 | Some(...) [Some] | provenance |  |
-| main.rs:243:10:243:11 | s1 [Some] | main.rs:243:10:243:24 | s1.unwrap_or(...) | provenance | MaD:3 |
-| main.rs:246:23:246:32 | source(...) | main.rs:246:10:246:33 | s2.unwrap_or(...) | provenance | MaD:2 |
-| main.rs:250:9:250:10 | s1 [Some] | main.rs:251:10:251:11 | s1 [Some] | provenance |  |
-| main.rs:250:14:250:29 | Some(...) [Some] | main.rs:250:9:250:10 | s1 [Some] | provenance |  |
-| main.rs:250:19:250:28 | source(...) | main.rs:250:14:250:29 | Some(...) [Some] | provenance |  |
-| main.rs:251:10:251:11 | s1 [Some] | main.rs:251:10:251:32 | s1.unwrap_or_else(...) | provenance | MaD:5 |
-| main.rs:254:31:254:40 | source(...) | main.rs:254:10:254:41 | s2.unwrap_or_else(...) | provenance | MaD:4 |
-| main.rs:258:9:258:10 | s1 [Some] | main.rs:260:14:260:15 | s1 [Some] | provenance |  |
-| main.rs:258:14:258:29 | Some(...) [Some] | main.rs:258:9:258:10 | s1 [Some] | provenance |  |
-| main.rs:258:19:258:28 | source(...) | main.rs:258:14:258:29 | Some(...) [Some] | provenance |  |
-| main.rs:260:9:260:10 | i1 | main.rs:261:10:261:11 | i1 | provenance |  |
-| main.rs:260:14:260:15 | s1 [Some] | main.rs:260:14:260:16 | TryExpr | provenance |  |
-| main.rs:260:14:260:16 | TryExpr | main.rs:260:9:260:10 | i1 | provenance |  |
-| main.rs:267:9:267:10 | s1 [Ok] | main.rs:270:14:270:15 | s1 [Ok] | provenance |  |
-| main.rs:267:32:267:45 | Ok(...) [Ok] | main.rs:267:9:267:10 | s1 [Ok] | provenance |  |
-| main.rs:267:35:267:44 | source(...) | main.rs:267:32:267:45 | Ok(...) [Ok] | provenance |  |
-| main.rs:270:9:270:10 | i1 | main.rs:272:10:272:11 | i1 | provenance |  |
-| main.rs:270:14:270:15 | s1 [Ok] | main.rs:270:14:270:16 | TryExpr | provenance |  |
-| main.rs:270:14:270:16 | TryExpr | main.rs:270:9:270:10 | i1 | provenance |  |
-| main.rs:280:9:280:10 | s1 [Ok] | main.rs:281:10:281:11 | s1 [Ok] | provenance |  |
-| main.rs:280:32:280:45 | Ok(...) [Ok] | main.rs:280:9:280:10 | s1 [Ok] | provenance |  |
-| main.rs:280:35:280:44 | source(...) | main.rs:280:32:280:45 | Ok(...) [Ok] | provenance |  |
-| main.rs:281:10:281:11 | s1 [Ok] | main.rs:281:10:281:22 | s1.expect(...) | provenance | MaD:6 |
-| main.rs:284:9:284:10 | s2 [Err] | main.rs:286:10:286:11 | s2 [Err] | provenance |  |
-| main.rs:284:32:284:46 | Err(...) [Err] | main.rs:284:9:284:10 | s2 [Err] | provenance |  |
-| main.rs:284:36:284:45 | source(...) | main.rs:284:32:284:46 | Err(...) [Err] | provenance |  |
-| main.rs:286:10:286:11 | s2 [Err] | main.rs:286:10:286:26 | s2.expect_err(...) | provenance | MaD:7 |
-| main.rs:295:9:295:10 | s1 [A] | main.rs:297:11:297:12 | s1 [A] | provenance |  |
-| main.rs:295:14:295:39 | ...::A(...) [A] | main.rs:295:9:295:10 | s1 [A] | provenance |  |
-| main.rs:295:29:295:38 | source(...) | main.rs:295:14:295:39 | ...::A(...) [A] | provenance |  |
-| main.rs:297:11:297:12 | s1 [A] | main.rs:298:9:298:25 | ...::A(...) [A] | provenance |  |
-| main.rs:297:11:297:12 | s1 [A] | main.rs:301:11:301:12 | s1 [A] | provenance |  |
-| main.rs:298:9:298:25 | ...::A(...) [A] | main.rs:298:24:298:24 | n | provenance |  |
-| main.rs:298:24:298:24 | n | main.rs:298:35:298:35 | n | provenance |  |
-| main.rs:301:11:301:12 | s1 [A] | main.rs:302:9:302:25 | ...::A(...) [A] | provenance |  |
-| main.rs:302:9:302:25 | ...::A(...) [A] | main.rs:302:24:302:24 | n | provenance |  |
-| main.rs:302:24:302:24 | n | main.rs:302:55:302:55 | n | provenance |  |
-| main.rs:313:9:313:10 | s1 [A] | main.rs:315:11:315:12 | s1 [A] | provenance |  |
-| main.rs:313:14:313:26 | A(...) [A] | main.rs:313:9:313:10 | s1 [A] | provenance |  |
-| main.rs:313:16:313:25 | source(...) | main.rs:313:14:313:26 | A(...) [A] | provenance |  |
-| main.rs:315:11:315:12 | s1 [A] | main.rs:316:9:316:12 | A(...) [A] | provenance |  |
-| main.rs:315:11:315:12 | s1 [A] | main.rs:319:11:319:12 | s1 [A] | provenance |  |
-| main.rs:316:9:316:12 | A(...) [A] | main.rs:316:11:316:11 | n | provenance |  |
-| main.rs:316:11:316:11 | n | main.rs:316:22:316:22 | n | provenance |  |
-| main.rs:319:11:319:12 | s1 [A] | main.rs:320:9:320:12 | A(...) [A] | provenance |  |
-| main.rs:320:9:320:12 | A(...) [A] | main.rs:320:11:320:11 | n | provenance |  |
-| main.rs:320:11:320:11 | n | main.rs:320:29:320:29 | n | provenance |  |
-| main.rs:334:9:334:10 | s1 [C] | main.rs:338:11:338:12 | s1 [C] | provenance |  |
-| main.rs:334:14:336:5 | ...::C {...} [C] | main.rs:334:9:334:10 | s1 [C] | provenance |  |
-| main.rs:335:18:335:27 | source(...) | main.rs:334:14:336:5 | ...::C {...} [C] | provenance |  |
-| main.rs:338:11:338:12 | s1 [C] | main.rs:339:9:339:38 | ...::C {...} [C] | provenance |  |
-| main.rs:338:11:338:12 | s1 [C] | main.rs:342:11:342:12 | s1 [C] | provenance |  |
-| main.rs:339:9:339:38 | ...::C {...} [C] | main.rs:339:36:339:36 | n | provenance |  |
-| main.rs:339:36:339:36 | n | main.rs:339:48:339:48 | n | provenance |  |
-| main.rs:342:11:342:12 | s1 [C] | main.rs:343:9:343:38 | ...::C {...} [C] | provenance |  |
-| main.rs:343:9:343:38 | ...::C {...} [C] | main.rs:343:36:343:36 | n | provenance |  |
-| main.rs:343:36:343:36 | n | main.rs:343:81:343:81 | n | provenance |  |
-| main.rs:354:9:354:10 | s1 [C] | main.rs:358:11:358:12 | s1 [C] | provenance |  |
-| main.rs:354:14:356:5 | C {...} [C] | main.rs:354:9:354:10 | s1 [C] | provenance |  |
-| main.rs:355:18:355:27 | source(...) | main.rs:354:14:356:5 | C {...} [C] | provenance |  |
-| main.rs:358:11:358:12 | s1 [C] | main.rs:359:9:359:24 | C {...} [C] | provenance |  |
-| main.rs:358:11:358:12 | s1 [C] | main.rs:362:11:362:12 | s1 [C] | provenance |  |
-| main.rs:359:9:359:24 | C {...} [C] | main.rs:359:22:359:22 | n | provenance |  |
-| main.rs:359:22:359:22 | n | main.rs:359:34:359:34 | n | provenance |  |
-| main.rs:362:11:362:12 | s1 [C] | main.rs:363:9:363:24 | C {...} [C] | provenance |  |
-| main.rs:363:9:363:24 | C {...} [C] | main.rs:363:22:363:22 | n | provenance |  |
-| main.rs:363:22:363:22 | n | main.rs:363:53:363:53 | n | provenance |  |
-| main.rs:375:9:375:12 | arr1 [element] | main.rs:376:14:376:17 | arr1 [element] | provenance |  |
-| main.rs:375:16:375:33 | [...] [element] | main.rs:375:9:375:12 | arr1 [element] | provenance |  |
-| main.rs:375:23:375:32 | source(...) | main.rs:375:16:375:33 | [...] [element] | provenance |  |
-| main.rs:376:9:376:10 | n1 | main.rs:377:10:377:11 | n1 | provenance |  |
-| main.rs:376:14:376:17 | arr1 [element] | main.rs:376:14:376:20 | arr1[2] | provenance |  |
-| main.rs:376:14:376:20 | arr1[2] | main.rs:376:9:376:10 | n1 | provenance |  |
-| main.rs:379:9:379:12 | arr2 [element] | main.rs:380:14:380:17 | arr2 [element] | provenance |  |
-| main.rs:379:16:379:31 | [...; 10] [element] | main.rs:379:9:379:12 | arr2 [element] | provenance |  |
-| main.rs:379:17:379:26 | source(...) | main.rs:379:16:379:31 | [...; 10] [element] | provenance |  |
-| main.rs:380:9:380:10 | n2 | main.rs:381:10:381:11 | n2 | provenance |  |
-| main.rs:380:14:380:17 | arr2 [element] | main.rs:380:14:380:20 | arr2[4] | provenance |  |
-| main.rs:380:14:380:20 | arr2[4] | main.rs:380:9:380:10 | n2 | provenance |  |
-| main.rs:389:9:389:12 | arr1 [element] | main.rs:390:15:390:18 | arr1 [element] | provenance |  |
-| main.rs:389:16:389:33 | [...] [element] | main.rs:389:9:389:12 | arr1 [element] | provenance |  |
-| main.rs:389:23:389:32 | source(...) | main.rs:389:16:389:33 | [...] [element] | provenance |  |
-| main.rs:390:9:390:10 | n1 | main.rs:391:14:391:15 | n1 | provenance |  |
-| main.rs:390:15:390:18 | arr1 [element] | main.rs:390:9:390:10 | n1 | provenance |  |
-| main.rs:401:9:401:12 | arr1 [element] | main.rs:402:11:402:14 | arr1 [element] | provenance |  |
-| main.rs:401:16:401:33 | [...] [element] | main.rs:401:9:401:12 | arr1 [element] | provenance |  |
-| main.rs:401:23:401:32 | source(...) | main.rs:401:16:401:33 | [...] [element] | provenance |  |
-| main.rs:402:11:402:14 | arr1 [element] | main.rs:403:9:403:17 | SlicePat [element] | provenance |  |
-| main.rs:403:9:403:17 | SlicePat [element] | main.rs:403:10:403:10 | a | provenance |  |
-| main.rs:403:9:403:17 | SlicePat [element] | main.rs:403:13:403:13 | b | provenance |  |
-| main.rs:403:9:403:17 | SlicePat [element] | main.rs:403:16:403:16 | c | provenance |  |
-| main.rs:403:10:403:10 | a | main.rs:404:18:404:18 | a | provenance |  |
-| main.rs:403:13:403:13 | b | main.rs:405:18:405:18 | b | provenance |  |
-| main.rs:403:16:403:16 | c | main.rs:406:18:406:18 | c | provenance |  |
-| main.rs:415:5:415:11 | [post] mut_arr [element] | main.rs:416:13:416:19 | mut_arr [element] | provenance |  |
-| main.rs:415:5:415:11 | [post] mut_arr [element] | main.rs:418:10:418:16 | mut_arr [element] | provenance |  |
-| main.rs:415:18:415:27 | source(...) | main.rs:415:5:415:11 | [post] mut_arr [element] | provenance |  |
-| main.rs:416:9:416:9 | d | main.rs:417:10:417:10 | d | provenance |  |
-| main.rs:416:13:416:19 | mut_arr [element] | main.rs:416:13:416:22 | mut_arr[1] | provenance |  |
-| main.rs:416:13:416:22 | mut_arr[1] | main.rs:416:9:416:9 | d | provenance |  |
-| main.rs:418:10:418:16 | mut_arr [element] | main.rs:418:10:418:19 | mut_arr[0] | provenance |  |
-| main.rs:441:9:441:9 | s | main.rs:442:10:442:10 | s | provenance |  |
-| main.rs:441:25:441:26 | source(...) | main.rs:441:9:441:9 | s | provenance |  |
-nodes
-| main.rs:15:10:15:18 | source(...) | semmle.label | source(...) |
-| main.rs:19:9:19:9 | s | semmle.label | s |
-| main.rs:19:13:19:21 | source(...) | semmle.label | source(...) |
-| main.rs:20:10:20:10 | s | semmle.label | s |
-| main.rs:24:9:24:9 | a | semmle.label | a |
-| main.rs:24:13:24:21 | source(...) | semmle.label | source(...) |
-| main.rs:26:9:26:9 | c | semmle.label | c |
-| main.rs:27:10:27:10 | c | semmle.label | c |
-| main.rs:31:9:31:9 | a | semmle.label | a |
-| main.rs:31:13:31:21 | source(...) | semmle.label | source(...) |
-| main.rs:32:9:32:9 | b | semmle.label | b |
-| main.rs:36:10:36:10 | b | semmle.label | b |
-| main.rs:44:9:44:9 | b | semmle.label | b |
-| main.rs:45:15:45:23 | source(...) | semmle.label | source(...) |
-| main.rs:47:10:47:10 | b | semmle.label | b |
-| main.rs:53:5:53:5 | i | semmle.label | i |
-| main.rs:53:9:53:17 | source(...) | semmle.label | source(...) |
-| main.rs:54:10:54:10 | i | semmle.label | i |
-| main.rs:94:9:94:9 | a [tuple.0] | semmle.label | a [tuple.0] |
-| main.rs:94:13:94:26 | TupleExpr [tuple.0] | semmle.label | TupleExpr [tuple.0] |
-| main.rs:94:14:94:22 | source(...) | semmle.label | source(...) |
-| main.rs:95:10:95:10 | a [tuple.0] | semmle.label | a [tuple.0] |
-| main.rs:95:10:95:12 | a.0 | semmle.label | a.0 |
-| main.rs:100:9:100:9 | a [tuple.1] | semmle.label | a [tuple.1] |
-| main.rs:100:13:100:30 | TupleExpr [tuple.1] | semmle.label | TupleExpr [tuple.1] |
-| main.rs:100:17:100:26 | source(...) | semmle.label | source(...) |
-| main.rs:101:9:101:20 | TuplePat [tuple.1] | semmle.label | TuplePat [tuple.1] |
-| main.rs:101:14:101:15 | a1 | semmle.label | a1 |
-| main.rs:103:10:103:11 | a1 | semmle.label | a1 |
-| main.rs:108:9:108:13 | a [tuple.1] | semmle.label | a [tuple.1] |
-| main.rs:108:17:108:31 | TupleExpr [tuple.1] | semmle.label | TupleExpr [tuple.1] |
-| main.rs:108:21:108:30 | source(...) | semmle.label | source(...) |
-| main.rs:110:10:110:10 | a [tuple.1] | semmle.label | a [tuple.1] |
-| main.rs:110:10:110:12 | a.1 | semmle.label | a.1 |
-| main.rs:111:5:111:5 | [post] a [tuple.0] | semmle.label | [post] a [tuple.0] |
-| main.rs:111:11:111:20 | source(...) | semmle.label | source(...) |
-| main.rs:112:5:112:5 | a [tuple.0] | semmle.label | a [tuple.0] |
-| main.rs:113:10:113:10 | a [tuple.0] | semmle.label | a [tuple.0] |
-| main.rs:113:10:113:12 | a.0 | semmle.label | a.0 |
-| main.rs:118:9:118:9 | a [tuple.1] | semmle.label | a [tuple.1] |
-| main.rs:118:13:118:27 | TupleExpr [tuple.1] | semmle.label | TupleExpr [tuple.1] |
-| main.rs:118:17:118:26 | source(...) | semmle.label | source(...) |
-| main.rs:119:9:119:9 | b [tuple.0, tuple.1] | semmle.label | b [tuple.0, tuple.1] |
-| main.rs:119:13:119:18 | TupleExpr [tuple.0, tuple.1] | semmle.label | TupleExpr [tuple.0, tuple.1] |
-| main.rs:119:14:119:14 | a [tuple.1] | semmle.label | a [tuple.1] |
-| main.rs:121:10:121:10 | b [tuple.0, tuple.1] | semmle.label | b [tuple.0, tuple.1] |
-| main.rs:121:10:121:12 | b.0 [tuple.1] | semmle.label | b.0 [tuple.1] |
-| main.rs:121:10:121:15 | ... .1 | semmle.label | ... .1 |
-| main.rs:147:9:147:9 | p [Point.x] | semmle.label | p [Point.x] |
-| main.rs:147:13:150:5 | Point {...} [Point.x] | semmle.label | Point {...} [Point.x] |
-| main.rs:148:12:148:21 | source(...) | semmle.label | source(...) |
-| main.rs:151:9:151:28 | Point {...} [Point.x] | semmle.label | Point {...} [Point.x] |
-| main.rs:151:20:151:20 | a | semmle.label | a |
-| main.rs:152:10:152:10 | a | semmle.label | a |
-| main.rs:175:9:175:9 | y | semmle.label | y |
-| main.rs:175:13:175:22 | source(...) | semmle.label | source(...) |
-| main.rs:176:9:176:9 | p [Point3D.plane, Point.y] | semmle.label | p [Point3D.plane, Point.y] |
-| main.rs:176:13:179:5 | Point3D {...} [Point3D.plane, Point.y] | semmle.label | Point3D {...} [Point3D.plane, Point.y] |
-| main.rs:177:16:177:32 | Point {...} [Point.y] | semmle.label | Point {...} [Point.y] |
-| main.rs:177:30:177:30 | y | semmle.label | y |
-| main.rs:180:11:180:11 | p [Point3D.plane, Point.y] | semmle.label | p [Point3D.plane, Point.y] |
-| main.rs:181:9:184:9 | Point3D {...} [Point3D.plane, Point.y] | semmle.label | Point3D {...} [Point3D.plane, Point.y] |
-| main.rs:182:20:182:33 | Point {...} [Point.y] | semmle.label | Point {...} [Point.y] |
-| main.rs:182:31:182:31 | y | semmle.label | y |
-| main.rs:186:18:186:18 | y | semmle.label | y |
-| main.rs:195:9:195:9 | s [MyTupleStruct(0)] | semmle.label | s [MyTupleStruct(0)] |
-| main.rs:195:13:195:40 | MyTupleStruct(...) [MyTupleStruct(0)] | semmle.label | MyTupleStruct(...) [MyTupleStruct(0)] |
-| main.rs:195:27:195:36 | source(...) | semmle.label | source(...) |
-| main.rs:199:11:199:11 | s [MyTupleStruct(0)] | semmle.label | s [MyTupleStruct(0)] |
-| main.rs:200:9:200:27 | MyTupleStruct(...) [MyTupleStruct(0)] | semmle.label | MyTupleStruct(...) [MyTupleStruct(0)] |
-| main.rs:200:23:200:23 | x | semmle.label | x |
-| main.rs:201:18:201:18 | x | semmle.label | x |
-| main.rs:211:9:211:10 | s1 [Some] | semmle.label | s1 [Some] |
-| main.rs:211:14:211:37 | ...::Some(...) [Some] | semmle.label | ...::Some(...) [Some] |
-| main.rs:211:27:211:36 | source(...) | semmle.label | source(...) |
-| main.rs:213:11:213:12 | s1 [Some] | semmle.label | s1 [Some] |
-| main.rs:214:9:214:23 | ...::Some(...) [Some] | semmle.label | ...::Some(...) [Some] |
-| main.rs:214:22:214:22 | n | semmle.label | n |
-| main.rs:214:33:214:33 | n | semmle.label | n |
-| main.rs:224:9:224:10 | s1 [Some] | semmle.label | s1 [Some] |
-| main.rs:224:14:224:29 | Some(...) [Some] | semmle.label | Some(...) [Some] |
-| main.rs:224:19:224:28 | source(...) | semmle.label | source(...) |
-| main.rs:226:11:226:12 | s1 [Some] | semmle.label | s1 [Some] |
-| main.rs:227:9:227:15 | Some(...) [Some] | semmle.label | Some(...) [Some] |
-| main.rs:227:14:227:14 | n | semmle.label | n |
-| main.rs:227:25:227:25 | n | semmle.label | n |
-| main.rs:237:9:237:10 | s1 [Some] | semmle.label | s1 [Some] |
-| main.rs:237:14:237:29 | Some(...) [Some] | semmle.label | Some(...) [Some] |
-| main.rs:237:19:237:28 | source(...) | semmle.label | source(...) |
-| main.rs:238:10:238:11 | s1 [Some] | semmle.label | s1 [Some] |
-| main.rs:238:10:238:20 | s1.unwrap(...) | semmle.label | s1.unwrap(...) |
-| main.rs:242:9:242:10 | s1 [Some] | semmle.label | s1 [Some] |
-| main.rs:242:14:242:29 | Some(...) [Some] | semmle.label | Some(...) [Some] |
-| main.rs:242:19:242:28 | source(...) | semmle.label | source(...) |
-| main.rs:243:10:243:11 | s1 [Some] | semmle.label | s1 [Some] |
-| main.rs:243:10:243:24 | s1.unwrap_or(...) | semmle.label | s1.unwrap_or(...) |
-| main.rs:246:10:246:33 | s2.unwrap_or(...) | semmle.label | s2.unwrap_or(...) |
-| main.rs:246:23:246:32 | source(...) | semmle.label | source(...) |
-| main.rs:250:9:250:10 | s1 [Some] | semmle.label | s1 [Some] |
-| main.rs:250:14:250:29 | Some(...) [Some] | semmle.label | Some(...) [Some] |
-| main.rs:250:19:250:28 | source(...) | semmle.label | source(...) |
-| main.rs:251:10:251:11 | s1 [Some] | semmle.label | s1 [Some] |
-| main.rs:251:10:251:32 | s1.unwrap_or_else(...) | semmle.label | s1.unwrap_or_else(...) |
-| main.rs:254:10:254:41 | s2.unwrap_or_else(...) | semmle.label | s2.unwrap_or_else(...) |
-| main.rs:254:31:254:40 | source(...) | semmle.label | source(...) |
-| main.rs:258:9:258:10 | s1 [Some] | semmle.label | s1 [Some] |
-| main.rs:258:14:258:29 | Some(...) [Some] | semmle.label | Some(...) [Some] |
-| main.rs:258:19:258:28 | source(...) | semmle.label | source(...) |
-| main.rs:260:9:260:10 | i1 | semmle.label | i1 |
-| main.rs:260:14:260:15 | s1 [Some] | semmle.label | s1 [Some] |
-| main.rs:260:14:260:16 | TryExpr | semmle.label | TryExpr |
-| main.rs:261:10:261:11 | i1 | semmle.label | i1 |
-| main.rs:267:9:267:10 | s1 [Ok] | semmle.label | s1 [Ok] |
-| main.rs:267:32:267:45 | Ok(...) [Ok] | semmle.label | Ok(...) [Ok] |
-| main.rs:267:35:267:44 | source(...) | semmle.label | source(...) |
-| main.rs:270:9:270:10 | i1 | semmle.label | i1 |
-| main.rs:270:14:270:15 | s1 [Ok] | semmle.label | s1 [Ok] |
-| main.rs:270:14:270:16 | TryExpr | semmle.label | TryExpr |
-| main.rs:272:10:272:11 | i1 | semmle.label | i1 |
-| main.rs:280:9:280:10 | s1 [Ok] | semmle.label | s1 [Ok] |
-| main.rs:280:32:280:45 | Ok(...) [Ok] | semmle.label | Ok(...) [Ok] |
-| main.rs:280:35:280:44 | source(...) | semmle.label | source(...) |
-| main.rs:281:10:281:11 | s1 [Ok] | semmle.label | s1 [Ok] |
-| main.rs:281:10:281:22 | s1.expect(...) | semmle.label | s1.expect(...) |
-| main.rs:284:9:284:10 | s2 [Err] | semmle.label | s2 [Err] |
-| main.rs:284:32:284:46 | Err(...) [Err] | semmle.label | Err(...) [Err] |
-| main.rs:284:36:284:45 | source(...) | semmle.label | source(...) |
-| main.rs:286:10:286:11 | s2 [Err] | semmle.label | s2 [Err] |
-| main.rs:286:10:286:26 | s2.expect_err(...) | semmle.label | s2.expect_err(...) |
-| main.rs:295:9:295:10 | s1 [A] | semmle.label | s1 [A] |
-| main.rs:295:14:295:39 | ...::A(...) [A] | semmle.label | ...::A(...) [A] |
-| main.rs:295:29:295:38 | source(...) | semmle.label | source(...) |
-| main.rs:297:11:297:12 | s1 [A] | semmle.label | s1 [A] |
-| main.rs:298:9:298:25 | ...::A(...) [A] | semmle.label | ...::A(...) [A] |
-| main.rs:298:24:298:24 | n | semmle.label | n |
-| main.rs:298:35:298:35 | n | semmle.label | n |
-| main.rs:301:11:301:12 | s1 [A] | semmle.label | s1 [A] |
-| main.rs:302:9:302:25 | ...::A(...) [A] | semmle.label | ...::A(...) [A] |
-| main.rs:302:24:302:24 | n | semmle.label | n |
-| main.rs:302:55:302:55 | n | semmle.label | n |
-| main.rs:313:9:313:10 | s1 [A] | semmle.label | s1 [A] |
-| main.rs:313:14:313:26 | A(...) [A] | semmle.label | A(...) [A] |
-| main.rs:313:16:313:25 | source(...) | semmle.label | source(...) |
-| main.rs:315:11:315:12 | s1 [A] | semmle.label | s1 [A] |
-| main.rs:316:9:316:12 | A(...) [A] | semmle.label | A(...) [A] |
-| main.rs:316:11:316:11 | n | semmle.label | n |
-| main.rs:316:22:316:22 | n | semmle.label | n |
-| main.rs:319:11:319:12 | s1 [A] | semmle.label | s1 [A] |
-| main.rs:320:9:320:12 | A(...) [A] | semmle.label | A(...) [A] |
-| main.rs:320:11:320:11 | n | semmle.label | n |
-| main.rs:320:29:320:29 | n | semmle.label | n |
-| main.rs:334:9:334:10 | s1 [C] | semmle.label | s1 [C] |
-| main.rs:334:14:336:5 | ...::C {...} [C] | semmle.label | ...::C {...} [C] |
-| main.rs:335:18:335:27 | source(...) | semmle.label | source(...) |
-| main.rs:338:11:338:12 | s1 [C] | semmle.label | s1 [C] |
-| main.rs:339:9:339:38 | ...::C {...} [C] | semmle.label | ...::C {...} [C] |
-| main.rs:339:36:339:36 | n | semmle.label | n |
-| main.rs:339:48:339:48 | n | semmle.label | n |
-| main.rs:342:11:342:12 | s1 [C] | semmle.label | s1 [C] |
-| main.rs:343:9:343:38 | ...::C {...} [C] | semmle.label | ...::C {...} [C] |
-| main.rs:343:36:343:36 | n | semmle.label | n |
-| main.rs:343:81:343:81 | n | semmle.label | n |
-| main.rs:354:9:354:10 | s1 [C] | semmle.label | s1 [C] |
-| main.rs:354:14:356:5 | C {...} [C] | semmle.label | C {...} [C] |
-| main.rs:355:18:355:27 | source(...) | semmle.label | source(...) |
-| main.rs:358:11:358:12 | s1 [C] | semmle.label | s1 [C] |
-| main.rs:359:9:359:24 | C {...} [C] | semmle.label | C {...} [C] |
-| main.rs:359:22:359:22 | n | semmle.label | n |
-| main.rs:359:34:359:34 | n | semmle.label | n |
-| main.rs:362:11:362:12 | s1 [C] | semmle.label | s1 [C] |
-| main.rs:363:9:363:24 | C {...} [C] | semmle.label | C {...} [C] |
-| main.rs:363:22:363:22 | n | semmle.label | n |
-| main.rs:363:53:363:53 | n | semmle.label | n |
-| main.rs:375:9:375:12 | arr1 [element] | semmle.label | arr1 [element] |
-| main.rs:375:16:375:33 | [...] [element] | semmle.label | [...] [element] |
-| main.rs:375:23:375:32 | source(...) | semmle.label | source(...) |
-| main.rs:376:9:376:10 | n1 | semmle.label | n1 |
-| main.rs:376:14:376:17 | arr1 [element] | semmle.label | arr1 [element] |
-| main.rs:376:14:376:20 | arr1[2] | semmle.label | arr1[2] |
-| main.rs:377:10:377:11 | n1 | semmle.label | n1 |
-| main.rs:379:9:379:12 | arr2 [element] | semmle.label | arr2 [element] |
-| main.rs:379:16:379:31 | [...; 10] [element] | semmle.label | [...; 10] [element] |
-| main.rs:379:17:379:26 | source(...) | semmle.label | source(...) |
-| main.rs:380:9:380:10 | n2 | semmle.label | n2 |
-| main.rs:380:14:380:17 | arr2 [element] | semmle.label | arr2 [element] |
-| main.rs:380:14:380:20 | arr2[4] | semmle.label | arr2[4] |
-| main.rs:381:10:381:11 | n2 | semmle.label | n2 |
-| main.rs:389:9:389:12 | arr1 [element] | semmle.label | arr1 [element] |
-| main.rs:389:16:389:33 | [...] [element] | semmle.label | [...] [element] |
-| main.rs:389:23:389:32 | source(...) | semmle.label | source(...) |
-| main.rs:390:9:390:10 | n1 | semmle.label | n1 |
-| main.rs:390:15:390:18 | arr1 [element] | semmle.label | arr1 [element] |
-| main.rs:391:14:391:15 | n1 | semmle.label | n1 |
-| main.rs:401:9:401:12 | arr1 [element] | semmle.label | arr1 [element] |
-| main.rs:401:16:401:33 | [...] [element] | semmle.label | [...] [element] |
-| main.rs:401:23:401:32 | source(...) | semmle.label | source(...) |
-| main.rs:402:11:402:14 | arr1 [element] | semmle.label | arr1 [element] |
-| main.rs:403:9:403:17 | SlicePat [element] | semmle.label | SlicePat [element] |
-| main.rs:403:10:403:10 | a | semmle.label | a |
-| main.rs:403:13:403:13 | b | semmle.label | b |
-| main.rs:403:16:403:16 | c | semmle.label | c |
-| main.rs:404:18:404:18 | a | semmle.label | a |
-| main.rs:405:18:405:18 | b | semmle.label | b |
-| main.rs:406:18:406:18 | c | semmle.label | c |
-| main.rs:415:5:415:11 | [post] mut_arr [element] | semmle.label | [post] mut_arr [element] |
-| main.rs:415:18:415:27 | source(...) | semmle.label | source(...) |
-| main.rs:416:9:416:9 | d | semmle.label | d |
-| main.rs:416:13:416:19 | mut_arr [element] | semmle.label | mut_arr [element] |
-| main.rs:416:13:416:22 | mut_arr[1] | semmle.label | mut_arr[1] |
-| main.rs:417:10:417:10 | d | semmle.label | d |
-| main.rs:418:10:418:16 | mut_arr [element] | semmle.label | mut_arr [element] |
-| main.rs:418:10:418:19 | mut_arr[0] | semmle.label | mut_arr[0] |
-| main.rs:441:9:441:9 | s | semmle.label | s |
-| main.rs:441:25:441:26 | source(...) | semmle.label | source(...) |
-| main.rs:442:10:442:10 | s | semmle.label | s |
-subpaths
-testFailures
-#select
-| main.rs:15:10:15:18 | source(...) | main.rs:15:10:15:18 | source(...) | main.rs:15:10:15:18 | source(...) | $@ | main.rs:15:10:15:18 | source(...) | source(...) |
-| main.rs:20:10:20:10 | s | main.rs:19:13:19:21 | source(...) | main.rs:20:10:20:10 | s | $@ | main.rs:19:13:19:21 | source(...) | source(...) |
-| main.rs:27:10:27:10 | c | main.rs:24:13:24:21 | source(...) | main.rs:27:10:27:10 | c | $@ | main.rs:24:13:24:21 | source(...) | source(...) |
-| main.rs:36:10:36:10 | b | main.rs:31:13:31:21 | source(...) | main.rs:36:10:36:10 | b | $@ | main.rs:31:13:31:21 | source(...) | source(...) |
-| main.rs:47:10:47:10 | b | main.rs:45:15:45:23 | source(...) | main.rs:47:10:47:10 | b | $@ | main.rs:45:15:45:23 | source(...) | source(...) |
-| main.rs:54:10:54:10 | i | main.rs:53:9:53:17 | source(...) | main.rs:54:10:54:10 | i | $@ | main.rs:53:9:53:17 | source(...) | source(...) |
-| main.rs:95:10:95:12 | a.0 | main.rs:94:14:94:22 | source(...) | main.rs:95:10:95:12 | a.0 | $@ | main.rs:94:14:94:22 | source(...) | source(...) |
-| main.rs:103:10:103:11 | a1 | main.rs:100:17:100:26 | source(...) | main.rs:103:10:103:11 | a1 | $@ | main.rs:100:17:100:26 | source(...) | source(...) |
-| main.rs:110:10:110:12 | a.1 | main.rs:108:21:108:30 | source(...) | main.rs:110:10:110:12 | a.1 | $@ | main.rs:108:21:108:30 | source(...) | source(...) |
-| main.rs:113:10:113:12 | a.0 | main.rs:111:11:111:20 | source(...) | main.rs:113:10:113:12 | a.0 | $@ | main.rs:111:11:111:20 | source(...) | source(...) |
-| main.rs:121:10:121:15 | ... .1 | main.rs:118:17:118:26 | source(...) | main.rs:121:10:121:15 | ... .1 | $@ | main.rs:118:17:118:26 | source(...) | source(...) |
-| main.rs:152:10:152:10 | a | main.rs:148:12:148:21 | source(...) | main.rs:152:10:152:10 | a | $@ | main.rs:148:12:148:21 | source(...) | source(...) |
-| main.rs:186:18:186:18 | y | main.rs:175:13:175:22 | source(...) | main.rs:186:18:186:18 | y | $@ | main.rs:175:13:175:22 | source(...) | source(...) |
-| main.rs:201:18:201:18 | x | main.rs:195:27:195:36 | source(...) | main.rs:201:18:201:18 | x | $@ | main.rs:195:27:195:36 | source(...) | source(...) |
-| main.rs:214:33:214:33 | n | main.rs:211:27:211:36 | source(...) | main.rs:214:33:214:33 | n | $@ | main.rs:211:27:211:36 | source(...) | source(...) |
-| main.rs:227:25:227:25 | n | main.rs:224:19:224:28 | source(...) | main.rs:227:25:227:25 | n | $@ | main.rs:224:19:224:28 | source(...) | source(...) |
-| main.rs:238:10:238:20 | s1.unwrap(...) | main.rs:237:19:237:28 | source(...) | main.rs:238:10:238:20 | s1.unwrap(...) | $@ | main.rs:237:19:237:28 | source(...) | source(...) |
-| main.rs:243:10:243:24 | s1.unwrap_or(...) | main.rs:242:19:242:28 | source(...) | main.rs:243:10:243:24 | s1.unwrap_or(...) | $@ | main.rs:242:19:242:28 | source(...) | source(...) |
-| main.rs:246:10:246:33 | s2.unwrap_or(...) | main.rs:246:23:246:32 | source(...) | main.rs:246:10:246:33 | s2.unwrap_or(...) | $@ | main.rs:246:23:246:32 | source(...) | source(...) |
-| main.rs:251:10:251:32 | s1.unwrap_or_else(...) | main.rs:250:19:250:28 | source(...) | main.rs:251:10:251:32 | s1.unwrap_or_else(...) | $@ | main.rs:250:19:250:28 | source(...) | source(...) |
-| main.rs:254:10:254:41 | s2.unwrap_or_else(...) | main.rs:254:31:254:40 | source(...) | main.rs:254:10:254:41 | s2.unwrap_or_else(...) | $@ | main.rs:254:31:254:40 | source(...) | source(...) |
-| main.rs:261:10:261:11 | i1 | main.rs:258:19:258:28 | source(...) | main.rs:261:10:261:11 | i1 | $@ | main.rs:258:19:258:28 | source(...) | source(...) |
-| main.rs:272:10:272:11 | i1 | main.rs:267:35:267:44 | source(...) | main.rs:272:10:272:11 | i1 | $@ | main.rs:267:35:267:44 | source(...) | source(...) |
-| main.rs:281:10:281:22 | s1.expect(...) | main.rs:280:35:280:44 | source(...) | main.rs:281:10:281:22 | s1.expect(...) | $@ | main.rs:280:35:280:44 | source(...) | source(...) |
-| main.rs:286:10:286:26 | s2.expect_err(...) | main.rs:284:36:284:45 | source(...) | main.rs:286:10:286:26 | s2.expect_err(...) | $@ | main.rs:284:36:284:45 | source(...) | source(...) |
-| main.rs:298:35:298:35 | n | main.rs:295:29:295:38 | source(...) | main.rs:298:35:298:35 | n | $@ | main.rs:295:29:295:38 | source(...) | source(...) |
-| main.rs:302:55:302:55 | n | main.rs:295:29:295:38 | source(...) | main.rs:302:55:302:55 | n | $@ | main.rs:295:29:295:38 | source(...) | source(...) |
-| main.rs:316:22:316:22 | n | main.rs:313:16:313:25 | source(...) | main.rs:316:22:316:22 | n | $@ | main.rs:313:16:313:25 | source(...) | source(...) |
-| main.rs:320:29:320:29 | n | main.rs:313:16:313:25 | source(...) | main.rs:320:29:320:29 | n | $@ | main.rs:313:16:313:25 | source(...) | source(...) |
-| main.rs:339:48:339:48 | n | main.rs:335:18:335:27 | source(...) | main.rs:339:48:339:48 | n | $@ | main.rs:335:18:335:27 | source(...) | source(...) |
-| main.rs:343:81:343:81 | n | main.rs:335:18:335:27 | source(...) | main.rs:343:81:343:81 | n | $@ | main.rs:335:18:335:27 | source(...) | source(...) |
-| main.rs:359:34:359:34 | n | main.rs:355:18:355:27 | source(...) | main.rs:359:34:359:34 | n | $@ | main.rs:355:18:355:27 | source(...) | source(...) |
-| main.rs:363:53:363:53 | n | main.rs:355:18:355:27 | source(...) | main.rs:363:53:363:53 | n | $@ | main.rs:355:18:355:27 | source(...) | source(...) |
-| main.rs:377:10:377:11 | n1 | main.rs:375:23:375:32 | source(...) | main.rs:377:10:377:11 | n1 | $@ | main.rs:375:23:375:32 | source(...) | source(...) |
-| main.rs:381:10:381:11 | n2 | main.rs:379:17:379:26 | source(...) | main.rs:381:10:381:11 | n2 | $@ | main.rs:379:17:379:26 | source(...) | source(...) |
-| main.rs:391:14:391:15 | n1 | main.rs:389:23:389:32 | source(...) | main.rs:391:14:391:15 | n1 | $@ | main.rs:389:23:389:32 | source(...) | source(...) |
-| main.rs:404:18:404:18 | a | main.rs:401:23:401:32 | source(...) | main.rs:404:18:404:18 | a | $@ | main.rs:401:23:401:32 | source(...) | source(...) |
-| main.rs:405:18:405:18 | b | main.rs:401:23:401:32 | source(...) | main.rs:405:18:405:18 | b | $@ | main.rs:401:23:401:32 | source(...) | source(...) |
-| main.rs:406:18:406:18 | c | main.rs:401:23:401:32 | source(...) | main.rs:406:18:406:18 | c | $@ | main.rs:401:23:401:32 | source(...) | source(...) |
-| main.rs:417:10:417:10 | d | main.rs:415:18:415:27 | source(...) | main.rs:417:10:417:10 | d | $@ | main.rs:415:18:415:27 | source(...) | source(...) |
-| main.rs:418:10:418:19 | mut_arr[0] | main.rs:415:18:415:27 | source(...) | main.rs:418:10:418:19 | mut_arr[0] | $@ | main.rs:415:18:415:27 | source(...) | source(...) |
-| main.rs:442:10:442:10 | s | main.rs:441:25:441:26 | source(...) | main.rs:442:10:442:10 | s | $@ | main.rs:441:25:441:26 | source(...) | source(...) |
->>>>>>> 0b2e307f
+| main.rs:189:18:189:18 | y | main.rs:178:13:178:22 | source(...) | main.rs:189:18:189:18 | y | $@ | main.rs:178:13:178:22 | source(...) | source(...) |
+| main.rs:204:18:204:18 | x | main.rs:198:27:198:36 | source(...) | main.rs:204:18:204:18 | x | $@ | main.rs:198:27:198:36 | source(...) | source(...) |
+| main.rs:217:33:217:33 | n | main.rs:214:27:214:36 | source(...) | main.rs:217:33:217:33 | n | $@ | main.rs:214:27:214:36 | source(...) | source(...) |
+| main.rs:230:25:230:25 | n | main.rs:227:19:227:28 | source(...) | main.rs:230:25:230:25 | n | $@ | main.rs:227:19:227:28 | source(...) | source(...) |
+| main.rs:241:10:241:20 | s1.unwrap(...) | main.rs:240:19:240:28 | source(...) | main.rs:241:10:241:20 | s1.unwrap(...) | $@ | main.rs:240:19:240:28 | source(...) | source(...) |
+| main.rs:246:10:246:24 | s1.unwrap_or(...) | main.rs:245:19:245:28 | source(...) | main.rs:246:10:246:24 | s1.unwrap_or(...) | $@ | main.rs:245:19:245:28 | source(...) | source(...) |
+| main.rs:249:10:249:33 | s2.unwrap_or(...) | main.rs:249:23:249:32 | source(...) | main.rs:249:10:249:33 | s2.unwrap_or(...) | $@ | main.rs:249:23:249:32 | source(...) | source(...) |
+| main.rs:254:10:254:32 | s1.unwrap_or_else(...) | main.rs:253:19:253:28 | source(...) | main.rs:254:10:254:32 | s1.unwrap_or_else(...) | $@ | main.rs:253:19:253:28 | source(...) | source(...) |
+| main.rs:257:10:257:41 | s2.unwrap_or_else(...) | main.rs:257:31:257:40 | source(...) | main.rs:257:10:257:41 | s2.unwrap_or_else(...) | $@ | main.rs:257:31:257:40 | source(...) | source(...) |
+| main.rs:264:10:264:11 | i1 | main.rs:261:19:261:28 | source(...) | main.rs:264:10:264:11 | i1 | $@ | main.rs:261:19:261:28 | source(...) | source(...) |
+| main.rs:275:10:275:11 | i1 | main.rs:270:35:270:44 | source(...) | main.rs:275:10:275:11 | i1 | $@ | main.rs:270:35:270:44 | source(...) | source(...) |
+| main.rs:284:10:284:22 | s1.expect(...) | main.rs:283:35:283:44 | source(...) | main.rs:284:10:284:22 | s1.expect(...) | $@ | main.rs:283:35:283:44 | source(...) | source(...) |
+| main.rs:289:10:289:26 | s2.expect_err(...) | main.rs:287:36:287:45 | source(...) | main.rs:289:10:289:26 | s2.expect_err(...) | $@ | main.rs:287:36:287:45 | source(...) | source(...) |
+| main.rs:301:35:301:35 | n | main.rs:298:29:298:38 | source(...) | main.rs:301:35:301:35 | n | $@ | main.rs:298:29:298:38 | source(...) | source(...) |
+| main.rs:305:55:305:55 | n | main.rs:298:29:298:38 | source(...) | main.rs:305:55:305:55 | n | $@ | main.rs:298:29:298:38 | source(...) | source(...) |
+| main.rs:319:22:319:22 | n | main.rs:316:16:316:25 | source(...) | main.rs:319:22:319:22 | n | $@ | main.rs:316:16:316:25 | source(...) | source(...) |
+| main.rs:323:29:323:29 | n | main.rs:316:16:316:25 | source(...) | main.rs:323:29:323:29 | n | $@ | main.rs:316:16:316:25 | source(...) | source(...) |
+| main.rs:342:48:342:48 | n | main.rs:338:18:338:27 | source(...) | main.rs:342:48:342:48 | n | $@ | main.rs:338:18:338:27 | source(...) | source(...) |
+| main.rs:346:81:346:81 | n | main.rs:338:18:338:27 | source(...) | main.rs:346:81:346:81 | n | $@ | main.rs:338:18:338:27 | source(...) | source(...) |
+| main.rs:362:34:362:34 | n | main.rs:358:18:358:27 | source(...) | main.rs:362:34:362:34 | n | $@ | main.rs:358:18:358:27 | source(...) | source(...) |
+| main.rs:366:53:366:53 | n | main.rs:358:18:358:27 | source(...) | main.rs:366:53:366:53 | n | $@ | main.rs:358:18:358:27 | source(...) | source(...) |
+| main.rs:380:10:380:11 | n1 | main.rs:378:23:378:32 | source(...) | main.rs:380:10:380:11 | n1 | $@ | main.rs:378:23:378:32 | source(...) | source(...) |
+| main.rs:384:10:384:11 | n2 | main.rs:382:17:382:26 | source(...) | main.rs:384:10:384:11 | n2 | $@ | main.rs:382:17:382:26 | source(...) | source(...) |
+| main.rs:394:14:394:15 | n1 | main.rs:392:23:392:32 | source(...) | main.rs:394:14:394:15 | n1 | $@ | main.rs:392:23:392:32 | source(...) | source(...) |
+| main.rs:407:18:407:18 | a | main.rs:404:23:404:32 | source(...) | main.rs:407:18:407:18 | a | $@ | main.rs:404:23:404:32 | source(...) | source(...) |
+| main.rs:408:18:408:18 | b | main.rs:404:23:404:32 | source(...) | main.rs:408:18:408:18 | b | $@ | main.rs:404:23:404:32 | source(...) | source(...) |
+| main.rs:409:18:409:18 | c | main.rs:404:23:404:32 | source(...) | main.rs:409:18:409:18 | c | $@ | main.rs:404:23:404:32 | source(...) | source(...) |
+| main.rs:420:10:420:10 | d | main.rs:418:18:418:27 | source(...) | main.rs:420:10:420:10 | d | $@ | main.rs:418:18:418:27 | source(...) | source(...) |
+| main.rs:421:10:421:19 | mut_arr[0] | main.rs:418:18:418:27 | source(...) | main.rs:421:10:421:19 | mut_arr[0] | $@ | main.rs:418:18:418:27 | source(...) | source(...) |
+| main.rs:445:10:445:10 | s | main.rs:444:25:444:26 | source(...) | main.rs:445:10:445:10 | s | $@ | main.rs:444:25:444:26 | source(...) | source(...) |
+| main.rs:454:10:454:10 | a | main.rs:449:13:449:22 | source(...) | main.rs:454:10:454:10 | a | $@ | main.rs:449:13:449:22 | source(...) | source(...) |
+| main.rs:457:10:457:15 | * ... | main.rs:451:13:451:22 | source(...) | main.rs:457:10:457:15 | * ... | $@ | main.rs:451:13:451:22 | source(...) | source(...) |