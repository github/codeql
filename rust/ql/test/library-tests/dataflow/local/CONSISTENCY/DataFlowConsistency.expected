identityLocalStep
<<<<<<< HEAD
| main.rs:415:9:415:20 | phi(default_name) | Node steps to itself |
=======
| main.rs:425:9:425:20 | phi(default_name) | Node steps to itself |
>>>>>>> 0b2e307f
<|MERGE_RESOLUTION|>--- conflicted
+++ resolved
@@ -1,6 +1,2 @@
 identityLocalStep
-<<<<<<< HEAD
-| main.rs:415:9:415:20 | phi(default_name) | Node steps to itself |
-=======
-| main.rs:425:9:425:20 | phi(default_name) | Node steps to itself |
->>>>>>> 0b2e307f
+| main.rs:428:9:428:20 | phi(default_name) | Node steps to itself |