--- conflicted
+++ resolved
@@ -510,151 +510,6 @@
 | main.rs:366:22:366:22 | [SSA] [input] [match(true)] phi | main.rs:366:9:366:43 | [SSA] [match(true)] phi |  |
 | main.rs:366:22:366:22 | [SSA] n | main.rs:366:22:366:22 | [SSA] [input] [match(true)] phi |  |
 | main.rs:366:22:366:22 | n | main.rs:366:22:366:22 | [SSA] n |  |
-<<<<<<< HEAD
-| main.rs:366:29:366:35 | sink(...) | main.rs:365:5:368:5 | match s2 { ... } |  |
-| main.rs:367:22:367:22 | [SSA] n | main.rs:367:34:367:34 | n |  |
-| main.rs:367:22:367:22 | n | main.rs:367:22:367:22 | [SSA] n |  |
-| main.rs:367:29:367:35 | sink(...) | main.rs:365:5:368:5 | match s2 { ... } |  |
-| main.rs:375:9:375:12 | [SSA] arr1 | main.rs:376:14:376:17 | arr1 |  |
-| main.rs:375:9:375:12 | arr1 | main.rs:375:9:375:12 | [SSA] arr1 |  |
-| main.rs:375:16:375:33 | [...] | main.rs:375:9:375:12 | arr1 |  |
-| main.rs:376:9:376:10 | [SSA] n1 | main.rs:377:10:377:11 | n1 |  |
-| main.rs:376:9:376:10 | n1 | main.rs:376:9:376:10 | [SSA] n1 |  |
-| main.rs:376:14:376:20 | arr1[2] | main.rs:376:9:376:10 | n1 |  |
-| main.rs:379:9:379:12 | [SSA] arr2 | main.rs:380:14:380:17 | arr2 |  |
-| main.rs:379:9:379:12 | arr2 | main.rs:379:9:379:12 | [SSA] arr2 |  |
-| main.rs:379:16:379:31 | [...; 10] | main.rs:379:9:379:12 | arr2 |  |
-| main.rs:380:9:380:10 | [SSA] n2 | main.rs:381:10:381:11 | n2 |  |
-| main.rs:380:9:380:10 | n2 | main.rs:380:9:380:10 | [SSA] n2 |  |
-| main.rs:380:14:380:20 | arr2[4] | main.rs:380:9:380:10 | n2 |  |
-| main.rs:383:9:383:12 | [SSA] arr3 | main.rs:384:14:384:17 | arr3 |  |
-| main.rs:383:9:383:12 | arr3 | main.rs:383:9:383:12 | [SSA] arr3 |  |
-| main.rs:383:16:383:24 | [...] | main.rs:383:9:383:12 | arr3 |  |
-| main.rs:384:9:384:10 | [SSA] n3 | main.rs:385:10:385:11 | n3 |  |
-| main.rs:384:9:384:10 | n3 | main.rs:384:9:384:10 | [SSA] n3 |  |
-| main.rs:384:14:384:20 | arr3[2] | main.rs:384:9:384:10 | n3 |  |
-| main.rs:389:9:389:12 | [SSA] arr1 | main.rs:390:15:390:18 | arr1 |  |
-| main.rs:389:9:389:12 | arr1 | main.rs:389:9:389:12 | [SSA] arr1 |  |
-| main.rs:389:16:389:33 | [...] | main.rs:389:9:389:12 | arr1 |  |
-| main.rs:390:9:390:10 | [SSA] n1 | main.rs:391:14:391:15 | n1 |  |
-| main.rs:390:9:390:10 | n1 | main.rs:390:9:390:10 | [SSA] n1 |  |
-| main.rs:394:9:394:12 | [SSA] arr2 | main.rs:395:15:395:18 | arr2 |  |
-| main.rs:394:9:394:12 | arr2 | main.rs:394:9:394:12 | [SSA] arr2 |  |
-| main.rs:394:16:394:24 | [...] | main.rs:394:9:394:12 | arr2 |  |
-| main.rs:395:5:397:5 | for ... in ... { ... } | main.rs:388:21:398:1 | { ... } |  |
-| main.rs:395:9:395:10 | [SSA] n2 | main.rs:396:14:396:15 | n2 |  |
-| main.rs:395:9:395:10 | n2 | main.rs:395:9:395:10 | [SSA] n2 |  |
-| main.rs:401:9:401:12 | [SSA] arr1 | main.rs:402:11:402:14 | arr1 |  |
-| main.rs:401:9:401:12 | arr1 | main.rs:401:9:401:12 | [SSA] arr1 |  |
-| main.rs:401:16:401:33 | [...] | main.rs:401:9:401:12 | arr1 |  |
-| main.rs:402:5:408:5 | match arr1 { ... } | main.rs:400:26:409:1 | { ... } |  |
-| main.rs:402:11:402:14 | arr1 | main.rs:403:9:403:17 | SlicePat |  |
-| main.rs:403:10:403:10 | [SSA] a | main.rs:404:18:404:18 | a |  |
-| main.rs:403:10:403:10 | a | main.rs:403:10:403:10 | [SSA] a |  |
-| main.rs:403:13:403:13 | [SSA] b | main.rs:405:18:405:18 | b |  |
-| main.rs:403:13:403:13 | b | main.rs:403:13:403:13 | [SSA] b |  |
-| main.rs:403:16:403:16 | [SSA] c | main.rs:406:18:406:18 | c |  |
-| main.rs:403:16:403:16 | c | main.rs:403:16:403:16 | [SSA] c |  |
-| main.rs:403:22:407:9 | { ... } | main.rs:402:5:408:5 | match arr1 { ... } |  |
-| main.rs:412:9:412:19 | [SSA] mut_arr | main.rs:413:10:413:16 | mut_arr |  |
-| main.rs:412:9:412:19 | mut_arr | main.rs:412:9:412:19 | [SSA] mut_arr |  |
-| main.rs:412:23:412:31 | [...] | main.rs:412:9:412:19 | mut_arr |  |
-| main.rs:413:10:413:16 | [post] mut_arr | main.rs:415:5:415:11 | mut_arr |  |
-| main.rs:413:10:413:16 | mut_arr | main.rs:415:5:415:11 | mut_arr |  |
-| main.rs:415:5:415:11 | [post] mut_arr | main.rs:416:13:416:19 | mut_arr |  |
-| main.rs:415:5:415:11 | mut_arr | main.rs:416:13:416:19 | mut_arr |  |
-| main.rs:415:18:415:27 | source(...) | main.rs:415:5:415:14 | mut_arr[1] |  |
-| main.rs:416:9:416:9 | [SSA] d | main.rs:417:10:417:10 | d |  |
-| main.rs:416:9:416:9 | d | main.rs:416:9:416:9 | [SSA] d |  |
-| main.rs:416:13:416:19 | [post] mut_arr | main.rs:418:10:418:16 | mut_arr |  |
-| main.rs:416:13:416:19 | mut_arr | main.rs:418:10:418:16 | mut_arr |  |
-| main.rs:416:13:416:22 | mut_arr[1] | main.rs:416:9:416:9 | d |  |
-| main.rs:423:39:423:43 | [SSA] names | main.rs:425:25:425:29 | names |  |
-| main.rs:423:39:423:43 | names | main.rs:423:39:423:43 | [SSA] names |  |
-| main.rs:423:39:423:72 | ...: Vec::<...> | main.rs:423:39:423:43 | names |  |
-| main.rs:424:9:424:20 | default_name | main.rs:424:9:424:20 | [SSA] default_name |  |
-| main.rs:424:24:424:45 | ... .to_string(...) | main.rs:424:9:424:20 | default_name |  |
-| main.rs:424:24:424:45 | ... .to_string(...) | main.rs:425:9:425:20 | phi(default_name) |  |
-| main.rs:425:5:431:5 | for ... in ... { ... } | main.rs:423:75:432:1 | { ... } |  |
-| main.rs:425:9:425:20 | phi(default_name) | main.rs:425:9:425:20 | phi(default_name) |  |
-| main.rs:425:9:425:20 | phi(default_name) | main.rs:427:41:427:67 | default_name |  |
-| main.rs:425:10:425:13 | [SSA] cond | main.rs:426:12:426:15 | cond |  |
-| main.rs:425:10:425:13 | cond | main.rs:425:10:425:13 | [SSA] cond |  |
-| main.rs:425:16:425:19 | [SSA] name | main.rs:427:21:427:24 | name |  |
-| main.rs:425:16:425:19 | name | main.rs:425:16:425:19 | [SSA] name |  |
-| main.rs:426:9:430:9 | if cond {...} | main.rs:425:31:431:5 | { ... } |  |
-| main.rs:427:17:427:17 | [SSA] n | main.rs:428:18:428:18 | n |  |
-| main.rs:427:17:427:17 | n | main.rs:427:17:427:17 | [SSA] n |  |
-| main.rs:427:21:427:68 | name.unwrap_or_else(...) | main.rs:427:17:427:17 | n |  |
-| main.rs:427:41:427:67 | [post] default_name | main.rs:425:9:425:20 | phi(default_name) |  |
-| main.rs:427:41:427:67 | closure self in \|...\| ... | main.rs:427:44:427:55 | this |  |
-| main.rs:427:41:427:67 | default_name | main.rs:425:9:425:20 | phi(default_name) |  |
-| main.rs:441:9:441:9 | [SSA] s | main.rs:442:10:442:10 | s |  |
-| main.rs:441:9:441:9 | s | main.rs:441:9:441:9 | [SSA] s |  |
-| main.rs:441:13:441:27 | MacroExpr | main.rs:441:9:441:9 | s |  |
-| main.rs:441:25:441:26 | source(...) | main.rs:441:13:441:27 | MacroExpr |  |
-| main.rs:445:16:445:16 | [SSA] s | main.rs:446:20:446:20 | s |  |
-| main.rs:445:16:445:16 | s | main.rs:445:16:445:16 | [SSA] s |  |
-| main.rs:445:16:445:24 | ...: String | main.rs:445:16:445:16 | s |  |
-| main.rs:446:14:446:20 | FormatArgsExpr | main.rs:446:14:446:20 | MacroExpr |  |
-| main.rs:446:14:446:20 | MacroExpr | main.rs:446:5:446:21 | ...::_print | MaD:1 |
-| main.rs:450:9:450:9 | [SSA] a | main.rs:451:13:451:13 | a |  |
-| main.rs:450:9:450:9 | a | main.rs:450:9:450:9 | [SSA] a |  |
-| main.rs:450:13:450:22 | source(...) | main.rs:450:9:450:9 | a |  |
-| main.rs:451:9:451:9 | [SSA] b | main.rs:452:13:452:13 | b |  |
-| main.rs:451:9:451:9 | b | main.rs:451:9:451:9 | [SSA] b |  |
-| main.rs:451:13:451:13 | [post] a | main.rs:455:10:455:10 | a |  |
-| main.rs:451:13:451:13 | a | main.rs:455:10:455:10 | a |  |
-| main.rs:451:13:451:25 | a.to_string(...) | main.rs:451:9:451:9 | b |  |
-| main.rs:452:9:452:9 | [SSA] c | main.rs:457:10:457:10 | c |  |
-| main.rs:452:9:452:9 | c | main.rs:452:9:452:9 | [SSA] c |  |
-| main.rs:452:13:452:13 | [post] b | main.rs:453:19:453:19 | b |  |
-| main.rs:452:13:452:13 | b | main.rs:453:19:453:19 | b |  |
-| main.rs:452:13:452:37 | ... .unwrap(...) | main.rs:452:9:452:9 | c |  |
-| main.rs:453:9:453:9 | [SSA] d | main.rs:458:10:458:10 | d |  |
-| main.rs:453:9:453:9 | d | main.rs:453:9:453:9 | [SSA] d |  |
-| main.rs:453:19:453:19 | [post] b | main.rs:456:17:456:17 | b |  |
-| main.rs:453:19:453:19 | b | main.rs:456:17:456:17 | b |  |
-| main.rs:453:19:453:36 | ... .unwrap(...) | main.rs:453:9:453:9 | d |  |
-| main.rs:462:9:462:10 | [SSA] vs | main.rs:464:10:464:11 | vs |  |
-| main.rs:462:9:462:10 | vs | main.rs:462:9:462:10 | [SSA] vs |  |
-| main.rs:462:14:462:34 | [...] | main.rs:462:9:462:10 | vs |  |
-| main.rs:464:10:464:11 | [post] vs | main.rs:465:11:465:12 | vs |  |
-| main.rs:464:10:464:11 | vs | main.rs:465:11:465:12 | vs |  |
-| main.rs:465:11:465:12 | [post] vs | main.rs:466:11:466:12 | vs |  |
-| main.rs:465:11:465:12 | vs | main.rs:466:11:466:12 | vs |  |
-| main.rs:466:11:466:12 | [post] vs | main.rs:468:14:468:15 | vs |  |
-| main.rs:466:11:466:12 | vs | main.rs:468:14:468:15 | vs |  |
-| main.rs:468:9:468:9 | [SSA] v | main.rs:469:14:469:14 | v |  |
-| main.rs:468:9:468:9 | v | main.rs:468:9:468:9 | [SSA] v |  |
-| main.rs:468:14:468:15 | vs | main.rs:471:15:471:16 | vs |  |
-| main.rs:471:10:471:10 | [SSA] v | main.rs:472:14:472:14 | v |  |
-| main.rs:471:10:471:10 | v | main.rs:471:10:471:10 | [SSA] v |  |
-| main.rs:471:15:471:16 | [post] vs | main.rs:475:27:475:28 | vs |  |
-| main.rs:471:15:471:16 | vs | main.rs:475:27:475:28 | vs |  |
-| main.rs:475:9:475:11 | [SSA] vs2 | main.rs:476:15:476:17 | vs2 |  |
-| main.rs:475:9:475:11 | vs2 | main.rs:475:9:475:11 | [SSA] vs2 |  |
-| main.rs:475:27:475:28 | [post] vs | main.rs:480:5:480:6 | vs |  |
-| main.rs:475:27:475:28 | vs | main.rs:480:5:480:6 | vs |  |
-| main.rs:475:27:475:45 | ... .collect(...) | main.rs:475:9:475:11 | vs2 |  |
-| main.rs:476:10:476:10 | [SSA] v | main.rs:477:14:477:14 | v |  |
-| main.rs:476:10:476:10 | v | main.rs:476:10:476:10 | [SSA] v |  |
-| main.rs:480:5:480:6 | [post] vs | main.rs:481:5:481:6 | vs |  |
-| main.rs:480:5:480:6 | vs | main.rs:481:5:481:6 | vs |  |
-| main.rs:480:20:480:20 | ... | main.rs:480:20:480:20 | x |  |
-| main.rs:480:20:480:20 | [SSA] x | main.rs:480:29:480:29 | x |  |
-| main.rs:480:20:480:20 | x | main.rs:480:20:480:20 | [SSA] x |  |
-| main.rs:481:5:481:6 | [post] vs | main.rs:483:14:483:15 | vs |  |
-| main.rs:481:5:481:6 | vs | main.rs:483:14:483:15 | vs |  |
-| main.rs:481:25:481:25 | ... | main.rs:481:25:481:25 | x |  |
-| main.rs:481:25:481:25 | [SSA] x | main.rs:481:34:481:34 | x |  |
-| main.rs:481:25:481:25 | x | main.rs:481:25:481:25 | [SSA] x |  |
-| main.rs:483:5:485:5 | for ... in ... { ... } | main.rs:461:16:486:1 | { ... } |  |
-| main.rs:483:9:483:9 | [SSA] v | main.rs:484:14:484:14 | v |  |
-| main.rs:483:9:483:9 | v | main.rs:483:9:483:9 | [SSA] v |  |
-| main.rs:511:13:511:33 | result_questionmark(...) | main.rs:511:9:511:9 | _ |  |
-| main.rs:523:36:523:41 | ...::new(...) | main.rs:523:36:523:41 | MacroExpr |  |
-=======
 | main.rs:366:41:366:41 | [SSA] [input] [match(true)] phi | main.rs:366:9:366:43 | [SSA] [match(true)] phi |  |
 | main.rs:366:41:366:41 | [SSA] n | main.rs:366:41:366:41 | [SSA] [input] [match(true)] phi |  |
 | main.rs:366:41:366:41 | n | main.rs:366:41:366:41 | [SSA] n |  |
@@ -746,23 +601,81 @@
 | main.rs:444:9:444:9 | s | main.rs:444:9:444:9 | [SSA] s |  |
 | main.rs:444:13:444:27 | MacroExpr | main.rs:444:9:444:9 | s |  |
 | main.rs:444:25:444:26 | source(...) | main.rs:444:13:444:27 | MacroExpr |  |
-| main.rs:449:9:449:9 | [SSA] a | main.rs:454:10:454:10 | a |  |
-| main.rs:449:9:449:9 | a | main.rs:449:9:449:9 | [SSA] a |  |
-| main.rs:449:13:449:22 | source(...) | main.rs:449:9:449:9 | a |  |
-| main.rs:450:9:450:9 | [SSA] b | main.rs:455:15:455:15 | b |  |
-| main.rs:450:9:450:9 | b | main.rs:450:9:450:9 | [SSA] b |  |
-| main.rs:450:13:450:22 | source(...) | main.rs:450:9:450:9 | b |  |
-| main.rs:451:9:451:9 | [SSA] c | main.rs:452:18:452:18 | c |  |
-| main.rs:451:9:451:9 | c | main.rs:451:9:451:9 | [SSA] c |  |
-| main.rs:451:13:451:22 | source(...) | main.rs:451:9:451:9 | c |  |
-| main.rs:452:9:452:13 | [SSA] c_ref | main.rs:456:14:456:18 | c_ref |  |
-| main.rs:452:9:452:13 | c_ref | main.rs:452:9:452:13 | [SSA] c_ref |  |
-| main.rs:452:17:452:18 | &c | main.rs:452:9:452:13 | c_ref |  |
-| main.rs:456:14:456:18 | [post] c_ref | main.rs:457:11:457:15 | c_ref |  |
-| main.rs:456:14:456:18 | c_ref | main.rs:457:11:457:15 | c_ref |  |
-| main.rs:483:13:483:33 | result_questionmark(...) | main.rs:483:9:483:9 | _ |  |
-| main.rs:495:36:495:41 | ...::new(...) | main.rs:495:36:495:41 | MacroExpr |  |
->>>>>>> aa43d508
+| main.rs:448:16:448:16 | [SSA] s | main.rs:449:20:449:20 | s |  |
+| main.rs:448:16:448:16 | s | main.rs:448:16:448:16 | [SSA] s |  |
+| main.rs:448:16:448:24 | ...: String | main.rs:448:16:448:16 | s |  |
+| main.rs:449:14:449:20 | FormatArgsExpr | main.rs:449:14:449:20 | MacroExpr |  |
+| main.rs:449:14:449:20 | MacroExpr | main.rs:449:5:449:21 | ...::_print | MaD:1 |
+| main.rs:453:9:453:9 | [SSA] a | main.rs:454:13:454:13 | a |  |
+| main.rs:453:9:453:9 | a | main.rs:453:9:453:9 | [SSA] a |  |
+| main.rs:453:13:453:22 | source(...) | main.rs:453:9:453:9 | a |  |
+| main.rs:454:9:454:9 | [SSA] b | main.rs:455:13:455:13 | b |  |
+| main.rs:454:9:454:9 | b | main.rs:454:9:454:9 | [SSA] b |  |
+| main.rs:454:13:454:13 | [post] a | main.rs:458:10:458:10 | a |  |
+| main.rs:454:13:454:13 | a | main.rs:458:10:458:10 | a |  |
+| main.rs:454:13:454:25 | a.to_string(...) | main.rs:454:9:454:9 | b |  |
+| main.rs:455:9:455:9 | [SSA] c | main.rs:460:10:460:10 | c |  |
+| main.rs:455:9:455:9 | c | main.rs:455:9:455:9 | [SSA] c |  |
+| main.rs:455:13:455:13 | [post] b | main.rs:456:19:456:19 | b |  |
+| main.rs:455:13:455:13 | b | main.rs:456:19:456:19 | b |  |
+| main.rs:455:13:455:37 | ... .unwrap(...) | main.rs:455:9:455:9 | c |  |
+| main.rs:456:9:456:9 | [SSA] d | main.rs:461:10:461:10 | d |  |
+| main.rs:456:9:456:9 | d | main.rs:456:9:456:9 | [SSA] d |  |
+| main.rs:456:19:456:19 | [post] b | main.rs:459:17:459:17 | b |  |
+| main.rs:456:19:456:19 | b | main.rs:459:17:459:17 | b |  |
+| main.rs:456:19:456:36 | ... .unwrap(...) | main.rs:456:9:456:9 | d |  |
+| main.rs:465:9:465:10 | [SSA] vs | main.rs:467:10:467:11 | vs |  |
+| main.rs:465:9:465:10 | vs | main.rs:465:9:465:10 | [SSA] vs |  |
+| main.rs:465:14:465:34 | [...] | main.rs:465:9:465:10 | vs |  |
+| main.rs:467:10:467:11 | [post] vs | main.rs:468:11:468:12 | vs |  |
+| main.rs:467:10:467:11 | vs | main.rs:468:11:468:12 | vs |  |
+| main.rs:468:11:468:12 | [post] vs | main.rs:469:11:469:12 | vs |  |
+| main.rs:468:11:468:12 | vs | main.rs:469:11:469:12 | vs |  |
+| main.rs:469:11:469:12 | [post] vs | main.rs:471:14:471:15 | vs |  |
+| main.rs:469:11:469:12 | vs | main.rs:471:14:471:15 | vs |  |
+| main.rs:471:9:471:9 | [SSA] v | main.rs:472:14:472:14 | v |  |
+| main.rs:471:9:471:9 | v | main.rs:471:9:471:9 | [SSA] v |  |
+| main.rs:471:14:471:15 | vs | main.rs:474:15:474:16 | vs |  |
+| main.rs:474:10:474:10 | [SSA] v | main.rs:475:14:475:14 | v |  |
+| main.rs:474:10:474:10 | v | main.rs:474:10:474:10 | [SSA] v |  |
+| main.rs:474:15:474:16 | [post] vs | main.rs:478:27:478:28 | vs |  |
+| main.rs:474:15:474:16 | vs | main.rs:478:27:478:28 | vs |  |
+| main.rs:478:9:478:11 | [SSA] vs2 | main.rs:479:15:479:17 | vs2 |  |
+| main.rs:478:9:478:11 | vs2 | main.rs:478:9:478:11 | [SSA] vs2 |  |
+| main.rs:478:27:478:28 | [post] vs | main.rs:483:5:483:6 | vs |  |
+| main.rs:478:27:478:28 | vs | main.rs:483:5:483:6 | vs |  |
+| main.rs:478:27:478:45 | ... .collect(...) | main.rs:478:9:478:11 | vs2 |  |
+| main.rs:479:10:479:10 | [SSA] v | main.rs:480:14:480:14 | v |  |
+| main.rs:479:10:479:10 | v | main.rs:479:10:479:10 | [SSA] v |  |
+| main.rs:483:5:483:6 | [post] vs | main.rs:484:5:484:6 | vs |  |
+| main.rs:483:5:483:6 | vs | main.rs:484:5:484:6 | vs |  |
+| main.rs:483:20:483:20 | ... | main.rs:483:20:483:20 | x |  |
+| main.rs:483:20:483:20 | [SSA] x | main.rs:483:29:483:29 | x |  |
+| main.rs:483:20:483:20 | x | main.rs:483:20:483:20 | [SSA] x |  |
+| main.rs:484:5:484:6 | [post] vs | main.rs:486:14:486:15 | vs |  |
+| main.rs:484:5:484:6 | vs | main.rs:486:14:486:15 | vs |  |
+| main.rs:484:25:484:25 | ... | main.rs:484:25:484:25 | x |  |
+| main.rs:484:25:484:25 | [SSA] x | main.rs:484:34:484:34 | x |  |
+| main.rs:484:25:484:25 | x | main.rs:484:25:484:25 | [SSA] x |  |
+| main.rs:486:5:488:5 | for ... in ... { ... } | main.rs:464:16:489:1 | { ... } |  |
+| main.rs:486:9:486:9 | [SSA] v | main.rs:487:14:487:14 | v |  |
+| main.rs:486:9:486:9 | v | main.rs:486:9:486:9 | [SSA] v |  |
+| main.rs:492:9:492:9 | [SSA] a | main.rs:497:10:497:10 | a |  |
+| main.rs:492:9:492:9 | a | main.rs:492:9:492:9 | [SSA] a |  |
+| main.rs:492:13:492:22 | source(...) | main.rs:492:9:492:9 | a |  |
+| main.rs:493:9:493:9 | [SSA] b | main.rs:498:15:498:15 | b |  |
+| main.rs:493:9:493:9 | b | main.rs:493:9:493:9 | [SSA] b |  |
+| main.rs:493:13:493:22 | source(...) | main.rs:493:9:493:9 | b |  |
+| main.rs:494:9:494:9 | [SSA] c | main.rs:495:18:495:18 | c |  |
+| main.rs:494:9:494:9 | c | main.rs:494:9:494:9 | [SSA] c |  |
+| main.rs:494:13:494:22 | source(...) | main.rs:494:9:494:9 | c |  |
+| main.rs:495:9:495:13 | [SSA] c_ref | main.rs:499:14:499:18 | c_ref |  |
+| main.rs:495:9:495:13 | c_ref | main.rs:495:9:495:13 | [SSA] c_ref |  |
+| main.rs:495:17:495:18 | &c | main.rs:495:9:495:13 | c_ref |  |
+| main.rs:499:14:499:18 | [post] c_ref | main.rs:500:11:500:15 | c_ref |  |
+| main.rs:499:14:499:18 | c_ref | main.rs:500:11:500:15 | c_ref |  |
+| main.rs:526:13:526:33 | result_questionmark(...) | main.rs:526:9:526:9 | _ |  |
+| main.rs:538:36:538:41 | ...::new(...) | main.rs:538:36:538:41 | MacroExpr |  |
 models
 | 1 | Sink: lang:std; crate::io::stdio::_print; log-injection; Argument[0] |
 | 2 | Summary: lang:core; <crate::option::Option as crate::clone::Clone>::clone; Argument[self].Variant[crate::option::Option::Some(0)]; ReturnValue.Variant[crate::option::Option::Some(0)]; value |
@@ -869,9 +782,6 @@
 | file://:0:0:0:0 | [summary] to write: ReturnValue.Variant[crate::option::Option::Some(0)] in lang:core::_::<crate::option::Option>::zip | Some | file://:0:0:0:0 | [summary] to write: ReturnValue in lang:core::_::<crate::option::Option>::zip |
 | file://:0:0:0:0 | [summary] to write: ReturnValue.Variant[crate::option::Option::Some(0)] in lang:core::_::<crate::option::Option>::zip_with | Some | file://:0:0:0:0 | [summary] to write: ReturnValue in lang:core::_::<crate::option::Option>::zip_with |
 | file://:0:0:0:0 | [summary] to write: ReturnValue.Variant[crate::option::Option::Some(0)] in lang:core::_::crate::iter::traits::iterator::Iterator::nth | Some | file://:0:0:0:0 | [summary] to write: ReturnValue in lang:core::_::crate::iter::traits::iterator::Iterator::nth |
-<<<<<<< HEAD
-| file://:0:0:0:0 | [summary] to write: ReturnValue.Variant[crate::result::Result::Ok(0)] in lang:core::_::<str>::parse | Ok | file://:0:0:0:0 | [summary] to write: ReturnValue in lang:core::_::<str>::parse |
-=======
 | file://:0:0:0:0 | [summary] to write: ReturnValue.Variant[crate::option::Option::Some(0)].Tuple[0] in lang:core::_::<crate::option::Option>::zip | tuple.0 | file://:0:0:0:0 | [summary] to write: ReturnValue.Variant[crate::option::Option::Some(0)] in lang:core::_::<crate::option::Option>::zip |
 | file://:0:0:0:0 | [summary] to write: ReturnValue.Variant[crate::option::Option::Some(0)].Tuple[1] in lang:core::_::<crate::option::Option>::zip | tuple.1 | file://:0:0:0:0 | [summary] to write: ReturnValue.Variant[crate::option::Option::Some(0)] in lang:core::_::<crate::option::Option>::zip |
 | file://:0:0:0:0 | [summary] to write: ReturnValue.Variant[crate::result::Result::Err(0)] in lang:core::_::<crate::option::Option>::ok_or | Err | file://:0:0:0:0 | [summary] to write: ReturnValue in lang:core::_::<crate::option::Option>::ok_or |
@@ -880,7 +790,7 @@
 | file://:0:0:0:0 | [summary] to write: ReturnValue.Variant[crate::result::Result::Ok(0)] in lang:core::_::<crate::option::Option>::ok_or | Ok | file://:0:0:0:0 | [summary] to write: ReturnValue in lang:core::_::<crate::option::Option>::ok_or |
 | file://:0:0:0:0 | [summary] to write: ReturnValue.Variant[crate::result::Result::Ok(0)] in lang:core::_::<crate::option::Option>::ok_or_else | Ok | file://:0:0:0:0 | [summary] to write: ReturnValue in lang:core::_::<crate::option::Option>::ok_or_else |
 | file://:0:0:0:0 | [summary] to write: ReturnValue.Variant[crate::result::Result::Ok(0)] in lang:core::_::<crate::option::Option>::transpose | Ok | file://:0:0:0:0 | [summary] to write: ReturnValue in lang:core::_::<crate::option::Option>::transpose |
->>>>>>> aa43d508
+| file://:0:0:0:0 | [summary] to write: ReturnValue.Variant[crate::result::Result::Ok(0)] in lang:core::_::<str>::parse | Ok | file://:0:0:0:0 | [summary] to write: ReturnValue in lang:core::_::<str>::parse |
 | file://:0:0:0:0 | [summary] to write: ReturnValue.Variant[crate::result::Result::Ok(0)] in repo:https://github.com/seanmonstar/reqwest:reqwest::_::<crate::blocking::response::Response>::bytes | Ok | file://:0:0:0:0 | [summary] to write: ReturnValue in repo:https://github.com/seanmonstar/reqwest:reqwest::_::<crate::blocking::response::Response>::bytes |
 | file://:0:0:0:0 | [summary] to write: ReturnValue.Variant[crate::result::Result::Ok(0)] in repo:https://github.com/seanmonstar/reqwest:reqwest::_::<crate::blocking::response::Response>::text | Ok | file://:0:0:0:0 | [summary] to write: ReturnValue in repo:https://github.com/seanmonstar/reqwest:reqwest::_::<crate::blocking::response::Response>::text |
 | file://:0:0:0:0 | [summary] to write: ReturnValue.Variant[crate::result::Result::Ok(0)] in repo:https://github.com/seanmonstar/reqwest:reqwest::_::<crate::blocking::response::Response>::text_with_charset | Ok | file://:0:0:0:0 | [summary] to write: ReturnValue in repo:https://github.com/seanmonstar/reqwest:reqwest::_::<crate::blocking::response::Response>::text_with_charset |
@@ -890,88 +800,6 @@
 | file://:0:0:0:0 | [summary] to write: ReturnValue.Variant[crate::result::Result::Ok(0)] in repo:https://github.com/seanmonstar/reqwest:reqwest::_::<crate::response::Response>::text_with_charset | Ok | file://:0:0:0:0 | [summary] to write: ReturnValue in repo:https://github.com/seanmonstar/reqwest:reqwest::_::<crate::response::Response>::text_with_charset |
 | file://:0:0:0:0 | [summary] to write: ReturnValue.Variant[crate::result::Result::Ok(0)].Variant[crate::option::Option::Some(0)] in lang:core::_::<crate::option::Option>::transpose | Some | file://:0:0:0:0 | [summary] to write: ReturnValue.Variant[crate::result::Result::Ok(0)] in lang:core::_::<crate::option::Option>::transpose |
 | file://:0:0:0:0 | [summary] to write: ReturnValue.Variant[crate::result::Result::Ok(0)].Variant[crate::option::Option::Some(0)] in repo:https://github.com/seanmonstar/reqwest:reqwest::_::<crate::response::Response>::chunk | Some | file://:0:0:0:0 | [summary] to write: ReturnValue.Variant[crate::result::Result::Ok(0)] in repo:https://github.com/seanmonstar/reqwest:reqwest::_::<crate::response::Response>::chunk |
-<<<<<<< HEAD
-| main.rs:94:14:94:22 | source(...) | tuple.0 | main.rs:94:13:94:26 | TupleExpr |
-| main.rs:94:25:94:25 | 2 | tuple.1 | main.rs:94:13:94:26 | TupleExpr |
-| main.rs:100:14:100:14 | 2 | tuple.0 | main.rs:100:13:100:30 | TupleExpr |
-| main.rs:100:17:100:26 | source(...) | tuple.1 | main.rs:100:13:100:30 | TupleExpr |
-| main.rs:100:29:100:29 | 2 | tuple.2 | main.rs:100:13:100:30 | TupleExpr |
-| main.rs:108:18:108:18 | 2 | tuple.0 | main.rs:108:17:108:31 | TupleExpr |
-| main.rs:108:21:108:30 | source(...) | tuple.1 | main.rs:108:17:108:31 | TupleExpr |
-| main.rs:111:11:111:20 | source(...) | tuple.0 | main.rs:111:5:111:5 | [post] a |
-| main.rs:112:11:112:11 | 2 | tuple.1 | main.rs:112:5:112:5 | [post] a |
-| main.rs:118:14:118:14 | 3 | tuple.0 | main.rs:118:13:118:27 | TupleExpr |
-| main.rs:118:17:118:26 | source(...) | tuple.1 | main.rs:118:13:118:27 | TupleExpr |
-| main.rs:119:14:119:14 | a | tuple.0 | main.rs:119:13:119:18 | TupleExpr |
-| main.rs:119:17:119:17 | 3 | tuple.1 | main.rs:119:13:119:18 | TupleExpr |
-| main.rs:134:24:134:32 | source(...) | Point.x | main.rs:134:13:134:40 | Point {...} |
-| main.rs:134:38:134:38 | 2 | Point.y | main.rs:134:13:134:40 | Point {...} |
-| main.rs:140:28:140:36 | source(...) | Point.x | main.rs:140:17:140:44 | Point {...} |
-| main.rs:140:42:140:42 | 2 | Point.y | main.rs:140:17:140:44 | Point {...} |
-| main.rs:148:12:148:21 | source(...) | Point.x | main.rs:147:13:150:5 | Point {...} |
-| main.rs:149:12:149:12 | 2 | Point.y | main.rs:147:13:150:5 | Point {...} |
-| main.rs:163:16:166:9 | Point {...} | Point3D.plane | main.rs:162:13:168:5 | Point3D {...} |
-| main.rs:164:16:164:16 | 2 | Point.x | main.rs:163:16:166:9 | Point {...} |
-| main.rs:165:16:165:25 | source(...) | Point.y | main.rs:163:16:166:9 | Point {...} |
-| main.rs:167:12:167:12 | 4 | Point3D.z | main.rs:162:13:168:5 | Point3D {...} |
-| main.rs:177:16:177:32 | Point {...} | Point3D.plane | main.rs:176:13:179:5 | Point3D {...} |
-| main.rs:177:27:177:27 | 2 | Point.x | main.rs:177:16:177:32 | Point {...} |
-| main.rs:177:30:177:30 | y | Point.y | main.rs:177:16:177:32 | Point {...} |
-| main.rs:178:12:178:12 | 4 | Point3D.z | main.rs:176:13:179:5 | Point3D {...} |
-| main.rs:195:27:195:36 | source(...) | MyTupleStruct(0) | main.rs:195:13:195:40 | MyTupleStruct(...) |
-| main.rs:195:39:195:39 | 2 | MyTupleStruct(1) | main.rs:195:13:195:40 | MyTupleStruct(...) |
-| main.rs:211:27:211:36 | source(...) | Some | main.rs:211:14:211:37 | ...::Some(...) |
-| main.rs:212:27:212:27 | 2 | Some | main.rs:212:14:212:28 | ...::Some(...) |
-| main.rs:224:19:224:28 | source(...) | Some | main.rs:224:14:224:29 | Some(...) |
-| main.rs:225:19:225:19 | 2 | Some | main.rs:225:14:225:20 | Some(...) |
-| main.rs:237:19:237:28 | source(...) | Some | main.rs:237:14:237:29 | Some(...) |
-| main.rs:242:19:242:28 | source(...) | Some | main.rs:242:14:242:29 | Some(...) |
-| main.rs:245:19:245:19 | 0 | Some | main.rs:245:14:245:20 | Some(...) |
-| main.rs:250:19:250:28 | source(...) | Some | main.rs:250:14:250:29 | Some(...) |
-| main.rs:258:19:258:28 | source(...) | Some | main.rs:258:14:258:29 | Some(...) |
-| main.rs:259:19:259:19 | 2 | Some | main.rs:259:14:259:20 | Some(...) |
-| main.rs:263:10:263:10 | 0 | Some | main.rs:263:5:263:11 | Some(...) |
-| main.rs:267:35:267:44 | source(...) | Ok | main.rs:267:32:267:45 | Ok(...) |
-| main.rs:268:35:268:35 | 2 | Ok | main.rs:268:32:268:36 | Ok(...) |
-| main.rs:269:36:269:45 | source(...) | Err | main.rs:269:32:269:46 | Err(...) |
-| main.rs:276:8:276:8 | 0 | Ok | main.rs:276:5:276:9 | Ok(...) |
-| main.rs:280:35:280:44 | source(...) | Ok | main.rs:280:32:280:45 | Ok(...) |
-| main.rs:284:36:284:45 | source(...) | Err | main.rs:284:32:284:46 | Err(...) |
-| main.rs:295:29:295:38 | source(...) | A | main.rs:295:14:295:39 | ...::A(...) |
-| main.rs:296:29:296:29 | 2 | B | main.rs:296:14:296:30 | ...::B(...) |
-| main.rs:313:16:313:25 | source(...) | A | main.rs:313:14:313:26 | A(...) |
-| main.rs:314:16:314:16 | 2 | B | main.rs:314:14:314:17 | B(...) |
-| main.rs:335:18:335:27 | source(...) | C | main.rs:334:14:336:5 | ...::C {...} |
-| main.rs:337:41:337:41 | 2 | D | main.rs:337:14:337:43 | ...::D {...} |
-| main.rs:355:18:355:27 | source(...) | C | main.rs:354:14:356:5 | C {...} |
-| main.rs:357:27:357:27 | 2 | D | main.rs:357:14:357:29 | D {...} |
-| main.rs:375:17:375:17 | 1 | element | main.rs:375:16:375:33 | [...] |
-| main.rs:375:20:375:20 | 2 | element | main.rs:375:16:375:33 | [...] |
-| main.rs:375:23:375:32 | source(...) | element | main.rs:375:16:375:33 | [...] |
-| main.rs:379:17:379:26 | source(...) | element | main.rs:379:16:379:31 | [...; 10] |
-| main.rs:383:17:383:17 | 1 | element | main.rs:383:16:383:24 | [...] |
-| main.rs:383:20:383:20 | 2 | element | main.rs:383:16:383:24 | [...] |
-| main.rs:383:23:383:23 | 3 | element | main.rs:383:16:383:24 | [...] |
-| main.rs:389:17:389:17 | 1 | element | main.rs:389:16:389:33 | [...] |
-| main.rs:389:20:389:20 | 2 | element | main.rs:389:16:389:33 | [...] |
-| main.rs:389:23:389:32 | source(...) | element | main.rs:389:16:389:33 | [...] |
-| main.rs:394:17:394:17 | 1 | element | main.rs:394:16:394:24 | [...] |
-| main.rs:394:20:394:20 | 2 | element | main.rs:394:16:394:24 | [...] |
-| main.rs:394:23:394:23 | 3 | element | main.rs:394:16:394:24 | [...] |
-| main.rs:401:17:401:17 | 1 | element | main.rs:401:16:401:33 | [...] |
-| main.rs:401:20:401:20 | 2 | element | main.rs:401:16:401:33 | [...] |
-| main.rs:401:23:401:32 | source(...) | element | main.rs:401:16:401:33 | [...] |
-| main.rs:412:24:412:24 | 1 | element | main.rs:412:23:412:31 | [...] |
-| main.rs:412:27:412:27 | 2 | element | main.rs:412:23:412:31 | [...] |
-| main.rs:412:30:412:30 | 3 | element | main.rs:412:23:412:31 | [...] |
-| main.rs:415:18:415:27 | source(...) | element | main.rs:415:5:415:11 | [post] mut_arr |
-| main.rs:427:41:427:67 | default_name | captured default_name | main.rs:427:41:427:67 | \|...\| ... |
-| main.rs:462:15:462:24 | source(...) | element | main.rs:462:14:462:34 | [...] |
-| main.rs:462:27:462:27 | 2 | element | main.rs:462:14:462:34 | [...] |
-| main.rs:462:30:462:30 | 3 | element | main.rs:462:14:462:34 | [...] |
-| main.rs:462:33:462:33 | 4 | element | main.rs:462:14:462:34 | [...] |
-| main.rs:492:27:492:27 | 0 | Some | main.rs:492:22:492:28 | Some(...) |
-=======
 | main.rs:97:14:97:22 | source(...) | tuple.0 | main.rs:97:13:97:26 | TupleExpr |
 | main.rs:97:25:97:25 | 2 | tuple.1 | main.rs:97:13:97:26 | TupleExpr |
 | main.rs:103:14:103:14 | 2 | tuple.0 | main.rs:103:13:103:30 | TupleExpr |
@@ -1047,10 +875,13 @@
 | main.rs:415:30:415:30 | 3 | element | main.rs:415:23:415:31 | [...] |
 | main.rs:418:18:418:27 | source(...) | element | main.rs:418:5:418:11 | [post] mut_arr |
 | main.rs:430:41:430:67 | default_name | captured default_name | main.rs:430:41:430:67 | \|...\| ... |
-| main.rs:452:18:452:18 | c | &ref | main.rs:452:17:452:18 | &c |
-| main.rs:455:15:455:15 | b | &ref | main.rs:455:14:455:15 | &b |
-| main.rs:464:27:464:27 | 0 | Some | main.rs:464:22:464:28 | Some(...) |
->>>>>>> aa43d508
+| main.rs:465:15:465:24 | source(...) | element | main.rs:465:14:465:34 | [...] |
+| main.rs:465:27:465:27 | 2 | element | main.rs:465:14:465:34 | [...] |
+| main.rs:465:30:465:30 | 3 | element | main.rs:465:14:465:34 | [...] |
+| main.rs:465:33:465:33 | 4 | element | main.rs:465:14:465:34 | [...] |
+| main.rs:495:18:495:18 | c | &ref | main.rs:495:17:495:18 | &c |
+| main.rs:498:15:498:15 | b | &ref | main.rs:498:14:498:15 | &b |
+| main.rs:507:27:507:27 | 0 | Some | main.rs:507:22:507:28 | Some(...) |
 readStep
 | file://:0:0:0:0 | [summary param] 0 in lang:core::_::<crate::option::Option as crate::convert::From>::from | &ref | file://:0:0:0:0 | [summary] read: Argument[0].Reference in lang:core::_::<crate::option::Option as crate::convert::From>::from |
 | file://:0:0:0:0 | [summary param] 0 in lang:core::_::<crate::option::Option>::and_then | function return | file://:0:0:0:0 | [summary] read: Argument[0].ReturnValue in lang:core::_::<crate::option::Option>::and_then |
@@ -1183,37 +1014,6 @@
 | main.rs:362:9:362:24 | C {...} | C | main.rs:362:22:362:22 | n |
 | main.rs:363:9:363:24 | D {...} | D | main.rs:363:22:363:22 | n |
 | main.rs:366:9:366:24 | C {...} | C | main.rs:366:22:366:22 | n |
-<<<<<<< HEAD
-| main.rs:367:9:367:24 | D {...} | D | main.rs:367:22:367:22 | n |
-| main.rs:376:14:376:17 | arr1 | element | main.rs:376:14:376:20 | arr1[2] |
-| main.rs:380:14:380:17 | arr2 | element | main.rs:380:14:380:20 | arr2[4] |
-| main.rs:384:14:384:17 | arr3 | element | main.rs:384:14:384:20 | arr3[2] |
-| main.rs:390:15:390:18 | arr1 | element | main.rs:390:9:390:10 | n1 |
-| main.rs:395:15:395:18 | arr2 | element | main.rs:395:9:395:10 | n2 |
-| main.rs:403:9:403:17 | SlicePat | element | main.rs:403:10:403:10 | a |
-| main.rs:403:9:403:17 | SlicePat | element | main.rs:403:13:403:13 | b |
-| main.rs:403:9:403:17 | SlicePat | element | main.rs:403:16:403:16 | c |
-| main.rs:413:10:413:16 | mut_arr | element | main.rs:413:10:413:19 | mut_arr[1] |
-| main.rs:415:5:415:11 | mut_arr | element | main.rs:415:5:415:14 | mut_arr[1] |
-| main.rs:416:13:416:19 | mut_arr | element | main.rs:416:13:416:22 | mut_arr[1] |
-| main.rs:418:10:418:16 | mut_arr | element | main.rs:418:10:418:19 | mut_arr[0] |
-| main.rs:425:9:425:20 | TuplePat | tuple.0 | main.rs:425:10:425:13 | cond |
-| main.rs:425:9:425:20 | TuplePat | tuple.1 | main.rs:425:16:425:19 | name |
-| main.rs:425:25:425:29 | names | element | main.rs:425:9:425:20 | TuplePat |
-| main.rs:427:41:427:67 | [post] \|...\| ... | captured default_name | main.rs:427:41:427:67 | [post] default_name |
-| main.rs:427:44:427:55 | this | captured default_name | main.rs:427:44:427:55 | default_name |
-| main.rs:464:10:464:11 | vs | element | main.rs:464:10:464:14 | vs[0] |
-| main.rs:465:11:465:35 | ... .unwrap(...) | &ref | main.rs:465:10:465:35 | * ... |
-| main.rs:466:11:466:35 | ... .unwrap(...) | &ref | main.rs:466:10:466:35 | * ... |
-| main.rs:468:14:468:15 | vs | element | main.rs:468:9:468:9 | v |
-| main.rs:471:9:471:10 | &... | &ref | main.rs:471:10:471:10 | v |
-| main.rs:471:15:471:23 | vs.iter(...) | element | main.rs:471:9:471:10 | &... |
-| main.rs:476:9:476:10 | &... | &ref | main.rs:476:10:476:10 | v |
-| main.rs:476:15:476:17 | vs2 | element | main.rs:476:9:476:10 | &... |
-| main.rs:480:29:480:29 | x | &ref | main.rs:480:28:480:29 | * ... |
-| main.rs:481:34:481:34 | x | &ref | main.rs:481:33:481:34 | * ... |
-| main.rs:483:14:483:27 | vs.into_iter(...) | element | main.rs:483:9:483:9 | v |
-=======
 | main.rs:366:28:366:43 | D {...} | D | main.rs:366:41:366:41 | n |
 | main.rs:369:9:369:24 | C {...} | C | main.rs:369:22:369:22 | n |
 | main.rs:370:9:370:24 | D {...} | D | main.rs:370:22:370:22 | n |
@@ -1234,5 +1034,15 @@
 | main.rs:428:25:428:29 | names | element | main.rs:428:9:428:20 | TuplePat |
 | main.rs:430:41:430:67 | [post] \|...\| ... | captured default_name | main.rs:430:41:430:67 | [post] default_name |
 | main.rs:430:44:430:55 | this | captured default_name | main.rs:430:44:430:55 | default_name |
-| main.rs:457:11:457:15 | c_ref | &ref | main.rs:457:10:457:15 | * ... |
->>>>>>> aa43d508
+| main.rs:467:10:467:11 | vs | element | main.rs:467:10:467:14 | vs[0] |
+| main.rs:468:11:468:35 | ... .unwrap(...) | &ref | main.rs:468:10:468:35 | * ... |
+| main.rs:469:11:469:35 | ... .unwrap(...) | &ref | main.rs:469:10:469:35 | * ... |
+| main.rs:471:14:471:15 | vs | element | main.rs:471:9:471:9 | v |
+| main.rs:474:9:474:10 | &... | &ref | main.rs:474:10:474:10 | v |
+| main.rs:474:15:474:23 | vs.iter(...) | element | main.rs:474:9:474:10 | &... |
+| main.rs:479:9:479:10 | &... | &ref | main.rs:479:10:479:10 | v |
+| main.rs:479:15:479:17 | vs2 | element | main.rs:479:9:479:10 | &... |
+| main.rs:483:29:483:29 | x | &ref | main.rs:483:28:483:29 | * ... |
+| main.rs:484:34:484:34 | x | &ref | main.rs:484:33:484:34 | * ... |
+| main.rs:486:14:486:27 | vs.into_iter(...) | element | main.rs:486:9:486:9 | v |
+| main.rs:500:11:500:15 | c_ref | &ref | main.rs:500:10:500:15 | * ... |