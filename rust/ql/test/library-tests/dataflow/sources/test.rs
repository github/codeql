--- conflicted
+++ resolved
@@ -33,18 +33,11 @@
     let arg3 = std::env::args_os().nth(3).unwrap(); // $ Alert[rust/summary/taint-sources]
     let arg4 = std::env::args().nth(4).unwrap().parse::<usize>().unwrap(); // $ Alert[rust/summary/taint-sources]
 
-<<<<<<< HEAD
-    sink(my_path); // $ MISSING: hasTaintFlow
-    sink(arg1); // $ MISSING: hasTaintFlow
-    sink(arg2); // $ MISSING: hasTaintFlow
-    sink(arg3); // $ MISSING: hasTaintFlow
-    sink(arg4); // $ MISSING: hasTaintFlow
-=======
     sink(my_path); // $ hasTaintFlow
     sink(arg1); // $ hasTaintFlow
     sink(arg2); // $ hasTaintFlow
     sink(arg3); // $ hasTaintFlow
->>>>>>> b5c07540
+    sink(arg4); // $ MISSING: hasTaintFlow
 
     for arg in std::env::args() { // $ Alert[rust/summary/taint-sources]
         sink(arg); // $ hasTaintFlow
