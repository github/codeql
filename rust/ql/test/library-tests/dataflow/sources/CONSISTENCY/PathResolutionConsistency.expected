--- conflicted
+++ resolved
@@ -1,4 +1,3 @@
-<<<<<<< HEAD
 multipleMethodCallTargets
 | test.rs:618:25:618:49 | address.to_socket_addrs() | file://:0:0:0:0 | fn to_socket_addrs |
 | test.rs:618:25:618:49 | address.to_socket_addrs() | file://:0:0:0:0 | fn to_socket_addrs |
@@ -14,14 +13,6 @@
 | test_futures_io.rs:92:26:92:63 | pinned.poll_read(...) | file://:0:0:0:0 | fn poll_read |
 | test_futures_io.rs:115:22:115:50 | pinned.poll_fill_buf(...) | file://:0:0:0:0 | fn poll_fill_buf |
 | test_futures_io.rs:115:22:115:50 | pinned.poll_fill_buf(...) | file://:0:0:0:0 | fn poll_fill_buf |
-multiplePathResolutions
-| test.rs:777:23:777:61 | ...::try_from | file://:0:0:0:0 | fn try_from |
-| test.rs:777:23:777:61 | ...::try_from | file://:0:0:0:0 | fn try_from |
-| test.rs:777:23:777:61 | ...::try_from | file://:0:0:0:0 | fn try_from |
-| test_futures_io.rs:25:23:25:61 | ...::try_from | file://:0:0:0:0 | fn try_from |
-| test_futures_io.rs:25:23:25:61 | ...::try_from | file://:0:0:0:0 | fn try_from |
-| test_futures_io.rs:25:23:25:61 | ...::try_from | file://:0:0:0:0 | fn try_from |
-=======
 multiplePathResolutions
 | test.rs:112:62:112:73 | ...::from | file://:0:0:0:0 | fn from |
 | test.rs:112:62:112:73 | ...::from | file://:0:0:0:0 | fn from |
@@ -53,37 +44,44 @@
 | test.rs:119:58:119:69 | ...::from | file://:0:0:0:0 | fn from |
 | test.rs:119:58:119:69 | ...::from | file://:0:0:0:0 | fn from |
 | test.rs:119:58:119:69 | ...::from | file://:0:0:0:0 | fn from |
-| test.rs:775:50:775:61 | ...::from | file://:0:0:0:0 | fn from |
-| test.rs:775:50:775:61 | ...::from | file://:0:0:0:0 | fn from |
-| test.rs:775:50:775:61 | ...::from | file://:0:0:0:0 | fn from |
-| test.rs:775:50:775:61 | ...::from | file://:0:0:0:0 | fn from |
-| test.rs:775:50:775:61 | ...::from | file://:0:0:0:0 | fn from |
-| test.rs:775:50:775:61 | ...::from | file://:0:0:0:0 | fn from |
-| test.rs:775:50:775:61 | ...::from | file://:0:0:0:0 | fn from |
-| test.rs:775:50:775:61 | ...::from | file://:0:0:0:0 | fn from |
-| test.rs:775:50:775:61 | ...::from | file://:0:0:0:0 | fn from |
-| test.rs:775:50:775:61 | ...::from | file://:0:0:0:0 | fn from |
-| test.rs:775:50:775:61 | ...::from | file://:0:0:0:0 | fn from |
-| test.rs:775:50:775:61 | ...::from | file://:0:0:0:0 | fn from |
-| test.rs:775:50:775:61 | ...::from | file://:0:0:0:0 | fn from |
-| test.rs:775:50:775:61 | ...::from | file://:0:0:0:0 | fn from |
-| test.rs:775:50:775:61 | ...::from | file://:0:0:0:0 | fn from |
-| test.rs:775:50:775:61 | ...::from | file://:0:0:0:0 | fn from |
-| test.rs:775:50:775:61 | ...::from | file://:0:0:0:0 | fn from |
-| test.rs:775:50:775:61 | ...::from | file://:0:0:0:0 | fn from |
-| test.rs:775:50:775:61 | ...::from | file://:0:0:0:0 | fn from |
-| test.rs:775:50:775:61 | ...::from | file://:0:0:0:0 | fn from |
-| test.rs:775:50:775:61 | ...::from | file://:0:0:0:0 | fn from |
-| test.rs:775:50:775:61 | ...::from | file://:0:0:0:0 | fn from |
-| test.rs:775:50:775:61 | ...::from | file://:0:0:0:0 | fn from |
-| test.rs:775:50:775:61 | ...::from | file://:0:0:0:0 | fn from |
-| test.rs:775:50:775:61 | ...::from | file://:0:0:0:0 | fn from |
-| test.rs:775:50:775:61 | ...::from | file://:0:0:0:0 | fn from |
-| test.rs:775:50:775:61 | ...::from | file://:0:0:0:0 | fn from |
-| test.rs:775:50:775:61 | ...::from | file://:0:0:0:0 | fn from |
-| test.rs:775:50:775:61 | ...::from | file://:0:0:0:0 | fn from |
-| test.rs:775:50:775:61 | ...::from | file://:0:0:0:0 | fn from |
->>>>>>> 3af10d2c
+| test.rs:777:23:777:61 | ...::try_from | file://:0:0:0:0 | fn try_from |
+| test.rs:777:23:777:61 | ...::try_from | file://:0:0:0:0 | fn try_from |
+| test.rs:777:23:777:61 | ...::try_from | file://:0:0:0:0 | fn try_from |
+| test.rs:806:50:806:61 | ...::from | file://:0:0:0:0 | fn from |
+| test.rs:806:50:806:61 | ...::from | file://:0:0:0:0 | fn from |
+| test.rs:806:50:806:61 | ...::from | file://:0:0:0:0 | fn from |
+| test.rs:806:50:806:61 | ...::from | file://:0:0:0:0 | fn from |
+| test.rs:806:50:806:61 | ...::from | file://:0:0:0:0 | fn from |
+| test.rs:806:50:806:61 | ...::from | file://:0:0:0:0 | fn from |
+| test.rs:806:50:806:61 | ...::from | file://:0:0:0:0 | fn from |
+| test.rs:806:50:806:61 | ...::from | file://:0:0:0:0 | fn from |
+| test.rs:806:50:806:61 | ...::from | file://:0:0:0:0 | fn from |
+| test.rs:806:50:806:61 | ...::from | file://:0:0:0:0 | fn from |
+| test.rs:806:50:806:61 | ...::from | file://:0:0:0:0 | fn from |
+| test.rs:806:50:806:61 | ...::from | file://:0:0:0:0 | fn from |
+| test.rs:806:50:806:61 | ...::from | file://:0:0:0:0 | fn from |
+| test.rs:806:50:806:61 | ...::from | file://:0:0:0:0 | fn from |
+| test.rs:806:50:806:61 | ...::from | file://:0:0:0:0 | fn from |
+| test.rs:806:50:806:61 | ...::from | file://:0:0:0:0 | fn from |
+| test.rs:806:50:806:61 | ...::from | file://:0:0:0:0 | fn from |
+| test.rs:806:50:806:61 | ...::from | file://:0:0:0:0 | fn from |
+| test.rs:806:50:806:61 | ...::from | file://:0:0:0:0 | fn from |
+| test.rs:806:50:806:61 | ...::from | file://:0:0:0:0 | fn from |
+| test.rs:806:50:806:61 | ...::from | file://:0:0:0:0 | fn from |
+| test.rs:806:50:806:61 | ...::from | file://:0:0:0:0 | fn from |
+| test.rs:806:50:806:61 | ...::from | file://:0:0:0:0 | fn from |
+| test.rs:806:50:806:61 | ...::from | file://:0:0:0:0 | fn from |
+| test.rs:806:50:806:61 | ...::from | file://:0:0:0:0 | fn from |
+| test.rs:806:50:806:61 | ...::from | file://:0:0:0:0 | fn from |
+| test.rs:806:50:806:61 | ...::from | file://:0:0:0:0 | fn from |
+| test.rs:806:50:806:61 | ...::from | file://:0:0:0:0 | fn from |
+| test.rs:806:50:806:61 | ...::from | file://:0:0:0:0 | fn from |
+| test.rs:806:50:806:61 | ...::from | file://:0:0:0:0 | fn from |
+| test_futures_io.rs:25:23:25:61 | ...::try_from | file://:0:0:0:0 | fn try_from |
+| test_futures_io.rs:25:23:25:61 | ...::try_from | file://:0:0:0:0 | fn try_from |
+| test_futures_io.rs:25:23:25:61 | ...::try_from | file://:0:0:0:0 | fn try_from |
+| test_futures_io.rs:144:26:144:43 | ...::with_capacity | file://:0:0:0:0 | fn with_capacity |
+| test_futures_io.rs:144:26:144:43 | ...::with_capacity | file://:0:0:0:0 | fn with_capacity |
 multipleCanonicalPaths
 | file://:0:0:0:0 | fn to_ordering | file://:0:0:0:0 | Crate(typenum@1.18.0) | <typenum::Equal as core::cmp::Ord>::to_ordering |
 | file://:0:0:0:0 | fn to_ordering | file://:0:0:0:0 | Crate(typenum@1.18.0) | <typenum::Equal as typenum::marker_traits::Ord>::to_ordering |
