fn source(i: i64) -> i64 {
    1000 + i
}

fn sink(s: i64) {
    println!("{}", s);
}

// -----------------------------------------------------------------------------
// Data flow in, out, and through functions.

fn get_data(n: i64) -> i64 {
    source(n)
}

fn data_out_of_call() {
    let a = get_data(7);
    sink(a); // $ hasValueFlow=n
}

fn data_in(n: i64) {
    sink(n); // $ hasValueFlow=3
}

fn data_in_to_call() {
    let a = source(3);
    data_in(a);
}

fn pass_through(i: i64) -> i64 {
    i
}

fn data_through_call() {
    let a = source(1);
    let b = pass_through(a);
    sink(b); // $ hasValueFlow=1
}

fn block_expression_as_argument() {
    let a = pass_through({
        println!("Hello");
        source(14)
    });
    sink(a); // $ hasValueFlow=14
}

fn data_through_nested_function() {
    let a = source(15);

    fn pass_through(i: i64) -> i64 {
        i
    }

    let b = pass_through(a);
    sink(b); // $ hasValueFlow=15
}

// -----------------------------------------------------------------------------
// Data flow in, out, and through method.

struct MyFlag {
    flag: bool,
}

impl MyFlag {
    fn data_in(&self, n: i64) {
        sink(n); // $ hasValueFlow=1
    }
    fn get_data(&self) -> i64 {
        if self.flag {
            0
        } else {
            source(2)
        }
    }
    fn data_through(&self, n: i64) -> i64 {
        if self.flag {
            0
        } else {
            n
        }
    }
}

fn data_out_of_method() {
    let mn = MyFlag { flag: true };
    let a = mn.get_data();
    sink(a); // $ hasValueFlow=2
}

fn data_in_to_method_call() {
    let mn = MyFlag { flag: true };
    let a = source(1);
    mn.data_in(a)
}

fn data_through_method() {
    let mn = MyFlag { flag: true };
    let a = source(4);
    let b = mn.data_through(a);
    sink(b); // $ hasValueFlow=4
}

use std::ops::Add;

struct MyInt {
    value: i64,
}

impl Add for MyInt {
    type Output = MyInt;

    fn add(self, _other: MyInt) -> MyInt {
        // Ignore `_other` to get value flow for `self.value`
        MyInt { value: self.value }
    }
}

pub fn test_operator_overloading() {
    let a = MyInt { value: source(5) };
    let b = MyInt { value: 2 };
    let c = a + b;
    sink(c.value); // $ MISSING: hasValueFlow=5

    let a = MyInt { value: 2 };
    let b = MyInt { value: source(6) };
    let d = a + b;
    sink(d.value);

    let a = MyInt { value: source(7) };
    let b = MyInt { value: 2 };
    let d = a.add(b);
    sink(d.value); // $ MISSING: hasValueFlow=7
}

<<<<<<< HEAD
async fn async_source() -> i64 {
    let a = source(1);
    sink(a); // $ hasValueFlow=1
    a
}

async fn test_async_await_async_part() {
    let a = async_source().await;
    sink(a); // $ MISSING: hasValueFlow=1

    let b = async {
        let c = source(2);
        sink(c); // $ hasValueFlow=2
        c
    };
    sink(b.await); // $ MISSING: hasValueFlow=2
}

fn test_async_await() {
    let a = futures::executor::block_on(async_source());
    sink(a); // $ MISSING: hasValueFlow=1

    futures::executor::block_on(test_async_await_async_part());
=======
// Flow out of mutable parameters.

fn set_int(n: &mut i64, c: i64) {
    *n = c;
}

fn mutates_argument_1() {
    // Passing an already borrowed value to a function and then reading from the same borrow.
    let mut n = 0;
    let m = &mut n;
    sink(*m);
    set_int(m, source(37));
    sink(*m); // $ hasValueFlow=37
}

fn mutates_argument_2() {
    // Borrowing at the call and then reading from the unborrowed variable.
    let mut n = 0;
    sink(n);
    set_int(&mut n, source(88));
    sink(n); // $ MISSING: hasValueFlow=88
>>>>>>> 76440120
}

fn main() {
    data_out_of_call();
    data_in_to_call();
    data_through_call();
    data_through_nested_function();

    data_out_of_method();
    data_in_to_method_call();
    data_through_method();

    test_operator_overloading();
<<<<<<< HEAD
    test_async_await();
=======
    mutates_argument_1();
    mutates_argument_2();
>>>>>>> 76440120
}<|MERGE_RESOLUTION|>--- conflicted
+++ resolved
@@ -134,7 +134,6 @@
     sink(d.value); // $ MISSING: hasValueFlow=7
 }
 
-<<<<<<< HEAD
 async fn async_source() -> i64 {
     let a = source(1);
     sink(a); // $ hasValueFlow=1
@@ -158,7 +157,6 @@
     sink(a); // $ MISSING: hasValueFlow=1
 
     futures::executor::block_on(test_async_await_async_part());
-=======
 // Flow out of mutable parameters.
 
 fn set_int(n: &mut i64, c: i64) {
@@ -180,7 +178,6 @@
     sink(n);
     set_int(&mut n, source(88));
     sink(n); // $ MISSING: hasValueFlow=88
->>>>>>> 76440120
 }
 
 fn main() {
@@ -194,10 +191,7 @@
     data_through_method();
 
     test_operator_overloading();
-<<<<<<< HEAD
     test_async_await();
-=======
     mutates_argument_1();
     mutates_argument_2();
->>>>>>> 76440120
 }