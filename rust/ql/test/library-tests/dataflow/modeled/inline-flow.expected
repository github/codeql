--- conflicted
+++ resolved
@@ -1,18 +1,4 @@
 models
-<<<<<<< HEAD
-| 1 | Summary: lang:alloc; <crate::boxed::Box>::into_pin; Argument[0]; ReturnValue; value |
-| 2 | Summary: lang:alloc; <crate::boxed::Box>::new; Argument[0]; ReturnValue.Reference; value |
-| 3 | Summary: lang:alloc; <crate::boxed::Box>::pin; Argument[0]; ReturnValue.Reference; value |
-| 4 | Summary: lang:core; <crate::option::Option>::unwrap; Argument[self].Field[core::option::Option::Some(0)]; ReturnValue; value |
-| 5 | Summary: lang:core; <crate::option::Option>::zip; Argument[0].Field[core::option::Option::Some(0)]; ReturnValue.Field[core::option::Option::Some(0)].Field[1]; value |
-| 6 | Summary: lang:core; <crate::pin::Pin>::into_inner; Argument[0].Field[core::pin::Pin::__pointer]; ReturnValue; value |
-| 7 | Summary: lang:core; <crate::pin::Pin>::into_inner; Argument[0]; ReturnValue; value |
-| 8 | Summary: lang:core; <crate::pin::Pin>::new; Argument[0]; ReturnValue.Field[core::pin::Pin::__pointer]; value |
-| 9 | Summary: lang:core; <crate::pin::Pin>::new; Argument[0]; ReturnValue; value |
-| 10 | Summary: lang:core; <crate::result::Result>::unwrap; Argument[self].Field[core::result::Result::Ok(0)]; ReturnValue; value |
-| 11 | Summary: lang:core; crate::ptr::read; Argument[0].Reference; ReturnValue; value |
-| 12 | Summary: lang:core; crate::ptr::write; Argument[1]; Argument[0].Reference; value |
-=======
 | 1 | Summary: <core::i64 as core::clone::Clone>::clone; Argument[self].Reference; ReturnValue; value |
 | 2 | Summary: <core::option::Option>::unwrap; Argument[self].Field[core::option::Option::Some(0)]; ReturnValue; value |
 | 3 | Summary: <core::option::Option>::zip; Argument[0].Field[core::option::Option::Some(0)]; ReturnValue.Field[core::option::Option::Some(0)].Field[1]; value |
@@ -26,7 +12,6 @@
 | 11 | Summary: lang:core; <crate::pin::Pin>::new; Argument[0]; ReturnValue; value |
 | 12 | Summary: lang:core; crate::ptr::read; Argument[0].Reference; ReturnValue; value |
 | 13 | Summary: lang:core; crate::ptr::write; Argument[1]; Argument[0].Reference; value |
->>>>>>> 4eb98fc4
 edges
 | main.rs:12:9:12:9 | a [Some] | main.rs:13:10:13:19 | a.unwrap() | provenance | MaD:2 |
 | main.rs:12:9:12:9 | a [Some] | main.rs:14:13:14:13 | a [Some] | provenance |  |
@@ -43,14 +28,12 @@
 | main.rs:21:13:21:13 | a [Ok] | main.rs:21:13:21:21 | a.clone() [Ok] | provenance | generated |
 | main.rs:21:13:21:21 | a.clone() [Ok] | main.rs:21:9:21:9 | b [Ok] | provenance |  |
 | main.rs:26:9:26:9 | a | main.rs:27:10:27:10 | a | provenance |  |
+| main.rs:26:9:26:9 | a | main.rs:28:13:28:13 | a | provenance |  |
 | main.rs:26:13:26:22 | source(...) | main.rs:26:9:26:9 | a | provenance |  |
-<<<<<<< HEAD
-=======
 | main.rs:28:9:28:9 | b | main.rs:29:10:29:10 | b | provenance |  |
 | main.rs:28:13:28:13 | a | main.rs:28:13:28:21 | a.clone() | provenance | MaD:1 |
 | main.rs:28:13:28:13 | a | main.rs:28:13:28:21 | a.clone() | provenance | generated |
 | main.rs:28:13:28:21 | a.clone() | main.rs:28:9:28:9 | b | provenance |  |
->>>>>>> 4eb98fc4
 | main.rs:43:18:43:22 | SelfParam [Wrapper] | main.rs:44:26:44:29 | self [Wrapper] | provenance |  |
 | main.rs:44:13:44:33 | Wrapper {...} [Wrapper] | main.rs:43:33:45:9 | { ... } [Wrapper] | provenance |  |
 | main.rs:44:26:44:29 | self [Wrapper] | main.rs:44:26:44:31 | self.n | provenance |  |
@@ -81,8 +64,8 @@
 | main.rs:69:18:69:23 | TuplePat [tuple.1] | main.rs:69:22:69:22 | m | provenance |  |
 | main.rs:69:22:69:22 | m | main.rs:71:22:71:22 | m | provenance |  |
 | main.rs:92:29:92:29 | [post] y [&ref] | main.rs:93:33:93:33 | y [&ref] | provenance |  |
-| main.rs:92:32:92:41 | source(...) | main.rs:92:29:92:29 | [post] y [&ref] | provenance | MaD:12 |
-| main.rs:93:33:93:33 | y [&ref] | main.rs:93:18:93:34 | ...::read(...) | provenance | MaD:11 |
+| main.rs:92:32:92:41 | source(...) | main.rs:92:29:92:29 | [post] y [&ref] | provenance | MaD:13 |
+| main.rs:93:33:93:33 | y [&ref] | main.rs:93:18:93:34 | ...::read(...) | provenance | MaD:12 |
 | main.rs:108:13:108:17 | mut i | main.rs:109:34:109:34 | i | provenance |  |
 | main.rs:108:13:108:17 | mut i | main.rs:110:33:110:33 | i | provenance |  |
 | main.rs:108:13:108:17 | mut i | main.rs:111:47:111:47 | i | provenance |  |
@@ -133,6 +116,10 @@
 | main.rs:26:9:26:9 | a | semmle.label | a |
 | main.rs:26:13:26:22 | source(...) | semmle.label | source(...) |
 | main.rs:27:10:27:10 | a | semmle.label | a |
+| main.rs:28:9:28:9 | b | semmle.label | b |
+| main.rs:28:13:28:13 | a | semmle.label | a |
+| main.rs:28:13:28:21 | a.clone() | semmle.label | a.clone() |
+| main.rs:29:10:29:10 | b | semmle.label | b |
 | main.rs:43:18:43:22 | SelfParam [Wrapper] | semmle.label | SelfParam [Wrapper] |
 | main.rs:43:33:45:9 | { ... } [Wrapper] | semmle.label | { ... } [Wrapper] |
 | main.rs:44:13:44:33 | Wrapper {...} [Wrapper] | semmle.label | Wrapper {...} [Wrapper] |
@@ -201,13 +188,13 @@
 subpaths
 | main.rs:50:15:50:15 | w [Wrapper] | main.rs:43:18:43:22 | SelfParam [Wrapper] | main.rs:43:33:45:9 | { ... } [Wrapper] | main.rs:53:17:53:25 | w.clone() [Wrapper] |
 testFailures
-| main.rs:29:14:29:33 | //... | Missing result: hasValueFlow=12 |
 #select
 | main.rs:13:10:13:19 | a.unwrap() | main.rs:12:18:12:27 | source(...) | main.rs:13:10:13:19 | a.unwrap() | $@ | main.rs:12:18:12:27 | source(...) | source(...) |
 | main.rs:15:10:15:19 | b.unwrap() | main.rs:12:18:12:27 | source(...) | main.rs:15:10:15:19 | b.unwrap() | $@ | main.rs:12:18:12:27 | source(...) | source(...) |
 | main.rs:20:10:20:19 | a.unwrap() | main.rs:19:34:19:43 | source(...) | main.rs:20:10:20:19 | a.unwrap() | $@ | main.rs:19:34:19:43 | source(...) | source(...) |
 | main.rs:22:10:22:19 | b.unwrap() | main.rs:19:34:19:43 | source(...) | main.rs:22:10:22:19 | b.unwrap() | $@ | main.rs:19:34:19:43 | source(...) | source(...) |
 | main.rs:27:10:27:10 | a | main.rs:26:13:26:22 | source(...) | main.rs:27:10:27:10 | a | $@ | main.rs:26:13:26:22 | source(...) | source(...) |
+| main.rs:29:10:29:10 | b | main.rs:26:13:26:22 | source(...) | main.rs:29:10:29:10 | b | $@ | main.rs:26:13:26:22 | source(...) | source(...) |
 | main.rs:51:38:51:38 | n | main.rs:49:30:49:39 | source(...) | main.rs:51:38:51:38 | n | $@ | main.rs:49:30:49:39 | source(...) | source(...) |
 | main.rs:55:38:55:38 | n | main.rs:49:30:49:39 | source(...) | main.rs:55:38:55:38 | n | $@ | main.rs:49:30:49:39 | source(...) | source(...) |
 | main.rs:71:22:71:22 | m | main.rs:66:22:66:31 | source(...) | main.rs:71:22:71:22 | m | $@ | main.rs:66:22:66:31 | source(...) | source(...) |
