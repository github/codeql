models
<<<<<<< HEAD
| 1 | Summary: <alloc::boxed::Box>::into_pin; Argument[0]; ReturnValue; value |
| 2 | Summary: <alloc::boxed::Box>::new; Argument[0]; ReturnValue.Reference; value |
| 3 | Summary: <alloc::boxed::Box>::pin; Argument[0]; ReturnValue.Reference; value |
| 4 | Summary: <core::i64 as core::clone::Clone>::clone; Argument[self].Reference; ReturnValue; value |
| 5 | Summary: <core::option::Option>::unwrap; Argument[self].Field[core::option::Option::Some(0)]; ReturnValue; value |
| 6 | Summary: <core::option::Option>::zip; Argument[0].Field[core::option::Option::Some(0)]; ReturnValue.Field[core::option::Option::Some(0)].Field[1]; value |
| 7 | Summary: <core::pin::Pin>::into_inner; Argument[0].Field[core::pin::Pin::__pointer]; ReturnValue; value |
| 8 | Summary: <core::pin::Pin>::into_inner; Argument[0]; ReturnValue; value |
| 9 | Summary: <core::pin::Pin>::new; Argument[0]; ReturnValue.Field[core::pin::Pin::__pointer]; value |
| 10 | Summary: <core::pin::Pin>::new; Argument[0]; ReturnValue; value |
| 11 | Summary: <core::result::Result>::unwrap; Argument[self].Field[core::result::Result::Ok(0)]; ReturnValue; value |
| 12 | Summary: core::ptr::read; Argument[0].Reference; ReturnValue; value |
| 13 | Summary: core::ptr::write; Argument[1]; Argument[0].Reference; value |
=======
| 1 | Summary: <core::i64 as core::clone::Clone>::clone; Argument[self].Reference; ReturnValue; value |
| 2 | Summary: <core::option::Option>::unwrap; Argument[self].Field[core::option::Option::Some(0)]; ReturnValue; value |
| 3 | Summary: <core::option::Option>::zip; Argument[0].Field[core::option::Option::Some(0)]; ReturnValue.Field[core::option::Option::Some(0)].Field[1]; value |
| 4 | Summary: <core::pin::Pin>::into_inner; Argument[0].Field[core::pin::Pin::__pointer]; ReturnValue; value |
| 5 | Summary: <core::pin::Pin>::new; Argument[0].Reference; ReturnValue; value |
| 6 | Summary: <core::pin::Pin>::new; Argument[0]; ReturnValue.Field[core::pin::Pin::__pointer]; value |
| 7 | Summary: <core::result::Result>::unwrap; Argument[self].Field[core::result::Result::Ok(0)]; ReturnValue; value |
| 8 | Summary: lang:alloc; <crate::boxed::Box>::into_pin; Argument[0]; ReturnValue; value |
| 9 | Summary: lang:alloc; <crate::boxed::Box>::new; Argument[0]; ReturnValue.Reference; value |
| 10 | Summary: lang:alloc; <crate::boxed::Box>::pin; Argument[0]; ReturnValue.Reference; value |
| 11 | Summary: lang:core; <crate::pin::Pin>::into_inner; Argument[0]; ReturnValue; value |
| 12 | Summary: lang:core; <crate::pin::Pin>::into_inner_unchecked; Argument[0]; ReturnValue; value |
| 13 | Summary: lang:core; <crate::pin::Pin>::new; Argument[0]; ReturnValue; value |
| 14 | Summary: lang:core; <crate::pin::Pin>::new_unchecked; Argument[0].Reference; ReturnValue; value |
| 15 | Summary: lang:core; crate::ptr::read; Argument[0].Reference; ReturnValue; value |
| 16 | Summary: lang:core; crate::ptr::write; Argument[1]; Argument[0].Reference; value |
>>>>>>> 14a362d1
edges
| main.rs:12:9:12:9 | a [Some] | main.rs:13:10:13:19 | a.unwrap() | provenance | MaD:5 |
| main.rs:12:9:12:9 | a [Some] | main.rs:14:13:14:13 | a [Some] | provenance |  |
| main.rs:12:13:12:28 | Some(...) [Some] | main.rs:12:9:12:9 | a [Some] | provenance |  |
| main.rs:12:18:12:27 | source(...) | main.rs:12:13:12:28 | Some(...) [Some] | provenance |  |
| main.rs:14:9:14:9 | b [Some] | main.rs:15:10:15:19 | b.unwrap() | provenance | MaD:5 |
| main.rs:14:13:14:13 | a [Some] | main.rs:14:13:14:21 | a.clone() [Some] | provenance | generated |
| main.rs:14:13:14:21 | a.clone() [Some] | main.rs:14:9:14:9 | b [Some] | provenance |  |
<<<<<<< HEAD
| main.rs:19:9:19:9 | a [Ok] | main.rs:20:10:20:19 | a.unwrap() | provenance | MaD:11 |
| main.rs:19:9:19:9 | a [Ok] | main.rs:21:13:21:13 | a [Ok] | provenance |  |
| main.rs:19:31:19:44 | Ok(...) [Ok] | main.rs:19:9:19:9 | a [Ok] | provenance |  |
| main.rs:19:34:19:43 | source(...) | main.rs:19:31:19:44 | Ok(...) [Ok] | provenance |  |
| main.rs:21:9:21:9 | b [Ok] | main.rs:22:10:22:19 | b.unwrap() | provenance | MaD:11 |
=======
| main.rs:19:9:19:9 | a [Ok] | main.rs:20:10:20:19 | a.unwrap() | provenance | MaD:7 |
| main.rs:19:9:19:9 | a [Ok] | main.rs:21:13:21:13 | a [Ok] | provenance |  |
| main.rs:19:31:19:44 | Ok(...) [Ok] | main.rs:19:9:19:9 | a [Ok] | provenance |  |
| main.rs:19:34:19:43 | source(...) | main.rs:19:31:19:44 | Ok(...) [Ok] | provenance |  |
| main.rs:21:9:21:9 | b [Ok] | main.rs:22:10:22:19 | b.unwrap() | provenance | MaD:7 |
>>>>>>> 14a362d1
| main.rs:21:13:21:13 | a [Ok] | main.rs:21:13:21:21 | a.clone() [Ok] | provenance | generated |
| main.rs:21:13:21:21 | a.clone() [Ok] | main.rs:21:9:21:9 | b [Ok] | provenance |  |
| main.rs:26:9:26:9 | a | main.rs:27:10:27:10 | a | provenance |  |
| main.rs:26:9:26:9 | a | main.rs:28:13:28:13 | a | provenance |  |
| main.rs:26:13:26:22 | source(...) | main.rs:26:9:26:9 | a | provenance |  |
| main.rs:28:9:28:9 | b | main.rs:29:10:29:10 | b | provenance |  |
| main.rs:28:13:28:13 | a | main.rs:28:13:28:21 | a.clone() | provenance | MaD:4 |
| main.rs:28:13:28:13 | a | main.rs:28:13:28:21 | a.clone() | provenance | generated |
| main.rs:28:13:28:21 | a.clone() | main.rs:28:9:28:9 | b | provenance |  |
| main.rs:43:18:43:22 | SelfParam [Wrapper] | main.rs:44:26:44:29 | self [Wrapper] | provenance |  |
| main.rs:44:13:44:33 | Wrapper {...} [Wrapper] | main.rs:43:33:45:9 | { ... } [Wrapper] | provenance |  |
| main.rs:44:26:44:29 | self [Wrapper] | main.rs:44:26:44:31 | self.n | provenance |  |
| main.rs:44:26:44:31 | self.n | main.rs:44:13:44:33 | Wrapper {...} [Wrapper] | provenance |  |
| main.rs:49:13:49:13 | w [Wrapper] | main.rs:50:15:50:15 | w [Wrapper] | provenance |  |
| main.rs:49:17:49:41 | Wrapper {...} [Wrapper] | main.rs:49:13:49:13 | w [Wrapper] | provenance |  |
| main.rs:49:30:49:39 | source(...) | main.rs:49:17:49:41 | Wrapper {...} [Wrapper] | provenance |  |
| main.rs:50:15:50:15 | w [Wrapper] | main.rs:43:18:43:22 | SelfParam [Wrapper] | provenance |  |
| main.rs:50:15:50:15 | w [Wrapper] | main.rs:51:13:51:28 | Wrapper {...} [Wrapper] | provenance |  |
| main.rs:50:15:50:15 | w [Wrapper] | main.rs:53:17:53:17 | w [Wrapper] | provenance |  |
| main.rs:50:15:50:15 | w [Wrapper] | main.rs:53:17:53:25 | w.clone() [Wrapper] | provenance |  |
| main.rs:51:13:51:28 | Wrapper {...} [Wrapper] | main.rs:51:26:51:26 | n | provenance |  |
| main.rs:51:26:51:26 | n | main.rs:51:38:51:38 | n | provenance |  |
| main.rs:53:13:53:13 | u [Wrapper] | main.rs:54:15:54:15 | u [Wrapper] | provenance |  |
| main.rs:53:17:53:17 | w [Wrapper] | main.rs:53:17:53:25 | w.clone() [Wrapper] | provenance | generated |
| main.rs:53:17:53:25 | w.clone() [Wrapper] | main.rs:53:13:53:13 | u [Wrapper] | provenance |  |
| main.rs:54:15:54:15 | u [Wrapper] | main.rs:55:13:55:28 | Wrapper {...} [Wrapper] | provenance |  |
| main.rs:55:13:55:28 | Wrapper {...} [Wrapper] | main.rs:55:26:55:26 | n | provenance |  |
| main.rs:55:26:55:26 | n | main.rs:55:38:55:38 | n | provenance |  |
| main.rs:66:13:66:13 | b [Some] | main.rs:67:23:67:23 | b [Some] | provenance |  |
| main.rs:66:17:66:32 | Some(...) [Some] | main.rs:66:13:66:13 | b [Some] | provenance |  |
| main.rs:66:22:66:31 | source(...) | main.rs:66:17:66:32 | Some(...) [Some] | provenance |  |
| main.rs:67:13:67:13 | z [Some, tuple.1] | main.rs:68:15:68:15 | z [Some, tuple.1] | provenance |  |
| main.rs:67:17:67:24 | a.zip(...) [Some, tuple.1] | main.rs:67:13:67:13 | z [Some, tuple.1] | provenance |  |
| main.rs:67:23:67:23 | b [Some] | main.rs:67:17:67:24 | a.zip(...) [Some, tuple.1] | provenance | MaD:6 |
| main.rs:68:15:68:15 | z [Some, tuple.1] | main.rs:69:13:69:24 | Some(...) [Some, tuple.1] | provenance |  |
| main.rs:69:13:69:24 | Some(...) [Some, tuple.1] | main.rs:69:18:69:23 | TuplePat [tuple.1] | provenance |  |
| main.rs:69:18:69:23 | TuplePat [tuple.1] | main.rs:69:22:69:22 | m | provenance |  |
| main.rs:69:22:69:22 | m | main.rs:71:22:71:22 | m | provenance |  |
| main.rs:92:29:92:29 | [post] y [&ref] | main.rs:93:33:93:33 | y [&ref] | provenance |  |
| main.rs:92:32:92:41 | source(...) | main.rs:92:29:92:29 | [post] y [&ref] | provenance | MaD:16 |
| main.rs:93:33:93:33 | y [&ref] | main.rs:93:18:93:34 | ...::read(...) | provenance | MaD:15 |
| main.rs:108:13:108:17 | mut i | main.rs:109:34:109:34 | i | provenance |  |
| main.rs:108:13:108:17 | mut i | main.rs:110:33:110:33 | i | provenance |  |
| main.rs:108:13:108:17 | mut i | main.rs:111:47:111:47 | i | provenance |  |
| main.rs:108:13:108:17 | mut i | main.rs:113:14:113:14 | i | provenance |  |
| main.rs:108:21:108:30 | source(...) | main.rs:108:13:108:17 | mut i | provenance |  |
| main.rs:109:13:109:20 | mut pin1 [&ref] | main.rs:114:15:114:18 | pin1 [&ref] | provenance |  |
| main.rs:109:13:109:20 | mut pin1 [&ref] | main.rs:115:31:115:34 | pin1 [&ref] | provenance |  |
| main.rs:109:13:109:20 | mut pin1 [Pin, &ref] | main.rs:115:31:115:34 | pin1 [Pin, &ref] | provenance |  |
| main.rs:109:24:109:35 | ...::new(...) [&ref] | main.rs:109:13:109:20 | mut pin1 [&ref] | provenance |  |
| main.rs:109:24:109:35 | ...::new(...) [Pin, &ref] | main.rs:109:13:109:20 | mut pin1 [Pin, &ref] | provenance |  |
<<<<<<< HEAD
| main.rs:109:33:109:34 | &i [&ref] | main.rs:109:24:109:35 | ...::new(...) [&ref] | provenance | MaD:10 |
| main.rs:109:33:109:34 | &i [&ref] | main.rs:109:24:109:35 | ...::new(...) [Pin, &ref] | provenance | MaD:9 |
| main.rs:109:34:109:34 | i | main.rs:109:33:109:34 | &i [&ref] | provenance |  |
| main.rs:110:13:110:20 | mut pin2 [&ref] | main.rs:116:15:116:18 | pin2 [&ref] | provenance |  |
| main.rs:110:24:110:34 | ...::pin(...) [&ref] | main.rs:110:13:110:20 | mut pin2 [&ref] | provenance |  |
| main.rs:110:33:110:33 | i | main.rs:110:24:110:34 | ...::pin(...) [&ref] | provenance | MaD:3 |
| main.rs:111:13:111:20 | mut pin3 [&ref] | main.rs:117:15:117:18 | pin3 [&ref] | provenance |  |
| main.rs:111:24:111:49 | ...::into_pin(...) [&ref] | main.rs:111:13:111:20 | mut pin3 [&ref] | provenance |  |
| main.rs:111:38:111:48 | ...::new(...) [&ref] | main.rs:111:24:111:49 | ...::into_pin(...) [&ref] | provenance | MaD:1 |
| main.rs:111:47:111:47 | i | main.rs:111:38:111:48 | ...::new(...) [&ref] | provenance | MaD:2 |
| main.rs:114:15:114:18 | pin1 [&ref] | main.rs:114:14:114:18 | * ... | provenance |  |
| main.rs:115:15:115:35 | ...::into_inner(...) [&ref] | main.rs:115:14:115:35 | * ... | provenance |  |
| main.rs:115:31:115:34 | pin1 [&ref] | main.rs:115:15:115:35 | ...::into_inner(...) [&ref] | provenance | MaD:8 |
| main.rs:115:31:115:34 | pin1 [Pin, &ref] | main.rs:115:15:115:35 | ...::into_inner(...) [&ref] | provenance | MaD:7 |
=======
| main.rs:109:33:109:34 | &i [&ref] | main.rs:109:24:109:35 | ...::new(...) [&ref] | provenance | MaD:13 |
| main.rs:109:33:109:34 | &i [&ref] | main.rs:109:24:109:35 | ...::new(...) [Pin, &ref] | provenance | MaD:6 |
| main.rs:109:34:109:34 | i | main.rs:109:33:109:34 | &i [&ref] | provenance |  |
| main.rs:110:13:110:20 | mut pin2 [&ref] | main.rs:116:15:116:18 | pin2 [&ref] | provenance |  |
| main.rs:110:24:110:34 | ...::pin(...) [&ref] | main.rs:110:13:110:20 | mut pin2 [&ref] | provenance |  |
| main.rs:110:33:110:33 | i | main.rs:110:24:110:34 | ...::pin(...) [&ref] | provenance | MaD:10 |
| main.rs:111:13:111:20 | mut pin3 [&ref] | main.rs:117:15:117:18 | pin3 [&ref] | provenance |  |
| main.rs:111:24:111:49 | ...::into_pin(...) [&ref] | main.rs:111:13:111:20 | mut pin3 [&ref] | provenance |  |
| main.rs:111:38:111:48 | ...::new(...) [&ref] | main.rs:111:24:111:49 | ...::into_pin(...) [&ref] | provenance | MaD:8 |
| main.rs:111:47:111:47 | i | main.rs:111:38:111:48 | ...::new(...) [&ref] | provenance | MaD:9 |
| main.rs:114:15:114:18 | pin1 [&ref] | main.rs:114:14:114:18 | * ... | provenance |  |
| main.rs:115:15:115:35 | ...::into_inner(...) [&ref] | main.rs:115:14:115:35 | * ... | provenance |  |
| main.rs:115:31:115:34 | pin1 [&ref] | main.rs:115:15:115:35 | ...::into_inner(...) [&ref] | provenance | MaD:11 |
| main.rs:115:31:115:34 | pin1 [Pin, &ref] | main.rs:115:15:115:35 | ...::into_inner(...) [&ref] | provenance | MaD:4 |
>>>>>>> 14a362d1
| main.rs:116:15:116:18 | pin2 [&ref] | main.rs:116:14:116:18 | * ... | provenance |  |
| main.rs:117:15:117:18 | pin3 [&ref] | main.rs:117:14:117:18 | * ... | provenance |  |
| main.rs:122:13:122:18 | mut ms [MyStruct] | main.rs:123:34:123:35 | ms [MyStruct] | provenance |  |
| main.rs:122:13:122:18 | mut ms [MyStruct] | main.rs:127:14:127:15 | ms [MyStruct] | provenance |  |
| main.rs:122:22:122:49 | MyStruct {...} [MyStruct] | main.rs:122:13:122:18 | mut ms [MyStruct] | provenance |  |
| main.rs:122:38:122:47 | source(...) | main.rs:122:22:122:49 | MyStruct {...} [MyStruct] | provenance |  |
| main.rs:123:13:123:20 | mut pin1 [MyStruct] | main.rs:129:30:129:33 | pin1 [MyStruct] | provenance |  |
| main.rs:123:24:123:36 | ...::new(...) [MyStruct] | main.rs:123:13:123:20 | mut pin1 [MyStruct] | provenance |  |
| main.rs:123:33:123:35 | &ms [&ref, MyStruct] | main.rs:123:24:123:36 | ...::new(...) [MyStruct] | provenance | MaD:5 |
| main.rs:123:34:123:35 | ms [MyStruct] | main.rs:123:33:123:35 | &ms [&ref, MyStruct] | provenance |  |
| main.rs:127:14:127:15 | ms [MyStruct] | main.rs:127:14:127:19 | ms.val | provenance |  |
| main.rs:129:14:129:34 | ...::into_inner(...) [MyStruct] | main.rs:129:14:129:38 | ... .val | provenance |  |
| main.rs:129:30:129:33 | pin1 [MyStruct] | main.rs:129:14:129:34 | ...::into_inner(...) [MyStruct] | provenance | MaD:11 |
| main.rs:136:13:136:18 | mut ms [MyStruct] | main.rs:137:44:137:45 | ms [MyStruct] | provenance |  |
| main.rs:136:22:136:49 | MyStruct {...} [MyStruct] | main.rs:136:13:136:18 | mut ms [MyStruct] | provenance |  |
| main.rs:136:38:136:47 | source(...) | main.rs:136:22:136:49 | MyStruct {...} [MyStruct] | provenance |  |
| main.rs:137:13:137:20 | mut pin5 [MyStruct] | main.rs:139:40:139:43 | pin5 [MyStruct] | provenance |  |
| main.rs:137:24:137:46 | ...::new_unchecked(...) [MyStruct] | main.rs:137:13:137:20 | mut pin5 [MyStruct] | provenance |  |
| main.rs:137:43:137:45 | &ms [&ref, MyStruct] | main.rs:137:24:137:46 | ...::new_unchecked(...) [MyStruct] | provenance | MaD:14 |
| main.rs:137:44:137:45 | ms [MyStruct] | main.rs:137:43:137:45 | &ms [&ref, MyStruct] | provenance |  |
| main.rs:139:14:139:44 | ...::into_inner_unchecked(...) [MyStruct] | main.rs:139:14:139:48 | ... .val | provenance |  |
| main.rs:139:40:139:43 | pin5 [MyStruct] | main.rs:139:14:139:44 | ...::into_inner_unchecked(...) [MyStruct] | provenance | MaD:12 |
nodes
| main.rs:12:9:12:9 | a [Some] | semmle.label | a [Some] |
| main.rs:12:13:12:28 | Some(...) [Some] | semmle.label | Some(...) [Some] |
| main.rs:12:18:12:27 | source(...) | semmle.label | source(...) |
| main.rs:13:10:13:19 | a.unwrap() | semmle.label | a.unwrap() |
| main.rs:14:9:14:9 | b [Some] | semmle.label | b [Some] |
| main.rs:14:13:14:13 | a [Some] | semmle.label | a [Some] |
| main.rs:14:13:14:21 | a.clone() [Some] | semmle.label | a.clone() [Some] |
| main.rs:15:10:15:19 | b.unwrap() | semmle.label | b.unwrap() |
| main.rs:19:9:19:9 | a [Ok] | semmle.label | a [Ok] |
| main.rs:19:31:19:44 | Ok(...) [Ok] | semmle.label | Ok(...) [Ok] |
| main.rs:19:34:19:43 | source(...) | semmle.label | source(...) |
| main.rs:20:10:20:19 | a.unwrap() | semmle.label | a.unwrap() |
| main.rs:21:9:21:9 | b [Ok] | semmle.label | b [Ok] |
| main.rs:21:13:21:13 | a [Ok] | semmle.label | a [Ok] |
| main.rs:21:13:21:21 | a.clone() [Ok] | semmle.label | a.clone() [Ok] |
| main.rs:22:10:22:19 | b.unwrap() | semmle.label | b.unwrap() |
| main.rs:26:9:26:9 | a | semmle.label | a |
| main.rs:26:13:26:22 | source(...) | semmle.label | source(...) |
| main.rs:27:10:27:10 | a | semmle.label | a |
| main.rs:28:9:28:9 | b | semmle.label | b |
| main.rs:28:13:28:13 | a | semmle.label | a |
| main.rs:28:13:28:21 | a.clone() | semmle.label | a.clone() |
| main.rs:29:10:29:10 | b | semmle.label | b |
| main.rs:43:18:43:22 | SelfParam [Wrapper] | semmle.label | SelfParam [Wrapper] |
| main.rs:43:33:45:9 | { ... } [Wrapper] | semmle.label | { ... } [Wrapper] |
| main.rs:44:13:44:33 | Wrapper {...} [Wrapper] | semmle.label | Wrapper {...} [Wrapper] |
| main.rs:44:26:44:29 | self [Wrapper] | semmle.label | self [Wrapper] |
| main.rs:44:26:44:31 | self.n | semmle.label | self.n |
| main.rs:49:13:49:13 | w [Wrapper] | semmle.label | w [Wrapper] |
| main.rs:49:17:49:41 | Wrapper {...} [Wrapper] | semmle.label | Wrapper {...} [Wrapper] |
| main.rs:49:30:49:39 | source(...) | semmle.label | source(...) |
| main.rs:50:15:50:15 | w [Wrapper] | semmle.label | w [Wrapper] |
| main.rs:51:13:51:28 | Wrapper {...} [Wrapper] | semmle.label | Wrapper {...} [Wrapper] |
| main.rs:51:26:51:26 | n | semmle.label | n |
| main.rs:51:38:51:38 | n | semmle.label | n |
| main.rs:53:13:53:13 | u [Wrapper] | semmle.label | u [Wrapper] |
| main.rs:53:17:53:17 | w [Wrapper] | semmle.label | w [Wrapper] |
| main.rs:53:17:53:25 | w.clone() [Wrapper] | semmle.label | w.clone() [Wrapper] |
| main.rs:54:15:54:15 | u [Wrapper] | semmle.label | u [Wrapper] |
| main.rs:55:13:55:28 | Wrapper {...} [Wrapper] | semmle.label | Wrapper {...} [Wrapper] |
| main.rs:55:26:55:26 | n | semmle.label | n |
| main.rs:55:38:55:38 | n | semmle.label | n |
| main.rs:66:13:66:13 | b [Some] | semmle.label | b [Some] |
| main.rs:66:17:66:32 | Some(...) [Some] | semmle.label | Some(...) [Some] |
| main.rs:66:22:66:31 | source(...) | semmle.label | source(...) |
| main.rs:67:13:67:13 | z [Some, tuple.1] | semmle.label | z [Some, tuple.1] |
| main.rs:67:17:67:24 | a.zip(...) [Some, tuple.1] | semmle.label | a.zip(...) [Some, tuple.1] |
| main.rs:67:23:67:23 | b [Some] | semmle.label | b [Some] |
| main.rs:68:15:68:15 | z [Some, tuple.1] | semmle.label | z [Some, tuple.1] |
| main.rs:69:13:69:24 | Some(...) [Some, tuple.1] | semmle.label | Some(...) [Some, tuple.1] |
| main.rs:69:18:69:23 | TuplePat [tuple.1] | semmle.label | TuplePat [tuple.1] |
| main.rs:69:22:69:22 | m | semmle.label | m |
| main.rs:71:22:71:22 | m | semmle.label | m |
| main.rs:92:29:92:29 | [post] y [&ref] | semmle.label | [post] y [&ref] |
| main.rs:92:32:92:41 | source(...) | semmle.label | source(...) |
| main.rs:93:18:93:34 | ...::read(...) | semmle.label | ...::read(...) |
| main.rs:93:33:93:33 | y [&ref] | semmle.label | y [&ref] |
| main.rs:108:13:108:17 | mut i | semmle.label | mut i |
| main.rs:108:21:108:30 | source(...) | semmle.label | source(...) |
| main.rs:109:13:109:20 | mut pin1 [&ref] | semmle.label | mut pin1 [&ref] |
| main.rs:109:13:109:20 | mut pin1 [Pin, &ref] | semmle.label | mut pin1 [Pin, &ref] |
| main.rs:109:24:109:35 | ...::new(...) [&ref] | semmle.label | ...::new(...) [&ref] |
| main.rs:109:24:109:35 | ...::new(...) [Pin, &ref] | semmle.label | ...::new(...) [Pin, &ref] |
| main.rs:109:33:109:34 | &i [&ref] | semmle.label | &i [&ref] |
| main.rs:109:34:109:34 | i | semmle.label | i |
| main.rs:110:13:110:20 | mut pin2 [&ref] | semmle.label | mut pin2 [&ref] |
| main.rs:110:24:110:34 | ...::pin(...) [&ref] | semmle.label | ...::pin(...) [&ref] |
| main.rs:110:33:110:33 | i | semmle.label | i |
| main.rs:111:13:111:20 | mut pin3 [&ref] | semmle.label | mut pin3 [&ref] |
| main.rs:111:24:111:49 | ...::into_pin(...) [&ref] | semmle.label | ...::into_pin(...) [&ref] |
| main.rs:111:38:111:48 | ...::new(...) [&ref] | semmle.label | ...::new(...) [&ref] |
| main.rs:111:47:111:47 | i | semmle.label | i |
| main.rs:113:14:113:14 | i | semmle.label | i |
| main.rs:114:14:114:18 | * ... | semmle.label | * ... |
| main.rs:114:15:114:18 | pin1 [&ref] | semmle.label | pin1 [&ref] |
| main.rs:115:14:115:35 | * ... | semmle.label | * ... |
| main.rs:115:15:115:35 | ...::into_inner(...) [&ref] | semmle.label | ...::into_inner(...) [&ref] |
| main.rs:115:31:115:34 | pin1 [&ref] | semmle.label | pin1 [&ref] |
| main.rs:115:31:115:34 | pin1 [Pin, &ref] | semmle.label | pin1 [Pin, &ref] |
| main.rs:116:14:116:18 | * ... | semmle.label | * ... |
| main.rs:116:15:116:18 | pin2 [&ref] | semmle.label | pin2 [&ref] |
| main.rs:117:14:117:18 | * ... | semmle.label | * ... |
| main.rs:117:15:117:18 | pin3 [&ref] | semmle.label | pin3 [&ref] |
| main.rs:122:13:122:18 | mut ms [MyStruct] | semmle.label | mut ms [MyStruct] |
| main.rs:122:22:122:49 | MyStruct {...} [MyStruct] | semmle.label | MyStruct {...} [MyStruct] |
| main.rs:122:38:122:47 | source(...) | semmle.label | source(...) |
| main.rs:123:13:123:20 | mut pin1 [MyStruct] | semmle.label | mut pin1 [MyStruct] |
| main.rs:123:24:123:36 | ...::new(...) [MyStruct] | semmle.label | ...::new(...) [MyStruct] |
| main.rs:123:33:123:35 | &ms [&ref, MyStruct] | semmle.label | &ms [&ref, MyStruct] |
| main.rs:123:34:123:35 | ms [MyStruct] | semmle.label | ms [MyStruct] |
| main.rs:127:14:127:15 | ms [MyStruct] | semmle.label | ms [MyStruct] |
| main.rs:127:14:127:19 | ms.val | semmle.label | ms.val |
| main.rs:129:14:129:34 | ...::into_inner(...) [MyStruct] | semmle.label | ...::into_inner(...) [MyStruct] |
| main.rs:129:14:129:38 | ... .val | semmle.label | ... .val |
| main.rs:129:30:129:33 | pin1 [MyStruct] | semmle.label | pin1 [MyStruct] |
| main.rs:136:13:136:18 | mut ms [MyStruct] | semmle.label | mut ms [MyStruct] |
| main.rs:136:22:136:49 | MyStruct {...} [MyStruct] | semmle.label | MyStruct {...} [MyStruct] |
| main.rs:136:38:136:47 | source(...) | semmle.label | source(...) |
| main.rs:137:13:137:20 | mut pin5 [MyStruct] | semmle.label | mut pin5 [MyStruct] |
| main.rs:137:24:137:46 | ...::new_unchecked(...) [MyStruct] | semmle.label | ...::new_unchecked(...) [MyStruct] |
| main.rs:137:43:137:45 | &ms [&ref, MyStruct] | semmle.label | &ms [&ref, MyStruct] |
| main.rs:137:44:137:45 | ms [MyStruct] | semmle.label | ms [MyStruct] |
| main.rs:139:14:139:44 | ...::into_inner_unchecked(...) [MyStruct] | semmle.label | ...::into_inner_unchecked(...) [MyStruct] |
| main.rs:139:14:139:48 | ... .val | semmle.label | ... .val |
| main.rs:139:40:139:43 | pin5 [MyStruct] | semmle.label | pin5 [MyStruct] |
subpaths
| main.rs:50:15:50:15 | w [Wrapper] | main.rs:43:18:43:22 | SelfParam [Wrapper] | main.rs:43:33:45:9 | { ... } [Wrapper] | main.rs:53:17:53:25 | w.clone() [Wrapper] |
testFailures
#select
| main.rs:13:10:13:19 | a.unwrap() | main.rs:12:18:12:27 | source(...) | main.rs:13:10:13:19 | a.unwrap() | $@ | main.rs:12:18:12:27 | source(...) | source(...) |
| main.rs:15:10:15:19 | b.unwrap() | main.rs:12:18:12:27 | source(...) | main.rs:15:10:15:19 | b.unwrap() | $@ | main.rs:12:18:12:27 | source(...) | source(...) |
| main.rs:20:10:20:19 | a.unwrap() | main.rs:19:34:19:43 | source(...) | main.rs:20:10:20:19 | a.unwrap() | $@ | main.rs:19:34:19:43 | source(...) | source(...) |
| main.rs:22:10:22:19 | b.unwrap() | main.rs:19:34:19:43 | source(...) | main.rs:22:10:22:19 | b.unwrap() | $@ | main.rs:19:34:19:43 | source(...) | source(...) |
| main.rs:27:10:27:10 | a | main.rs:26:13:26:22 | source(...) | main.rs:27:10:27:10 | a | $@ | main.rs:26:13:26:22 | source(...) | source(...) |
| main.rs:29:10:29:10 | b | main.rs:26:13:26:22 | source(...) | main.rs:29:10:29:10 | b | $@ | main.rs:26:13:26:22 | source(...) | source(...) |
| main.rs:51:38:51:38 | n | main.rs:49:30:49:39 | source(...) | main.rs:51:38:51:38 | n | $@ | main.rs:49:30:49:39 | source(...) | source(...) |
| main.rs:55:38:55:38 | n | main.rs:49:30:49:39 | source(...) | main.rs:55:38:55:38 | n | $@ | main.rs:49:30:49:39 | source(...) | source(...) |
| main.rs:71:22:71:22 | m | main.rs:66:22:66:31 | source(...) | main.rs:71:22:71:22 | m | $@ | main.rs:66:22:66:31 | source(...) | source(...) |
| main.rs:93:18:93:34 | ...::read(...) | main.rs:92:32:92:41 | source(...) | main.rs:93:18:93:34 | ...::read(...) | $@ | main.rs:92:32:92:41 | source(...) | source(...) |
| main.rs:113:14:113:14 | i | main.rs:108:21:108:30 | source(...) | main.rs:113:14:113:14 | i | $@ | main.rs:108:21:108:30 | source(...) | source(...) |
| main.rs:114:14:114:18 | * ... | main.rs:108:21:108:30 | source(...) | main.rs:114:14:114:18 | * ... | $@ | main.rs:108:21:108:30 | source(...) | source(...) |
| main.rs:115:14:115:35 | * ... | main.rs:108:21:108:30 | source(...) | main.rs:115:14:115:35 | * ... | $@ | main.rs:108:21:108:30 | source(...) | source(...) |
| main.rs:116:14:116:18 | * ... | main.rs:108:21:108:30 | source(...) | main.rs:116:14:116:18 | * ... | $@ | main.rs:108:21:108:30 | source(...) | source(...) |
| main.rs:117:14:117:18 | * ... | main.rs:108:21:108:30 | source(...) | main.rs:117:14:117:18 | * ... | $@ | main.rs:108:21:108:30 | source(...) | source(...) |
| main.rs:127:14:127:19 | ms.val | main.rs:122:38:122:47 | source(...) | main.rs:127:14:127:19 | ms.val | $@ | main.rs:122:38:122:47 | source(...) | source(...) |
| main.rs:129:14:129:38 | ... .val | main.rs:122:38:122:47 | source(...) | main.rs:129:14:129:38 | ... .val | $@ | main.rs:122:38:122:47 | source(...) | source(...) |
| main.rs:139:14:139:48 | ... .val | main.rs:136:38:136:47 | source(...) | main.rs:139:14:139:48 | ... .val | $@ | main.rs:136:38:136:47 | source(...) | source(...) |<|MERGE_RESOLUTION|>--- conflicted
+++ resolved
@@ -1,5 +1,4 @@
 models
-<<<<<<< HEAD
 | 1 | Summary: <alloc::boxed::Box>::into_pin; Argument[0]; ReturnValue; value |
 | 2 | Summary: <alloc::boxed::Box>::new; Argument[0]; ReturnValue.Reference; value |
 | 3 | Summary: <alloc::boxed::Box>::pin; Argument[0]; ReturnValue.Reference; value |
@@ -8,29 +7,14 @@
 | 6 | Summary: <core::option::Option>::zip; Argument[0].Field[core::option::Option::Some(0)]; ReturnValue.Field[core::option::Option::Some(0)].Field[1]; value |
 | 7 | Summary: <core::pin::Pin>::into_inner; Argument[0].Field[core::pin::Pin::__pointer]; ReturnValue; value |
 | 8 | Summary: <core::pin::Pin>::into_inner; Argument[0]; ReturnValue; value |
-| 9 | Summary: <core::pin::Pin>::new; Argument[0]; ReturnValue.Field[core::pin::Pin::__pointer]; value |
-| 10 | Summary: <core::pin::Pin>::new; Argument[0]; ReturnValue; value |
-| 11 | Summary: <core::result::Result>::unwrap; Argument[self].Field[core::result::Result::Ok(0)]; ReturnValue; value |
-| 12 | Summary: core::ptr::read; Argument[0].Reference; ReturnValue; value |
-| 13 | Summary: core::ptr::write; Argument[1]; Argument[0].Reference; value |
-=======
-| 1 | Summary: <core::i64 as core::clone::Clone>::clone; Argument[self].Reference; ReturnValue; value |
-| 2 | Summary: <core::option::Option>::unwrap; Argument[self].Field[core::option::Option::Some(0)]; ReturnValue; value |
-| 3 | Summary: <core::option::Option>::zip; Argument[0].Field[core::option::Option::Some(0)]; ReturnValue.Field[core::option::Option::Some(0)].Field[1]; value |
-| 4 | Summary: <core::pin::Pin>::into_inner; Argument[0].Field[core::pin::Pin::__pointer]; ReturnValue; value |
-| 5 | Summary: <core::pin::Pin>::new; Argument[0].Reference; ReturnValue; value |
-| 6 | Summary: <core::pin::Pin>::new; Argument[0]; ReturnValue.Field[core::pin::Pin::__pointer]; value |
-| 7 | Summary: <core::result::Result>::unwrap; Argument[self].Field[core::result::Result::Ok(0)]; ReturnValue; value |
-| 8 | Summary: lang:alloc; <crate::boxed::Box>::into_pin; Argument[0]; ReturnValue; value |
-| 9 | Summary: lang:alloc; <crate::boxed::Box>::new; Argument[0]; ReturnValue.Reference; value |
-| 10 | Summary: lang:alloc; <crate::boxed::Box>::pin; Argument[0]; ReturnValue.Reference; value |
-| 11 | Summary: lang:core; <crate::pin::Pin>::into_inner; Argument[0]; ReturnValue; value |
-| 12 | Summary: lang:core; <crate::pin::Pin>::into_inner_unchecked; Argument[0]; ReturnValue; value |
-| 13 | Summary: lang:core; <crate::pin::Pin>::new; Argument[0]; ReturnValue; value |
-| 14 | Summary: lang:core; <crate::pin::Pin>::new_unchecked; Argument[0].Reference; ReturnValue; value |
-| 15 | Summary: lang:core; crate::ptr::read; Argument[0].Reference; ReturnValue; value |
-| 16 | Summary: lang:core; crate::ptr::write; Argument[1]; Argument[0].Reference; value |
->>>>>>> 14a362d1
+| 9 | Summary: <core::pin::Pin>::into_inner_unchecked; Argument[0]; ReturnValue; value |
+| 10 | Summary: <core::pin::Pin>::new; Argument[0].Reference; ReturnValue; value |
+| 11 | Summary: <core::pin::Pin>::new; Argument[0]; ReturnValue.Field[core::pin::Pin::__pointer]; value |
+| 12 | Summary: <core::pin::Pin>::new; Argument[0]; ReturnValue; value |
+| 13 | Summary: <core::pin::Pin>::new_unchecked; Argument[0].Reference; ReturnValue; value |
+| 14 | Summary: <core::result::Result>::unwrap; Argument[self].Field[core::result::Result::Ok(0)]; ReturnValue; value |
+| 15 | Summary: core::ptr::read; Argument[0].Reference; ReturnValue; value |
+| 16 | Summary: core::ptr::write; Argument[1]; Argument[0].Reference; value |
 edges
 | main.rs:12:9:12:9 | a [Some] | main.rs:13:10:13:19 | a.unwrap() | provenance | MaD:5 |
 | main.rs:12:9:12:9 | a [Some] | main.rs:14:13:14:13 | a [Some] | provenance |  |
@@ -39,19 +23,11 @@
 | main.rs:14:9:14:9 | b [Some] | main.rs:15:10:15:19 | b.unwrap() | provenance | MaD:5 |
 | main.rs:14:13:14:13 | a [Some] | main.rs:14:13:14:21 | a.clone() [Some] | provenance | generated |
 | main.rs:14:13:14:21 | a.clone() [Some] | main.rs:14:9:14:9 | b [Some] | provenance |  |
-<<<<<<< HEAD
-| main.rs:19:9:19:9 | a [Ok] | main.rs:20:10:20:19 | a.unwrap() | provenance | MaD:11 |
+| main.rs:19:9:19:9 | a [Ok] | main.rs:20:10:20:19 | a.unwrap() | provenance | MaD:14 |
 | main.rs:19:9:19:9 | a [Ok] | main.rs:21:13:21:13 | a [Ok] | provenance |  |
 | main.rs:19:31:19:44 | Ok(...) [Ok] | main.rs:19:9:19:9 | a [Ok] | provenance |  |
 | main.rs:19:34:19:43 | source(...) | main.rs:19:31:19:44 | Ok(...) [Ok] | provenance |  |
-| main.rs:21:9:21:9 | b [Ok] | main.rs:22:10:22:19 | b.unwrap() | provenance | MaD:11 |
-=======
-| main.rs:19:9:19:9 | a [Ok] | main.rs:20:10:20:19 | a.unwrap() | provenance | MaD:7 |
-| main.rs:19:9:19:9 | a [Ok] | main.rs:21:13:21:13 | a [Ok] | provenance |  |
-| main.rs:19:31:19:44 | Ok(...) [Ok] | main.rs:19:9:19:9 | a [Ok] | provenance |  |
-| main.rs:19:34:19:43 | source(...) | main.rs:19:31:19:44 | Ok(...) [Ok] | provenance |  |
-| main.rs:21:9:21:9 | b [Ok] | main.rs:22:10:22:19 | b.unwrap() | provenance | MaD:7 |
->>>>>>> 14a362d1
+| main.rs:21:9:21:9 | b [Ok] | main.rs:22:10:22:19 | b.unwrap() | provenance | MaD:14 |
 | main.rs:21:13:21:13 | a [Ok] | main.rs:21:13:21:21 | a.clone() [Ok] | provenance | generated |
 | main.rs:21:13:21:21 | a.clone() [Ok] | main.rs:21:9:21:9 | b [Ok] | provenance |  |
 | main.rs:26:9:26:9 | a | main.rs:27:10:27:10 | a | provenance |  |
@@ -103,9 +79,8 @@
 | main.rs:109:13:109:20 | mut pin1 [Pin, &ref] | main.rs:115:31:115:34 | pin1 [Pin, &ref] | provenance |  |
 | main.rs:109:24:109:35 | ...::new(...) [&ref] | main.rs:109:13:109:20 | mut pin1 [&ref] | provenance |  |
 | main.rs:109:24:109:35 | ...::new(...) [Pin, &ref] | main.rs:109:13:109:20 | mut pin1 [Pin, &ref] | provenance |  |
-<<<<<<< HEAD
-| main.rs:109:33:109:34 | &i [&ref] | main.rs:109:24:109:35 | ...::new(...) [&ref] | provenance | MaD:10 |
-| main.rs:109:33:109:34 | &i [&ref] | main.rs:109:24:109:35 | ...::new(...) [Pin, &ref] | provenance | MaD:9 |
+| main.rs:109:33:109:34 | &i [&ref] | main.rs:109:24:109:35 | ...::new(...) [&ref] | provenance | MaD:12 |
+| main.rs:109:33:109:34 | &i [&ref] | main.rs:109:24:109:35 | ...::new(...) [Pin, &ref] | provenance | MaD:11 |
 | main.rs:109:34:109:34 | i | main.rs:109:33:109:34 | &i [&ref] | provenance |  |
 | main.rs:110:13:110:20 | mut pin2 [&ref] | main.rs:116:15:116:18 | pin2 [&ref] | provenance |  |
 | main.rs:110:24:110:34 | ...::pin(...) [&ref] | main.rs:110:13:110:20 | mut pin2 [&ref] | provenance |  |
@@ -118,22 +93,6 @@
 | main.rs:115:15:115:35 | ...::into_inner(...) [&ref] | main.rs:115:14:115:35 | * ... | provenance |  |
 | main.rs:115:31:115:34 | pin1 [&ref] | main.rs:115:15:115:35 | ...::into_inner(...) [&ref] | provenance | MaD:8 |
 | main.rs:115:31:115:34 | pin1 [Pin, &ref] | main.rs:115:15:115:35 | ...::into_inner(...) [&ref] | provenance | MaD:7 |
-=======
-| main.rs:109:33:109:34 | &i [&ref] | main.rs:109:24:109:35 | ...::new(...) [&ref] | provenance | MaD:13 |
-| main.rs:109:33:109:34 | &i [&ref] | main.rs:109:24:109:35 | ...::new(...) [Pin, &ref] | provenance | MaD:6 |
-| main.rs:109:34:109:34 | i | main.rs:109:33:109:34 | &i [&ref] | provenance |  |
-| main.rs:110:13:110:20 | mut pin2 [&ref] | main.rs:116:15:116:18 | pin2 [&ref] | provenance |  |
-| main.rs:110:24:110:34 | ...::pin(...) [&ref] | main.rs:110:13:110:20 | mut pin2 [&ref] | provenance |  |
-| main.rs:110:33:110:33 | i | main.rs:110:24:110:34 | ...::pin(...) [&ref] | provenance | MaD:10 |
-| main.rs:111:13:111:20 | mut pin3 [&ref] | main.rs:117:15:117:18 | pin3 [&ref] | provenance |  |
-| main.rs:111:24:111:49 | ...::into_pin(...) [&ref] | main.rs:111:13:111:20 | mut pin3 [&ref] | provenance |  |
-| main.rs:111:38:111:48 | ...::new(...) [&ref] | main.rs:111:24:111:49 | ...::into_pin(...) [&ref] | provenance | MaD:8 |
-| main.rs:111:47:111:47 | i | main.rs:111:38:111:48 | ...::new(...) [&ref] | provenance | MaD:9 |
-| main.rs:114:15:114:18 | pin1 [&ref] | main.rs:114:14:114:18 | * ... | provenance |  |
-| main.rs:115:15:115:35 | ...::into_inner(...) [&ref] | main.rs:115:14:115:35 | * ... | provenance |  |
-| main.rs:115:31:115:34 | pin1 [&ref] | main.rs:115:15:115:35 | ...::into_inner(...) [&ref] | provenance | MaD:11 |
-| main.rs:115:31:115:34 | pin1 [Pin, &ref] | main.rs:115:15:115:35 | ...::into_inner(...) [&ref] | provenance | MaD:4 |
->>>>>>> 14a362d1
 | main.rs:116:15:116:18 | pin2 [&ref] | main.rs:116:14:116:18 | * ... | provenance |  |
 | main.rs:117:15:117:18 | pin3 [&ref] | main.rs:117:14:117:18 | * ... | provenance |  |
 | main.rs:122:13:122:18 | mut ms [MyStruct] | main.rs:123:34:123:35 | ms [MyStruct] | provenance |  |
@@ -142,20 +101,20 @@
 | main.rs:122:38:122:47 | source(...) | main.rs:122:22:122:49 | MyStruct {...} [MyStruct] | provenance |  |
 | main.rs:123:13:123:20 | mut pin1 [MyStruct] | main.rs:129:30:129:33 | pin1 [MyStruct] | provenance |  |
 | main.rs:123:24:123:36 | ...::new(...) [MyStruct] | main.rs:123:13:123:20 | mut pin1 [MyStruct] | provenance |  |
-| main.rs:123:33:123:35 | &ms [&ref, MyStruct] | main.rs:123:24:123:36 | ...::new(...) [MyStruct] | provenance | MaD:5 |
+| main.rs:123:33:123:35 | &ms [&ref, MyStruct] | main.rs:123:24:123:36 | ...::new(...) [MyStruct] | provenance | MaD:10 |
 | main.rs:123:34:123:35 | ms [MyStruct] | main.rs:123:33:123:35 | &ms [&ref, MyStruct] | provenance |  |
 | main.rs:127:14:127:15 | ms [MyStruct] | main.rs:127:14:127:19 | ms.val | provenance |  |
 | main.rs:129:14:129:34 | ...::into_inner(...) [MyStruct] | main.rs:129:14:129:38 | ... .val | provenance |  |
-| main.rs:129:30:129:33 | pin1 [MyStruct] | main.rs:129:14:129:34 | ...::into_inner(...) [MyStruct] | provenance | MaD:11 |
+| main.rs:129:30:129:33 | pin1 [MyStruct] | main.rs:129:14:129:34 | ...::into_inner(...) [MyStruct] | provenance | MaD:8 |
 | main.rs:136:13:136:18 | mut ms [MyStruct] | main.rs:137:44:137:45 | ms [MyStruct] | provenance |  |
 | main.rs:136:22:136:49 | MyStruct {...} [MyStruct] | main.rs:136:13:136:18 | mut ms [MyStruct] | provenance |  |
 | main.rs:136:38:136:47 | source(...) | main.rs:136:22:136:49 | MyStruct {...} [MyStruct] | provenance |  |
 | main.rs:137:13:137:20 | mut pin5 [MyStruct] | main.rs:139:40:139:43 | pin5 [MyStruct] | provenance |  |
 | main.rs:137:24:137:46 | ...::new_unchecked(...) [MyStruct] | main.rs:137:13:137:20 | mut pin5 [MyStruct] | provenance |  |
-| main.rs:137:43:137:45 | &ms [&ref, MyStruct] | main.rs:137:24:137:46 | ...::new_unchecked(...) [MyStruct] | provenance | MaD:14 |
+| main.rs:137:43:137:45 | &ms [&ref, MyStruct] | main.rs:137:24:137:46 | ...::new_unchecked(...) [MyStruct] | provenance | MaD:13 |
 | main.rs:137:44:137:45 | ms [MyStruct] | main.rs:137:43:137:45 | &ms [&ref, MyStruct] | provenance |  |
 | main.rs:139:14:139:44 | ...::into_inner_unchecked(...) [MyStruct] | main.rs:139:14:139:48 | ... .val | provenance |  |
-| main.rs:139:40:139:43 | pin5 [MyStruct] | main.rs:139:14:139:44 | ...::into_inner_unchecked(...) [MyStruct] | provenance | MaD:12 |
+| main.rs:139:40:139:43 | pin5 [MyStruct] | main.rs:139:14:139:44 | ...::into_inner_unchecked(...) [MyStruct] | provenance | MaD:9 |
 nodes
 | main.rs:12:9:12:9 | a [Some] | semmle.label | a [Some] |
 | main.rs:12:13:12:28 | Some(...) [Some] | semmle.label | Some(...) [Some] |
