--- conflicted
+++ resolved
@@ -1,12 +1,8 @@
 models
 | 1 | Summary: lang:core; <crate::option::Option as crate::clone::Clone>::clone; Argument[self].Variant[crate::option::Option::Some(0)]; ReturnValue.Variant[crate::option::Option::Some(0)]; value |
 | 2 | Summary: lang:core; <crate::option::Option>::unwrap; Argument[self].Variant[crate::option::Option::Some(0)]; ReturnValue; value |
-<<<<<<< HEAD
-| 3 | Summary: lang:core; <crate::result::Result>::unwrap; Argument[self].Variant[crate::result::Result::Ok(0)]; ReturnValue; value |
-=======
 | 3 | Summary: lang:core; <crate::option::Option>::zip; Argument[0].Variant[crate::option::Option::Some(0)]; ReturnValue.Variant[crate::option::Option::Some(0)].Tuple[1]; value |
 | 4 | Summary: lang:core; <crate::result::Result>::unwrap; Argument[self].Variant[crate::result::Result::Ok(0)]; ReturnValue; value |
->>>>>>> 9054f161
 edges
 | main.rs:13:9:13:9 | a [Some] | main.rs:14:10:14:10 | a [Some] | provenance |  |
 | main.rs:13:9:13:9 | a [Some] | main.rs:15:13:15:13 | a [Some] | provenance |  |
@@ -21,19 +17,11 @@
 | main.rs:20:9:20:9 | a [Ok] | main.rs:22:13:22:13 | a [Ok] | provenance |  |
 | main.rs:20:31:20:44 | Ok(...) [Ok] | main.rs:20:9:20:9 | a [Ok] | provenance |  |
 | main.rs:20:34:20:43 | source(...) | main.rs:20:31:20:44 | Ok(...) [Ok] | provenance |  |
-<<<<<<< HEAD
-| main.rs:21:10:21:10 | a [Ok] | main.rs:21:10:21:19 | a.unwrap(...) | provenance | MaD:3 |
-| main.rs:22:9:22:9 | b [Ok] | main.rs:23:10:23:10 | b [Ok] | provenance |  |
-| main.rs:22:13:22:13 | a [Ok] | main.rs:22:13:22:21 | a.clone(...) [Ok] | provenance |  |
-| main.rs:22:13:22:21 | a.clone(...) [Ok] | main.rs:22:9:22:9 | b [Ok] | provenance |  |
-| main.rs:23:10:23:10 | b [Ok] | main.rs:23:10:23:19 | b.unwrap(...) | provenance | MaD:3 |
-=======
 | main.rs:21:10:21:10 | a [Ok] | main.rs:21:10:21:19 | a.unwrap(...) | provenance | MaD:4 |
 | main.rs:22:9:22:9 | b [Ok] | main.rs:23:10:23:10 | b [Ok] | provenance |  |
 | main.rs:22:13:22:13 | a [Ok] | main.rs:22:13:22:21 | a.clone(...) [Ok] | provenance |  |
 | main.rs:22:13:22:21 | a.clone(...) [Ok] | main.rs:22:9:22:9 | b [Ok] | provenance |  |
 | main.rs:23:10:23:10 | b [Ok] | main.rs:23:10:23:19 | b.unwrap(...) | provenance | MaD:4 |
->>>>>>> 9054f161
 | main.rs:27:9:27:9 | a | main.rs:28:10:28:10 | a | provenance |  |
 | main.rs:27:9:27:9 | a | main.rs:29:13:29:13 | a | provenance |  |
 | main.rs:27:13:27:22 | source(...) | main.rs:27:9:27:9 | a | provenance |  |
