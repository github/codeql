--- conflicted
+++ resolved
@@ -51,12 +51,6 @@
         }
     }
 
-<<<<<<< HEAD
-    fn test_while() {
-        let mut b = true;
-        while b {
-            1;
-=======
     fn test_loop_label_shadowing(b: bool) -> ! {
         'loop: loop {
             1;
@@ -78,15 +72,10 @@
             if (i > 0) {
                 break;
             }
->>>>>>> 6bb98b02
             b = false;
         }
     }
 
-<<<<<<< HEAD
-    fn test_for() {
-        for i in 0..10 {
-=======
     fn test_while_let() {
         let mut iter = 1..10;
         while let Some(x) = iter.next() {
@@ -101,7 +90,6 @@
             if (i == j) {
                 break;
             }
->>>>>>> 6bb98b02
             1;
         }
     }
@@ -289,11 +277,7 @@
     return 1;
 }
 
-<<<<<<< HEAD
-fn labelled_block() -> i64 {
-=======
 fn labelled_block1() -> i64 {
->>>>>>> 6bb98b02
     let result = 'block: {
         do_thing();
         if condition_not_met() {
@@ -306,8 +290,6 @@
         do_last_thing();
         3
     };
-<<<<<<< HEAD
-=======
 }
 
 fn labelled_block2() -> i64 {
@@ -318,5 +300,4 @@
         };
         x
     };
->>>>>>> 6bb98b02
 }