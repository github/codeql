edges
| test.rs:1:1:4:1 | enter test_call | test.rs:2:5:2:41 | ExprStmt |  |
| test.rs:1:1:4:1 | exit test_call (normal) | test.rs:1:1:4:1 | exit test_call |  |
| test.rs:1:24:4:1 | BlockExpr | test.rs:1:1:4:1 | exit test_call (normal) |  |
| test.rs:2:5:2:21 | PathExpr | test.rs:2:23:2:26 | true |  |
| test.rs:2:5:2:40 | CallExpr | test.rs:3:5:3:24 | ExprStmt |  |
| test.rs:2:5:2:41 | ExprStmt | test.rs:2:5:2:21 | PathExpr |  |
| test.rs:2:23:2:26 | true | test.rs:2:29:2:33 | false |  |
| test.rs:2:29:2:33 | false | test.rs:2:36:2:39 | true |  |
| test.rs:2:36:2:39 | true | test.rs:2:5:2:40 | CallExpr |  |
| test.rs:3:5:3:19 | PathExpr | test.rs:3:21:3:22 | 42 |  |
| test.rs:3:5:3:23 | CallExpr | test.rs:1:24:4:1 | BlockExpr |  |
| test.rs:3:5:3:24 | ExprStmt | test.rs:3:5:3:19 | PathExpr |  |
| test.rs:3:21:3:22 | 42 | test.rs:3:5:3:23 | CallExpr |  |
| test.rs:8:5:24:5 | enter test_break_and_continue | test.rs:9:9:9:22 | LetStmt |  |
| test.rs:8:5:24:5 | exit test_break_and_continue (normal) | test.rs:8:5:24:5 | exit test_break_and_continue |  |
| test.rs:9:9:9:22 | LetStmt | test.rs:9:21:9:21 | n |  |
| test.rs:9:13:9:17 | i | test.rs:10:9:22:9 | ExprStmt | match, no-match |
| test.rs:9:21:9:21 | n | test.rs:9:13:9:17 | i |  |
| test.rs:10:9:22:9 | ExprStmt | test.rs:11:13:11:24 | ExprStmt |  |
| test.rs:10:9:22:9 | LoopExpr | test.rs:23:9:23:20 | ExprStmt |  |
| test.rs:10:14:22:9 | BlockExpr | test.rs:11:13:11:24 | ExprStmt |  |
| test.rs:11:13:11:13 | PathExpr | test.rs:11:17:11:20 | PathExpr |  |
| test.rs:11:13:11:23 | ... = ... | test.rs:12:13:14:13 | ExprStmt |  |
| test.rs:11:13:11:24 | ExprStmt | test.rs:11:13:11:13 | PathExpr |  |
| test.rs:11:17:11:20 | PathExpr | test.rs:11:22:11:22 | PathExpr |  |
| test.rs:11:17:11:23 | CallExpr | test.rs:11:13:11:23 | ... = ... |  |
| test.rs:11:22:11:22 | PathExpr | test.rs:11:17:11:23 | CallExpr |  |
| test.rs:12:13:14:13 | ExprStmt | test.rs:12:16:12:16 | PathExpr |  |
| test.rs:12:13:14:13 | IfExpr | test.rs:15:13:17:13 | ExprStmt |  |
| test.rs:12:16:12:16 | PathExpr | test.rs:12:20:12:24 | 10000 |  |
| test.rs:12:16:12:24 | ... > ... | test.rs:12:13:14:13 | IfExpr | false |
| test.rs:12:16:12:24 | ... > ... | test.rs:13:17:13:29 | ExprStmt | true |
| test.rs:12:20:12:24 | 10000 | test.rs:12:16:12:24 | ... > ... |  |
| test.rs:13:17:13:28 | ReturnExpr | test.rs:8:5:24:5 | exit test_break_and_continue (normal) | return |
| test.rs:13:17:13:29 | ExprStmt | test.rs:13:24:13:28 | false |  |
| test.rs:13:24:13:28 | false | test.rs:13:17:13:28 | ReturnExpr |  |
| test.rs:15:13:17:13 | ExprStmt | test.rs:15:16:15:16 | PathExpr |  |
| test.rs:15:13:17:13 | IfExpr | test.rs:18:13:20:13 | ExprStmt |  |
| test.rs:15:16:15:16 | PathExpr | test.rs:15:21:15:21 | 1 |  |
| test.rs:15:16:15:21 | ... == ... | test.rs:15:13:17:13 | IfExpr | false |
| test.rs:15:16:15:21 | ... == ... | test.rs:16:17:16:22 | ExprStmt | true |
| test.rs:15:21:15:21 | 1 | test.rs:15:16:15:21 | ... == ... |  |
| test.rs:16:17:16:21 | BreakExpr | test.rs:10:9:22:9 | LoopExpr | break |
| test.rs:16:17:16:22 | ExprStmt | test.rs:16:17:16:21 | BreakExpr |  |
| test.rs:18:13:20:13 | ExprStmt | test.rs:18:16:18:16 | PathExpr |  |
| test.rs:18:13:20:13 | IfExpr | test.rs:21:13:21:13 | PathExpr |  |
| test.rs:18:16:18:16 | PathExpr | test.rs:18:20:18:20 | 2 |  |
| test.rs:18:16:18:20 | ... % ... | test.rs:18:25:18:25 | 0 |  |
| test.rs:18:16:18:25 | ... != ... | test.rs:18:13:20:13 | IfExpr | false |
| test.rs:18:16:18:25 | ... != ... | test.rs:19:17:19:25 | ExprStmt | true |
| test.rs:18:20:18:20 | 2 | test.rs:18:16:18:20 | ... % ... |  |
| test.rs:18:25:18:25 | 0 | test.rs:18:16:18:25 | ... != ... |  |
| test.rs:19:17:19:24 | ContinueExpr | test.rs:11:13:11:24 | ExprStmt | continue |
| test.rs:19:17:19:25 | ExprStmt | test.rs:19:17:19:24 | ContinueExpr |  |
| test.rs:21:13:21:13 | PathExpr | test.rs:21:17:21:17 | PathExpr |  |
| test.rs:21:13:21:21 | ... = ... | test.rs:10:14:22:9 | BlockExpr |  |
| test.rs:21:17:21:17 | PathExpr | test.rs:21:21:21:21 | 2 |  |
| test.rs:21:17:21:21 | ... / ... | test.rs:21:13:21:21 | ... = ... |  |
| test.rs:21:21:21:21 | 2 | test.rs:21:17:21:21 | ... / ... |  |
| test.rs:23:9:23:19 | ReturnExpr | test.rs:8:5:24:5 | exit test_break_and_continue (normal) | return |
| test.rs:23:9:23:20 | ExprStmt | test.rs:23:16:23:19 | true |  |
| test.rs:23:16:23:19 | true | test.rs:23:9:23:19 | ReturnExpr |  |
| test.rs:26:5:38:5 | enter test_break_with_labels | test.rs:27:9:36:9 | ExprStmt |  |
| test.rs:26:5:38:5 | exit test_break_with_labels (normal) | test.rs:26:5:38:5 | exit test_break_with_labels |  |
| test.rs:26:48:38:5 | BlockExpr | test.rs:26:5:38:5 | exit test_break_with_labels (normal) |  |
| test.rs:27:9:36:9 | ExprStmt | test.rs:29:17:33:17 | ExprStmt |  |
| test.rs:27:9:36:9 | LoopExpr | test.rs:37:9:37:12 | true |  |
| test.rs:27:22:36:9 | BlockExpr | test.rs:29:17:33:17 | ExprStmt |  |
| test.rs:28:13:35:13 | LoopExpr | test.rs:27:22:36:9 | BlockExpr |  |
<<<<<<< HEAD
| test.rs:29:17:33:17 | ExprStmt | test.rs:29:20:29:20 | PathExpr |  |
| test.rs:29:17:33:17 | IfExpr | test.rs:34:17:34:29 | ExprStmt |  |
| test.rs:29:20:29:20 | PathExpr | test.rs:30:21:30:26 | ExprStmt | true |
| test.rs:29:20:29:20 | PathExpr | test.rs:31:27:31:27 | PathExpr | false |
| test.rs:30:21:30:25 | BreakExpr | test.rs:28:13:35:13 | LoopExpr | break |
| test.rs:30:21:30:26 | ExprStmt | test.rs:30:21:30:25 | BreakExpr |  |
| test.rs:31:24:33:17 | IfExpr | test.rs:29:17:33:17 | IfExpr |  |
| test.rs:31:27:31:27 | PathExpr | test.rs:31:24:33:17 | IfExpr | false |
| test.rs:31:27:31:27 | PathExpr | test.rs:32:21:32:33 | ExprStmt | true |
| test.rs:32:21:32:32 | BreakExpr | test.rs:27:9:36:9 | LoopExpr | break('outer) |
=======
| test.rs:29:17:33:17 | ExprStmt | test.rs:29:20:29:20 | b |  |
| test.rs:29:17:33:17 | IfExpr | test.rs:34:17:34:29 | ExprStmt |  |
| test.rs:29:20:29:20 | b | test.rs:30:21:30:26 | ExprStmt | true |
| test.rs:29:20:29:20 | b | test.rs:31:27:31:27 | b | false |
| test.rs:30:21:30:25 | BreakExpr | test.rs:28:13:35:13 | LoopExpr | break |
| test.rs:30:21:30:26 | ExprStmt | test.rs:30:21:30:25 | BreakExpr |  |
| test.rs:31:24:33:17 | IfExpr | test.rs:29:17:33:17 | IfExpr |  |
| test.rs:31:27:31:27 | b | test.rs:31:24:33:17 | IfExpr | false |
| test.rs:31:27:31:27 | b | test.rs:32:21:32:33 | ExprStmt | true |
| test.rs:32:21:32:32 | BreakExpr | test.rs:27:9:36:9 | LoopExpr | break |
>>>>>>> 6bb98b02
| test.rs:32:21:32:33 | ExprStmt | test.rs:32:21:32:32 | BreakExpr |  |
| test.rs:34:17:34:28 | BreakExpr | test.rs:28:13:35:13 | LoopExpr | break |
| test.rs:34:17:34:29 | ExprStmt | test.rs:34:17:34:28 | BreakExpr |  |
| test.rs:37:9:37:12 | true | test.rs:26:48:38:5 | BlockExpr |  |
| test.rs:40:5:52:5 | enter test_continue_with_labels | test.rs:42:13:42:14 | ExprStmt |  |
| test.rs:42:13:42:13 | 1 | test.rs:44:17:48:17 | ExprStmt |  |
| test.rs:42:13:42:14 | ExprStmt | test.rs:42:13:42:13 | 1 |  |
<<<<<<< HEAD
| test.rs:44:17:48:17 | ExprStmt | test.rs:44:20:44:20 | PathExpr |  |
| test.rs:44:17:48:17 | IfExpr | test.rs:49:17:49:32 | ExprStmt |  |
| test.rs:44:20:44:20 | PathExpr | test.rs:45:21:45:29 | ExprStmt | true |
| test.rs:44:20:44:20 | PathExpr | test.rs:46:27:46:27 | PathExpr | false |
| test.rs:45:21:45:28 | ContinueExpr | test.rs:44:17:48:17 | ExprStmt | continue |
| test.rs:45:21:45:29 | ExprStmt | test.rs:45:21:45:28 | ContinueExpr |  |
| test.rs:46:24:48:17 | IfExpr | test.rs:44:17:48:17 | IfExpr |  |
| test.rs:46:27:46:27 | PathExpr | test.rs:46:24:48:17 | IfExpr | false |
| test.rs:46:27:46:27 | PathExpr | test.rs:47:21:47:36 | ExprStmt | true |
| test.rs:47:21:47:35 | ContinueExpr | test.rs:42:13:42:14 | ExprStmt | continue('outer) |
=======
| test.rs:44:17:48:17 | ExprStmt | test.rs:44:20:44:20 | b |  |
| test.rs:44:17:48:17 | IfExpr | test.rs:49:17:49:32 | ExprStmt |  |
| test.rs:44:20:44:20 | b | test.rs:45:21:45:29 | ExprStmt | true |
| test.rs:44:20:44:20 | b | test.rs:46:27:46:27 | b | false |
| test.rs:45:21:45:28 | ContinueExpr | test.rs:44:17:48:17 | ExprStmt | continue |
| test.rs:45:21:45:29 | ExprStmt | test.rs:45:21:45:28 | ContinueExpr |  |
| test.rs:46:24:48:17 | IfExpr | test.rs:44:17:48:17 | IfExpr |  |
| test.rs:46:27:46:27 | b | test.rs:46:24:48:17 | IfExpr | false |
| test.rs:46:27:46:27 | b | test.rs:47:21:47:36 | ExprStmt | true |
| test.rs:47:21:47:35 | ContinueExpr | test.rs:42:13:42:14 | ExprStmt | continue |
>>>>>>> 6bb98b02
| test.rs:47:21:47:36 | ExprStmt | test.rs:47:21:47:35 | ContinueExpr |  |
| test.rs:49:17:49:31 | ContinueExpr | test.rs:44:17:48:17 | ExprStmt | continue |
| test.rs:49:17:49:32 | ExprStmt | test.rs:49:17:49:31 | ContinueExpr |  |
<<<<<<< HEAD
| test.rs:54:5:60:5 | enter test_while | test.rs:55:9:55:25 | LetStmt |  |
| test.rs:55:9:55:25 | LetStmt | test.rs:55:21:55:24 | true |  |
| test.rs:55:21:55:24 | true | test.rs:55:13:55:17 | IdentPat |  |
| test.rs:69:1:72:1 | enter test_nested_function | test.rs:70:5:70:28 | LetStmt |  |
| test.rs:69:1:72:1 | exit test_nested_function (normal) | test.rs:69:1:72:1 | exit test_nested_function |  |
| test.rs:69:40:72:1 | BlockExpr | test.rs:69:1:72:1 | exit test_nested_function (normal) |  |
| test.rs:70:5:70:28 | LetStmt | test.rs:70:19:70:27 | ClosureExpr |  |
| test.rs:70:9:70:15 | IdentPat | test.rs:71:5:71:11 | PathExpr | match, no-match |
| test.rs:70:19:70:27 | ClosureExpr | test.rs:70:9:70:15 | IdentPat |  |
| test.rs:70:19:70:27 | enter ClosureExpr | test.rs:70:23:70:23 | PathExpr |  |
| test.rs:70:19:70:27 | exit ClosureExpr (normal) | test.rs:70:19:70:27 | exit ClosureExpr |  |
| test.rs:70:23:70:23 | PathExpr | test.rs:70:27:70:27 | 1 |  |
| test.rs:70:23:70:27 | ... + ... | test.rs:70:19:70:27 | exit ClosureExpr (normal) |  |
| test.rs:70:27:70:27 | 1 | test.rs:70:23:70:27 | ... + ... |  |
| test.rs:71:5:71:11 | PathExpr | test.rs:71:13:71:19 | PathExpr |  |
| test.rs:71:5:71:23 | CallExpr | test.rs:69:40:72:1 | BlockExpr |  |
| test.rs:71:13:71:19 | PathExpr | test.rs:71:21:71:21 | PathExpr |  |
| test.rs:71:13:71:22 | CallExpr | test.rs:71:5:71:23 | CallExpr |  |
| test.rs:71:21:71:21 | PathExpr | test.rs:71:13:71:22 | CallExpr |  |
| test.rs:76:5:82:5 | enter test_if_else | test.rs:77:12:77:12 | PathExpr |  |
| test.rs:76:5:82:5 | exit test_if_else (normal) | test.rs:76:5:82:5 | exit test_if_else |  |
| test.rs:76:36:82:5 | BlockExpr | test.rs:76:5:82:5 | exit test_if_else (normal) |  |
| test.rs:77:9:81:9 | IfExpr | test.rs:76:36:82:5 | BlockExpr |  |
| test.rs:77:12:77:12 | PathExpr | test.rs:77:17:77:17 | 0 |  |
| test.rs:77:12:77:17 | ... <= ... | test.rs:78:13:78:13 | 0 | true |
| test.rs:77:12:77:17 | ... <= ... | test.rs:80:13:80:13 | PathExpr | false |
| test.rs:77:17:77:17 | 0 | test.rs:77:12:77:17 | ... <= ... |  |
| test.rs:77:19:79:9 | BlockExpr | test.rs:77:9:81:9 | IfExpr |  |
| test.rs:78:13:78:13 | 0 | test.rs:77:19:79:9 | BlockExpr |  |
| test.rs:79:16:81:9 | BlockExpr | test.rs:77:9:81:9 | IfExpr |  |
| test.rs:80:13:80:13 | PathExpr | test.rs:80:17:80:17 | 1 |  |
| test.rs:80:13:80:17 | ... - ... | test.rs:79:16:81:9 | BlockExpr |  |
| test.rs:80:17:80:17 | 1 | test.rs:80:13:80:17 | ... - ... |  |
| test.rs:84:5:90:5 | enter test_if_let_else | test.rs:85:12:85:26 | LetExpr |  |
| test.rs:84:5:90:5 | exit test_if_let_else (normal) | test.rs:84:5:90:5 | exit test_if_let_else |  |
| test.rs:84:48:90:5 | BlockExpr | test.rs:84:5:90:5 | exit test_if_let_else (normal) |  |
| test.rs:85:9:89:9 | IfExpr | test.rs:84:48:90:5 | BlockExpr |  |
| test.rs:85:12:85:26 | LetExpr | test.rs:85:16:85:22 | TupleStructPat |  |
| test.rs:85:16:85:22 | TupleStructPat | test.rs:86:13:86:13 | PathExpr | match |
| test.rs:85:16:85:22 | TupleStructPat | test.rs:88:13:88:13 | 0 | no-match |
| test.rs:85:28:87:9 | BlockExpr | test.rs:85:9:89:9 | IfExpr |  |
| test.rs:86:13:86:13 | PathExpr | test.rs:85:28:87:9 | BlockExpr |  |
| test.rs:87:16:89:9 | BlockExpr | test.rs:85:9:89:9 | IfExpr |  |
| test.rs:88:13:88:13 | 0 | test.rs:87:16:89:9 | BlockExpr |  |
| test.rs:92:5:97:5 | enter test_if_let | test.rs:93:9:95:9 | ExprStmt |  |
| test.rs:92:5:97:5 | exit test_if_let (normal) | test.rs:92:5:97:5 | exit test_if_let |  |
| test.rs:92:43:97:5 | BlockExpr | test.rs:92:5:97:5 | exit test_if_let (normal) |  |
| test.rs:93:9:95:9 | ExprStmt | test.rs:93:12:93:26 | LetExpr |  |
| test.rs:93:9:95:9 | IfExpr | test.rs:96:9:96:9 | 0 |  |
| test.rs:93:12:93:26 | LetExpr | test.rs:93:16:93:22 | TupleStructPat |  |
| test.rs:93:16:93:22 | TupleStructPat | test.rs:93:9:95:9 | IfExpr | no-match |
| test.rs:93:16:93:22 | TupleStructPat | test.rs:94:13:94:13 | PathExpr | match |
| test.rs:93:28:95:9 | BlockExpr | test.rs:93:9:95:9 | IfExpr |  |
| test.rs:94:13:94:13 | PathExpr | test.rs:93:28:95:9 | BlockExpr |  |
| test.rs:96:9:96:9 | 0 | test.rs:92:43:97:5 | BlockExpr |  |
| test.rs:99:5:105:5 | enter test_nested_if | test.rs:100:16:100:16 | PathExpr |  |
| test.rs:99:5:105:5 | exit test_nested_if (normal) | test.rs:99:5:105:5 | exit test_nested_if |  |
| test.rs:99:38:105:5 | BlockExpr | test.rs:99:5:105:5 | exit test_nested_if (normal) |  |
| test.rs:100:9:104:9 | IfExpr | test.rs:99:38:105:5 | BlockExpr |  |
| test.rs:100:12:100:49 | ParenExpr | test.rs:101:13:101:13 | 1 | true |
| test.rs:100:12:100:49 | ParenExpr | test.rs:103:13:103:13 | 0 | false |
| test.rs:100:13:100:48 | IfExpr | test.rs:100:12:100:49 | ParenExpr |  |
| test.rs:100:16:100:16 | PathExpr | test.rs:100:20:100:20 | 0 |  |
| test.rs:100:16:100:20 | ... < ... | test.rs:100:24:100:24 | PathExpr | true |
| test.rs:100:16:100:20 | ... < ... | test.rs:100:41:100:41 | PathExpr | false |
| test.rs:100:20:100:20 | 0 | test.rs:100:16:100:20 | ... < ... |  |
| test.rs:100:22:100:32 | BlockExpr | test.rs:100:13:100:48 | IfExpr |  |
| test.rs:100:24:100:24 | PathExpr | test.rs:100:29:100:30 | 10 |  |
| test.rs:100:24:100:30 | ... < ... | test.rs:100:22:100:32 | BlockExpr |  |
| test.rs:100:28:100:30 | - ... | test.rs:100:24:100:30 | ... < ... |  |
| test.rs:100:29:100:30 | 10 | test.rs:100:28:100:30 | - ... |  |
| test.rs:100:39:100:48 | BlockExpr | test.rs:100:13:100:48 | IfExpr |  |
| test.rs:100:41:100:41 | PathExpr | test.rs:100:45:100:46 | 10 |  |
| test.rs:100:41:100:46 | ... > ... | test.rs:100:39:100:48 | BlockExpr |  |
| test.rs:100:45:100:46 | 10 | test.rs:100:41:100:46 | ... > ... |  |
| test.rs:100:51:102:9 | BlockExpr | test.rs:100:9:104:9 | IfExpr |  |
| test.rs:101:13:101:13 | 1 | test.rs:100:51:102:9 | BlockExpr |  |
| test.rs:102:16:104:9 | BlockExpr | test.rs:100:9:104:9 | IfExpr |  |
| test.rs:103:13:103:13 | 0 | test.rs:102:16:104:9 | BlockExpr |  |
| test.rs:107:5:116:5 | enter test_nested_if_match | test.rs:108:19:108:19 | PathExpr |  |
| test.rs:107:5:116:5 | exit test_nested_if_match (normal) | test.rs:107:5:116:5 | exit test_nested_if_match |  |
| test.rs:107:44:116:5 | BlockExpr | test.rs:107:5:116:5 | exit test_nested_if_match (normal) |  |
| test.rs:108:9:115:9 | IfExpr | test.rs:107:44:116:5 | BlockExpr |  |
| test.rs:108:12:111:10 | ParenExpr | test.rs:112:13:112:13 | 1 | true |
| test.rs:108:12:111:10 | ParenExpr | test.rs:114:13:114:13 | 0 | false |
| test.rs:108:13:111:9 | MatchExpr | test.rs:108:12:111:10 | ParenExpr |  |
| test.rs:108:19:108:19 | PathExpr | test.rs:109:13:109:13 | LiteralPat |  |
| test.rs:109:13:109:13 | LiteralPat | test.rs:109:18:109:21 | true | match |
| test.rs:109:13:109:13 | LiteralPat | test.rs:110:13:110:13 | WildcardPat | no-match |
| test.rs:109:18:109:21 | true | test.rs:108:13:111:9 | MatchExpr |  |
| test.rs:110:13:110:13 | WildcardPat | test.rs:110:18:110:22 | false | match |
| test.rs:110:18:110:22 | false | test.rs:108:13:111:9 | MatchExpr |  |
| test.rs:111:12:113:9 | BlockExpr | test.rs:108:9:115:9 | IfExpr |  |
| test.rs:112:13:112:13 | 1 | test.rs:111:12:113:9 | BlockExpr |  |
| test.rs:113:16:115:9 | BlockExpr | test.rs:108:9:115:9 | IfExpr |  |
| test.rs:114:13:114:13 | 0 | test.rs:113:16:115:9 | BlockExpr |  |
| test.rs:118:5:127:5 | enter test_nested_if_block | test.rs:120:13:120:15 | ExprStmt |  |
| test.rs:118:5:127:5 | exit test_nested_if_block (normal) | test.rs:118:5:127:5 | exit test_nested_if_block |  |
| test.rs:118:44:127:5 | BlockExpr | test.rs:118:5:127:5 | exit test_nested_if_block (normal) |  |
| test.rs:119:9:126:9 | IfExpr | test.rs:118:44:127:5 | BlockExpr |  |
| test.rs:119:12:122:9 | BlockExpr | test.rs:123:13:123:13 | 1 | true |
| test.rs:119:12:122:9 | BlockExpr | test.rs:125:13:125:13 | 0 | false |
| test.rs:120:13:120:14 | TupleExpr | test.rs:121:13:121:13 | PathExpr |  |
| test.rs:120:13:120:15 | ExprStmt | test.rs:120:13:120:14 | TupleExpr |  |
| test.rs:121:13:121:13 | PathExpr | test.rs:121:17:121:17 | 0 |  |
| test.rs:121:13:121:17 | ... > ... | test.rs:119:12:122:9 | BlockExpr | false, true |
| test.rs:121:17:121:17 | 0 | test.rs:121:13:121:17 | ... > ... |  |
| test.rs:122:11:124:9 | BlockExpr | test.rs:119:9:126:9 | IfExpr |  |
| test.rs:123:13:123:13 | 1 | test.rs:122:11:124:9 | BlockExpr |  |
| test.rs:124:16:126:9 | BlockExpr | test.rs:119:9:126:9 | IfExpr |  |
| test.rs:125:13:125:13 | 0 | test.rs:124:16:126:9 | BlockExpr |  |
| test.rs:129:5:136:5 | enter test_if_assignment | test.rs:130:9:130:26 | LetStmt |  |
| test.rs:129:5:136:5 | exit test_if_assignment (normal) | test.rs:129:5:136:5 | exit test_if_assignment |  |
| test.rs:129:42:136:5 | BlockExpr | test.rs:129:5:136:5 | exit test_if_assignment (normal) |  |
| test.rs:130:9:130:26 | LetStmt | test.rs:130:21:130:25 | false |  |
| test.rs:130:13:130:17 | IdentPat | test.rs:131:12:131:12 | PathExpr | match, no-match |
| test.rs:130:21:130:25 | false | test.rs:130:13:130:17 | IdentPat |  |
| test.rs:131:9:135:9 | IfExpr | test.rs:129:42:136:5 | BlockExpr |  |
| test.rs:131:12:131:12 | PathExpr | test.rs:131:16:131:19 | true |  |
| test.rs:131:12:131:19 | ... = ... | test.rs:132:13:132:13 | 1 | true |
| test.rs:131:12:131:19 | ... = ... | test.rs:134:13:134:13 | 0 | false |
| test.rs:131:16:131:19 | true | test.rs:131:12:131:19 | ... = ... |  |
| test.rs:131:21:133:9 | BlockExpr | test.rs:131:9:135:9 | IfExpr |  |
| test.rs:132:13:132:13 | 1 | test.rs:131:21:133:9 | BlockExpr |  |
| test.rs:133:16:135:9 | BlockExpr | test.rs:131:9:135:9 | IfExpr |  |
| test.rs:134:13:134:13 | 0 | test.rs:133:16:135:9 | BlockExpr |  |
| test.rs:138:5:149:5 | enter test_if_loop1 | test.rs:140:13:142:14 | ExprStmt |  |
| test.rs:138:5:149:5 | exit test_if_loop1 (normal) | test.rs:138:5:149:5 | exit test_if_loop1 |  |
| test.rs:138:37:149:5 | BlockExpr | test.rs:138:5:149:5 | exit test_if_loop1 (normal) |  |
| test.rs:139:9:148:9 | IfExpr | test.rs:138:37:149:5 | BlockExpr |  |
| test.rs:139:12:144:10 | ParenExpr | test.rs:145:13:145:13 | 1 | true |
| test.rs:139:12:144:10 | ParenExpr | test.rs:147:13:147:13 | 0 | false |
| test.rs:139:13:144:9 | LoopExpr | test.rs:139:12:144:10 | ParenExpr |  |
| test.rs:139:18:144:9 | BlockExpr | test.rs:140:13:142:14 | ExprStmt |  |
| test.rs:140:13:142:13 | IfExpr | test.rs:143:13:143:19 | ExprStmt |  |
| test.rs:140:13:142:14 | ExprStmt | test.rs:140:16:140:16 | PathExpr |  |
| test.rs:140:16:140:16 | PathExpr | test.rs:140:20:140:20 | 0 |  |
| test.rs:140:16:140:20 | ... > ... | test.rs:140:13:142:13 | IfExpr | false |
| test.rs:140:16:140:20 | ... > ... | test.rs:141:17:141:29 | ExprStmt | true |
| test.rs:140:20:140:20 | 0 | test.rs:140:16:140:20 | ... > ... |  |
| test.rs:141:17:141:28 | BreakExpr | test.rs:139:13:144:9 | LoopExpr | break |
| test.rs:141:17:141:29 | ExprStmt | test.rs:141:23:141:23 | PathExpr |  |
| test.rs:141:23:141:23 | PathExpr | test.rs:141:27:141:28 | 10 |  |
| test.rs:141:23:141:28 | ... > ... | test.rs:141:17:141:28 | BreakExpr |  |
| test.rs:141:27:141:28 | 10 | test.rs:141:23:141:28 | ... > ... |  |
| test.rs:143:13:143:13 | PathExpr | test.rs:143:17:143:18 | 10 |  |
| test.rs:143:13:143:18 | ... < ... | test.rs:139:18:144:9 | BlockExpr |  |
| test.rs:143:13:143:19 | ExprStmt | test.rs:143:13:143:13 | PathExpr |  |
| test.rs:143:17:143:18 | 10 | test.rs:143:13:143:18 | ... < ... |  |
| test.rs:144:12:146:9 | BlockExpr | test.rs:139:9:148:9 | IfExpr |  |
| test.rs:145:13:145:13 | 1 | test.rs:144:12:146:9 | BlockExpr |  |
| test.rs:146:16:148:9 | BlockExpr | test.rs:139:9:148:9 | IfExpr |  |
| test.rs:147:13:147:13 | 0 | test.rs:146:16:148:9 | BlockExpr |  |
| test.rs:151:5:162:5 | enter test_if_loop2 | test.rs:153:13:155:14 | ExprStmt |  |
| test.rs:151:5:162:5 | exit test_if_loop2 (normal) | test.rs:151:5:162:5 | exit test_if_loop2 |  |
| test.rs:151:37:162:5 | BlockExpr | test.rs:151:5:162:5 | exit test_if_loop2 (normal) |  |
| test.rs:152:9:161:9 | IfExpr | test.rs:151:37:162:5 | BlockExpr |  |
| test.rs:152:12:157:10 | ParenExpr | test.rs:158:13:158:13 | 1 | true |
| test.rs:152:12:157:10 | ParenExpr | test.rs:160:13:160:13 | 0 | false |
| test.rs:152:13:157:9 | LoopExpr | test.rs:152:12:157:10 | ParenExpr |  |
| test.rs:152:26:157:9 | BlockExpr | test.rs:153:13:155:14 | ExprStmt |  |
| test.rs:153:13:155:13 | IfExpr | test.rs:156:13:156:19 | ExprStmt |  |
| test.rs:153:13:155:14 | ExprStmt | test.rs:153:16:153:16 | PathExpr |  |
| test.rs:153:16:153:16 | PathExpr | test.rs:153:20:153:20 | 0 |  |
| test.rs:153:16:153:20 | ... > ... | test.rs:153:13:155:13 | IfExpr | false |
| test.rs:153:16:153:20 | ... > ... | test.rs:154:17:154:36 | ExprStmt | true |
| test.rs:153:20:153:20 | 0 | test.rs:153:16:153:20 | ... > ... |  |
| test.rs:154:17:154:35 | BreakExpr | test.rs:152:13:157:9 | LoopExpr | break('label) |
| test.rs:154:17:154:36 | ExprStmt | test.rs:154:30:154:30 | PathExpr |  |
| test.rs:154:30:154:30 | PathExpr | test.rs:154:34:154:35 | 10 |  |
| test.rs:154:30:154:35 | ... > ... | test.rs:154:17:154:35 | BreakExpr |  |
| test.rs:154:34:154:35 | 10 | test.rs:154:30:154:35 | ... > ... |  |
| test.rs:156:13:156:13 | PathExpr | test.rs:156:17:156:18 | 10 |  |
| test.rs:156:13:156:18 | ... < ... | test.rs:152:26:157:9 | BlockExpr |  |
| test.rs:156:13:156:19 | ExprStmt | test.rs:156:13:156:13 | PathExpr |  |
| test.rs:156:17:156:18 | 10 | test.rs:156:13:156:18 | ... < ... |  |
| test.rs:157:12:159:9 | BlockExpr | test.rs:152:9:161:9 | IfExpr |  |
| test.rs:158:13:158:13 | 1 | test.rs:157:12:159:9 | BlockExpr |  |
| test.rs:159:16:161:9 | BlockExpr | test.rs:152:9:161:9 | IfExpr |  |
| test.rs:160:13:160:13 | 0 | test.rs:159:16:161:9 | BlockExpr |  |
| test.rs:164:5:172:5 | enter test_labelled_block | test.rs:166:13:166:31 | ExprStmt |  |
| test.rs:164:5:172:5 | exit test_labelled_block (normal) | test.rs:164:5:172:5 | exit test_labelled_block |  |
| test.rs:166:13:166:30 | BreakExpr | test.rs:164:5:172:5 | exit test_labelled_block (normal) | break('block) |
| test.rs:166:13:166:31 | ExprStmt | test.rs:166:26:166:26 | PathExpr |  |
| test.rs:166:26:166:26 | PathExpr | test.rs:166:30:166:30 | 0 |  |
| test.rs:166:26:166:30 | ... > ... | test.rs:166:13:166:30 | BreakExpr |  |
| test.rs:166:30:166:30 | 0 | test.rs:166:26:166:30 | ... > ... |  |
| test.rs:177:5:180:5 | enter test_and_operator | test.rs:178:9:178:28 | LetStmt |  |
| test.rs:177:5:180:5 | exit test_and_operator (normal) | test.rs:177:5:180:5 | exit test_and_operator |  |
| test.rs:177:61:180:5 | BlockExpr | test.rs:177:5:180:5 | exit test_and_operator (normal) |  |
| test.rs:178:9:178:28 | LetStmt | test.rs:178:17:178:27 | ... && ... |  |
| test.rs:178:13:178:13 | IdentPat | test.rs:179:9:179:9 | PathExpr | match, no-match |
| test.rs:178:17:178:17 | PathExpr | test.rs:178:13:178:13 | IdentPat | false |
| test.rs:178:17:178:17 | PathExpr | test.rs:178:22:178:22 | PathExpr | true |
| test.rs:178:17:178:22 | ... && ... | test.rs:178:17:178:17 | PathExpr |  |
| test.rs:178:17:178:27 | ... && ... | test.rs:178:17:178:22 | ... && ... |  |
| test.rs:178:22:178:22 | PathExpr | test.rs:178:13:178:13 | IdentPat | false |
| test.rs:178:22:178:22 | PathExpr | test.rs:178:27:178:27 | PathExpr | true |
| test.rs:178:27:178:27 | PathExpr | test.rs:178:13:178:13 | IdentPat |  |
| test.rs:179:9:179:9 | PathExpr | test.rs:177:61:180:5 | BlockExpr |  |
| test.rs:182:5:185:5 | enter test_or_operator | test.rs:183:9:183:28 | LetStmt |  |
| test.rs:182:5:185:5 | exit test_or_operator (normal) | test.rs:182:5:185:5 | exit test_or_operator |  |
| test.rs:182:60:185:5 | BlockExpr | test.rs:182:5:185:5 | exit test_or_operator (normal) |  |
| test.rs:183:9:183:28 | LetStmt | test.rs:183:17:183:27 | ... \|\| ... |  |
| test.rs:183:13:183:13 | IdentPat | test.rs:184:9:184:9 | PathExpr | match, no-match |
| test.rs:183:17:183:17 | PathExpr | test.rs:183:13:183:13 | IdentPat | true |
| test.rs:183:17:183:17 | PathExpr | test.rs:183:22:183:22 | PathExpr | false |
| test.rs:183:17:183:22 | ... \|\| ... | test.rs:183:17:183:17 | PathExpr |  |
| test.rs:183:17:183:27 | ... \|\| ... | test.rs:183:17:183:22 | ... \|\| ... |  |
| test.rs:183:22:183:22 | PathExpr | test.rs:183:13:183:13 | IdentPat | true |
| test.rs:183:22:183:22 | PathExpr | test.rs:183:27:183:27 | PathExpr | false |
| test.rs:183:27:183:27 | PathExpr | test.rs:183:13:183:13 | IdentPat |  |
| test.rs:184:9:184:9 | PathExpr | test.rs:182:60:185:5 | BlockExpr |  |
| test.rs:187:5:190:5 | enter test_or_operator_2 | test.rs:188:9:188:36 | LetStmt |  |
| test.rs:187:5:190:5 | exit test_or_operator_2 (normal) | test.rs:187:5:190:5 | exit test_or_operator_2 |  |
| test.rs:187:61:190:5 | BlockExpr | test.rs:187:5:190:5 | exit test_or_operator_2 (normal) |  |
| test.rs:188:9:188:36 | LetStmt | test.rs:188:17:188:35 | ... \|\| ... |  |
| test.rs:188:13:188:13 | IdentPat | test.rs:189:9:189:9 | PathExpr | match, no-match |
| test.rs:188:17:188:17 | PathExpr | test.rs:188:13:188:13 | IdentPat | true |
| test.rs:188:17:188:17 | PathExpr | test.rs:188:23:188:23 | PathExpr | false |
| test.rs:188:17:188:30 | ... \|\| ... | test.rs:188:17:188:17 | PathExpr |  |
| test.rs:188:17:188:35 | ... \|\| ... | test.rs:188:17:188:30 | ... \|\| ... |  |
| test.rs:188:22:188:30 | ParenExpr | test.rs:188:13:188:13 | IdentPat | true |
| test.rs:188:22:188:30 | ParenExpr | test.rs:188:35:188:35 | PathExpr | false |
| test.rs:188:23:188:23 | PathExpr | test.rs:188:28:188:29 | 28 |  |
| test.rs:188:23:188:29 | ... == ... | test.rs:188:22:188:30 | ParenExpr |  |
| test.rs:188:28:188:29 | 28 | test.rs:188:23:188:29 | ... == ... |  |
| test.rs:188:35:188:35 | PathExpr | test.rs:188:13:188:13 | IdentPat |  |
| test.rs:189:9:189:9 | PathExpr | test.rs:187:61:190:5 | BlockExpr |  |
| test.rs:192:5:195:5 | enter test_not_operator | test.rs:193:9:193:19 | LetStmt |  |
| test.rs:192:5:195:5 | exit test_not_operator (normal) | test.rs:192:5:195:5 | exit test_not_operator |  |
| test.rs:192:43:195:5 | BlockExpr | test.rs:192:5:195:5 | exit test_not_operator (normal) |  |
| test.rs:193:9:193:19 | LetStmt | test.rs:193:18:193:18 | PathExpr |  |
| test.rs:193:13:193:13 | IdentPat | test.rs:194:9:194:9 | PathExpr | match, no-match |
| test.rs:193:17:193:18 | ! ... | test.rs:193:13:193:13 | IdentPat |  |
| test.rs:193:18:193:18 | PathExpr | test.rs:193:17:193:18 | ! ... |  |
| test.rs:194:9:194:9 | PathExpr | test.rs:192:43:195:5 | BlockExpr |  |
| test.rs:197:5:203:5 | enter test_if_and_operator | test.rs:198:12:198:22 | ... && ... |  |
| test.rs:197:5:203:5 | exit test_if_and_operator (normal) | test.rs:197:5:203:5 | exit test_if_and_operator |  |
| test.rs:197:63:203:5 | BlockExpr | test.rs:197:5:203:5 | exit test_if_and_operator (normal) |  |
| test.rs:198:9:202:9 | IfExpr | test.rs:197:63:203:5 | BlockExpr |  |
| test.rs:198:12:198:12 | PathExpr | test.rs:198:17:198:17 | PathExpr | true |
| test.rs:198:12:198:12 | PathExpr | test.rs:201:13:201:17 | false | false |
| test.rs:198:12:198:17 | ... && ... | test.rs:198:12:198:12 | PathExpr |  |
| test.rs:198:12:198:22 | ... && ... | test.rs:198:12:198:17 | ... && ... |  |
| test.rs:198:17:198:17 | PathExpr | test.rs:198:22:198:22 | PathExpr | true |
| test.rs:198:17:198:17 | PathExpr | test.rs:201:13:201:17 | false | false |
| test.rs:198:22:198:22 | PathExpr | test.rs:199:13:199:16 | true | true |
| test.rs:198:22:198:22 | PathExpr | test.rs:201:13:201:17 | false | false |
| test.rs:198:24:200:9 | BlockExpr | test.rs:198:9:202:9 | IfExpr |  |
| test.rs:199:13:199:16 | true | test.rs:198:24:200:9 | BlockExpr |  |
| test.rs:200:16:202:9 | BlockExpr | test.rs:198:9:202:9 | IfExpr |  |
| test.rs:201:13:201:17 | false | test.rs:200:16:202:9 | BlockExpr |  |
| test.rs:205:5:211:5 | enter test_if_or_operator | test.rs:206:12:206:22 | ... \|\| ... |  |
| test.rs:205:5:211:5 | exit test_if_or_operator (normal) | test.rs:205:5:211:5 | exit test_if_or_operator |  |
| test.rs:205:62:211:5 | BlockExpr | test.rs:205:5:211:5 | exit test_if_or_operator (normal) |  |
| test.rs:206:9:210:9 | IfExpr | test.rs:205:62:211:5 | BlockExpr |  |
| test.rs:206:12:206:12 | PathExpr | test.rs:206:17:206:17 | PathExpr | false |
| test.rs:206:12:206:12 | PathExpr | test.rs:207:13:207:16 | true | true |
| test.rs:206:12:206:17 | ... \|\| ... | test.rs:206:12:206:12 | PathExpr |  |
| test.rs:206:12:206:22 | ... \|\| ... | test.rs:206:12:206:17 | ... \|\| ... |  |
| test.rs:206:17:206:17 | PathExpr | test.rs:206:22:206:22 | PathExpr | false |
| test.rs:206:17:206:17 | PathExpr | test.rs:207:13:207:16 | true | true |
| test.rs:206:22:206:22 | PathExpr | test.rs:207:13:207:16 | true | true |
| test.rs:206:22:206:22 | PathExpr | test.rs:209:13:209:17 | false | false |
| test.rs:206:24:208:9 | BlockExpr | test.rs:206:9:210:9 | IfExpr |  |
| test.rs:207:13:207:16 | true | test.rs:206:24:208:9 | BlockExpr |  |
| test.rs:208:16:210:9 | BlockExpr | test.rs:206:9:210:9 | IfExpr |  |
| test.rs:209:13:209:17 | false | test.rs:208:16:210:9 | BlockExpr |  |
| test.rs:213:5:219:5 | enter test_if_not_operator | test.rs:214:13:214:13 | PathExpr |  |
| test.rs:213:5:219:5 | exit test_if_not_operator (normal) | test.rs:213:5:219:5 | exit test_if_not_operator |  |
| test.rs:213:46:219:5 | BlockExpr | test.rs:213:5:219:5 | exit test_if_not_operator (normal) |  |
| test.rs:214:9:218:9 | IfExpr | test.rs:213:46:219:5 | BlockExpr |  |
| test.rs:214:12:214:13 | ! ... | test.rs:215:13:215:16 | true | true |
| test.rs:214:12:214:13 | ! ... | test.rs:217:13:217:17 | false | false |
| test.rs:214:13:214:13 | PathExpr | test.rs:214:12:214:13 | ! ... | false, true |
| test.rs:214:15:216:9 | BlockExpr | test.rs:214:9:218:9 | IfExpr |  |
| test.rs:215:13:215:16 | true | test.rs:214:15:216:9 | BlockExpr |  |
| test.rs:216:16:218:9 | BlockExpr | test.rs:214:9:218:9 | IfExpr |  |
| test.rs:217:13:217:17 | false | test.rs:216:16:218:9 | BlockExpr |  |
| test.rs:222:1:228:1 | enter test_match | test.rs:223:11:223:21 | PathExpr |  |
| test.rs:222:1:228:1 | exit test_match (normal) | test.rs:222:1:228:1 | exit test_match |  |
| test.rs:222:48:228:1 | BlockExpr | test.rs:222:1:228:1 | exit test_match (normal) |  |
| test.rs:223:5:227:5 | MatchExpr | test.rs:222:48:228:1 | BlockExpr |  |
| test.rs:223:11:223:21 | PathExpr | test.rs:224:9:224:23 | TupleStructPat |  |
| test.rs:224:9:224:23 | TupleStructPat | test.rs:224:28:224:28 | PathExpr | match |
| test.rs:224:9:224:23 | TupleStructPat | test.rs:225:9:225:23 | TupleStructPat | no-match |
| test.rs:224:28:224:28 | PathExpr | test.rs:224:32:224:33 | 10 |  |
| test.rs:224:32:224:33 | 10 | test.rs:224:28:224:33 | ... < ... |  |
| test.rs:225:9:225:23 | TupleStructPat | test.rs:225:28:225:28 | PathExpr | match |
| test.rs:225:9:225:23 | TupleStructPat | test.rs:226:9:226:20 | PathPat | no-match |
| test.rs:225:28:225:28 | PathExpr | test.rs:223:5:227:5 | MatchExpr |  |
| test.rs:226:9:226:20 | PathPat | test.rs:226:25:226:25 | 5 | match |
| test.rs:226:25:226:25 | 5 | test.rs:223:5:227:5 | MatchExpr |  |
| test.rs:231:5:236:5 | enter test_infinite_loop | test.rs:232:9:234:9 | ExprStmt |  |
| test.rs:232:9:234:9 | ExprStmt | test.rs:233:13:233:13 | 1 |  |
| test.rs:232:14:234:9 | BlockExpr | test.rs:233:13:233:13 | 1 |  |
| test.rs:233:13:233:13 | 1 | test.rs:232:14:234:9 | BlockExpr |  |
| test.rs:238:5:241:5 | enter test_let_match | test.rs:239:9:239:49 | LetStmt |  |
| test.rs:238:5:241:5 | exit test_let_match (normal) | test.rs:238:5:241:5 | exit test_let_match |  |
| test.rs:238:39:241:5 | BlockExpr | test.rs:238:5:241:5 | exit test_let_match (normal) |  |
| test.rs:239:9:239:49 | LetStmt | test.rs:239:23:239:23 | PathExpr |  |
| test.rs:239:13:239:19 | TupleStructPat | test.rs:239:32:239:46 | "Expected some" | no-match |
| test.rs:239:13:239:19 | TupleStructPat | test.rs:240:9:240:9 | PathExpr | match |
| test.rs:239:23:239:23 | PathExpr | test.rs:239:13:239:19 | TupleStructPat |  |
| test.rs:239:32:239:46 | "Expected some" | test.rs:239:30:239:48 | BlockExpr |  |
| test.rs:240:9:240:9 | PathExpr | test.rs:238:39:241:5 | BlockExpr |  |
| test.rs:244:1:249:1 | enter dead_code | test.rs:245:5:247:5 | ExprStmt |  |
| test.rs:244:1:249:1 | exit dead_code (normal) | test.rs:244:1:249:1 | exit dead_code |  |
| test.rs:245:5:247:5 | ExprStmt | test.rs:245:9:245:12 | true |  |
| test.rs:245:8:245:13 | ParenExpr | test.rs:246:9:246:17 | ExprStmt | true |
| test.rs:245:9:245:12 | true | test.rs:245:8:245:13 | ParenExpr |  |
| test.rs:246:9:246:16 | ReturnExpr | test.rs:244:1:249:1 | exit dead_code (normal) | return |
| test.rs:246:9:246:17 | ExprStmt | test.rs:246:16:246:16 | 0 |  |
| test.rs:246:16:246:16 | 0 | test.rs:246:9:246:16 | ReturnExpr |  |
| test.rs:251:1:264:1 | enter labelled_block | test.rs:252:5:263:6 | LetStmt |  |
| test.rs:251:1:264:1 | exit labelled_block (normal) | test.rs:251:1:264:1 | exit labelled_block |  |
| test.rs:251:28:264:1 | BlockExpr | test.rs:251:1:264:1 | exit labelled_block (normal) |  |
| test.rs:252:5:263:6 | LetStmt | test.rs:253:9:253:19 | ExprStmt |  |
| test.rs:252:9:252:14 | IdentPat | test.rs:251:28:264:1 | BlockExpr | match, no-match |
| test.rs:252:18:263:5 | BlockExpr | test.rs:252:9:252:14 | IdentPat |  |
| test.rs:253:9:253:16 | PathExpr | test.rs:253:9:253:18 | CallExpr |  |
| test.rs:253:9:253:18 | CallExpr | test.rs:254:9:256:9 | ExprStmt |  |
| test.rs:253:9:253:19 | ExprStmt | test.rs:253:9:253:16 | PathExpr |  |
| test.rs:254:9:256:9 | ExprStmt | test.rs:254:12:254:28 | PathExpr |  |
| test.rs:254:9:256:9 | IfExpr | test.rs:257:9:257:24 | ExprStmt |  |
| test.rs:254:12:254:28 | PathExpr | test.rs:254:12:254:30 | CallExpr |  |
| test.rs:254:12:254:30 | CallExpr | test.rs:254:9:256:9 | IfExpr | false |
| test.rs:254:12:254:30 | CallExpr | test.rs:255:13:255:27 | ExprStmt | true |
| test.rs:255:13:255:26 | BreakExpr | test.rs:251:1:264:1 | exit labelled_block (normal) | break('block) |
| test.rs:255:13:255:27 | ExprStmt | test.rs:255:26:255:26 | 1 |  |
| test.rs:255:26:255:26 | 1 | test.rs:255:13:255:26 | BreakExpr |  |
| test.rs:257:9:257:21 | PathExpr | test.rs:257:9:257:23 | CallExpr |  |
| test.rs:257:9:257:23 | CallExpr | test.rs:258:9:260:9 | ExprStmt |  |
| test.rs:257:9:257:24 | ExprStmt | test.rs:257:9:257:21 | PathExpr |  |
| test.rs:258:9:260:9 | ExprStmt | test.rs:258:12:258:28 | PathExpr |  |
| test.rs:258:9:260:9 | IfExpr | test.rs:261:9:261:24 | ExprStmt |  |
| test.rs:258:12:258:28 | PathExpr | test.rs:258:12:258:30 | CallExpr |  |
| test.rs:258:12:258:30 | CallExpr | test.rs:258:9:260:9 | IfExpr | false |
| test.rs:258:12:258:30 | CallExpr | test.rs:259:13:259:27 | ExprStmt | true |
| test.rs:259:13:259:26 | BreakExpr | test.rs:251:1:264:1 | exit labelled_block (normal) | break('block) |
| test.rs:259:13:259:27 | ExprStmt | test.rs:259:26:259:26 | 2 |  |
| test.rs:259:26:259:26 | 2 | test.rs:259:13:259:26 | BreakExpr |  |
| test.rs:261:9:261:21 | PathExpr | test.rs:261:9:261:23 | CallExpr |  |
| test.rs:261:9:261:23 | CallExpr | test.rs:262:9:262:9 | 3 |  |
| test.rs:261:9:261:24 | ExprStmt | test.rs:261:9:261:21 | PathExpr |  |
| test.rs:262:9:262:9 | 3 | test.rs:252:18:263:5 | BlockExpr |  |
=======
| test.rs:54:5:66:5 | enter test_loop_label_shadowing | test.rs:56:13:56:14 | ExprStmt |  |
| test.rs:56:13:56:13 | 1 | test.rs:58:17:62:17 | ExprStmt |  |
| test.rs:56:13:56:14 | ExprStmt | test.rs:56:13:56:13 | 1 |  |
| test.rs:58:17:62:17 | ExprStmt | test.rs:58:20:58:20 | b |  |
| test.rs:58:17:62:17 | IfExpr | test.rs:63:17:63:31 | ExprStmt |  |
| test.rs:58:20:58:20 | b | test.rs:59:21:59:29 | ExprStmt | true |
| test.rs:58:20:58:20 | b | test.rs:60:27:60:27 | b | false |
| test.rs:59:21:59:28 | ContinueExpr | test.rs:58:17:62:17 | ExprStmt | continue |
| test.rs:59:21:59:29 | ExprStmt | test.rs:59:21:59:28 | ContinueExpr |  |
| test.rs:60:24:62:17 | IfExpr | test.rs:58:17:62:17 | IfExpr |  |
| test.rs:60:27:60:27 | b | test.rs:60:24:62:17 | IfExpr | false |
| test.rs:60:27:60:27 | b | test.rs:61:21:61:35 | ExprStmt | true |
| test.rs:61:21:61:34 | ContinueExpr | test.rs:58:17:62:17 | ExprStmt | continue |
| test.rs:61:21:61:35 | ExprStmt | test.rs:61:21:61:34 | ContinueExpr |  |
| test.rs:63:17:63:30 | ContinueExpr | test.rs:58:17:62:17 | ExprStmt | continue |
| test.rs:63:17:63:31 | ExprStmt | test.rs:63:17:63:30 | ContinueExpr |  |
| test.rs:68:5:77:5 | enter test_while | test.rs:69:9:69:25 | LetStmt |  |
| test.rs:68:5:77:5 | exit test_while (normal) | test.rs:68:5:77:5 | exit test_while |  |
| test.rs:68:27:77:5 | BlockExpr | test.rs:68:5:77:5 | exit test_while (normal) |  |
| test.rs:69:9:69:25 | LetStmt | test.rs:69:21:69:24 | true |  |
| test.rs:69:13:69:17 | b | test.rs:70:15:70:15 | b | match, no-match |
| test.rs:69:21:69:24 | true | test.rs:69:13:69:17 | b |  |
| test.rs:70:9:76:9 | WhileExpr | test.rs:68:27:77:5 | BlockExpr |  |
| test.rs:70:15:70:15 | b | test.rs:70:9:76:9 | WhileExpr | false |
| test.rs:70:15:70:15 | b | test.rs:71:13:71:14 | ExprStmt | true |
| test.rs:70:17:76:9 | BlockExpr | test.rs:70:15:70:15 | b |  |
| test.rs:71:13:71:13 | 1 | test.rs:72:13:74:13 | ExprStmt |  |
| test.rs:71:13:71:14 | ExprStmt | test.rs:71:13:71:13 | 1 |  |
| test.rs:72:13:74:13 | ExprStmt | test.rs:72:17:72:17 | i |  |
| test.rs:72:13:74:13 | IfExpr | test.rs:75:13:75:22 | ExprStmt |  |
| test.rs:72:17:72:17 | i | test.rs:72:21:72:21 | 0 |  |
| test.rs:72:17:72:21 | ... > ... | test.rs:72:13:74:13 | IfExpr | false |
| test.rs:72:17:72:21 | ... > ... | test.rs:73:17:73:22 | ExprStmt | true |
| test.rs:72:21:72:21 | 0 | test.rs:72:17:72:21 | ... > ... |  |
| test.rs:73:17:73:21 | BreakExpr | test.rs:70:9:76:9 | WhileExpr | break |
| test.rs:73:17:73:22 | ExprStmt | test.rs:73:17:73:21 | BreakExpr |  |
| test.rs:75:13:75:13 | PathExpr | test.rs:75:17:75:21 | false |  |
| test.rs:75:13:75:21 | ... = ... | test.rs:70:17:76:9 | BlockExpr |  |
| test.rs:75:13:75:22 | ExprStmt | test.rs:75:13:75:13 | PathExpr |  |
| test.rs:75:17:75:21 | false | test.rs:75:13:75:21 | ... = ... |  |
| test.rs:79:5:86:5 | enter test_while_let | test.rs:80:9:80:29 | LetStmt |  |
| test.rs:79:5:86:5 | exit test_while_let (normal) | test.rs:79:5:86:5 | exit test_while_let |  |
| test.rs:79:25:86:5 | BlockExpr | test.rs:79:5:86:5 | exit test_while_let (normal) |  |
| test.rs:80:9:80:29 | LetStmt | test.rs:80:24:80:24 | 1 |  |
| test.rs:80:13:80:20 | iter | test.rs:81:15:81:39 | LetExpr | match, no-match |
| test.rs:80:24:80:24 | 1 | test.rs:80:27:80:28 | 10 |  |
| test.rs:80:24:80:28 | RangeExpr | test.rs:80:13:80:20 | iter |  |
| test.rs:80:27:80:28 | 10 | test.rs:80:24:80:28 | RangeExpr |  |
| test.rs:81:9:85:9 | WhileExpr | test.rs:79:25:86:5 | BlockExpr |  |
| test.rs:81:15:81:39 | LetExpr | test.rs:81:19:81:25 | TupleStructPat |  |
| test.rs:81:19:81:25 | TupleStructPat | test.rs:81:9:85:9 | WhileExpr | no-match |
| test.rs:81:19:81:25 | TupleStructPat | test.rs:82:17:82:17 | PathExpr | match |
| test.rs:81:41:85:9 | BlockExpr | test.rs:81:15:81:39 | LetExpr |  |
| test.rs:82:13:84:13 | IfExpr | test.rs:81:41:85:9 | BlockExpr |  |
| test.rs:82:17:82:17 | PathExpr | test.rs:82:21:82:21 | 5 |  |
| test.rs:82:17:82:21 | ... = ... | test.rs:82:13:84:13 | IfExpr | false |
| test.rs:82:17:82:21 | ... = ... | test.rs:83:17:83:22 | ExprStmt | true |
| test.rs:82:21:82:21 | 5 | test.rs:82:17:82:21 | ... = ... |  |
| test.rs:83:17:83:21 | BreakExpr | test.rs:81:9:85:9 | WhileExpr | break |
| test.rs:83:17:83:22 | ExprStmt | test.rs:83:17:83:21 | BreakExpr |  |
| test.rs:88:5:95:5 | enter test_for | test.rs:89:18:89:18 | 0 |  |
| test.rs:88:5:95:5 | exit test_for (normal) | test.rs:88:5:95:5 | exit test_for |  |
| test.rs:88:25:95:5 | BlockExpr | test.rs:88:5:95:5 | exit test_for (normal) |  |
| test.rs:89:9:94:9 | ForExpr | test.rs:88:25:95:5 | BlockExpr |  |
| test.rs:89:13:89:13 | i | test.rs:89:9:94:9 | ForExpr | no-match |
| test.rs:89:13:89:13 | i | test.rs:90:13:92:13 | ExprStmt | match |
| test.rs:89:18:89:18 | 0 | test.rs:89:21:89:22 | 10 |  |
| test.rs:89:18:89:22 | RangeExpr | test.rs:89:13:89:13 | i |  |
| test.rs:89:21:89:22 | 10 | test.rs:89:18:89:22 | RangeExpr |  |
| test.rs:89:24:94:9 | BlockExpr | test.rs:89:13:89:13 | i |  |
| test.rs:90:13:92:13 | ExprStmt | test.rs:90:17:90:17 | i |  |
| test.rs:90:13:92:13 | IfExpr | test.rs:93:13:93:14 | ExprStmt |  |
| test.rs:90:17:90:17 | i | test.rs:90:22:90:22 | j |  |
| test.rs:90:17:90:22 | ... == ... | test.rs:90:13:92:13 | IfExpr | false |
| test.rs:90:17:90:22 | ... == ... | test.rs:91:17:91:22 | ExprStmt | true |
| test.rs:90:22:90:22 | j | test.rs:90:17:90:22 | ... == ... |  |
| test.rs:91:17:91:21 | BreakExpr | test.rs:89:9:94:9 | ForExpr | break |
| test.rs:91:17:91:22 | ExprStmt | test.rs:91:17:91:21 | BreakExpr |  |
| test.rs:93:13:93:13 | 1 | test.rs:89:24:94:9 | BlockExpr |  |
| test.rs:93:13:93:14 | ExprStmt | test.rs:93:13:93:13 | 1 |  |
| test.rs:98:1:101:1 | enter test_nested_function | test.rs:99:5:99:28 | LetStmt |  |
| test.rs:98:1:101:1 | exit test_nested_function (normal) | test.rs:98:1:101:1 | exit test_nested_function |  |
| test.rs:98:40:101:1 | BlockExpr | test.rs:98:1:101:1 | exit test_nested_function (normal) |  |
| test.rs:99:5:99:28 | LetStmt | test.rs:99:19:99:27 | ClosureExpr |  |
| test.rs:99:9:99:15 | add_one | test.rs:100:5:100:11 | add_one | match, no-match |
| test.rs:99:19:99:27 | ClosureExpr | test.rs:99:9:99:15 | add_one |  |
| test.rs:99:19:99:27 | enter ClosureExpr | test.rs:99:23:99:23 | i |  |
| test.rs:99:19:99:27 | exit ClosureExpr (normal) | test.rs:99:19:99:27 | exit ClosureExpr |  |
| test.rs:99:23:99:23 | i | test.rs:99:27:99:27 | 1 |  |
| test.rs:99:23:99:27 | ... + ... | test.rs:99:19:99:27 | exit ClosureExpr (normal) |  |
| test.rs:99:27:99:27 | 1 | test.rs:99:23:99:27 | ... + ... |  |
| test.rs:100:5:100:11 | add_one | test.rs:100:13:100:19 | add_one |  |
| test.rs:100:5:100:23 | CallExpr | test.rs:98:40:101:1 | BlockExpr |  |
| test.rs:100:13:100:19 | add_one | test.rs:100:21:100:21 | n |  |
| test.rs:100:13:100:22 | CallExpr | test.rs:100:5:100:23 | CallExpr |  |
| test.rs:100:21:100:21 | n | test.rs:100:13:100:22 | CallExpr |  |
| test.rs:105:5:111:5 | enter test_if_else | test.rs:106:12:106:12 | n |  |
| test.rs:105:5:111:5 | exit test_if_else (normal) | test.rs:105:5:111:5 | exit test_if_else |  |
| test.rs:105:36:111:5 | BlockExpr | test.rs:105:5:111:5 | exit test_if_else (normal) |  |
| test.rs:106:9:110:9 | IfExpr | test.rs:105:36:111:5 | BlockExpr |  |
| test.rs:106:12:106:12 | n | test.rs:106:17:106:17 | 0 |  |
| test.rs:106:12:106:17 | ... <= ... | test.rs:107:13:107:13 | 0 | true |
| test.rs:106:12:106:17 | ... <= ... | test.rs:109:13:109:13 | n | false |
| test.rs:106:17:106:17 | 0 | test.rs:106:12:106:17 | ... <= ... |  |
| test.rs:106:19:108:9 | BlockExpr | test.rs:106:9:110:9 | IfExpr |  |
| test.rs:107:13:107:13 | 0 | test.rs:106:19:108:9 | BlockExpr |  |
| test.rs:108:16:110:9 | BlockExpr | test.rs:106:9:110:9 | IfExpr |  |
| test.rs:109:13:109:13 | n | test.rs:109:17:109:17 | 1 |  |
| test.rs:109:13:109:17 | ... - ... | test.rs:108:16:110:9 | BlockExpr |  |
| test.rs:109:17:109:17 | 1 | test.rs:109:13:109:17 | ... - ... |  |
| test.rs:113:5:119:5 | enter test_if_let_else | test.rs:114:12:114:26 | LetExpr |  |
| test.rs:113:5:119:5 | exit test_if_let_else (normal) | test.rs:113:5:119:5 | exit test_if_let_else |  |
| test.rs:113:48:119:5 | BlockExpr | test.rs:113:5:119:5 | exit test_if_let_else (normal) |  |
| test.rs:114:9:118:9 | IfExpr | test.rs:113:48:119:5 | BlockExpr |  |
| test.rs:114:12:114:26 | LetExpr | test.rs:114:16:114:22 | TupleStructPat |  |
| test.rs:114:16:114:22 | TupleStructPat | test.rs:115:13:115:13 | n | match |
| test.rs:114:16:114:22 | TupleStructPat | test.rs:117:13:117:13 | 0 | no-match |
| test.rs:114:28:116:9 | BlockExpr | test.rs:114:9:118:9 | IfExpr |  |
| test.rs:115:13:115:13 | n | test.rs:114:28:116:9 | BlockExpr |  |
| test.rs:116:16:118:9 | BlockExpr | test.rs:114:9:118:9 | IfExpr |  |
| test.rs:117:13:117:13 | 0 | test.rs:116:16:118:9 | BlockExpr |  |
| test.rs:121:5:126:5 | enter test_if_let | test.rs:122:9:124:9 | ExprStmt |  |
| test.rs:121:5:126:5 | exit test_if_let (normal) | test.rs:121:5:126:5 | exit test_if_let |  |
| test.rs:121:43:126:5 | BlockExpr | test.rs:121:5:126:5 | exit test_if_let (normal) |  |
| test.rs:122:9:124:9 | ExprStmt | test.rs:122:12:122:26 | LetExpr |  |
| test.rs:122:9:124:9 | IfExpr | test.rs:125:9:125:9 | 0 |  |
| test.rs:122:12:122:26 | LetExpr | test.rs:122:16:122:22 | TupleStructPat |  |
| test.rs:122:16:122:22 | TupleStructPat | test.rs:122:9:124:9 | IfExpr | no-match |
| test.rs:122:16:122:22 | TupleStructPat | test.rs:123:13:123:13 | n | match |
| test.rs:122:28:124:9 | BlockExpr | test.rs:122:9:124:9 | IfExpr |  |
| test.rs:123:13:123:13 | n | test.rs:122:28:124:9 | BlockExpr |  |
| test.rs:125:9:125:9 | 0 | test.rs:121:43:126:5 | BlockExpr |  |
| test.rs:128:5:134:5 | enter test_nested_if | test.rs:129:16:129:16 | PathExpr |  |
| test.rs:128:5:134:5 | exit test_nested_if (normal) | test.rs:128:5:134:5 | exit test_nested_if |  |
| test.rs:128:38:134:5 | BlockExpr | test.rs:128:5:134:5 | exit test_nested_if (normal) |  |
| test.rs:129:9:133:9 | IfExpr | test.rs:128:38:134:5 | BlockExpr |  |
| test.rs:129:13:129:48 | IfExpr | test.rs:130:13:130:13 | 1 | true |
| test.rs:129:13:129:48 | IfExpr | test.rs:132:13:132:13 | 0 | false |
| test.rs:129:16:129:16 | PathExpr | test.rs:129:20:129:20 | 0 |  |
| test.rs:129:16:129:20 | ... < ... | test.rs:129:24:129:24 | a | true |
| test.rs:129:16:129:20 | ... < ... | test.rs:129:41:129:41 | a | false |
| test.rs:129:20:129:20 | 0 | test.rs:129:16:129:20 | ... < ... |  |
| test.rs:129:22:129:32 | BlockExpr | test.rs:129:13:129:48 | IfExpr | false, true |
| test.rs:129:24:129:24 | a | test.rs:129:29:129:30 | 10 |  |
| test.rs:129:24:129:30 | ... < ... | test.rs:129:22:129:32 | BlockExpr | false, true |
| test.rs:129:28:129:30 | - ... | test.rs:129:24:129:30 | ... < ... |  |
| test.rs:129:29:129:30 | 10 | test.rs:129:28:129:30 | - ... |  |
| test.rs:129:39:129:48 | BlockExpr | test.rs:129:13:129:48 | IfExpr | false, true |
| test.rs:129:41:129:41 | a | test.rs:129:45:129:46 | 10 |  |
| test.rs:129:41:129:46 | ... > ... | test.rs:129:39:129:48 | BlockExpr | false, true |
| test.rs:129:45:129:46 | 10 | test.rs:129:41:129:46 | ... > ... |  |
| test.rs:129:51:131:9 | BlockExpr | test.rs:129:9:133:9 | IfExpr |  |
| test.rs:130:13:130:13 | 1 | test.rs:129:51:131:9 | BlockExpr |  |
| test.rs:131:16:133:9 | BlockExpr | test.rs:129:9:133:9 | IfExpr |  |
| test.rs:132:13:132:13 | 0 | test.rs:131:16:133:9 | BlockExpr |  |
| test.rs:136:5:145:5 | enter test_nested_if_match | test.rs:137:19:137:19 | a |  |
| test.rs:136:5:145:5 | exit test_nested_if_match (normal) | test.rs:136:5:145:5 | exit test_nested_if_match |  |
| test.rs:136:44:145:5 | BlockExpr | test.rs:136:5:145:5 | exit test_nested_if_match (normal) |  |
| test.rs:137:9:144:9 | IfExpr | test.rs:136:44:145:5 | BlockExpr |  |
| test.rs:137:13:140:9 | MatchExpr | test.rs:141:13:141:13 | 1 | true |
| test.rs:137:13:140:9 | MatchExpr | test.rs:143:13:143:13 | 0 | false |
| test.rs:137:19:137:19 | a | test.rs:138:13:138:13 | LiteralPat |  |
| test.rs:138:13:138:13 | LiteralPat | test.rs:138:18:138:21 | true | match |
| test.rs:138:13:138:13 | LiteralPat | test.rs:139:13:139:13 | WildcardPat | no-match |
| test.rs:138:18:138:21 | true | test.rs:137:13:140:9 | MatchExpr |  |
| test.rs:139:13:139:13 | WildcardPat | test.rs:139:18:139:22 | false | match |
| test.rs:139:18:139:22 | false | test.rs:137:13:140:9 | MatchExpr |  |
| test.rs:140:12:142:9 | BlockExpr | test.rs:137:9:144:9 | IfExpr |  |
| test.rs:141:13:141:13 | 1 | test.rs:140:12:142:9 | BlockExpr |  |
| test.rs:142:16:144:9 | BlockExpr | test.rs:137:9:144:9 | IfExpr |  |
| test.rs:143:13:143:13 | 0 | test.rs:142:16:144:9 | BlockExpr |  |
| test.rs:147:5:156:5 | enter test_nested_if_block | test.rs:149:13:149:15 | ExprStmt |  |
| test.rs:147:5:156:5 | exit test_nested_if_block (normal) | test.rs:147:5:156:5 | exit test_nested_if_block |  |
| test.rs:147:44:156:5 | BlockExpr | test.rs:147:5:156:5 | exit test_nested_if_block (normal) |  |
| test.rs:148:9:155:9 | IfExpr | test.rs:147:44:156:5 | BlockExpr |  |
| test.rs:148:12:151:9 | BlockExpr | test.rs:152:13:152:13 | 1 | true |
| test.rs:148:12:151:9 | BlockExpr | test.rs:154:13:154:13 | 0 | false |
| test.rs:149:13:149:14 | TupleExpr | test.rs:150:13:150:13 | a |  |
| test.rs:149:13:149:15 | ExprStmt | test.rs:149:13:149:14 | TupleExpr |  |
| test.rs:150:13:150:13 | a | test.rs:150:17:150:17 | 0 |  |
| test.rs:150:13:150:17 | ... > ... | test.rs:148:12:151:9 | BlockExpr | false, true |
| test.rs:150:17:150:17 | 0 | test.rs:150:13:150:17 | ... > ... |  |
| test.rs:151:11:153:9 | BlockExpr | test.rs:148:9:155:9 | IfExpr |  |
| test.rs:152:13:152:13 | 1 | test.rs:151:11:153:9 | BlockExpr |  |
| test.rs:153:16:155:9 | BlockExpr | test.rs:148:9:155:9 | IfExpr |  |
| test.rs:154:13:154:13 | 0 | test.rs:153:16:155:9 | BlockExpr |  |
| test.rs:158:5:165:5 | enter test_if_assignment | test.rs:159:9:159:26 | LetStmt |  |
| test.rs:158:5:165:5 | exit test_if_assignment (normal) | test.rs:158:5:165:5 | exit test_if_assignment |  |
| test.rs:158:42:165:5 | BlockExpr | test.rs:158:5:165:5 | exit test_if_assignment (normal) |  |
| test.rs:159:9:159:26 | LetStmt | test.rs:159:21:159:25 | false |  |
| test.rs:159:13:159:17 | x | test.rs:160:12:160:12 | x | match, no-match |
| test.rs:159:21:159:25 | false | test.rs:159:13:159:17 | x |  |
| test.rs:160:9:164:9 | IfExpr | test.rs:158:42:165:5 | BlockExpr |  |
| test.rs:160:12:160:12 | x | test.rs:160:16:160:19 | true |  |
| test.rs:160:12:160:19 | ... = ... | test.rs:161:13:161:13 | 1 | true |
| test.rs:160:12:160:19 | ... = ... | test.rs:163:13:163:13 | 0 | false |
| test.rs:160:16:160:19 | true | test.rs:160:12:160:19 | ... = ... |  |
| test.rs:160:21:162:9 | BlockExpr | test.rs:160:9:164:9 | IfExpr |  |
| test.rs:161:13:161:13 | 1 | test.rs:160:21:162:9 | BlockExpr |  |
| test.rs:162:16:164:9 | BlockExpr | test.rs:160:9:164:9 | IfExpr |  |
| test.rs:163:13:163:13 | 0 | test.rs:162:16:164:9 | BlockExpr |  |
| test.rs:167:5:178:5 | enter test_if_loop1 | test.rs:169:13:171:14 | ExprStmt |  |
| test.rs:167:5:178:5 | exit test_if_loop1 (normal) | test.rs:167:5:178:5 | exit test_if_loop1 |  |
| test.rs:167:37:178:5 | BlockExpr | test.rs:167:5:178:5 | exit test_if_loop1 (normal) |  |
| test.rs:168:9:177:9 | IfExpr | test.rs:167:37:178:5 | BlockExpr |  |
| test.rs:168:13:173:9 | LoopExpr | test.rs:174:13:174:13 | 1 | true |
| test.rs:168:13:173:9 | LoopExpr | test.rs:176:13:176:13 | 0 | false |
| test.rs:168:18:173:9 | BlockExpr | test.rs:169:13:171:14 | ExprStmt |  |
| test.rs:169:13:171:13 | IfExpr | test.rs:172:13:172:19 | ExprStmt |  |
| test.rs:169:13:171:14 | ExprStmt | test.rs:169:16:169:16 | a |  |
| test.rs:169:16:169:16 | a | test.rs:169:20:169:20 | 0 |  |
| test.rs:169:16:169:20 | ... > ... | test.rs:169:13:171:13 | IfExpr | false |
| test.rs:169:16:169:20 | ... > ... | test.rs:170:17:170:29 | ExprStmt | true |
| test.rs:169:20:169:20 | 0 | test.rs:169:16:169:20 | ... > ... |  |
| test.rs:170:17:170:28 | BreakExpr | test.rs:168:13:173:9 | LoopExpr | break |
| test.rs:170:17:170:29 | ExprStmt | test.rs:170:23:170:23 | a |  |
| test.rs:170:23:170:23 | a | test.rs:170:27:170:28 | 10 |  |
| test.rs:170:23:170:28 | ... > ... | test.rs:170:17:170:28 | BreakExpr |  |
| test.rs:170:27:170:28 | 10 | test.rs:170:23:170:28 | ... > ... |  |
| test.rs:172:13:172:13 | a | test.rs:172:17:172:18 | 10 |  |
| test.rs:172:13:172:18 | ... < ... | test.rs:168:18:173:9 | BlockExpr |  |
| test.rs:172:13:172:19 | ExprStmt | test.rs:172:13:172:13 | a |  |
| test.rs:172:17:172:18 | 10 | test.rs:172:13:172:18 | ... < ... |  |
| test.rs:173:12:175:9 | BlockExpr | test.rs:168:9:177:9 | IfExpr |  |
| test.rs:174:13:174:13 | 1 | test.rs:173:12:175:9 | BlockExpr |  |
| test.rs:175:16:177:9 | BlockExpr | test.rs:168:9:177:9 | IfExpr |  |
| test.rs:176:13:176:13 | 0 | test.rs:175:16:177:9 | BlockExpr |  |
| test.rs:180:5:191:5 | enter test_if_loop2 | test.rs:182:13:184:14 | ExprStmt |  |
| test.rs:180:5:191:5 | exit test_if_loop2 (normal) | test.rs:180:5:191:5 | exit test_if_loop2 |  |
| test.rs:180:37:191:5 | BlockExpr | test.rs:180:5:191:5 | exit test_if_loop2 (normal) |  |
| test.rs:181:9:190:9 | IfExpr | test.rs:180:37:191:5 | BlockExpr |  |
| test.rs:181:13:186:9 | LoopExpr | test.rs:187:13:187:13 | 1 | true |
| test.rs:181:13:186:9 | LoopExpr | test.rs:189:13:189:13 | 0 | false |
| test.rs:181:26:186:9 | BlockExpr | test.rs:182:13:184:14 | ExprStmt |  |
| test.rs:182:13:184:13 | IfExpr | test.rs:185:13:185:19 | ExprStmt |  |
| test.rs:182:13:184:14 | ExprStmt | test.rs:182:16:182:16 | a |  |
| test.rs:182:16:182:16 | a | test.rs:182:20:182:20 | 0 |  |
| test.rs:182:16:182:20 | ... > ... | test.rs:182:13:184:13 | IfExpr | false |
| test.rs:182:16:182:20 | ... > ... | test.rs:183:17:183:36 | ExprStmt | true |
| test.rs:182:20:182:20 | 0 | test.rs:182:16:182:20 | ... > ... |  |
| test.rs:183:17:183:35 | BreakExpr | test.rs:181:13:186:9 | LoopExpr | break |
| test.rs:183:17:183:36 | ExprStmt | test.rs:183:30:183:30 | a |  |
| test.rs:183:30:183:30 | a | test.rs:183:34:183:35 | 10 |  |
| test.rs:183:30:183:35 | ... > ... | test.rs:183:17:183:35 | BreakExpr |  |
| test.rs:183:34:183:35 | 10 | test.rs:183:30:183:35 | ... > ... |  |
| test.rs:185:13:185:13 | a | test.rs:185:17:185:18 | 10 |  |
| test.rs:185:13:185:18 | ... < ... | test.rs:181:26:186:9 | BlockExpr |  |
| test.rs:185:13:185:19 | ExprStmt | test.rs:185:13:185:13 | a |  |
| test.rs:185:17:185:18 | 10 | test.rs:185:13:185:18 | ... < ... |  |
| test.rs:186:12:188:9 | BlockExpr | test.rs:181:9:190:9 | IfExpr |  |
| test.rs:187:13:187:13 | 1 | test.rs:186:12:188:9 | BlockExpr |  |
| test.rs:188:16:190:9 | BlockExpr | test.rs:181:9:190:9 | IfExpr |  |
| test.rs:189:13:189:13 | 0 | test.rs:188:16:190:9 | BlockExpr |  |
| test.rs:193:5:201:5 | enter test_labelled_block | test.rs:195:13:195:31 | ExprStmt |  |
| test.rs:193:5:201:5 | exit test_labelled_block (normal) | test.rs:193:5:201:5 | exit test_labelled_block |  |
| test.rs:193:43:201:5 | BlockExpr | test.rs:193:5:201:5 | exit test_labelled_block (normal) |  |
| test.rs:194:9:200:9 | IfExpr | test.rs:193:43:201:5 | BlockExpr |  |
| test.rs:194:13:196:9 | BlockExpr | test.rs:197:13:197:13 | 1 | true |
| test.rs:194:13:196:9 | BlockExpr | test.rs:199:13:199:13 | 0 | false |
| test.rs:195:13:195:30 | BreakExpr | test.rs:194:13:196:9 | BlockExpr | break |
| test.rs:195:13:195:31 | ExprStmt | test.rs:195:26:195:26 | a |  |
| test.rs:195:26:195:26 | a | test.rs:195:30:195:30 | 0 |  |
| test.rs:195:26:195:30 | ... > ... | test.rs:195:13:195:30 | BreakExpr |  |
| test.rs:195:30:195:30 | 0 | test.rs:195:26:195:30 | ... > ... |  |
| test.rs:196:12:198:9 | BlockExpr | test.rs:194:9:200:9 | IfExpr |  |
| test.rs:197:13:197:13 | 1 | test.rs:196:12:198:9 | BlockExpr |  |
| test.rs:198:16:200:9 | BlockExpr | test.rs:194:9:200:9 | IfExpr |  |
| test.rs:199:13:199:13 | 0 | test.rs:198:16:200:9 | BlockExpr |  |
| test.rs:206:5:209:5 | enter test_and_operator | test.rs:207:9:207:28 | LetStmt |  |
| test.rs:206:5:209:5 | exit test_and_operator (normal) | test.rs:206:5:209:5 | exit test_and_operator |  |
| test.rs:206:61:209:5 | BlockExpr | test.rs:206:5:209:5 | exit test_and_operator (normal) |  |
| test.rs:207:9:207:28 | LetStmt | test.rs:207:17:207:27 | ... && ... |  |
| test.rs:207:13:207:13 | d | test.rs:208:9:208:9 | d | match, no-match |
| test.rs:207:17:207:17 | a | test.rs:207:13:207:13 | d | false |
| test.rs:207:17:207:17 | a | test.rs:207:22:207:22 | b | true |
| test.rs:207:17:207:22 | ... && ... | test.rs:207:17:207:17 | a |  |
| test.rs:207:17:207:27 | ... && ... | test.rs:207:17:207:22 | ... && ... |  |
| test.rs:207:22:207:22 | b | test.rs:207:13:207:13 | d | false |
| test.rs:207:22:207:22 | b | test.rs:207:27:207:27 | c | true |
| test.rs:207:27:207:27 | c | test.rs:207:13:207:13 | d |  |
| test.rs:208:9:208:9 | d | test.rs:206:61:209:5 | BlockExpr |  |
| test.rs:211:5:214:5 | enter test_or_operator | test.rs:212:9:212:28 | LetStmt |  |
| test.rs:211:5:214:5 | exit test_or_operator (normal) | test.rs:211:5:214:5 | exit test_or_operator |  |
| test.rs:211:60:214:5 | BlockExpr | test.rs:211:5:214:5 | exit test_or_operator (normal) |  |
| test.rs:212:9:212:28 | LetStmt | test.rs:212:17:212:27 | ... \|\| ... |  |
| test.rs:212:13:212:13 | d | test.rs:213:9:213:9 | d | match, no-match |
| test.rs:212:17:212:17 | a | test.rs:212:13:212:13 | d | true |
| test.rs:212:17:212:17 | a | test.rs:212:22:212:22 | b | false |
| test.rs:212:17:212:22 | ... \|\| ... | test.rs:212:17:212:17 | a |  |
| test.rs:212:17:212:27 | ... \|\| ... | test.rs:212:17:212:22 | ... \|\| ... |  |
| test.rs:212:22:212:22 | b | test.rs:212:13:212:13 | d | true |
| test.rs:212:22:212:22 | b | test.rs:212:27:212:27 | c | false |
| test.rs:212:27:212:27 | c | test.rs:212:13:212:13 | d |  |
| test.rs:213:9:213:9 | d | test.rs:211:60:214:5 | BlockExpr |  |
| test.rs:216:5:219:5 | enter test_or_operator_2 | test.rs:217:9:217:36 | LetStmt |  |
| test.rs:216:5:219:5 | exit test_or_operator_2 (normal) | test.rs:216:5:219:5 | exit test_or_operator_2 |  |
| test.rs:216:61:219:5 | BlockExpr | test.rs:216:5:219:5 | exit test_or_operator_2 (normal) |  |
| test.rs:217:9:217:36 | LetStmt | test.rs:217:17:217:35 | ... \|\| ... |  |
| test.rs:217:13:217:13 | d | test.rs:218:9:218:9 | d | match, no-match |
| test.rs:217:17:217:17 | a | test.rs:217:13:217:13 | d | true |
| test.rs:217:17:217:17 | a | test.rs:217:23:217:23 | b | false |
| test.rs:217:17:217:30 | ... \|\| ... | test.rs:217:17:217:17 | a |  |
| test.rs:217:17:217:35 | ... \|\| ... | test.rs:217:17:217:30 | ... \|\| ... |  |
| test.rs:217:23:217:23 | b | test.rs:217:28:217:29 | 28 |  |
| test.rs:217:23:217:29 | ... == ... | test.rs:217:13:217:13 | d | true |
| test.rs:217:23:217:29 | ... == ... | test.rs:217:35:217:35 | c | false |
| test.rs:217:28:217:29 | 28 | test.rs:217:23:217:29 | ... == ... |  |
| test.rs:217:35:217:35 | c | test.rs:217:13:217:13 | d |  |
| test.rs:218:9:218:9 | d | test.rs:216:61:219:5 | BlockExpr |  |
| test.rs:221:5:224:5 | enter test_not_operator | test.rs:222:9:222:19 | LetStmt |  |
| test.rs:221:5:224:5 | exit test_not_operator (normal) | test.rs:221:5:224:5 | exit test_not_operator |  |
| test.rs:221:43:224:5 | BlockExpr | test.rs:221:5:224:5 | exit test_not_operator (normal) |  |
| test.rs:222:9:222:19 | LetStmt | test.rs:222:18:222:18 | a |  |
| test.rs:222:13:222:13 | d | test.rs:223:9:223:9 | d | match, no-match |
| test.rs:222:17:222:18 | ! ... | test.rs:222:13:222:13 | d |  |
| test.rs:222:18:222:18 | a | test.rs:222:17:222:18 | ! ... |  |
| test.rs:223:9:223:9 | d | test.rs:221:43:224:5 | BlockExpr |  |
| test.rs:226:5:232:5 | enter test_if_and_operator | test.rs:227:12:227:22 | ... && ... |  |
| test.rs:226:5:232:5 | exit test_if_and_operator (normal) | test.rs:226:5:232:5 | exit test_if_and_operator |  |
| test.rs:226:63:232:5 | BlockExpr | test.rs:226:5:232:5 | exit test_if_and_operator (normal) |  |
| test.rs:227:9:231:9 | IfExpr | test.rs:226:63:232:5 | BlockExpr |  |
| test.rs:227:12:227:12 | a | test.rs:227:17:227:17 | b | true |
| test.rs:227:12:227:12 | a | test.rs:230:13:230:17 | false | false |
| test.rs:227:12:227:17 | ... && ... | test.rs:227:12:227:12 | a |  |
| test.rs:227:12:227:22 | ... && ... | test.rs:227:12:227:17 | ... && ... |  |
| test.rs:227:17:227:17 | b | test.rs:227:22:227:22 | c | true |
| test.rs:227:17:227:17 | b | test.rs:230:13:230:17 | false | false |
| test.rs:227:22:227:22 | c | test.rs:228:13:228:16 | true | true |
| test.rs:227:22:227:22 | c | test.rs:230:13:230:17 | false | false |
| test.rs:227:24:229:9 | BlockExpr | test.rs:227:9:231:9 | IfExpr |  |
| test.rs:228:13:228:16 | true | test.rs:227:24:229:9 | BlockExpr |  |
| test.rs:229:16:231:9 | BlockExpr | test.rs:227:9:231:9 | IfExpr |  |
| test.rs:230:13:230:17 | false | test.rs:229:16:231:9 | BlockExpr |  |
| test.rs:234:5:240:5 | enter test_if_or_operator | test.rs:235:12:235:22 | ... \|\| ... |  |
| test.rs:234:5:240:5 | exit test_if_or_operator (normal) | test.rs:234:5:240:5 | exit test_if_or_operator |  |
| test.rs:234:62:240:5 | BlockExpr | test.rs:234:5:240:5 | exit test_if_or_operator (normal) |  |
| test.rs:235:9:239:9 | IfExpr | test.rs:234:62:240:5 | BlockExpr |  |
| test.rs:235:12:235:12 | a | test.rs:235:17:235:17 | b | false |
| test.rs:235:12:235:12 | a | test.rs:236:13:236:16 | true | true |
| test.rs:235:12:235:17 | ... \|\| ... | test.rs:235:12:235:12 | a |  |
| test.rs:235:12:235:22 | ... \|\| ... | test.rs:235:12:235:17 | ... \|\| ... |  |
| test.rs:235:17:235:17 | b | test.rs:235:22:235:22 | c | false |
| test.rs:235:17:235:17 | b | test.rs:236:13:236:16 | true | true |
| test.rs:235:22:235:22 | c | test.rs:236:13:236:16 | true | true |
| test.rs:235:22:235:22 | c | test.rs:238:13:238:17 | false | false |
| test.rs:235:24:237:9 | BlockExpr | test.rs:235:9:239:9 | IfExpr |  |
| test.rs:236:13:236:16 | true | test.rs:235:24:237:9 | BlockExpr |  |
| test.rs:237:16:239:9 | BlockExpr | test.rs:235:9:239:9 | IfExpr |  |
| test.rs:238:13:238:17 | false | test.rs:237:16:239:9 | BlockExpr |  |
| test.rs:242:5:248:5 | enter test_if_not_operator | test.rs:243:13:243:13 | a |  |
| test.rs:242:5:248:5 | exit test_if_not_operator (normal) | test.rs:242:5:248:5 | exit test_if_not_operator |  |
| test.rs:242:46:248:5 | BlockExpr | test.rs:242:5:248:5 | exit test_if_not_operator (normal) |  |
| test.rs:243:9:247:9 | IfExpr | test.rs:242:46:248:5 | BlockExpr |  |
| test.rs:243:12:243:13 | ! ... | test.rs:244:13:244:16 | true | true |
| test.rs:243:12:243:13 | ! ... | test.rs:246:13:246:17 | false | false |
| test.rs:243:13:243:13 | a | test.rs:243:12:243:13 | ! ... | false, true |
| test.rs:243:15:245:9 | BlockExpr | test.rs:243:9:247:9 | IfExpr |  |
| test.rs:244:13:244:16 | true | test.rs:243:15:245:9 | BlockExpr |  |
| test.rs:245:16:247:9 | BlockExpr | test.rs:243:9:247:9 | IfExpr |  |
| test.rs:246:13:246:17 | false | test.rs:245:16:247:9 | BlockExpr |  |
| test.rs:251:1:257:1 | enter test_match | test.rs:252:11:252:21 | maybe_digit |  |
| test.rs:251:1:257:1 | exit test_match (normal) | test.rs:251:1:257:1 | exit test_match |  |
| test.rs:251:48:257:1 | BlockExpr | test.rs:251:1:257:1 | exit test_match (normal) |  |
| test.rs:252:5:256:5 | MatchExpr | test.rs:251:48:257:1 | BlockExpr |  |
| test.rs:252:11:252:21 | maybe_digit | test.rs:253:9:253:23 | TupleStructPat |  |
| test.rs:253:9:253:23 | TupleStructPat | test.rs:253:28:253:28 | x | match |
| test.rs:253:9:253:23 | TupleStructPat | test.rs:254:9:254:23 | TupleStructPat | no-match |
| test.rs:253:28:253:28 | x | test.rs:253:32:253:33 | 10 |  |
| test.rs:253:28:253:33 | ... < ... | test.rs:253:38:253:38 | x | true |
| test.rs:253:28:253:33 | ... < ... | test.rs:254:9:254:23 | TupleStructPat | false |
| test.rs:253:32:253:33 | 10 | test.rs:253:28:253:33 | ... < ... |  |
| test.rs:253:38:253:38 | x | test.rs:253:42:253:42 | 5 |  |
| test.rs:253:38:253:42 | ... + ... | test.rs:252:5:256:5 | MatchExpr |  |
| test.rs:253:42:253:42 | 5 | test.rs:253:38:253:42 | ... + ... |  |
| test.rs:254:9:254:23 | TupleStructPat | test.rs:254:28:254:28 | x | match |
| test.rs:254:9:254:23 | TupleStructPat | test.rs:255:9:255:20 | PathPat | no-match |
| test.rs:254:28:254:28 | x | test.rs:252:5:256:5 | MatchExpr |  |
| test.rs:255:9:255:20 | PathPat | test.rs:255:25:255:25 | 5 | match |
| test.rs:255:25:255:25 | 5 | test.rs:252:5:256:5 | MatchExpr |  |
| test.rs:260:5:265:5 | enter test_infinite_loop | test.rs:261:9:263:9 | ExprStmt |  |
| test.rs:261:9:263:9 | ExprStmt | test.rs:262:13:262:13 | 1 |  |
| test.rs:261:14:263:9 | BlockExpr | test.rs:262:13:262:13 | 1 |  |
| test.rs:262:13:262:13 | 1 | test.rs:261:14:263:9 | BlockExpr |  |
| test.rs:267:5:270:5 | enter test_let_match | test.rs:268:9:268:49 | LetStmt |  |
| test.rs:267:5:270:5 | exit test_let_match (normal) | test.rs:267:5:270:5 | exit test_let_match |  |
| test.rs:267:39:270:5 | BlockExpr | test.rs:267:5:270:5 | exit test_let_match (normal) |  |
| test.rs:268:9:268:49 | LetStmt | test.rs:268:23:268:23 | a |  |
| test.rs:268:13:268:19 | TupleStructPat | test.rs:268:32:268:46 | "Expected some" | no-match |
| test.rs:268:13:268:19 | TupleStructPat | test.rs:269:9:269:9 | n | match |
| test.rs:268:23:268:23 | a | test.rs:268:13:268:19 | TupleStructPat |  |
| test.rs:268:32:268:46 | "Expected some" | test.rs:268:30:268:48 | BlockExpr |  |
| test.rs:269:9:269:9 | n | test.rs:267:39:270:5 | BlockExpr |  |
| test.rs:273:1:278:1 | enter dead_code | test.rs:274:5:276:5 | ExprStmt |  |
| test.rs:273:1:278:1 | exit dead_code (normal) | test.rs:273:1:278:1 | exit dead_code |  |
| test.rs:274:5:276:5 | ExprStmt | test.rs:274:9:274:12 | true |  |
| test.rs:274:9:274:12 | true | test.rs:275:9:275:17 | ExprStmt | true |
| test.rs:275:9:275:16 | ReturnExpr | test.rs:273:1:278:1 | exit dead_code (normal) | return |
| test.rs:275:9:275:17 | ExprStmt | test.rs:275:16:275:16 | 0 |  |
| test.rs:275:16:275:16 | 0 | test.rs:275:9:275:16 | ReturnExpr |  |
| test.rs:280:1:293:1 | enter labelled_block1 | test.rs:281:5:292:6 | LetStmt |  |
| test.rs:280:1:293:1 | exit labelled_block1 (normal) | test.rs:280:1:293:1 | exit labelled_block1 |  |
| test.rs:280:29:293:1 | BlockExpr | test.rs:280:1:293:1 | exit labelled_block1 (normal) |  |
| test.rs:281:5:292:6 | LetStmt | test.rs:282:9:282:19 | ExprStmt |  |
| test.rs:281:9:281:14 | result | test.rs:280:29:293:1 | BlockExpr | match, no-match |
| test.rs:281:18:292:5 | BlockExpr | test.rs:281:9:281:14 | result |  |
| test.rs:282:9:282:16 | PathExpr | test.rs:282:9:282:18 | CallExpr |  |
| test.rs:282:9:282:18 | CallExpr | test.rs:283:9:285:9 | ExprStmt |  |
| test.rs:282:9:282:19 | ExprStmt | test.rs:282:9:282:16 | PathExpr |  |
| test.rs:283:9:285:9 | ExprStmt | test.rs:283:12:283:28 | PathExpr |  |
| test.rs:283:9:285:9 | IfExpr | test.rs:286:9:286:24 | ExprStmt |  |
| test.rs:283:12:283:28 | PathExpr | test.rs:283:12:283:30 | CallExpr |  |
| test.rs:283:12:283:30 | CallExpr | test.rs:283:9:285:9 | IfExpr | false |
| test.rs:283:12:283:30 | CallExpr | test.rs:284:13:284:27 | ExprStmt | true |
| test.rs:284:13:284:26 | BreakExpr | test.rs:281:18:292:5 | BlockExpr | break |
| test.rs:284:13:284:27 | ExprStmt | test.rs:284:26:284:26 | 1 |  |
| test.rs:284:26:284:26 | 1 | test.rs:284:13:284:26 | BreakExpr |  |
| test.rs:286:9:286:21 | PathExpr | test.rs:286:9:286:23 | CallExpr |  |
| test.rs:286:9:286:23 | CallExpr | test.rs:287:9:289:9 | ExprStmt |  |
| test.rs:286:9:286:24 | ExprStmt | test.rs:286:9:286:21 | PathExpr |  |
| test.rs:287:9:289:9 | ExprStmt | test.rs:287:12:287:28 | PathExpr |  |
| test.rs:287:9:289:9 | IfExpr | test.rs:290:9:290:24 | ExprStmt |  |
| test.rs:287:12:287:28 | PathExpr | test.rs:287:12:287:30 | CallExpr |  |
| test.rs:287:12:287:30 | CallExpr | test.rs:287:9:289:9 | IfExpr | false |
| test.rs:287:12:287:30 | CallExpr | test.rs:288:13:288:27 | ExprStmt | true |
| test.rs:288:13:288:26 | BreakExpr | test.rs:281:18:292:5 | BlockExpr | break |
| test.rs:288:13:288:27 | ExprStmt | test.rs:288:26:288:26 | 2 |  |
| test.rs:288:26:288:26 | 2 | test.rs:288:13:288:26 | BreakExpr |  |
| test.rs:290:9:290:21 | PathExpr | test.rs:290:9:290:23 | CallExpr |  |
| test.rs:290:9:290:23 | CallExpr | test.rs:291:9:291:9 | 3 |  |
| test.rs:290:9:290:24 | ExprStmt | test.rs:290:9:290:21 | PathExpr |  |
| test.rs:291:9:291:9 | 3 | test.rs:281:18:292:5 | BlockExpr |  |
| test.rs:295:1:303:1 | enter labelled_block2 | test.rs:296:5:302:6 | LetStmt |  |
| test.rs:295:1:303:1 | exit labelled_block2 (normal) | test.rs:295:1:303:1 | exit labelled_block2 |  |
| test.rs:295:29:303:1 | BlockExpr | test.rs:295:1:303:1 | exit labelled_block2 (normal) |  |
| test.rs:296:5:302:6 | LetStmt | test.rs:297:9:297:34 | LetStmt |  |
| test.rs:296:9:296:14 | result | test.rs:295:29:303:1 | BlockExpr | match, no-match |
| test.rs:296:18:302:5 | BlockExpr | test.rs:296:9:296:14 | result |  |
| test.rs:297:9:297:34 | LetStmt | test.rs:297:30:297:33 | PathExpr |  |
| test.rs:297:13:297:13 | x | test.rs:298:9:300:10 | LetStmt | match, no-match |
| test.rs:297:30:297:33 | PathExpr | test.rs:297:13:297:13 | x |  |
| test.rs:298:9:300:10 | LetStmt | test.rs:298:23:298:23 | x |  |
| test.rs:298:13:298:19 | TupleStructPat | test.rs:299:13:299:27 | ExprStmt | no-match |
| test.rs:298:13:298:19 | TupleStructPat | test.rs:301:9:301:9 | x | match |
| test.rs:298:23:298:23 | x | test.rs:298:13:298:19 | TupleStructPat |  |
| test.rs:299:13:299:26 | BreakExpr | test.rs:296:18:302:5 | BlockExpr | break |
| test.rs:299:13:299:27 | ExprStmt | test.rs:299:26:299:26 | 1 |  |
| test.rs:299:26:299:26 | 1 | test.rs:299:13:299:26 | BreakExpr |  |
| test.rs:301:9:301:9 | x | test.rs:296:18:302:5 | BlockExpr |  |
breakTarget
| test.rs:16:17:16:21 | BreakExpr | test.rs:10:9:22:9 | LoopExpr |
| test.rs:30:21:30:25 | BreakExpr | test.rs:28:13:35:13 | LoopExpr |
| test.rs:32:21:32:32 | BreakExpr | test.rs:27:9:36:9 | LoopExpr |
| test.rs:34:17:34:28 | BreakExpr | test.rs:28:13:35:13 | LoopExpr |
| test.rs:73:17:73:21 | BreakExpr | test.rs:70:9:76:9 | WhileExpr |
| test.rs:83:17:83:21 | BreakExpr | test.rs:81:9:85:9 | WhileExpr |
| test.rs:91:17:91:21 | BreakExpr | test.rs:89:9:94:9 | ForExpr |
| test.rs:170:17:170:28 | BreakExpr | test.rs:168:13:173:9 | LoopExpr |
| test.rs:183:17:183:35 | BreakExpr | test.rs:181:13:186:9 | LoopExpr |
| test.rs:195:13:195:30 | BreakExpr | test.rs:194:13:196:9 | BlockExpr |
| test.rs:284:13:284:26 | BreakExpr | test.rs:281:18:292:5 | BlockExpr |
| test.rs:288:13:288:26 | BreakExpr | test.rs:281:18:292:5 | BlockExpr |
| test.rs:299:13:299:26 | BreakExpr | test.rs:296:18:302:5 | BlockExpr |
continueTarget
| test.rs:19:17:19:24 | ContinueExpr | test.rs:10:9:22:9 | LoopExpr |
| test.rs:45:21:45:28 | ContinueExpr | test.rs:43:13:50:13 | LoopExpr |
| test.rs:47:21:47:35 | ContinueExpr | test.rs:41:9:51:9 | LoopExpr |
| test.rs:49:17:49:31 | ContinueExpr | test.rs:43:13:50:13 | LoopExpr |
| test.rs:59:21:59:28 | ContinueExpr | test.rs:57:13:64:13 | LoopExpr |
| test.rs:61:21:61:34 | ContinueExpr | test.rs:57:13:64:13 | LoopExpr |
| test.rs:63:17:63:30 | ContinueExpr | test.rs:57:13:64:13 | LoopExpr |
>>>>>>> 6bb98b02
<|MERGE_RESOLUTION|>--- conflicted
+++ resolved
@@ -68,18 +68,6 @@
 | test.rs:27:9:36:9 | LoopExpr | test.rs:37:9:37:12 | true |  |
 | test.rs:27:22:36:9 | BlockExpr | test.rs:29:17:33:17 | ExprStmt |  |
 | test.rs:28:13:35:13 | LoopExpr | test.rs:27:22:36:9 | BlockExpr |  |
-<<<<<<< HEAD
-| test.rs:29:17:33:17 | ExprStmt | test.rs:29:20:29:20 | PathExpr |  |
-| test.rs:29:17:33:17 | IfExpr | test.rs:34:17:34:29 | ExprStmt |  |
-| test.rs:29:20:29:20 | PathExpr | test.rs:30:21:30:26 | ExprStmt | true |
-| test.rs:29:20:29:20 | PathExpr | test.rs:31:27:31:27 | PathExpr | false |
-| test.rs:30:21:30:25 | BreakExpr | test.rs:28:13:35:13 | LoopExpr | break |
-| test.rs:30:21:30:26 | ExprStmt | test.rs:30:21:30:25 | BreakExpr |  |
-| test.rs:31:24:33:17 | IfExpr | test.rs:29:17:33:17 | IfExpr |  |
-| test.rs:31:27:31:27 | PathExpr | test.rs:31:24:33:17 | IfExpr | false |
-| test.rs:31:27:31:27 | PathExpr | test.rs:32:21:32:33 | ExprStmt | true |
-| test.rs:32:21:32:32 | BreakExpr | test.rs:27:9:36:9 | LoopExpr | break('outer) |
-=======
 | test.rs:29:17:33:17 | ExprStmt | test.rs:29:20:29:20 | b |  |
 | test.rs:29:17:33:17 | IfExpr | test.rs:34:17:34:29 | ExprStmt |  |
 | test.rs:29:20:29:20 | b | test.rs:30:21:30:26 | ExprStmt | true |
@@ -90,7 +78,6 @@
 | test.rs:31:27:31:27 | b | test.rs:31:24:33:17 | IfExpr | false |
 | test.rs:31:27:31:27 | b | test.rs:32:21:32:33 | ExprStmt | true |
 | test.rs:32:21:32:32 | BreakExpr | test.rs:27:9:36:9 | LoopExpr | break |
->>>>>>> 6bb98b02
 | test.rs:32:21:32:33 | ExprStmt | test.rs:32:21:32:32 | BreakExpr |  |
 | test.rs:34:17:34:28 | BreakExpr | test.rs:28:13:35:13 | LoopExpr | break |
 | test.rs:34:17:34:29 | ExprStmt | test.rs:34:17:34:28 | BreakExpr |  |
@@ -98,18 +85,6 @@
 | test.rs:40:5:52:5 | enter test_continue_with_labels | test.rs:42:13:42:14 | ExprStmt |  |
 | test.rs:42:13:42:13 | 1 | test.rs:44:17:48:17 | ExprStmt |  |
 | test.rs:42:13:42:14 | ExprStmt | test.rs:42:13:42:13 | 1 |  |
-<<<<<<< HEAD
-| test.rs:44:17:48:17 | ExprStmt | test.rs:44:20:44:20 | PathExpr |  |
-| test.rs:44:17:48:17 | IfExpr | test.rs:49:17:49:32 | ExprStmt |  |
-| test.rs:44:20:44:20 | PathExpr | test.rs:45:21:45:29 | ExprStmt | true |
-| test.rs:44:20:44:20 | PathExpr | test.rs:46:27:46:27 | PathExpr | false |
-| test.rs:45:21:45:28 | ContinueExpr | test.rs:44:17:48:17 | ExprStmt | continue |
-| test.rs:45:21:45:29 | ExprStmt | test.rs:45:21:45:28 | ContinueExpr |  |
-| test.rs:46:24:48:17 | IfExpr | test.rs:44:17:48:17 | IfExpr |  |
-| test.rs:46:27:46:27 | PathExpr | test.rs:46:24:48:17 | IfExpr | false |
-| test.rs:46:27:46:27 | PathExpr | test.rs:47:21:47:36 | ExprStmt | true |
-| test.rs:47:21:47:35 | ContinueExpr | test.rs:42:13:42:14 | ExprStmt | continue('outer) |
-=======
 | test.rs:44:17:48:17 | ExprStmt | test.rs:44:20:44:20 | b |  |
 | test.rs:44:17:48:17 | IfExpr | test.rs:49:17:49:32 | ExprStmt |  |
 | test.rs:44:20:44:20 | b | test.rs:45:21:45:29 | ExprStmt | true |
@@ -120,359 +95,9 @@
 | test.rs:46:27:46:27 | b | test.rs:46:24:48:17 | IfExpr | false |
 | test.rs:46:27:46:27 | b | test.rs:47:21:47:36 | ExprStmt | true |
 | test.rs:47:21:47:35 | ContinueExpr | test.rs:42:13:42:14 | ExprStmt | continue |
->>>>>>> 6bb98b02
 | test.rs:47:21:47:36 | ExprStmt | test.rs:47:21:47:35 | ContinueExpr |  |
 | test.rs:49:17:49:31 | ContinueExpr | test.rs:44:17:48:17 | ExprStmt | continue |
 | test.rs:49:17:49:32 | ExprStmt | test.rs:49:17:49:31 | ContinueExpr |  |
-<<<<<<< HEAD
-| test.rs:54:5:60:5 | enter test_while | test.rs:55:9:55:25 | LetStmt |  |
-| test.rs:55:9:55:25 | LetStmt | test.rs:55:21:55:24 | true |  |
-| test.rs:55:21:55:24 | true | test.rs:55:13:55:17 | IdentPat |  |
-| test.rs:69:1:72:1 | enter test_nested_function | test.rs:70:5:70:28 | LetStmt |  |
-| test.rs:69:1:72:1 | exit test_nested_function (normal) | test.rs:69:1:72:1 | exit test_nested_function |  |
-| test.rs:69:40:72:1 | BlockExpr | test.rs:69:1:72:1 | exit test_nested_function (normal) |  |
-| test.rs:70:5:70:28 | LetStmt | test.rs:70:19:70:27 | ClosureExpr |  |
-| test.rs:70:9:70:15 | IdentPat | test.rs:71:5:71:11 | PathExpr | match, no-match |
-| test.rs:70:19:70:27 | ClosureExpr | test.rs:70:9:70:15 | IdentPat |  |
-| test.rs:70:19:70:27 | enter ClosureExpr | test.rs:70:23:70:23 | PathExpr |  |
-| test.rs:70:19:70:27 | exit ClosureExpr (normal) | test.rs:70:19:70:27 | exit ClosureExpr |  |
-| test.rs:70:23:70:23 | PathExpr | test.rs:70:27:70:27 | 1 |  |
-| test.rs:70:23:70:27 | ... + ... | test.rs:70:19:70:27 | exit ClosureExpr (normal) |  |
-| test.rs:70:27:70:27 | 1 | test.rs:70:23:70:27 | ... + ... |  |
-| test.rs:71:5:71:11 | PathExpr | test.rs:71:13:71:19 | PathExpr |  |
-| test.rs:71:5:71:23 | CallExpr | test.rs:69:40:72:1 | BlockExpr |  |
-| test.rs:71:13:71:19 | PathExpr | test.rs:71:21:71:21 | PathExpr |  |
-| test.rs:71:13:71:22 | CallExpr | test.rs:71:5:71:23 | CallExpr |  |
-| test.rs:71:21:71:21 | PathExpr | test.rs:71:13:71:22 | CallExpr |  |
-| test.rs:76:5:82:5 | enter test_if_else | test.rs:77:12:77:12 | PathExpr |  |
-| test.rs:76:5:82:5 | exit test_if_else (normal) | test.rs:76:5:82:5 | exit test_if_else |  |
-| test.rs:76:36:82:5 | BlockExpr | test.rs:76:5:82:5 | exit test_if_else (normal) |  |
-| test.rs:77:9:81:9 | IfExpr | test.rs:76:36:82:5 | BlockExpr |  |
-| test.rs:77:12:77:12 | PathExpr | test.rs:77:17:77:17 | 0 |  |
-| test.rs:77:12:77:17 | ... <= ... | test.rs:78:13:78:13 | 0 | true |
-| test.rs:77:12:77:17 | ... <= ... | test.rs:80:13:80:13 | PathExpr | false |
-| test.rs:77:17:77:17 | 0 | test.rs:77:12:77:17 | ... <= ... |  |
-| test.rs:77:19:79:9 | BlockExpr | test.rs:77:9:81:9 | IfExpr |  |
-| test.rs:78:13:78:13 | 0 | test.rs:77:19:79:9 | BlockExpr |  |
-| test.rs:79:16:81:9 | BlockExpr | test.rs:77:9:81:9 | IfExpr |  |
-| test.rs:80:13:80:13 | PathExpr | test.rs:80:17:80:17 | 1 |  |
-| test.rs:80:13:80:17 | ... - ... | test.rs:79:16:81:9 | BlockExpr |  |
-| test.rs:80:17:80:17 | 1 | test.rs:80:13:80:17 | ... - ... |  |
-| test.rs:84:5:90:5 | enter test_if_let_else | test.rs:85:12:85:26 | LetExpr |  |
-| test.rs:84:5:90:5 | exit test_if_let_else (normal) | test.rs:84:5:90:5 | exit test_if_let_else |  |
-| test.rs:84:48:90:5 | BlockExpr | test.rs:84:5:90:5 | exit test_if_let_else (normal) |  |
-| test.rs:85:9:89:9 | IfExpr | test.rs:84:48:90:5 | BlockExpr |  |
-| test.rs:85:12:85:26 | LetExpr | test.rs:85:16:85:22 | TupleStructPat |  |
-| test.rs:85:16:85:22 | TupleStructPat | test.rs:86:13:86:13 | PathExpr | match |
-| test.rs:85:16:85:22 | TupleStructPat | test.rs:88:13:88:13 | 0 | no-match |
-| test.rs:85:28:87:9 | BlockExpr | test.rs:85:9:89:9 | IfExpr |  |
-| test.rs:86:13:86:13 | PathExpr | test.rs:85:28:87:9 | BlockExpr |  |
-| test.rs:87:16:89:9 | BlockExpr | test.rs:85:9:89:9 | IfExpr |  |
-| test.rs:88:13:88:13 | 0 | test.rs:87:16:89:9 | BlockExpr |  |
-| test.rs:92:5:97:5 | enter test_if_let | test.rs:93:9:95:9 | ExprStmt |  |
-| test.rs:92:5:97:5 | exit test_if_let (normal) | test.rs:92:5:97:5 | exit test_if_let |  |
-| test.rs:92:43:97:5 | BlockExpr | test.rs:92:5:97:5 | exit test_if_let (normal) |  |
-| test.rs:93:9:95:9 | ExprStmt | test.rs:93:12:93:26 | LetExpr |  |
-| test.rs:93:9:95:9 | IfExpr | test.rs:96:9:96:9 | 0 |  |
-| test.rs:93:12:93:26 | LetExpr | test.rs:93:16:93:22 | TupleStructPat |  |
-| test.rs:93:16:93:22 | TupleStructPat | test.rs:93:9:95:9 | IfExpr | no-match |
-| test.rs:93:16:93:22 | TupleStructPat | test.rs:94:13:94:13 | PathExpr | match |
-| test.rs:93:28:95:9 | BlockExpr | test.rs:93:9:95:9 | IfExpr |  |
-| test.rs:94:13:94:13 | PathExpr | test.rs:93:28:95:9 | BlockExpr |  |
-| test.rs:96:9:96:9 | 0 | test.rs:92:43:97:5 | BlockExpr |  |
-| test.rs:99:5:105:5 | enter test_nested_if | test.rs:100:16:100:16 | PathExpr |  |
-| test.rs:99:5:105:5 | exit test_nested_if (normal) | test.rs:99:5:105:5 | exit test_nested_if |  |
-| test.rs:99:38:105:5 | BlockExpr | test.rs:99:5:105:5 | exit test_nested_if (normal) |  |
-| test.rs:100:9:104:9 | IfExpr | test.rs:99:38:105:5 | BlockExpr |  |
-| test.rs:100:12:100:49 | ParenExpr | test.rs:101:13:101:13 | 1 | true |
-| test.rs:100:12:100:49 | ParenExpr | test.rs:103:13:103:13 | 0 | false |
-| test.rs:100:13:100:48 | IfExpr | test.rs:100:12:100:49 | ParenExpr |  |
-| test.rs:100:16:100:16 | PathExpr | test.rs:100:20:100:20 | 0 |  |
-| test.rs:100:16:100:20 | ... < ... | test.rs:100:24:100:24 | PathExpr | true |
-| test.rs:100:16:100:20 | ... < ... | test.rs:100:41:100:41 | PathExpr | false |
-| test.rs:100:20:100:20 | 0 | test.rs:100:16:100:20 | ... < ... |  |
-| test.rs:100:22:100:32 | BlockExpr | test.rs:100:13:100:48 | IfExpr |  |
-| test.rs:100:24:100:24 | PathExpr | test.rs:100:29:100:30 | 10 |  |
-| test.rs:100:24:100:30 | ... < ... | test.rs:100:22:100:32 | BlockExpr |  |
-| test.rs:100:28:100:30 | - ... | test.rs:100:24:100:30 | ... < ... |  |
-| test.rs:100:29:100:30 | 10 | test.rs:100:28:100:30 | - ... |  |
-| test.rs:100:39:100:48 | BlockExpr | test.rs:100:13:100:48 | IfExpr |  |
-| test.rs:100:41:100:41 | PathExpr | test.rs:100:45:100:46 | 10 |  |
-| test.rs:100:41:100:46 | ... > ... | test.rs:100:39:100:48 | BlockExpr |  |
-| test.rs:100:45:100:46 | 10 | test.rs:100:41:100:46 | ... > ... |  |
-| test.rs:100:51:102:9 | BlockExpr | test.rs:100:9:104:9 | IfExpr |  |
-| test.rs:101:13:101:13 | 1 | test.rs:100:51:102:9 | BlockExpr |  |
-| test.rs:102:16:104:9 | BlockExpr | test.rs:100:9:104:9 | IfExpr |  |
-| test.rs:103:13:103:13 | 0 | test.rs:102:16:104:9 | BlockExpr |  |
-| test.rs:107:5:116:5 | enter test_nested_if_match | test.rs:108:19:108:19 | PathExpr |  |
-| test.rs:107:5:116:5 | exit test_nested_if_match (normal) | test.rs:107:5:116:5 | exit test_nested_if_match |  |
-| test.rs:107:44:116:5 | BlockExpr | test.rs:107:5:116:5 | exit test_nested_if_match (normal) |  |
-| test.rs:108:9:115:9 | IfExpr | test.rs:107:44:116:5 | BlockExpr |  |
-| test.rs:108:12:111:10 | ParenExpr | test.rs:112:13:112:13 | 1 | true |
-| test.rs:108:12:111:10 | ParenExpr | test.rs:114:13:114:13 | 0 | false |
-| test.rs:108:13:111:9 | MatchExpr | test.rs:108:12:111:10 | ParenExpr |  |
-| test.rs:108:19:108:19 | PathExpr | test.rs:109:13:109:13 | LiteralPat |  |
-| test.rs:109:13:109:13 | LiteralPat | test.rs:109:18:109:21 | true | match |
-| test.rs:109:13:109:13 | LiteralPat | test.rs:110:13:110:13 | WildcardPat | no-match |
-| test.rs:109:18:109:21 | true | test.rs:108:13:111:9 | MatchExpr |  |
-| test.rs:110:13:110:13 | WildcardPat | test.rs:110:18:110:22 | false | match |
-| test.rs:110:18:110:22 | false | test.rs:108:13:111:9 | MatchExpr |  |
-| test.rs:111:12:113:9 | BlockExpr | test.rs:108:9:115:9 | IfExpr |  |
-| test.rs:112:13:112:13 | 1 | test.rs:111:12:113:9 | BlockExpr |  |
-| test.rs:113:16:115:9 | BlockExpr | test.rs:108:9:115:9 | IfExpr |  |
-| test.rs:114:13:114:13 | 0 | test.rs:113:16:115:9 | BlockExpr |  |
-| test.rs:118:5:127:5 | enter test_nested_if_block | test.rs:120:13:120:15 | ExprStmt |  |
-| test.rs:118:5:127:5 | exit test_nested_if_block (normal) | test.rs:118:5:127:5 | exit test_nested_if_block |  |
-| test.rs:118:44:127:5 | BlockExpr | test.rs:118:5:127:5 | exit test_nested_if_block (normal) |  |
-| test.rs:119:9:126:9 | IfExpr | test.rs:118:44:127:5 | BlockExpr |  |
-| test.rs:119:12:122:9 | BlockExpr | test.rs:123:13:123:13 | 1 | true |
-| test.rs:119:12:122:9 | BlockExpr | test.rs:125:13:125:13 | 0 | false |
-| test.rs:120:13:120:14 | TupleExpr | test.rs:121:13:121:13 | PathExpr |  |
-| test.rs:120:13:120:15 | ExprStmt | test.rs:120:13:120:14 | TupleExpr |  |
-| test.rs:121:13:121:13 | PathExpr | test.rs:121:17:121:17 | 0 |  |
-| test.rs:121:13:121:17 | ... > ... | test.rs:119:12:122:9 | BlockExpr | false, true |
-| test.rs:121:17:121:17 | 0 | test.rs:121:13:121:17 | ... > ... |  |
-| test.rs:122:11:124:9 | BlockExpr | test.rs:119:9:126:9 | IfExpr |  |
-| test.rs:123:13:123:13 | 1 | test.rs:122:11:124:9 | BlockExpr |  |
-| test.rs:124:16:126:9 | BlockExpr | test.rs:119:9:126:9 | IfExpr |  |
-| test.rs:125:13:125:13 | 0 | test.rs:124:16:126:9 | BlockExpr |  |
-| test.rs:129:5:136:5 | enter test_if_assignment | test.rs:130:9:130:26 | LetStmt |  |
-| test.rs:129:5:136:5 | exit test_if_assignment (normal) | test.rs:129:5:136:5 | exit test_if_assignment |  |
-| test.rs:129:42:136:5 | BlockExpr | test.rs:129:5:136:5 | exit test_if_assignment (normal) |  |
-| test.rs:130:9:130:26 | LetStmt | test.rs:130:21:130:25 | false |  |
-| test.rs:130:13:130:17 | IdentPat | test.rs:131:12:131:12 | PathExpr | match, no-match |
-| test.rs:130:21:130:25 | false | test.rs:130:13:130:17 | IdentPat |  |
-| test.rs:131:9:135:9 | IfExpr | test.rs:129:42:136:5 | BlockExpr |  |
-| test.rs:131:12:131:12 | PathExpr | test.rs:131:16:131:19 | true |  |
-| test.rs:131:12:131:19 | ... = ... | test.rs:132:13:132:13 | 1 | true |
-| test.rs:131:12:131:19 | ... = ... | test.rs:134:13:134:13 | 0 | false |
-| test.rs:131:16:131:19 | true | test.rs:131:12:131:19 | ... = ... |  |
-| test.rs:131:21:133:9 | BlockExpr | test.rs:131:9:135:9 | IfExpr |  |
-| test.rs:132:13:132:13 | 1 | test.rs:131:21:133:9 | BlockExpr |  |
-| test.rs:133:16:135:9 | BlockExpr | test.rs:131:9:135:9 | IfExpr |  |
-| test.rs:134:13:134:13 | 0 | test.rs:133:16:135:9 | BlockExpr |  |
-| test.rs:138:5:149:5 | enter test_if_loop1 | test.rs:140:13:142:14 | ExprStmt |  |
-| test.rs:138:5:149:5 | exit test_if_loop1 (normal) | test.rs:138:5:149:5 | exit test_if_loop1 |  |
-| test.rs:138:37:149:5 | BlockExpr | test.rs:138:5:149:5 | exit test_if_loop1 (normal) |  |
-| test.rs:139:9:148:9 | IfExpr | test.rs:138:37:149:5 | BlockExpr |  |
-| test.rs:139:12:144:10 | ParenExpr | test.rs:145:13:145:13 | 1 | true |
-| test.rs:139:12:144:10 | ParenExpr | test.rs:147:13:147:13 | 0 | false |
-| test.rs:139:13:144:9 | LoopExpr | test.rs:139:12:144:10 | ParenExpr |  |
-| test.rs:139:18:144:9 | BlockExpr | test.rs:140:13:142:14 | ExprStmt |  |
-| test.rs:140:13:142:13 | IfExpr | test.rs:143:13:143:19 | ExprStmt |  |
-| test.rs:140:13:142:14 | ExprStmt | test.rs:140:16:140:16 | PathExpr |  |
-| test.rs:140:16:140:16 | PathExpr | test.rs:140:20:140:20 | 0 |  |
-| test.rs:140:16:140:20 | ... > ... | test.rs:140:13:142:13 | IfExpr | false |
-| test.rs:140:16:140:20 | ... > ... | test.rs:141:17:141:29 | ExprStmt | true |
-| test.rs:140:20:140:20 | 0 | test.rs:140:16:140:20 | ... > ... |  |
-| test.rs:141:17:141:28 | BreakExpr | test.rs:139:13:144:9 | LoopExpr | break |
-| test.rs:141:17:141:29 | ExprStmt | test.rs:141:23:141:23 | PathExpr |  |
-| test.rs:141:23:141:23 | PathExpr | test.rs:141:27:141:28 | 10 |  |
-| test.rs:141:23:141:28 | ... > ... | test.rs:141:17:141:28 | BreakExpr |  |
-| test.rs:141:27:141:28 | 10 | test.rs:141:23:141:28 | ... > ... |  |
-| test.rs:143:13:143:13 | PathExpr | test.rs:143:17:143:18 | 10 |  |
-| test.rs:143:13:143:18 | ... < ... | test.rs:139:18:144:9 | BlockExpr |  |
-| test.rs:143:13:143:19 | ExprStmt | test.rs:143:13:143:13 | PathExpr |  |
-| test.rs:143:17:143:18 | 10 | test.rs:143:13:143:18 | ... < ... |  |
-| test.rs:144:12:146:9 | BlockExpr | test.rs:139:9:148:9 | IfExpr |  |
-| test.rs:145:13:145:13 | 1 | test.rs:144:12:146:9 | BlockExpr |  |
-| test.rs:146:16:148:9 | BlockExpr | test.rs:139:9:148:9 | IfExpr |  |
-| test.rs:147:13:147:13 | 0 | test.rs:146:16:148:9 | BlockExpr |  |
-| test.rs:151:5:162:5 | enter test_if_loop2 | test.rs:153:13:155:14 | ExprStmt |  |
-| test.rs:151:5:162:5 | exit test_if_loop2 (normal) | test.rs:151:5:162:5 | exit test_if_loop2 |  |
-| test.rs:151:37:162:5 | BlockExpr | test.rs:151:5:162:5 | exit test_if_loop2 (normal) |  |
-| test.rs:152:9:161:9 | IfExpr | test.rs:151:37:162:5 | BlockExpr |  |
-| test.rs:152:12:157:10 | ParenExpr | test.rs:158:13:158:13 | 1 | true |
-| test.rs:152:12:157:10 | ParenExpr | test.rs:160:13:160:13 | 0 | false |
-| test.rs:152:13:157:9 | LoopExpr | test.rs:152:12:157:10 | ParenExpr |  |
-| test.rs:152:26:157:9 | BlockExpr | test.rs:153:13:155:14 | ExprStmt |  |
-| test.rs:153:13:155:13 | IfExpr | test.rs:156:13:156:19 | ExprStmt |  |
-| test.rs:153:13:155:14 | ExprStmt | test.rs:153:16:153:16 | PathExpr |  |
-| test.rs:153:16:153:16 | PathExpr | test.rs:153:20:153:20 | 0 |  |
-| test.rs:153:16:153:20 | ... > ... | test.rs:153:13:155:13 | IfExpr | false |
-| test.rs:153:16:153:20 | ... > ... | test.rs:154:17:154:36 | ExprStmt | true |
-| test.rs:153:20:153:20 | 0 | test.rs:153:16:153:20 | ... > ... |  |
-| test.rs:154:17:154:35 | BreakExpr | test.rs:152:13:157:9 | LoopExpr | break('label) |
-| test.rs:154:17:154:36 | ExprStmt | test.rs:154:30:154:30 | PathExpr |  |
-| test.rs:154:30:154:30 | PathExpr | test.rs:154:34:154:35 | 10 |  |
-| test.rs:154:30:154:35 | ... > ... | test.rs:154:17:154:35 | BreakExpr |  |
-| test.rs:154:34:154:35 | 10 | test.rs:154:30:154:35 | ... > ... |  |
-| test.rs:156:13:156:13 | PathExpr | test.rs:156:17:156:18 | 10 |  |
-| test.rs:156:13:156:18 | ... < ... | test.rs:152:26:157:9 | BlockExpr |  |
-| test.rs:156:13:156:19 | ExprStmt | test.rs:156:13:156:13 | PathExpr |  |
-| test.rs:156:17:156:18 | 10 | test.rs:156:13:156:18 | ... < ... |  |
-| test.rs:157:12:159:9 | BlockExpr | test.rs:152:9:161:9 | IfExpr |  |
-| test.rs:158:13:158:13 | 1 | test.rs:157:12:159:9 | BlockExpr |  |
-| test.rs:159:16:161:9 | BlockExpr | test.rs:152:9:161:9 | IfExpr |  |
-| test.rs:160:13:160:13 | 0 | test.rs:159:16:161:9 | BlockExpr |  |
-| test.rs:164:5:172:5 | enter test_labelled_block | test.rs:166:13:166:31 | ExprStmt |  |
-| test.rs:164:5:172:5 | exit test_labelled_block (normal) | test.rs:164:5:172:5 | exit test_labelled_block |  |
-| test.rs:166:13:166:30 | BreakExpr | test.rs:164:5:172:5 | exit test_labelled_block (normal) | break('block) |
-| test.rs:166:13:166:31 | ExprStmt | test.rs:166:26:166:26 | PathExpr |  |
-| test.rs:166:26:166:26 | PathExpr | test.rs:166:30:166:30 | 0 |  |
-| test.rs:166:26:166:30 | ... > ... | test.rs:166:13:166:30 | BreakExpr |  |
-| test.rs:166:30:166:30 | 0 | test.rs:166:26:166:30 | ... > ... |  |
-| test.rs:177:5:180:5 | enter test_and_operator | test.rs:178:9:178:28 | LetStmt |  |
-| test.rs:177:5:180:5 | exit test_and_operator (normal) | test.rs:177:5:180:5 | exit test_and_operator |  |
-| test.rs:177:61:180:5 | BlockExpr | test.rs:177:5:180:5 | exit test_and_operator (normal) |  |
-| test.rs:178:9:178:28 | LetStmt | test.rs:178:17:178:27 | ... && ... |  |
-| test.rs:178:13:178:13 | IdentPat | test.rs:179:9:179:9 | PathExpr | match, no-match |
-| test.rs:178:17:178:17 | PathExpr | test.rs:178:13:178:13 | IdentPat | false |
-| test.rs:178:17:178:17 | PathExpr | test.rs:178:22:178:22 | PathExpr | true |
-| test.rs:178:17:178:22 | ... && ... | test.rs:178:17:178:17 | PathExpr |  |
-| test.rs:178:17:178:27 | ... && ... | test.rs:178:17:178:22 | ... && ... |  |
-| test.rs:178:22:178:22 | PathExpr | test.rs:178:13:178:13 | IdentPat | false |
-| test.rs:178:22:178:22 | PathExpr | test.rs:178:27:178:27 | PathExpr | true |
-| test.rs:178:27:178:27 | PathExpr | test.rs:178:13:178:13 | IdentPat |  |
-| test.rs:179:9:179:9 | PathExpr | test.rs:177:61:180:5 | BlockExpr |  |
-| test.rs:182:5:185:5 | enter test_or_operator | test.rs:183:9:183:28 | LetStmt |  |
-| test.rs:182:5:185:5 | exit test_or_operator (normal) | test.rs:182:5:185:5 | exit test_or_operator |  |
-| test.rs:182:60:185:5 | BlockExpr | test.rs:182:5:185:5 | exit test_or_operator (normal) |  |
-| test.rs:183:9:183:28 | LetStmt | test.rs:183:17:183:27 | ... \|\| ... |  |
-| test.rs:183:13:183:13 | IdentPat | test.rs:184:9:184:9 | PathExpr | match, no-match |
-| test.rs:183:17:183:17 | PathExpr | test.rs:183:13:183:13 | IdentPat | true |
-| test.rs:183:17:183:17 | PathExpr | test.rs:183:22:183:22 | PathExpr | false |
-| test.rs:183:17:183:22 | ... \|\| ... | test.rs:183:17:183:17 | PathExpr |  |
-| test.rs:183:17:183:27 | ... \|\| ... | test.rs:183:17:183:22 | ... \|\| ... |  |
-| test.rs:183:22:183:22 | PathExpr | test.rs:183:13:183:13 | IdentPat | true |
-| test.rs:183:22:183:22 | PathExpr | test.rs:183:27:183:27 | PathExpr | false |
-| test.rs:183:27:183:27 | PathExpr | test.rs:183:13:183:13 | IdentPat |  |
-| test.rs:184:9:184:9 | PathExpr | test.rs:182:60:185:5 | BlockExpr |  |
-| test.rs:187:5:190:5 | enter test_or_operator_2 | test.rs:188:9:188:36 | LetStmt |  |
-| test.rs:187:5:190:5 | exit test_or_operator_2 (normal) | test.rs:187:5:190:5 | exit test_or_operator_2 |  |
-| test.rs:187:61:190:5 | BlockExpr | test.rs:187:5:190:5 | exit test_or_operator_2 (normal) |  |
-| test.rs:188:9:188:36 | LetStmt | test.rs:188:17:188:35 | ... \|\| ... |  |
-| test.rs:188:13:188:13 | IdentPat | test.rs:189:9:189:9 | PathExpr | match, no-match |
-| test.rs:188:17:188:17 | PathExpr | test.rs:188:13:188:13 | IdentPat | true |
-| test.rs:188:17:188:17 | PathExpr | test.rs:188:23:188:23 | PathExpr | false |
-| test.rs:188:17:188:30 | ... \|\| ... | test.rs:188:17:188:17 | PathExpr |  |
-| test.rs:188:17:188:35 | ... \|\| ... | test.rs:188:17:188:30 | ... \|\| ... |  |
-| test.rs:188:22:188:30 | ParenExpr | test.rs:188:13:188:13 | IdentPat | true |
-| test.rs:188:22:188:30 | ParenExpr | test.rs:188:35:188:35 | PathExpr | false |
-| test.rs:188:23:188:23 | PathExpr | test.rs:188:28:188:29 | 28 |  |
-| test.rs:188:23:188:29 | ... == ... | test.rs:188:22:188:30 | ParenExpr |  |
-| test.rs:188:28:188:29 | 28 | test.rs:188:23:188:29 | ... == ... |  |
-| test.rs:188:35:188:35 | PathExpr | test.rs:188:13:188:13 | IdentPat |  |
-| test.rs:189:9:189:9 | PathExpr | test.rs:187:61:190:5 | BlockExpr |  |
-| test.rs:192:5:195:5 | enter test_not_operator | test.rs:193:9:193:19 | LetStmt |  |
-| test.rs:192:5:195:5 | exit test_not_operator (normal) | test.rs:192:5:195:5 | exit test_not_operator |  |
-| test.rs:192:43:195:5 | BlockExpr | test.rs:192:5:195:5 | exit test_not_operator (normal) |  |
-| test.rs:193:9:193:19 | LetStmt | test.rs:193:18:193:18 | PathExpr |  |
-| test.rs:193:13:193:13 | IdentPat | test.rs:194:9:194:9 | PathExpr | match, no-match |
-| test.rs:193:17:193:18 | ! ... | test.rs:193:13:193:13 | IdentPat |  |
-| test.rs:193:18:193:18 | PathExpr | test.rs:193:17:193:18 | ! ... |  |
-| test.rs:194:9:194:9 | PathExpr | test.rs:192:43:195:5 | BlockExpr |  |
-| test.rs:197:5:203:5 | enter test_if_and_operator | test.rs:198:12:198:22 | ... && ... |  |
-| test.rs:197:5:203:5 | exit test_if_and_operator (normal) | test.rs:197:5:203:5 | exit test_if_and_operator |  |
-| test.rs:197:63:203:5 | BlockExpr | test.rs:197:5:203:5 | exit test_if_and_operator (normal) |  |
-| test.rs:198:9:202:9 | IfExpr | test.rs:197:63:203:5 | BlockExpr |  |
-| test.rs:198:12:198:12 | PathExpr | test.rs:198:17:198:17 | PathExpr | true |
-| test.rs:198:12:198:12 | PathExpr | test.rs:201:13:201:17 | false | false |
-| test.rs:198:12:198:17 | ... && ... | test.rs:198:12:198:12 | PathExpr |  |
-| test.rs:198:12:198:22 | ... && ... | test.rs:198:12:198:17 | ... && ... |  |
-| test.rs:198:17:198:17 | PathExpr | test.rs:198:22:198:22 | PathExpr | true |
-| test.rs:198:17:198:17 | PathExpr | test.rs:201:13:201:17 | false | false |
-| test.rs:198:22:198:22 | PathExpr | test.rs:199:13:199:16 | true | true |
-| test.rs:198:22:198:22 | PathExpr | test.rs:201:13:201:17 | false | false |
-| test.rs:198:24:200:9 | BlockExpr | test.rs:198:9:202:9 | IfExpr |  |
-| test.rs:199:13:199:16 | true | test.rs:198:24:200:9 | BlockExpr |  |
-| test.rs:200:16:202:9 | BlockExpr | test.rs:198:9:202:9 | IfExpr |  |
-| test.rs:201:13:201:17 | false | test.rs:200:16:202:9 | BlockExpr |  |
-| test.rs:205:5:211:5 | enter test_if_or_operator | test.rs:206:12:206:22 | ... \|\| ... |  |
-| test.rs:205:5:211:5 | exit test_if_or_operator (normal) | test.rs:205:5:211:5 | exit test_if_or_operator |  |
-| test.rs:205:62:211:5 | BlockExpr | test.rs:205:5:211:5 | exit test_if_or_operator (normal) |  |
-| test.rs:206:9:210:9 | IfExpr | test.rs:205:62:211:5 | BlockExpr |  |
-| test.rs:206:12:206:12 | PathExpr | test.rs:206:17:206:17 | PathExpr | false |
-| test.rs:206:12:206:12 | PathExpr | test.rs:207:13:207:16 | true | true |
-| test.rs:206:12:206:17 | ... \|\| ... | test.rs:206:12:206:12 | PathExpr |  |
-| test.rs:206:12:206:22 | ... \|\| ... | test.rs:206:12:206:17 | ... \|\| ... |  |
-| test.rs:206:17:206:17 | PathExpr | test.rs:206:22:206:22 | PathExpr | false |
-| test.rs:206:17:206:17 | PathExpr | test.rs:207:13:207:16 | true | true |
-| test.rs:206:22:206:22 | PathExpr | test.rs:207:13:207:16 | true | true |
-| test.rs:206:22:206:22 | PathExpr | test.rs:209:13:209:17 | false | false |
-| test.rs:206:24:208:9 | BlockExpr | test.rs:206:9:210:9 | IfExpr |  |
-| test.rs:207:13:207:16 | true | test.rs:206:24:208:9 | BlockExpr |  |
-| test.rs:208:16:210:9 | BlockExpr | test.rs:206:9:210:9 | IfExpr |  |
-| test.rs:209:13:209:17 | false | test.rs:208:16:210:9 | BlockExpr |  |
-| test.rs:213:5:219:5 | enter test_if_not_operator | test.rs:214:13:214:13 | PathExpr |  |
-| test.rs:213:5:219:5 | exit test_if_not_operator (normal) | test.rs:213:5:219:5 | exit test_if_not_operator |  |
-| test.rs:213:46:219:5 | BlockExpr | test.rs:213:5:219:5 | exit test_if_not_operator (normal) |  |
-| test.rs:214:9:218:9 | IfExpr | test.rs:213:46:219:5 | BlockExpr |  |
-| test.rs:214:12:214:13 | ! ... | test.rs:215:13:215:16 | true | true |
-| test.rs:214:12:214:13 | ! ... | test.rs:217:13:217:17 | false | false |
-| test.rs:214:13:214:13 | PathExpr | test.rs:214:12:214:13 | ! ... | false, true |
-| test.rs:214:15:216:9 | BlockExpr | test.rs:214:9:218:9 | IfExpr |  |
-| test.rs:215:13:215:16 | true | test.rs:214:15:216:9 | BlockExpr |  |
-| test.rs:216:16:218:9 | BlockExpr | test.rs:214:9:218:9 | IfExpr |  |
-| test.rs:217:13:217:17 | false | test.rs:216:16:218:9 | BlockExpr |  |
-| test.rs:222:1:228:1 | enter test_match | test.rs:223:11:223:21 | PathExpr |  |
-| test.rs:222:1:228:1 | exit test_match (normal) | test.rs:222:1:228:1 | exit test_match |  |
-| test.rs:222:48:228:1 | BlockExpr | test.rs:222:1:228:1 | exit test_match (normal) |  |
-| test.rs:223:5:227:5 | MatchExpr | test.rs:222:48:228:1 | BlockExpr |  |
-| test.rs:223:11:223:21 | PathExpr | test.rs:224:9:224:23 | TupleStructPat |  |
-| test.rs:224:9:224:23 | TupleStructPat | test.rs:224:28:224:28 | PathExpr | match |
-| test.rs:224:9:224:23 | TupleStructPat | test.rs:225:9:225:23 | TupleStructPat | no-match |
-| test.rs:224:28:224:28 | PathExpr | test.rs:224:32:224:33 | 10 |  |
-| test.rs:224:32:224:33 | 10 | test.rs:224:28:224:33 | ... < ... |  |
-| test.rs:225:9:225:23 | TupleStructPat | test.rs:225:28:225:28 | PathExpr | match |
-| test.rs:225:9:225:23 | TupleStructPat | test.rs:226:9:226:20 | PathPat | no-match |
-| test.rs:225:28:225:28 | PathExpr | test.rs:223:5:227:5 | MatchExpr |  |
-| test.rs:226:9:226:20 | PathPat | test.rs:226:25:226:25 | 5 | match |
-| test.rs:226:25:226:25 | 5 | test.rs:223:5:227:5 | MatchExpr |  |
-| test.rs:231:5:236:5 | enter test_infinite_loop | test.rs:232:9:234:9 | ExprStmt |  |
-| test.rs:232:9:234:9 | ExprStmt | test.rs:233:13:233:13 | 1 |  |
-| test.rs:232:14:234:9 | BlockExpr | test.rs:233:13:233:13 | 1 |  |
-| test.rs:233:13:233:13 | 1 | test.rs:232:14:234:9 | BlockExpr |  |
-| test.rs:238:5:241:5 | enter test_let_match | test.rs:239:9:239:49 | LetStmt |  |
-| test.rs:238:5:241:5 | exit test_let_match (normal) | test.rs:238:5:241:5 | exit test_let_match |  |
-| test.rs:238:39:241:5 | BlockExpr | test.rs:238:5:241:5 | exit test_let_match (normal) |  |
-| test.rs:239:9:239:49 | LetStmt | test.rs:239:23:239:23 | PathExpr |  |
-| test.rs:239:13:239:19 | TupleStructPat | test.rs:239:32:239:46 | "Expected some" | no-match |
-| test.rs:239:13:239:19 | TupleStructPat | test.rs:240:9:240:9 | PathExpr | match |
-| test.rs:239:23:239:23 | PathExpr | test.rs:239:13:239:19 | TupleStructPat |  |
-| test.rs:239:32:239:46 | "Expected some" | test.rs:239:30:239:48 | BlockExpr |  |
-| test.rs:240:9:240:9 | PathExpr | test.rs:238:39:241:5 | BlockExpr |  |
-| test.rs:244:1:249:1 | enter dead_code | test.rs:245:5:247:5 | ExprStmt |  |
-| test.rs:244:1:249:1 | exit dead_code (normal) | test.rs:244:1:249:1 | exit dead_code |  |
-| test.rs:245:5:247:5 | ExprStmt | test.rs:245:9:245:12 | true |  |
-| test.rs:245:8:245:13 | ParenExpr | test.rs:246:9:246:17 | ExprStmt | true |
-| test.rs:245:9:245:12 | true | test.rs:245:8:245:13 | ParenExpr |  |
-| test.rs:246:9:246:16 | ReturnExpr | test.rs:244:1:249:1 | exit dead_code (normal) | return |
-| test.rs:246:9:246:17 | ExprStmt | test.rs:246:16:246:16 | 0 |  |
-| test.rs:246:16:246:16 | 0 | test.rs:246:9:246:16 | ReturnExpr |  |
-| test.rs:251:1:264:1 | enter labelled_block | test.rs:252:5:263:6 | LetStmt |  |
-| test.rs:251:1:264:1 | exit labelled_block (normal) | test.rs:251:1:264:1 | exit labelled_block |  |
-| test.rs:251:28:264:1 | BlockExpr | test.rs:251:1:264:1 | exit labelled_block (normal) |  |
-| test.rs:252:5:263:6 | LetStmt | test.rs:253:9:253:19 | ExprStmt |  |
-| test.rs:252:9:252:14 | IdentPat | test.rs:251:28:264:1 | BlockExpr | match, no-match |
-| test.rs:252:18:263:5 | BlockExpr | test.rs:252:9:252:14 | IdentPat |  |
-| test.rs:253:9:253:16 | PathExpr | test.rs:253:9:253:18 | CallExpr |  |
-| test.rs:253:9:253:18 | CallExpr | test.rs:254:9:256:9 | ExprStmt |  |
-| test.rs:253:9:253:19 | ExprStmt | test.rs:253:9:253:16 | PathExpr |  |
-| test.rs:254:9:256:9 | ExprStmt | test.rs:254:12:254:28 | PathExpr |  |
-| test.rs:254:9:256:9 | IfExpr | test.rs:257:9:257:24 | ExprStmt |  |
-| test.rs:254:12:254:28 | PathExpr | test.rs:254:12:254:30 | CallExpr |  |
-| test.rs:254:12:254:30 | CallExpr | test.rs:254:9:256:9 | IfExpr | false |
-| test.rs:254:12:254:30 | CallExpr | test.rs:255:13:255:27 | ExprStmt | true |
-| test.rs:255:13:255:26 | BreakExpr | test.rs:251:1:264:1 | exit labelled_block (normal) | break('block) |
-| test.rs:255:13:255:27 | ExprStmt | test.rs:255:26:255:26 | 1 |  |
-| test.rs:255:26:255:26 | 1 | test.rs:255:13:255:26 | BreakExpr |  |
-| test.rs:257:9:257:21 | PathExpr | test.rs:257:9:257:23 | CallExpr |  |
-| test.rs:257:9:257:23 | CallExpr | test.rs:258:9:260:9 | ExprStmt |  |
-| test.rs:257:9:257:24 | ExprStmt | test.rs:257:9:257:21 | PathExpr |  |
-| test.rs:258:9:260:9 | ExprStmt | test.rs:258:12:258:28 | PathExpr |  |
-| test.rs:258:9:260:9 | IfExpr | test.rs:261:9:261:24 | ExprStmt |  |
-| test.rs:258:12:258:28 | PathExpr | test.rs:258:12:258:30 | CallExpr |  |
-| test.rs:258:12:258:30 | CallExpr | test.rs:258:9:260:9 | IfExpr | false |
-| test.rs:258:12:258:30 | CallExpr | test.rs:259:13:259:27 | ExprStmt | true |
-| test.rs:259:13:259:26 | BreakExpr | test.rs:251:1:264:1 | exit labelled_block (normal) | break('block) |
-| test.rs:259:13:259:27 | ExprStmt | test.rs:259:26:259:26 | 2 |  |
-| test.rs:259:26:259:26 | 2 | test.rs:259:13:259:26 | BreakExpr |  |
-| test.rs:261:9:261:21 | PathExpr | test.rs:261:9:261:23 | CallExpr |  |
-| test.rs:261:9:261:23 | CallExpr | test.rs:262:9:262:9 | 3 |  |
-| test.rs:261:9:261:24 | ExprStmt | test.rs:261:9:261:21 | PathExpr |  |
-| test.rs:262:9:262:9 | 3 | test.rs:252:18:263:5 | BlockExpr |  |
-=======
 | test.rs:54:5:66:5 | enter test_loop_label_shadowing | test.rs:56:13:56:14 | ExprStmt |  |
 | test.rs:56:13:56:13 | 1 | test.rs:58:17:62:17 | ExprStmt |  |
 | test.rs:56:13:56:14 | ExprStmt | test.rs:56:13:56:13 | 1 |  |
@@ -942,5 +567,4 @@
 | test.rs:49:17:49:31 | ContinueExpr | test.rs:43:13:50:13 | LoopExpr |
 | test.rs:59:21:59:28 | ContinueExpr | test.rs:57:13:64:13 | LoopExpr |
 | test.rs:61:21:61:34 | ContinueExpr | test.rs:57:13:64:13 | LoopExpr |
-| test.rs:63:17:63:30 | ContinueExpr | test.rs:57:13:64:13 | LoopExpr |
->>>>>>> 6bb98b02
+| test.rs:63:17:63:30 | ContinueExpr | test.rs:57:13:64:13 | LoopExpr |