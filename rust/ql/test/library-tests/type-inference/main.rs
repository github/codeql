#![feature(box_patterns)]
mod field_access {
    #[derive(Debug)]
    struct S;
    #[derive(Debug)]
    struct MyThing {
        a: S,
    }

    #[derive(Debug)]
    enum MyOption<T> {
        MyNone(),
        MySome(T),
    }

    #[derive(Debug)]
    struct GenericThing<A = bool> {
        a: A,
    }

    struct OptionS {
        a: MyOption<S>,
    }

    fn simple_field_access() {
        let x = MyThing { a: S };
        println!("{:?}", x.a); // $ fieldof=MyThing
    }

    fn default_field_access(x: GenericThing) {
        let a = x.a; // $ fieldof=GenericThing type=a:bool
        println!("{:?}", a);
    }

    fn generic_field_access() {
        // Explicit type argument
        let x = GenericThing::<S> { a: S }; // $ type=x:A.S
        println!("{:?}", x.a); // $ fieldof=GenericThing

        // Implicit type argument
        let y = GenericThing { a: S };
        println!("{:?}", x.a); // $ fieldof=GenericThing

        // The type of the field `a` can only be inferred from the concrete type
        // in the struct declaration.
        let x = OptionS {
            a: MyOption::MyNone(),
        };
        println!("{:?}", x.a); // $ fieldof=OptionS

        // The type of the field `a` can only be inferred from the type argument
        let x = GenericThing::<MyOption<S>> {
            a: MyOption::MyNone(),
        };
        println!("{:?}", x.a); // $ fieldof=GenericThing

        let mut x = GenericThing {
            a: MyOption::MyNone(),
        };
        // Only after this access can we infer the type parameter of `x`
        let a: MyOption<S> = x.a; // $ fieldof=GenericThing
        println!("{:?}", a);
    }

    pub fn f() {
        simple_field_access(); // $ method=simple_field_access
        generic_field_access(); // $ method=generic_field_access
    }
}

mod method_impl {
    pub struct Foo {}

    impl Foo {
        pub fn m1(self) -> Self {
            self
        }

        pub fn m2(self) -> Foo {
            self
        }
    }

    pub fn f() -> Foo {
        println!("main.rs::m1::f");
        let x = Foo {};
        let y: _ = Foo {};
        x
    }

    pub fn g(x: Foo, y: Foo) -> Foo {
        println!("main.rs::m1::g");
        x.m1(); // $ method=m1
        y.m2() // $ method=m2
    }
}

mod trait_impl {
    #[derive(Debug)]
    struct MyThing {
        field: bool,
    }

    trait MyTrait<B> {
        fn trait_method(self) -> B;
    }

    impl MyTrait<bool> for MyThing {
        // MyThing::trait_method
        fn trait_method(self) -> bool {
            self.field // $ fieldof=MyThing
        }
    }

    pub fn f() {
        let x = MyThing { field: true };
        let a = x.trait_method(); // $ type=a:bool method=MyThing::trait_method

        let y = MyThing { field: false };
        let b = MyTrait::trait_method(y); // $ type=b:bool method=MyThing::trait_method
    }
}

mod method_non_parametric_impl {
    #[derive(Debug)]
    struct MyThing<A> {
        a: A,
    }

    #[derive(Debug)]
    struct S1;
    #[derive(Debug)]
    struct S2;

    impl MyThing<S1> {
        // MyThing<S1>::m1
        fn m1(self) -> S1 {
            self.a // $ fieldof=MyThing
        }
    }

    impl MyThing<S2> {
        // MyThing<S2>::m1
        fn m1(self) -> Self {
            Self { a: self.a } // $ fieldof=MyThing
        }
    }

    impl<T> MyThing<T> {
        fn m2(self) -> T {
            self.a // $ fieldof=MyThing
        }
    }

    pub fn f() {
        let x = MyThing { a: S1 };
        let y = MyThing { a: S2 };

        // simple field access
        println!("{:?}", x.a); // $ fieldof=MyThing
        println!("{:?}", y.a); // $ fieldof=MyThing

        println!("{:?}", x.m1()); // $ method=MyThing<S1>::m1
        println!("{:?}", y.m1().a); // $ method=MyThing<S2>::m1 fieldof=MyThing

        let x = MyThing { a: S1 };
        let y = MyThing { a: S2 };

        println!("{:?}", x.m2()); // $ method=m2
        println!("{:?}", y.m2()); // $ method=m2
    }
}

mod method_non_parametric_trait_impl {
    #[derive(Debug, Clone, Copy)]
    struct MyThing<A> {
        a: A,
    }

    #[derive(Debug, Clone, Copy)]
    struct MyPair<P1, P2> {
        p1: P1,
        p2: P2,
    }

    #[derive(Debug, Clone, Copy)]
    struct S1;
    #[derive(Debug, Clone, Copy)]
    struct S2;
    #[derive(Debug, Clone, Copy, Default)]
    struct S3;

    trait MyTrait<A> {
        fn m1(self) -> A;

        fn m2(self) -> Self
        where
            Self: Sized,
        {
            self
        }
    }

    trait MyProduct<A, B> {
        // MyProduct::fst
        fn fst(self) -> A;
        // MyProduct::snd
        fn snd(self) -> B;
    }

    fn call_trait_m1<T1, T2: MyTrait<T1>>(x: T2) -> T1 {
        x.m1() // $ method=m1
    }

    impl MyTrait<S1> for MyThing<S1> {
        // MyThing<S1>::m1
        fn m1(self) -> S1 {
            self.a // $ fieldof=MyThing
        }
    }

    impl MyTrait<Self> for MyThing<S2> {
        // MyThing<S2>::m1
        fn m1(self) -> Self {
            Self { a: self.a } // $ fieldof=MyThing
        }
    }

    // Implementation where the type parameter `TD` only occurs in the
    // implemented trait and not the implementing type.
    impl<TD> MyTrait<TD> for MyThing<S3>
    where
        TD: Default,
    {
        // MyThing<S3>::m1
        fn m1(self) -> TD {
            TD::default() // $ method=default
        }
    }

    impl<I> MyTrait<I> for MyPair<I, S1> {
        // MyTrait<I>::m1
        fn m1(self) -> I {
            self.p1 // $ fieldof=MyPair
        }
    }

    impl MyTrait<S3> for MyPair<S1, S2> {
        // MyTrait<S3>::m1
        fn m1(self) -> S3 {
            S3
        }
    }

    impl<TT> MyTrait<TT> for MyPair<MyThing<TT>, S3> {
        // MyTrait<TT>::m1
        fn m1(self) -> TT {
            let alpha = self.p1; // $ fieldof=MyPair
            alpha.a // $ fieldof=MyThing
        }
    }

    // This implementation only applies if the two type parameters are equal.
    impl<A> MyProduct<A, A> for MyPair<A, A> {
        // MyPair<A,A>::fst
        fn fst(self) -> A {
            self.p1 // $ fieldof=MyPair
        }

        // MyPair<A,A>::snd
        fn snd(self) -> A {
            self.p2 // $ fieldof=MyPair
        }
    }

    // This implementation swaps the type parameters.
    impl MyProduct<S1, S2> for MyPair<S2, S1> {
        // MyPair<S2,S1>::fst
        fn fst(self) -> S1 {
            self.p2 // $ fieldof=MyPair
        }

        // MyPair<S2,S1>::snd
        fn snd(self) -> S2 {
            self.p1 // $ fieldof=MyPair
        }
    }

    fn get_fst<V1, V2, P: MyProduct<V1, V2>>(p: P) -> V1 {
        p.fst() // $ method=MyProduct::fst
    }

    fn get_snd<V1, V2, P: MyProduct<V1, V2>>(p: P) -> V2 {
        p.snd() // $ method=MyProduct::snd
    }

    fn get_snd_fst<V0, V1, V2, P: MyProduct<V1, V2>>(p: MyPair<V0, P>) -> V1 {
        p.p2.fst() // $ fieldof=MyPair method=MyProduct::fst
    }

    trait ConvertTo<T> {
        // ConvertTo::convert_to
        fn convert_to(self) -> T;
    }

    impl<T: MyTrait<S1>> ConvertTo<S1> for T {
        // T::convert_to
        fn convert_to(self) -> S1 {
            self.m1() // $ method=m1
        }
    }

    fn convert_to<TS, T: ConvertTo<TS>>(thing: T) -> TS {
        thing.convert_to() // $ method=ConvertTo::convert_to
    }

    fn type_bound_type_parameter_impl<TP: MyTrait<S1>>(thing: TP) -> S1 {
        // The trait bound on `TP` makes the implementation of `ConvertTo` valid
        thing.convert_to() // $ MISSING: method=T::convert_to
    }

    pub fn f() {
        let thing_s1 = MyThing { a: S1 };
        let thing_s2 = MyThing { a: S2 };
        let thing_s3 = MyThing { a: S3 };

        // Tests for method resolution

        println!("{:?}", thing_s1.m1()); // $ method=MyThing<S1>::m1
        println!("{:?}", thing_s2.m1().a); // $ method=MyThing<S2>::m1 fieldof=MyThing
        let s3: S3 = thing_s3.m1(); // $ method=MyThing<S3>::m1
        println!("{:?}", s3);

        let p1 = MyPair { p1: S1, p2: S1 };
        println!("{:?}", p1.m1()); // $ method=MyTrait<I>::m1

        let p2 = MyPair { p1: S1, p2: S2 };
        println!("{:?}", p2.m1()); // $ method=MyTrait<S3>::m1

        let p3 = MyPair {
            p1: MyThing { a: S1 },
            p2: S3,
        };
        println!("{:?}", p3.m1()); // $ method=MyTrait<TT>::m1

        // These calls go to the first implementation of `MyProduct` for `MyPair`
        let a = MyPair { p1: S1, p2: S1 };
        let x = a.fst(); // $ method=MyPair<A,A>::fst
        println!("{:?}", x);
        let y = a.snd(); // $ method=MyPair<A,A>::snd
        println!("{:?}", y);

        // These calls go to the last implementation of `MyProduct` for
        // `MyPair`. The first implementation does not apply as the type
        // parameters of the implementation enforce that the two generics must
        // be equal.
        let b = MyPair { p1: S2, p2: S1 };
        let x = b.fst(); // $ method=MyPair<S2,S1>::fst
        println!("{:?}", x);
        let y = b.snd(); // $ method=MyPair<S2,S1>::snd
        println!("{:?}", y);

        // Tests for inference of type parameters based on trait implementations.

        let x = call_trait_m1(thing_s1); // $ type=x:S1 method=call_trait_m1
        println!("{:?}", x);
        let y = call_trait_m1(thing_s2); // $ type=y:MyThing type=y:A.S2 method=call_trait_m1
        println!("{:?}", y.a); // $ fieldof=MyThing

        // First implementation
        let a = MyPair { p1: S1, p2: S1 };
        let x = get_fst(a); // $ type=x:S1 method=get_fst
        println!("{:?}", x);
        let y = get_snd(a); // $ type=y:S1 method=get_snd
        println!("{:?}", y);

        // Second implementation
        let b = MyPair { p1: S2, p2: S1 };
        let x = get_fst(b); // $ type=x:S1 method=get_fst
        println!("{:?}", x);
        let y = get_snd(b); // $ type=y:S2 method=get_snd
        println!("{:?}", y);

        let c = MyPair {
            p1: S3,
            p2: MyPair { p1: S2, p2: S1 },
        };
        let x = get_snd_fst(c); // $ type=x:S1 method=get_snd_fst

        let thing = MyThing { a: S1 };
        let i = thing.convert_to(); // $ MISSING: type=i:S1 method=T::convert_to
        let j = convert_to(thing); // $ type=j:S1 method=convert_to
    }
}

mod impl_overlap {
    #[derive(Debug, Clone, Copy)]
    struct S1;

    trait OverlappingTrait {
        fn common_method(self) -> S1;

        fn common_method_2(self, s1: S1) -> S1;
    }

    impl OverlappingTrait for S1 {
        // <S1_as_OverlappingTrait>::common_method
        fn common_method(self) -> S1 {
            S1
        }

        // <S1_as_OverlappingTrait>::common_method_2
        fn common_method_2(self, s1: S1) -> S1 {
            S1
        }
    }

    impl S1 {
        // S1::common_method
        fn common_method(self) -> S1 {
            self
        }

        // S1::common_method_2
        fn common_method_2(self) -> S1 {
            self
        }
    }

    struct S2<T2>(T2);

    impl S2<i32> {
        // S2<i32>::common_method
        fn common_method(self) -> S1 {
            S1
        }

        // S2<i32>::common_method
        fn common_method_2(self) -> S1 {
            S1
        }
    }

    impl OverlappingTrait for S2<i32> {
        // <S2<i32>_as_OverlappingTrait>::common_method
        fn common_method(self) -> S1 {
            S1
        }

        // <S2<i32>_as_OverlappingTrait>::common_method_2
        fn common_method_2(self, s1: S1) -> S1 {
            S1
        }
    }

    impl OverlappingTrait for S2<S1> {
        // <S2<S1>_as_OverlappingTrait>::common_method
        fn common_method(self) -> S1 {
            S1
        }

        // <S2<S1>_as_OverlappingTrait>::common_method_2
        fn common_method_2(self, s1: S1) -> S1 {
            S1
        }
    }

    #[derive(Debug)]
    struct S3<T3>(T3);

    trait OverlappingTrait2<T> {
        fn m(&self, x: &T) -> &Self;
    }

    impl<T> OverlappingTrait2<T> for S3<T> {
        // <S3<T>_as_OverlappingTrait2<T>>::m
        fn m(&self, x: &T) -> &Self {
            self
        }
    }

    impl<T> S3<T> {
        // S3<T>::m
        fn m(&self, x: T) -> &Self {
            self
        }
    }

    pub fn f() {
        let x = S1;
        println!("{:?}", x.common_method()); // $ method=S1::common_method
        println!("{:?}", x.common_method_2()); // $ method=S1::common_method_2

        let y = S2(S1);
        println!("{:?}", y.common_method()); // $ method=<S2<S1>_as_OverlappingTrait>::common_method

        let z = S2(0);
        println!("{:?}", z.common_method()); // $ method=S2<i32>::common_method

        let w = S3(S1);
        println!("{:?}", w.m(x)); // $ method=S3<T>::m
    }
}

mod type_parameter_bounds {
    use std::fmt::Debug;

    #[derive(Debug)]
    struct S1;

    #[derive(Debug)]
    struct S2;

    // Two traits with the same method name.

    trait FirstTrait<FT> {
        // FirstTrait::method
        fn method(self) -> FT;
    }

    trait SecondTrait<ST> {
        // SecondTrait::method
        fn method(self) -> ST;
    }

    fn call_first_trait_per_bound<I: Debug, T: SecondTrait<I>>(x: T) {
        // The type parameter bound determines which method this call is resolved to.
        let s1 = x.method(); // $ method=SecondTrait::method
        println!("{:?}", s1); // $ type=s1:I
    }

    fn call_second_trait_per_bound<I: Debug, T: SecondTrait<I>>(x: T) {
        // The type parameter bound determines which method this call is resolved to.
        let s2 = x.method(); // $ method=SecondTrait::method
        println!("{:?}", s2); // $ type=s2:I
    }

    fn trait_bound_with_type<T: FirstTrait<S1>>(x: T) {
        let s = x.method(); // $ method=FirstTrait::method
        println!("{:?}", s); // $ type=s:S1
    }

    fn trait_per_bound_with_type<T: FirstTrait<S1>>(x: T) {
        let s = x.method(); // $ method=FirstTrait::method
        println!("{:?}", s); // $ type=s:S1
    }

    trait Pair<P1 = bool, P2 = i64> {
        fn fst(self) -> P1;

        fn snd(self) -> P2;
    }

    fn call_trait_per_bound_with_type_1<T: Pair<S1, S2>>(x: T, y: T) {
        // The type in the type parameter bound determines the return type.
        let s1 = x.fst(); // $ method=fst type=s1:S1
        let s2 = y.snd(); // $ method=snd type=s2:S2
        println!("{:?}, {:?}", s1, s2);
    }

    fn call_trait_per_bound_with_type_2<T2: Debug, T: Pair<S1, T2>>(x: T, y: T) {
        // The type in the type parameter bound determines the return type.
        let s1 = x.fst(); // $ method=fst
        let s2 = y.snd(); // $ method=snd
        println!("{:?}, {:?}", s1, s2);
    }

    fn call_trait_per_bound_with_type_3<T: Pair>(x: T, y: T) {
        // The type in the type parameter bound determines the return type.
        let s1 = x.fst(); // $ method=fst type=s1:bool
        let s2 = y.snd(); // $ method=snd type=s2:i64
        println!("{:?}, {:?}", s1, s2);
    }

    fn call_trait_per_bound_with_type_4<T: Pair<u8>>(x: T, y: T) {
        // The type in the type parameter bound determines the return type.
        let s1 = x.fst(); // $ method=fst type=s1:u8
        let s2 = y.snd(); // $ method=snd type=s2:i64
        println!("{:?}, {:?}", s1, s2);
    }
}

mod function_trait_bounds {
    #[derive(Debug)]
    struct MyThing<T> {
        a: T,
    }

    #[derive(Debug)]
    struct S1;
    #[derive(Debug)]
    struct S2;

    trait MyTrait<A> {
        fn m1(self) -> A;

        fn m2(self) -> A
        where
            Self: Sized,
        {
            self.m1() // $ method=m1
        }
    }

    // Type parameter with bound occurs in the root of a parameter type.

    fn call_trait_m1<T1, T2: MyTrait<T1>>(x: T2) -> T1 {
        x.m1() // $ method=m1 type=x.m1():T1
    }

    // Type parameter with bound occurs nested within another type.

    fn call_trait_thing_m1<T1, T2: MyTrait<T1>>(x: MyThing<T2>) -> T1 {
        x.a.m1() // $ fieldof=MyThing method=m1
    }

    impl<T> MyTrait<T> for MyThing<T> {
        fn m1(self) -> T {
            self.a // $ fieldof=MyThing
        }
    }

    pub fn f() {
        let x = MyThing { a: S1 };
        let y = MyThing { a: S2 };

        println!("{:?}", x.m1()); // $ method=m1
        println!("{:?}", y.m1()); // $ method=m1

        let x = MyThing { a: S1 };
        let y = MyThing { a: S2 };

        println!("{:?}", x.m2()); // $ method=m2
        println!("{:?}", y.m2()); // $ method=m2

        let x2 = MyThing { a: S1 };
        let y2 = MyThing { a: S2 };

        println!("{:?}", call_trait_m1(x2)); // $ method=call_trait_m1
        println!("{:?}", call_trait_m1(y2)); // $ method=call_trait_m1

        let x3 = MyThing {
            a: MyThing { a: S1 },
        };
        let y3 = MyThing {
            a: MyThing { a: S2 },
        };

        let a = call_trait_thing_m1(x3); // $ type=a:S1 method=call_trait_thing_m1
        println!("{:?}", a);
        let b = call_trait_thing_m1(y3); // $ type=b:S2 method=call_trait_thing_m1
        println!("{:?}", b);
    }
}

mod trait_associated_type {
    #[derive(Debug)]
    struct Wrapper<A> {
        field: A,
    }

    impl<A> Wrapper<A> {
        fn unwrap(self) -> A {
            self.field // $ fieldof=Wrapper
        }
    }

    trait MyTrait {
        type AssociatedType;

        // MyTrait::m1
        fn m1(self) -> Self::AssociatedType;

        fn m2(self) -> Self::AssociatedType
        where
            Self::AssociatedType: Default,
            Self: Sized,
        {
            self.m1(); // $ method=MyTrait::m1 type=self.m1():AssociatedType
            Self::AssociatedType::default()
        }
    }

    trait MyTraitAssoc2 {
        type GenericAssociatedType<AssociatedParam>;

        // MyTrait::put
        fn put<A>(&self, a: A) -> Self::GenericAssociatedType<A>;

        fn putTwo<A>(&self, a: A, b: A) -> Self::GenericAssociatedType<A> {
            self.put(a); // $ method=MyTrait::put
            self.put(b) // $ method=MyTrait::put
        }
    }

    // A generic trait with multiple associated types.
    trait TraitMultipleAssoc<TrG> {
        type Assoc1;
        type Assoc2;

        fn get_zero(&self) -> TrG;

        fn get_one(&self) -> Self::Assoc1;

        fn get_two(&self) -> Self::Assoc2;
    }

    #[derive(Debug, Default)]
    struct S;

    #[derive(Debug, Default)]
    struct S2;

    #[derive(Debug, Default)]
    struct AT;

    impl MyTrait for S {
        type AssociatedType = AT;

        // S::m1
        fn m1(self) -> Self::AssociatedType {
            AT
        }
    }

    impl MyTraitAssoc2 for S {
        // Associated type with a type parameter
        type GenericAssociatedType<AssociatedParam> = Wrapper<AssociatedParam>;

        // S::put
        fn put<A>(&self, a: A) -> Wrapper<A> {
            Wrapper { field: a }
        }
    }

    impl MyTrait for S2 {
        // Associated type definition with a type argument
        type AssociatedType = Wrapper<S2>;

        fn m1(self) -> Self::AssociatedType {
            Wrapper { field: self }
        }
    }

    // NOTE: This implementation is just to make it possible to call `m2` on `S2.`
    impl Default for Wrapper<S2> {
        fn default() -> Self {
            Wrapper { field: S2 }
        }
    }

    // Function that returns an associated type from a trait bound

    fn g<T: MyTrait>(thing: T) -> <T as MyTrait>::AssociatedType {
        thing.m1() // $ method=MyTrait::m1
    }

    impl TraitMultipleAssoc<AT> for AT {
        type Assoc1 = S;
        type Assoc2 = S2;

        fn get_zero(&self) -> AT {
            AT
        }

        fn get_one(&self) -> Self::Assoc1 {
            S
        }

        fn get_two(&self) -> Self::Assoc2 {
            S2
        }
    }

    pub fn f() {
        let x1 = S;
        // Call to method in `impl` block
        println!("{:?}", x1.m1()); // $ method=S::m1 type=x1.m1():AT

        let x2 = S;
        // Call to default method in `trait` block
        let y = x2.m2(); // $ method=m2 type=y:AT
        println!("{:?}", y);

        let x3 = S;
        // Call to the method in `impl` block
        println!("{:?}", x3.put(1).unwrap()); // $ method=S::put method=unwrap

        // Call to default implementation in `trait` block
        println!("{:?}", x3.putTwo(2, 3).unwrap()); // $ method=putTwo method=unwrap

        let x4 = g(S); // $ method=g $ MISSING: type=x4:AT
        println!("{:?}", x4);

        let x5 = S2;
        println!("{:?}", x5.m1()); // $ method=m1 type=x5.m1():A.S2
        let x6 = S2;
        println!("{:?}", x6.m2()); // $ method=m2 type=x6.m2():A.S2

        let assoc_zero = AT.get_zero(); // $ method=get_zero type=assoc_zero:AT
        let assoc_one = AT.get_one(); // $ method=get_one type=assoc_one:S
        let assoc_two = AT.get_two(); // $ method=get_two type=assoc_two:S2
    }
}

mod generic_enum {
    #[derive(Debug)]
    enum MyEnum<A> {
        C1(A),
        C2 { a: A },
    }

    #[derive(Debug)]
    struct S1;
    #[derive(Debug)]
    struct S2;

    impl<T> MyEnum<T> {
        fn m1(self) -> T {
            match self {
                MyEnum::C1(a) => a,
                MyEnum::C2 { a } => a,
            }
        }
    }

    pub fn f() {
        let x = MyEnum::C1(S1);
        let y = MyEnum::C2 { a: S2 };

        println!("{:?}", x.m1()); // $ method=m1
        println!("{:?}", y.m1()); // $ method=m1
    }
}

mod method_supertraits {
    #[derive(Debug)]
    struct MyThing<A> {
        a: A,
    }

    #[derive(Debug)]
    struct MyThing2<A> {
        a: A,
    }

    #[derive(Debug)]
    struct S1;
    #[derive(Debug)]
    struct S2;

    trait MyTrait1<Tr1> {
        // MyTrait1::m1
        fn m1(self) -> Tr1;
    }

    trait MyTrait2<Tr2>: MyTrait1<Tr2> {
        #[rustfmt::skip]
        fn m2(self) -> Tr2
        where
            Self: Sized,
        {
            if 3 > 2 { // $ method=gt
                self.m1() // $ method=MyTrait1::m1
            } else {
                Self::m1(self) // $ method=MyTrait1::m1
            }
        }
    }

    trait MyTrait3<Tr3>: MyTrait2<MyThing<Tr3>> {
        #[rustfmt::skip]
        fn m3(self) -> Tr3
        where
            Self: Sized,
        {
            if 3 > 2 { // $ method=gt
                self.m2().a // $ method=m2 $ fieldof=MyThing
            } else {
                Self::m2(self).a // $ method=m2 fieldof=MyThing
            }
        }
    }

    impl<T> MyTrait1<T> for MyThing<T> {
        // MyThing::m1
        fn m1(self) -> T {
            self.a // $ fieldof=MyThing
        }
    }

    impl<T> MyTrait2<T> for MyThing<T> {}

    impl<T> MyTrait1<MyThing<T>> for MyThing2<T> {
        // MyThing2::m1
        fn m1(self) -> MyThing<T> {
            MyThing { a: self.a } // $ fieldof=MyThing2
        }
    }

    impl<T> MyTrait2<MyThing<T>> for MyThing2<T> {}

    impl<T> MyTrait3<T> for MyThing2<T> {}

    fn call_trait_m1<T1, T2: MyTrait1<T1>>(x: T2) -> T1 {
        x.m1() // $ method=MyTrait1::m1
    }

    fn type_param_trait_to_supertrait<T: MyTrait3<S1>>(x: T) {
        // Test that `MyTrait3` is a subtrait of `MyTrait1<MyThing<S1>>`
        let a = x.m1(); // $ method=MyTrait1::m1 type=a:MyThing type=a:A.S1
        println!("{:?}", a);
    }

    pub fn f() {
        let x = MyThing { a: S1 };
        let y = MyThing { a: S2 };

        println!("{:?}", x.m1()); // $ method=MyThing::m1
        println!("{:?}", y.m1()); // $ method=MyThing::m1

        let x = MyThing { a: S1 };
        let y = MyThing { a: S2 };

        println!("{:?}", x.m2()); // $ method=m2 type=x.m2():S1
        println!("{:?}", y.m2()); // $ method=m2 type=y.m2():S2

        let x = MyThing2 { a: S1 };
        let y = MyThing2 { a: S2 };

        println!("{:?}", x.m3()); // $ method=m3 type=x.m3():S1
        println!("{:?}", y.m3()); // $ method=m3 type=y.m3():S2

        let x = MyThing { a: S1 };
        let s = call_trait_m1(x); // $ type=s:S1 method=call_trait_m1

        let x = MyThing2 { a: S2 };
        let s = call_trait_m1(x); // $ type=s:MyThing type=s:A.S2 method=call_trait_m1
    }
}

mod function_trait_bounds_2 {
    use std::fmt::Debug;

    #[derive(Debug)]
    struct S1;

    #[derive(Debug)]
    struct S2;

    trait Trait: Debug {}

    impl Trait for S1 {}

    fn id<T: ?Sized>(x: &T) -> &T {
        x
    }

    impl Into<S2> for S1 {
        fn into(self) -> S2 {
            S2
        }
    }

    fn into<T1, T2>(x: T1) -> T2
    where
        T1: Into<T2>,
    {
        x.into() // $ method=into
    }

    pub fn f() {
        let x = S1;
        println!("{:?}", id(&x)); // $ method=id

        let x = S1;
        println!("{:?}", id::<S1>(&x)); // $ method=id

        let x = S1;
        // incorrectly has type `S1` instead of `Trait`
        println!("{:?}", id::<dyn Trait>(&x)); // $ method=id

        let x = S1;
        into::<S1, S2>(x); // $ method=into

        let x = S1;
        let y: S2 = into(x); // $ method=into
    }
}

mod type_aliases {
    #[derive(Debug)]
    enum PairOption<Fst, Snd> {
        PairNone(),
        PairFst(Fst),
        PairSnd(Snd),
        PairBoth(Fst, Snd),
    }

    impl<Fst, Snd> PairOption<Fst, Snd> {
        fn unwrapSnd(self) -> Snd {
            match self {
                PairOption::PairNone() => panic!("PairNone has no second element"),
                PairOption::PairFst(_) => panic!("PairFst has no second element"),
                PairOption::PairSnd(snd) => snd,
                PairOption::PairBoth(_, snd) => snd,
            }
        }
    }

    #[derive(Debug)]
    struct S1;

    #[derive(Debug)]
    struct S2;

    #[derive(Debug)]
    struct S3;

    // Non-generic type alias that fully applies the generic type
    type MyPair = PairOption<S1, S2>;

    // Generic type alias that partially applies the generic type
    type AnotherPair<A3> = PairOption<S2, A3>;

    // Alias to another alias
    type AliasToAlias<A4> = AnotherPair<A4>;

    // Alias that appears nested within another alias
    type NestedAlias<A5> = AnotherPair<AliasToAlias<A5>>;

    fn g(t: NestedAlias<S3>) {
        let x = t.unwrapSnd().unwrapSnd(); // $ method=unwrapSnd type=x:S3
        println!("{:?}", x);
    }

    struct S4<T41, T42>(T41, T42);

    struct S5<T5>(T5);

    type S6<T6> = S4<T6, S5<T6>>;

    type S7<T7> = Result<S6<T7>, S1>;

    pub fn f() {
        // Type can be inferred from the constructor
        let p1: MyPair = PairOption::PairBoth(S1, S2);
        println!("{:?}", p1);

        // Type can be only inferred from the type alias
        let p2: MyPair = PairOption::PairNone(); // $ type=p2:Fst.S1 type=p2:Snd.S2
        println!("{:?}", p2);

        // First type from alias, second from constructor
        let p3: AnotherPair<_> = PairOption::PairSnd(S3); // $ type=p3:Fst.S2
        println!("{:?}", p3);

        // First type from alias definition, second from argument to alias
        let p3: AnotherPair<S3> = PairOption::PairNone(); // $ type=p3:Fst.S2 type=p3:Snd.S3
        println!("{:?}", p3);

        g(PairOption::PairSnd(PairOption::PairSnd(S3))); // $ method=g

        let x: S7<S2>; // $ type=x:Result $ type=x:E.S1 $ type=x:T.S4 $ type=x:T.T41.S2 $ type=x:T.T42.S5 $ type=x:T.T42.T5.S2
    }
}

mod option_methods {
    #[derive(Debug)]
    enum MyOption<T> {
        MyNone(),
        MySome(T),
    }

    trait MyTrait<S> {
        // MyTrait::set
        fn set(&mut self, value: S);

        fn call_set(&mut self, value: S) {
            self.set(value); // $ method=MyTrait::set
        }
    }

    impl<T> MyTrait<T> for MyOption<T> {
        // MyOption::set
        fn set(&mut self, value: T) {}
    }

    impl<T> MyOption<T> {
        fn new() -> Self {
            MyOption::MyNone()
        }
    }

    impl<T> MyOption<MyOption<T>> {
        fn flatten(self) -> MyOption<T> {
            match self {
                MyOption::MyNone() => MyOption::MyNone(),
                MyOption::MySome(x) => x,
            }
        }
    }

    #[derive(Debug)]
    struct S;

    pub fn f() {
        let x1 = MyOption::<S>::new(); // $ type=x1:T.S method=new
        println!("{:?}", x1);

        let mut x2 = MyOption::new(); // $ method=new
        x2.set(S); // $ method=MyOption::set
        println!("{:?}", x2);

        // missing type `S` from `MyOption<S>` (but can resolve `MyTrait<S>`)
        let mut x3 = MyOption::new(); // $ method=new
        x3.call_set(S); // $ method=call_set
        println!("{:?}", x3);

        let mut x4 = MyOption::new(); // $ method=new
        MyOption::set(&mut x4, S); // $ method=MyOption::set
        println!("{:?}", x4);

        let x5 = MyOption::MySome(MyOption::<S>::MyNone());
        println!("{:?}", x5.flatten()); // $ method=flatten

        let x6 = MyOption::MySome(MyOption::<S>::MyNone());
        println!("{:?}", MyOption::<MyOption<S>>::flatten(x6)); // $ method=flatten

        #[rustfmt::skip]
        let from_if = if 3 > 2 { // $ method=gt
            MyOption::MyNone()
        } else {
            MyOption::MySome(S)
        };
        println!("{:?}", from_if);

        #[rustfmt::skip]
        let from_match = match 3 > 2 { // $ method=gt
            true => MyOption::MyNone(),
            false => MyOption::MySome(S),
        };
        println!("{:?}", from_match);

        #[rustfmt::skip]
        let from_loop = loop {
            if 3 > 2 { // $ method=gt
                break MyOption::MyNone();
            }
            break MyOption::MySome(S);
        };
        println!("{:?}", from_loop);
    }
}

mod method_call_type_conversion {

    #[derive(Debug, Copy, Clone)]
    struct S<T>(T);

    #[derive(Debug, Copy, Clone)]
    struct S2;

    #[derive(Debug, Copy, Clone, Default)]
    struct MyInt {
        a: i64,
    }

    impl<T> S<T> {
        fn m1(self) -> T {
            self.0 // $ fieldof=S
        }

        fn m2(&self) -> &T {
            &self.0 // $ fieldof=S
        }

        fn m3(self: &S<T>) -> &T {
            &self.0 // $ fieldof=S
        }
    }

    trait ATrait {
        fn method_on_borrow(&self) -> i64;
        fn method_not_on_borrow(self) -> i64;
    }

    // Trait implementation on a borrow.
    impl ATrait for &MyInt {
        // MyInt::method_on_borrow
        fn method_on_borrow(&self) -> i64 {
            (*(*self)).a // $ method=deref fieldof=MyInt
        }

        // MyInt::method_not_on_borrow
        fn method_not_on_borrow(self) -> i64 {
            (*self).a // $ method=deref fieldof=MyInt
        }
    }

    pub fn f() {
        let x1 = S(S2);
        println!("{:?}", x1.m1()); // $ method=m1

        let x2 = S(S2);
        // implicit borrow
        println!("{:?}", x2.m2()); // $ method=m2
        println!("{:?}", x2.m3()); // $ method=m3

        let x3 = S(S2);
        // explicit borrow
        println!("{:?}", S::<S2>::m2(&x3)); // $ method=m2
        println!("{:?}", S::<S2>::m3(&x3)); // $ method=m3

        let x4 = &S(S2);
        // explicit borrow
        println!("{:?}", x4.m2()); // $ method=m2
        println!("{:?}", x4.m3()); // $ method=m3

        let x5 = &S(S2);
        // implicit dereference
        println!("{:?}", x5.m1()); // $ method=m1
        println!("{:?}", x5.0); // $ fieldof=S

        let x6 = &S(S2);

        // explicit dereference
        println!("{:?}", (*x6).m1()); // $ method=m1 method=deref

        let x7 = S(&S2);
        // Non-implicit dereference with nested borrow in order to test that the
        // implicit dereference handling doesn't affect nested borrows.
        let t = x7.m1(); // $ method=m1 type=t:& type=t:&T.S2
        println!("{:?}", x7);

        let x9: String = "Hello".to_string(); // $ type=x9:String

        // Implicit `String` -> `str` conversion happens via the `Deref` trait:
        // https://doc.rust-lang.org/std/string/struct.String.html#deref.
        let u = x9.parse::<u32>(); // $ method=parse type=u:T.u32

        let my_thing = &MyInt { a: 37 };
        // implicit borrow of a `&`
        let a = my_thing.method_on_borrow(); // $ MISSING: method=MyInt::method_on_borrow
        println!("{:?}", a);

        // no implicit borrow
        let my_thing = &MyInt { a: 38 };
        let a = my_thing.method_not_on_borrow(); // $ MISSING: method=MyInt::method_not_on_borrow
        println!("{:?}", a);
    }
}

mod trait_implicit_self_borrow {
    trait MyTrait {
        // MyTrait::foo
        fn foo(&self) -> &Self;

        // MyTrait::bar
        fn bar(&self) -> &Self {
            self.foo() // $ method=MyTrait::foo
        }
    }

    struct MyStruct;

    impl MyTrait for MyStruct {
        // MyStruct::foo
        fn foo(&self) -> &MyStruct {
            self
        }
    }

    pub fn f() {
        let x = MyStruct;
        x.bar(); // $ method=MyTrait::bar
    }
}

mod implicit_self_borrow {
    struct S;

    struct MyStruct<T>(T);

    impl<T> MyStruct<T> {
        fn foo(&self) -> &Self {
            self
        }
    }

    pub fn f() {
        let x = MyStruct(S);
        x.foo(); // $ method=foo
    }
}

mod borrowed_typed {
    #[derive(Debug, Copy, Clone, Default)]
    struct MyFlag {
        bool: bool,
    }

    impl MyFlag {
        fn flip(&mut self) {
            self.bool = !self.bool; // $ fieldof=MyFlag method=not
        }
    }

    struct S;

    impl S {
        fn f1(&self) -> &Self {
            &&&self
        }

        fn f2(self: &Self) -> &Self {
            &&&self
        }

        fn f3(x: &Self) -> &Self {
            x
        }

        fn f4(x: &Self) -> &Self {
            &&&x
        }
    }

    pub fn f() {
        let x = S {};
        x.f1(); // $ method=f1
        x.f2(); // $ method=f2
        S::f3(&x); // $ method=f3

        let n = **&&true; // $ type=n:bool method=deref

        // In this example the type of `flag` must be inferred at the call to
        // `flip` and flow through the borrow in the argument.
        let mut flag = Default::default(); // $ method=default
        MyFlag::flip(&mut flag); // $ method=flip
        println!("{:?}", flag); // $ type=flag:MyFlag
    }
}

mod try_expressions {
    use std::fmt::Debug;

    #[derive(Debug)]
    struct S1;

    #[derive(Debug)]
    struct S2;

    // Simple function using ? operator with same error types

    fn try_same_error() -> Result<S1, S1> {
        let x = Result::Ok(S1)?; // $ type=x:S1
        Result::Ok(S1)
    }

    // Function using ? operator with different error types that need conversion

    fn try_convert_error() -> Result<S1, S2> {
        let x = Result::Ok(S1);
        let y = x?; // $ type=y:S1
        Result::Ok(S1)
    }

    // Chained ? operations

    fn try_chained() -> Result<S1, S2> {
        let x = Result::Ok(Result::Ok(S1));
        // First ? returns Result<S1, S2>, second ? returns S1
        let y = x?.map(|s| s)?; // $ method=map
        Result::Ok(S1)
    }

    // Function that uses ? with closures and complex error cases

    fn try_complex<T: Debug>(input: Result<T, S1>) -> Result<T, S1> {
        let value = input?;
        let mapped = Result::Ok(value).and_then(|v| {
            println!("{:?}", v);
            Result::Ok::<_, S1>(v)
        })?; // $ method=and_then
        Result::Err(S1)
    }

    #[rustfmt::skip]
    pub fn f() {
        if let Result::Ok(result) = try_same_error() { // $ method=try_same_error
            println!("{:?}", result);
        }

        if let Result::Ok(result) = try_convert_error() { // $ method=try_convert_error
            println!("{:?}", result);
        }

        if let Result::Ok(result) = try_chained() { // $ method=try_chained
            println!("{:?}", result);
        }

        if let Result::Ok(result) = try_complex(Result::Ok(S1)) { // $ method=try_complex
            println!("{:?}", result);
        }
    }
}

mod builtins {
    pub fn f() {
        let x: i32 = 1; // $ type=x:i32
        let y = 2; // $ type=y:i32
        let z = x + y; // $ type=z:i32 method=add
        let z = x.abs(); // $ method=abs $ type=z:i32
        let c = 'c'; // $ type=c:char
        let hello = "Hello"; // $ type=hello:&T.str
        let f = 123.0f64; // $ type=f:f64
        let t = true; // $ type=t:bool
        let f = false; // $ type=f:bool
    }
}

// Tests for non-overloaded operators.
mod operators {
    pub fn f() {
        let x = true && false; // $ type=x:bool
        let y = true || false; // $ type=y:bool

        let mut a;
        let cond = 34 == 33; // $ method=eq
        if cond {
            let z = (a = 1); // $ type=z:() type=a:i32
        } else {
            a = 2; // $ type=a:i32
        }
        a; // $ type=a:i32
    }
}

// Tests for overloaded operators.
mod overloadable_operators {
    use std::ops::*;
    // A vector type with overloaded operators.
    #[derive(Debug, Copy, Clone)]
    struct Vec2 {
        x: i64,
        y: i64,
    }
    impl Default for Vec2 {
        fn default() -> Self {
            Vec2 { x: 0, y: 0 }
        }
    }
    // Implement all overloadable operators for Vec2
    impl Add for Vec2 {
        type Output = Self;
        // Vec2::add
        fn add(self, rhs: Self) -> Self {
            Vec2 {
                x: self.x + rhs.x, // $ fieldof=Vec2 method=add
                y: self.y + rhs.y, // $ fieldof=Vec2 method=add
            }
        }
    }
    impl AddAssign for Vec2 {
        // Vec2::add_assign
        #[rustfmt::skip]
        fn add_assign(&mut self, rhs: Self) {
            self.x += rhs.x; // $ fieldof=Vec2 method=add_assign
            self.y += rhs.y; // $ fieldof=Vec2 method=add_assign
        }
    }
    impl Sub for Vec2 {
        type Output = Self;
        // Vec2::sub
        fn sub(self, rhs: Self) -> Self {
            Vec2 {
                x: self.x - rhs.x, // $ fieldof=Vec2 method=sub
                y: self.y - rhs.y, // $ fieldof=Vec2 method=sub
            }
        }
    }
    impl SubAssign for Vec2 {
        // Vec2::sub_assign
        #[rustfmt::skip]
        fn sub_assign(&mut self, rhs: Self) {
            self.x -= rhs.x; // $ fieldof=Vec2 method=sub_assign
            self.y -= rhs.y; // $ fieldof=Vec2 method=sub_assign
        }
    }
    impl Mul for Vec2 {
        type Output = Self;
        // Vec2::mul
        fn mul(self, rhs: Self) -> Self {
            Vec2 {
                x: self.x * rhs.x, // $ fieldof=Vec2 method=mul
                y: self.y * rhs.y, // $ fieldof=Vec2 method=mul
            }
        }
    }
    impl MulAssign for Vec2 {
        // Vec2::mul_assign
        fn mul_assign(&mut self, rhs: Self) {
            self.x *= rhs.x; // $ fieldof=Vec2 method=mul_assign
            self.y *= rhs.y; // $ fieldof=Vec2 method=mul_assign
        }
    }
    impl Div for Vec2 {
        type Output = Self;
        // Vec2::div
        fn div(self, rhs: Self) -> Self {
            Vec2 {
                x: self.x / rhs.x, // $ fieldof=Vec2 method=div
                y: self.y / rhs.y, // $ fieldof=Vec2 method=div
            }
        }
    }
    impl DivAssign for Vec2 {
        // Vec2::div_assign
        fn div_assign(&mut self, rhs: Self) {
            self.x /= rhs.x; // $ fieldof=Vec2 method=div_assign
            self.y /= rhs.y; // $ fieldof=Vec2 method=div_assign
        }
    }
    impl Rem for Vec2 {
        type Output = Self;
        // Vec2::rem
        fn rem(self, rhs: Self) -> Self {
            Vec2 {
                x: self.x % rhs.x, // $ fieldof=Vec2 method=rem
                y: self.y % rhs.y, // $ fieldof=Vec2 method=rem
            }
        }
    }
    impl RemAssign for Vec2 {
        // Vec2::rem_assign
        fn rem_assign(&mut self, rhs: Self) {
            self.x %= rhs.x; // $ fieldof=Vec2 method=rem_assign
            self.y %= rhs.y; // $ fieldof=Vec2 method=rem_assign
        }
    }
    impl BitAnd for Vec2 {
        type Output = Self;
        // Vec2::bitand
        fn bitand(self, rhs: Self) -> Self {
            Vec2 {
                x: self.x & rhs.x, // $ fieldof=Vec2 method=bitand
                y: self.y & rhs.y, // $ fieldof=Vec2 method=bitand
            }
        }
    }
    impl BitAndAssign for Vec2 {
        // Vec2::bitand_assign
        fn bitand_assign(&mut self, rhs: Self) {
            self.x &= rhs.x; // $ fieldof=Vec2 method=bitand_assign
            self.y &= rhs.y; // $ fieldof=Vec2 method=bitand_assign
        }
    }
    impl BitOr for Vec2 {
        type Output = Self;
        // Vec2::bitor
        fn bitor(self, rhs: Self) -> Self {
            Vec2 {
                x: self.x | rhs.x, // $ fieldof=Vec2 method=bitor
                y: self.y | rhs.y, // $ fieldof=Vec2 method=bitor
            }
        }
    }
    impl BitOrAssign for Vec2 {
        // Vec2::bitor_assign
        fn bitor_assign(&mut self, rhs: Self) {
            self.x |= rhs.x; // $ fieldof=Vec2 method=bitor_assign
            self.y |= rhs.y; // $ fieldof=Vec2 method=bitor_assign
        }
    }
    impl BitXor for Vec2 {
        type Output = Self;
        // Vec2::bitxor
        fn bitxor(self, rhs: Self) -> Self {
            Vec2 {
                x: self.x ^ rhs.x, // $ fieldof=Vec2 method=bitxor
                y: self.y ^ rhs.y, // $ fieldof=Vec2 method=bitxor
            }
        }
    }
    impl BitXorAssign for Vec2 {
        // Vec2::bitxor_assign
        fn bitxor_assign(&mut self, rhs: Self) {
            self.x ^= rhs.x; // $ fieldof=Vec2 method=bitxor_assign
            self.y ^= rhs.y; // $ fieldof=Vec2 method=bitxor_assign
        }
    }
    impl Shl<u32> for Vec2 {
        type Output = Self;
        // Vec2::shl
        fn shl(self, rhs: u32) -> Self {
            Vec2 {
                x: self.x << rhs, // $ fieldof=Vec2 method=shl
                y: self.y << rhs, // $ fieldof=Vec2 method=shl
            }
        }
    }
    impl ShlAssign<u32> for Vec2 {
        // Vec2::shl_assign
        fn shl_assign(&mut self, rhs: u32) {
            self.x <<= rhs; // $ fieldof=Vec2 method=shl_assign
            self.y <<= rhs; // $ fieldof=Vec2 method=shl_assign
        }
    }
    impl Shr<u32> for Vec2 {
        type Output = Self;
        // Vec2::shr
        fn shr(self, rhs: u32) -> Self {
            Vec2 {
                x: self.x >> rhs, // $ fieldof=Vec2 method=shr
                y: self.y >> rhs, // $ fieldof=Vec2 method=shr
            }
        }
    }
    impl ShrAssign<u32> for Vec2 {
        // Vec2::shr_assign
        fn shr_assign(&mut self, rhs: u32) {
            self.x >>= rhs; // $ fieldof=Vec2 method=shr_assign
            self.y >>= rhs; // $ fieldof=Vec2 method=shr_assign
        }
    }
    impl Neg for Vec2 {
        type Output = Self;
        // Vec2::neg
        fn neg(self) -> Self {
            Vec2 {
                x: -self.x, // $ fieldof=Vec2 method=neg
                y: -self.y, // $ fieldof=Vec2 method=neg
            }
        }
    }
    impl Not for Vec2 {
        type Output = Self;
        // Vec2::not
        fn not(self) -> Self {
            Vec2 {
                x: !self.x, // $ fieldof=Vec2 method=not
                y: !self.y, // $ fieldof=Vec2 method=not
            }
        }
    }
    impl PartialEq for Vec2 {
        // Vec2::eq
        fn eq(&self, other: &Self) -> bool {
            self.x == other.x && self.y == other.y // $ fieldof=Vec2 method=eq
        }
        // Vec2::ne
        fn ne(&self, other: &Self) -> bool {
            self.x != other.x || self.y != other.y // $ fieldof=Vec2 method=ne
        }
    }
    impl PartialOrd for Vec2 {
        // Vec2::partial_cmp
        fn partial_cmp(&self, other: &Self) -> Option<std::cmp::Ordering> {
            (self.x + self.y).partial_cmp(&(other.x + other.y)) // $ fieldof=Vec2 method=partial_cmp method=add
        }
        // Vec2::lt
        fn lt(&self, other: &Self) -> bool {
            self.x < other.x && self.y < other.y // $ fieldof=Vec2 method=lt
        }
        // Vec2::le
        fn le(&self, other: &Self) -> bool {
            self.x <= other.x && self.y <= other.y // $ fieldof=Vec2 method=le
        }
        // Vec2::gt
        fn gt(&self, other: &Self) -> bool {
            self.x > other.x && self.y > other.y // $ fieldof=Vec2 method=gt
        }
        // Vec2::ge
        fn ge(&self, other: &Self) -> bool {
            self.x >= other.x && self.y >= other.y // $ fieldof=Vec2 method=ge
        }
    }
    pub fn f() {
        // Test for all overloadable operators on `i64`

        // Comparison operators
        let i64_eq = (1i64 == 2i64); // $ type=i64_eq:bool method=eq
        let i64_ne = (3i64 != 4i64); // $ type=i64_ne:bool method=ne
        let i64_lt = (5i64 < 6i64); // $ type=i64_lt:bool method=lt
        let i64_le = (7i64 <= 8i64); // $ type=i64_le:bool method=le
        let i64_gt = (9i64 > 10i64); // $ type=i64_gt:bool method=gt
        let i64_ge = (11i64 >= 12i64); // $ type=i64_ge:bool method=ge

        // Arithmetic operators
        let i64_add = 13i64 + 14i64; // $ type=i64_add:i64 method=add
        let i64_sub = 15i64 - 16i64; // $ type=i64_sub:i64 method=sub
        let i64_mul = 17i64 * 18i64; // $ type=i64_mul:i64 method=mul
        let i64_div = 19i64 / 20i64; // $ type=i64_div:i64 method=div
        let i64_rem = 21i64 % 22i64; // $ type=i64_rem:i64 method=rem

        // Arithmetic assignment operators
        let mut i64_add_assign = 23i64;
        i64_add_assign += 24i64; // $ method=add_assign

        let mut i64_sub_assign = 25i64;
        i64_sub_assign -= 26i64; // $ method=sub_assign

        let mut i64_mul_assign = 27i64;
        i64_mul_assign *= 28i64; // $ method=mul_assign

        let mut i64_div_assign = 29i64;
        i64_div_assign /= 30i64; // $ method=div_assign

        let mut i64_rem_assign = 31i64;
        i64_rem_assign %= 32i64; // $ method=rem_assign

        // Bitwise operators
        let i64_bitand = 33i64 & 34i64; // $ type=i64_bitand:i64 method=bitand
        let i64_bitor = 35i64 | 36i64; // $ type=i64_bitor:i64 method=bitor
        let i64_bitxor = 37i64 ^ 38i64; // $ type=i64_bitxor:i64 method=bitxor
        let i64_shl = 39i64 << 40i64; // $ type=i64_shl:i64 method=shl
        let i64_shr = 41i64 >> 42i64; // $ type=i64_shr:i64 method=shr

        // Bitwise assignment operators
        let mut i64_bitand_assign = 43i64;
        i64_bitand_assign &= 44i64; // $ method=bitand_assign

        let mut i64_bitor_assign = 45i64;
        i64_bitor_assign |= 46i64; // $ method=bitor_assign

        let mut i64_bitxor_assign = 47i64;
        i64_bitxor_assign ^= 48i64; // $ method=bitxor_assign

        let mut i64_shl_assign = 49i64;
        i64_shl_assign <<= 50i64; // $ method=shl_assign

        let mut i64_shr_assign = 51i64;
        i64_shr_assign >>= 52i64; // $ method=shr_assign

        let i64_neg = -53i64; // $ type=i64_neg:i64 method=neg
        let i64_not = !54i64; // $ type=i64_not:i64 method=not

        // Test for all overloadable operators on Vec2
        let v1 = Vec2 { x: 1, y: 2 };
        let v2 = Vec2 { x: 3, y: 4 };

        // Comparison operators
        let vec2_eq = v1 == v2; // $ type=vec2_eq:bool method=Vec2::eq
        let vec2_ne = v1 != v2; // $ type=vec2_ne:bool method=Vec2::ne
        let vec2_lt = v1 < v2; // $ type=vec2_lt:bool method=Vec2::lt
        let vec2_le = v1 <= v2; // $ type=vec2_le:bool method=Vec2::le
        let vec2_gt = v1 > v2; // $ type=vec2_gt:bool method=Vec2::gt
        let vec2_ge = v1 >= v2; // $ type=vec2_ge:bool method=Vec2::ge

        // Arithmetic operators
        let vec2_add = v1 + v2; // $ type=vec2_add:Vec2 method=Vec2::add
        let vec2_sub = v1 - v2; // $ type=vec2_sub:Vec2 method=Vec2::sub
        let vec2_mul = v1 * v2; // $ type=vec2_mul:Vec2 method=Vec2::mul
        let vec2_div = v1 / v2; // $ type=vec2_div:Vec2 method=Vec2::div
        let vec2_rem = v1 % v2; // $ type=vec2_rem:Vec2 method=Vec2::rem

        // Arithmetic assignment operators
        let mut vec2_add_assign = v1;
        vec2_add_assign += v2; // $ method=Vec2::add_assign

        let mut vec2_sub_assign = v1;
        vec2_sub_assign -= v2; // $ method=Vec2::sub_assign

        let mut vec2_mul_assign = v1;
        vec2_mul_assign *= v2; // $ method=Vec2::mul_assign

        let mut vec2_div_assign = v1;
        vec2_div_assign /= v2; // $ method=Vec2::div_assign

        let mut vec2_rem_assign = v1;
        vec2_rem_assign %= v2; // $ method=Vec2::rem_assign

        // Bitwise operators
        let vec2_bitand = v1 & v2; // $ type=vec2_bitand:Vec2 method=Vec2::bitand
        let vec2_bitor = v1 | v2; // $ type=vec2_bitor:Vec2 method=Vec2::bitor
        let vec2_bitxor = v1 ^ v2; // $ type=vec2_bitxor:Vec2 method=Vec2::bitxor
        let vec2_shl = v1 << 1u32; // $ type=vec2_shl:Vec2 method=Vec2::shl
        let vec2_shr = v1 >> 1u32; // $ type=vec2_shr:Vec2 method=Vec2::shr

        // Bitwise assignment operators
        let mut vec2_bitand_assign = v1;
        vec2_bitand_assign &= v2; // $ method=Vec2::bitand_assign

        let mut vec2_bitor_assign = v1;
        vec2_bitor_assign |= v2; // $ method=Vec2::bitor_assign

        let mut vec2_bitxor_assign = v1;
        vec2_bitxor_assign ^= v2; // $ method=Vec2::bitxor_assign

        let mut vec2_shl_assign = v1;
        vec2_shl_assign <<= 1u32; // $ method=Vec2::shl_assign

        let mut vec2_shr_assign = v1;
        vec2_shr_assign >>= 1u32; // $ method=Vec2::shr_assign

        // Prefix operators
        let vec2_neg = -v1; // $ type=vec2_neg:Vec2 method=Vec2::neg
        let vec2_not = !v1; // $ type=vec2_not:Vec2 method=Vec2::not

        // Here the type of `default_vec2` must be inferred from the `+` call.
        let default_vec2 = Default::default(); // $ type=default_vec2:Vec2 method=default
        let vec2_zero_plus = Vec2 { x: 0, y: 0 } + default_vec2; // $ method=Vec2::add

        // Here the type of `default_vec2` must be inferred from the `==` call
        // and the type of the borrowed second argument is unknown at the call.
        let default_vec2 = Default::default(); // $ type=default_vec2:Vec2 method=default
        let vec2_zero_plus = Vec2 { x: 0, y: 0 } == default_vec2; // $ method=Vec2::eq
    }
}

mod async_ {
    use std::future::Future;

    struct S1;

    impl S1 {
        pub fn f(self) {} // S1f
    }

    async fn f1() -> S1 {
        S1
    }

    fn f2() -> impl Future<Output = S1> {
        async { S1 }
    }

    struct S2;

    impl Future for S2 {
        type Output = S1;

        fn poll(
            self: std::pin::Pin<&mut Self>,
            _cx: &mut std::task::Context<'_>,
        ) -> std::task::Poll<Self::Output> {
            std::task::Poll::Ready(S1)
        }
    }

    fn f3() -> impl Future<Output = S1> {
        S2
    }

    pub async fn f() {
        f1().await.f(); // $ method=S1f method=f1
        f2().await.f(); // $ method=S1f method=f2
        f3().await.f(); // $ method=S1f method=f3
        S2.await.f(); // $ method=S1f
        let b = async { S1 };
        b.await.f(); // $ method=S1f
    }
}

mod impl_trait {
    struct S1;
    struct S2;

    trait Trait1 {
        fn f1(&self) {} // Trait1f1
    }

    trait Trait2 {
        fn f2(&self) {} // Trait2f2
    }

    impl Trait1 for S1 {
        fn f1(&self) {} // S1f1
    }

    impl Trait2 for S1 {
        fn f2(&self) {} // S1f2
    }

    fn f1() -> impl Trait1 + Trait2 {
        S1
    }

    trait MyTrait<A> {
        fn get_a(&self) -> A; // MyTrait::get_a
    }

    impl MyTrait<S2> for S1 {
        fn get_a(&self) -> S2 {
            S2
        }
    }

    fn get_a_my_trait() -> impl MyTrait<S2> {
        S1
    }

    fn uses_my_trait1<A, B: MyTrait<A>>(t: B) -> A {
        t.get_a() // $ method=MyTrait::get_a
    }

    fn uses_my_trait2<A>(t: impl MyTrait<A>) -> A {
        t.get_a() // $ method=MyTrait::get_a
    }

    pub fn f() {
        let x = f1(); // $ method=f1
        x.f1(); // $ method=Trait1f1
        x.f2(); // $ method=Trait2f2
        let a = get_a_my_trait(); // $ method=get_a_my_trait
        let b = uses_my_trait1(a); // $ type=b:S2 method=uses_my_trait1
        let a = get_a_my_trait(); // $ method=get_a_my_trait
        let c = uses_my_trait2(a); // $ type=c:S2 method=uses_my_trait2
        let d = uses_my_trait2(S1); // $ type=d:S2 method=uses_my_trait2
    }
}

mod indexers {
    use std::ops::Index;

    #[derive(Debug)]
    struct S;

    impl S {
        fn foo(&self) -> Self {
            S
        }
    }

    #[derive(Debug)]
    struct MyVec<T> {
        data: Vec<T>,
    }

    impl<T> MyVec<T> {
        fn new() -> Self {
            MyVec { data: Vec::new() } // $ method=new
        }

        fn push(&mut self, value: T) {
            self.data.push(value); // $ fieldof=MyVec method=push
        }
    }

    impl<T> Index<usize> for MyVec<T> {
        type Output = T;

        // MyVec::index
        fn index(&self, index: usize) -> &Self::Output {
            &self.data[index] // $ fieldof=MyVec method=index
        }
    }

    fn analyze_slice(slice: &[S]) {
        // NOTE: `slice` gets the spurious type `[]` because the desugaring of
        // the index expression adds an implicit borrow. `&slice` has the type
        // `&&[S]`, but the `index` methods takes a `&[S]`, so Rust adds an
        // implicit dereference. We cannot currently handle a position that is
        // both implicitly dereferenced and implicitly borrowed, so the extra
        // type sneaks in.
        let x = slice[0].foo(); // $ method=foo type=x:S method=index SPURIOUS: type=slice:[]
    }

    pub fn f() {
        let mut vec = MyVec::new(); // $ type=vec:T.S method=new
        vec.push(S); // $ method=push
        vec[0].foo(); // $ method=MyVec::index method=foo

        let xs: [S; 1] = [S];
        let x = xs[0].foo(); // $ method=foo type=x:S method=index

        analyze_slice(&xs); // $ method=analyze_slice
    }
}

mod macros {
    pub fn f() {
        let x = format!("Hello, {}", "World!"); // $ type=x:String
    }
}

mod method_determined_by_argument_type {
    trait MyAdd<Rhs = Self> {
        type Output;

        // MyAdd::my_add
        fn my_add(self, rhs: Rhs) -> Self::Output;
    }

    impl MyAdd<i64> for i64 {
        type Output = i64;

        // MyAdd<i64>::my_add
        fn my_add(self, value: i64) -> Self {
            value
        }
    }

    impl MyAdd<&i64> for i64 {
        type Output = i64;

        // MyAdd<&i64>::my_add
        fn my_add(self, value: &i64) -> Self {
            *value // $ method=deref
        }
    }

    impl MyAdd<bool> for i64 {
        type Output = i64;

        // MyAdd<bool>::my_add
        fn my_add(self, value: bool) -> Self {
            if value { 1 } else { 0 }
        }
    }

    struct S<T>(T);

    impl<T: MyAdd> MyAdd for S<T> {
        type Output = S<T::Output>;

        // S::my_add1
        fn my_add(self, other: Self) -> Self::Output {
            S((self.0).my_add(other.0)) // $ method=MyAdd::my_add $ fieldof=S
        }
    }

    impl<T: MyAdd> MyAdd<T> for S<T> {
        type Output = S<T::Output>;

        // S::my_add2
        fn my_add(self, other: T) -> Self::Output {
            S((self.0).my_add(other)) // $ method=MyAdd::my_add $ fieldof=S
        }
    }

    impl<'a, T> MyAdd<&'a T> for S<T>
    where
        T: MyAdd<&'a T>,
    {
        type Output = S<<T as MyAdd<&'a T>>::Output>;

        // S::my_add3
        fn my_add(self, other: &'a T) -> Self::Output {
            S((self.0).my_add(other)) // $ method=MyAdd::my_add $ fieldof=S
        }
    }

    trait MyFrom<T> {
        // MyFrom::my_from
        fn my_from(value: T) -> Self;
    }

    impl MyFrom<i64> for i64 {
        // MyFrom<i64>::my_from
        fn my_from(value: i64) -> Self {
            value
        }
    }

    impl MyFrom<bool> for i64 {
        // MyFrom<bool>::my_from
        fn my_from(value: bool) -> Self {
            if value { 1 } else { 0 }
        }
    }

    trait MyFrom2<T> {
        // MyFrom2::my_from2
        fn my_from2(value: T, x: Self) -> ();
    }

    impl MyFrom2<i64> for i64 {
        // MyFrom2<i64>::my_from2
        fn my_from2(value: i64, _: Self) -> () {
            value;
        }
    }

    impl MyFrom2<bool> for i64 {
        // MyFrom2<bool>::my_from2
        fn my_from2(value: bool, _: Self) -> () {
            if value {
                1
            } else {
                0
            };
        }
    }

    trait MySelfTrait {
        // MySelfTrait::f1
        fn f1(x: Self) -> i64;

        // MySelfTrait::f2
        fn f2(x: Self) -> Self;
    }

    impl MySelfTrait for i64 {
        // MySelfTrait<i64>::f1
        fn f1(x: Self) -> i64 {
            x + 1
        }

        // MySelfTrait<i64>::f2
        fn f2(x: Self) -> Self {
            x + 1
        }
    }

    impl MySelfTrait for bool {
        // MySelfTrait<bool>::f1
        fn f1(x: Self) -> i64 {
            0
        }

        // MySelfTrait<bool>::f2
        fn f2(x: Self) -> Self {
            x
        }
    }

    pub fn f() {
        let x: i64 = 73;
        x.my_add(5i64); // $ method=MyAdd<i64>::my_add
        x.my_add(&5i64); // $ method=MyAdd<&i64>::my_add
        x.my_add(true); // $ method=MyAdd<bool>::my_add

        S(1i64).my_add(S(2i64)); // $ method=S::my_add1
        S(1i64).my_add(3i64); // $ MISSING: method=S::my_add2
        S(1i64).my_add(&3i64); // $ method=S::my_add3

        let x = i64::my_from(73i64); // $ method=MyFrom<i64>::my_from
        let y = i64::my_from(true); // $ method=MyFrom<bool>::my_from
        let z: i64 = MyFrom::my_from(73i64); // $ method=MyFrom<i64>::my_from
        i64::my_from2(73i64, 0i64); // $ method=MyFrom2<i64>::my_from2
        i64::my_from2(true, 0i64); // $ method=MyFrom2<bool>::my_from2
        MyFrom2::my_from2(73i64, 0i64); // $ method=MyFrom2<i64>::my_from2

        i64::f1(73i64); // $ method=MySelfTrait<i64>::f1
        i64::f2(73i64); // $ method=MySelfTrait<i64>::f2
        bool::f1(true); // $ method=MySelfTrait<bool>::f1
        bool::f2(true); // $ method=MySelfTrait<bool>::f2
        MySelfTrait::f1(73i64); // $ method=MySelfTrait<i64>::f1
        MySelfTrait::f2(73i64); // $ method=MySelfTrait<i64>::f2
        MySelfTrait::f1(true); // $ method=MySelfTrait<bool>::f1
        MySelfTrait::f2(true); // $ method=MySelfTrait<bool>::f2
    }
}

mod loops {
    struct MyCallable {}

    impl MyCallable {
        fn new() -> Self {
            MyCallable {}
        }

        fn call(&self) -> i64 {
            1
        }
    }

    pub fn f() {
        // for loops with arrays

        for i in [1, 2, 3] {} // $ type=i:i32
        for i in [1, 2, 3].map(|x| x + 1) {} // $ method=map MISSING: type=i:i32
        for i in [1, 2, 3].into_iter() {} // $ method=into_iter MISSING: type=i:i32

        let vals1 = [1u8, 2, 3]; // $ type=vals1:[T;...].u8
        for u in vals1 {} // $ type=u:u8

        let vals2 = [1u16; 3]; // $ type=vals2:[T;...].u16
        for u in vals2 {} // $ type=u:u16

        let vals3: [u32; 3] = [1, 2, 3]; // $ type=vals3:[T;...].u32
        for u in vals3 {} // $ type=u:u32

        let vals4: [u64; 3] = [1; 3]; // $ type=vals4:[T;...].u64
        for u in vals4 {} // $ type=u:u64

        let mut strings1 = ["foo", "bar", "baz"]; // $ type=strings1:[T;...].&T.str
        for s in &strings1 {} // $ type=s:&T.&T.str
        for s in &mut strings1 {} // $ type=s:&T.&T.str
        for s in strings1 {} // $ type=s:&T.str

        let strings2 = // $ type=strings2:[T;...].String
        [
            String::from("foo"), // $ method=from
            String::from("bar"), // $ method=from
            String::from("baz"), // $ method=from
        ];
        for s in strings2 {} // $ type=s:String

        let strings3 = // $ type=strings3:&T.[T;...].String
        &[
            String::from("foo"), // $ method=from
            String::from("bar"), // $ method=from
            String::from("baz"), // $ method=from
        ];
        for s in strings3 {} // $ MISSING: type=s:String

        let callables = [MyCallable::new(), MyCallable::new(), MyCallable::new()]; // $ method=new $ MISSING: type=callables:[T;...].MyCallable; 3
        for c // $ type=c:MyCallable
        in callables
        {
            let result = c.call(); // $ type=result:i64 method=call
        }

        // for loops with ranges

        for i in 0..10 {} // $ type=i:i32
        for u in [0u8..10] {} // $ type=u:Range type=u:Idx.u8
        let range = 0..10; // $ type=range:Range type=range:Idx.i32
        for i in range {} // $ type=i:i32

        let range1 = // $ type=range1:Range type=range1:Idx.u16
        std::ops::Range {
            start: 0u16,
            end: 10u16,
        };
        for u in range1 {} // $ type=u:u16

        // for loops with containers

        let vals3 = vec![1, 2, 3]; // $ MISSING: type=vals3:Vec type=vals3:T.i32
        for i in vals3 {} // $ MISSING: type=i:i32

        let vals4a: Vec<u16> = [1u16, 2, 3].to_vec(); // $ type=vals4a:Vec type=vals4a:T.u16
        for u in vals4a {} // $ type=u:u16

        let vals4b = [1u16, 2, 3].to_vec(); // $ MISSING: type=vals4b:Vec type=vals4b:T.u16
        for u in vals4b {} // $ MISSING: type=u:u16

        let vals5 = Vec::from([1u32, 2, 3]); // $ type=vals5:Vec method=from type=vals5:T.u32
        for u in vals5 {} // $ type=u:u32

        let vals6: Vec<&u64> = [1u64, 2, 3].iter().collect(); // $ type=vals6:Vec type=vals6:T.&T.u64
        for u in vals6 {} // $ type=u:&T.u64

        let mut vals7 = Vec::new(); // $ method=new type=vals7:Vec type=vals7:T.u8
        vals7.push(1u8); // $ method=push
        for u in vals7 {} // $ type=u:u8

        let matrix1 = vec![vec![1, 2], vec![3, 4]]; // $ MISSING: type=matrix1:Vec type=matrix1:T.Vec type=matrix1:T.T.i32
        #[rustfmt::skip]
        let _ = for row in matrix1 { // $ MISSING: type=row:Vec type=row:T.i32
            for cell in row { // $ MISSING: type=cell:i32
            }
        };

        let mut map1 = std::collections::HashMap::new(); // $ method=new type=map1:K.i32 type=map1:V.Box $ MISSING: type=map1:Hashmap type1=map1:V.T.&T.str
        map1.insert(1, Box::new("one")); // $ method=insert method=new
        map1.insert(2, Box::new("two")); // $ method=insert method=new
        for key in map1.keys() {} // $ method=keys MISSING: type=key:i32
        for value in map1.values() {} // $ method=values MISSING: type=value:Box type=value:T.&T.str
        for (key, value) in map1.iter() {} // $ method=iter MISSING: type=key:i32 type=value:Box type=value:T.&T.str
        for (key, value) in &map1 {} // $ MISSING: type=key:i32 type=value:Box type=value:T.&T.str

        // while loops

        let mut a: i64 = 0; // $ type=a:i64
        #[rustfmt::skip]
        let _ = while a < 10 // $ method=lt type=a:i64
        {
            a += 1; // $ type=a:i64 method=add_assign
        };
    }
}

mod dereference;

mod explicit_type_args {
    struct S1<T>(T);

    #[derive(Default)]
    struct S2;

    impl<T: Default> S1<T> {
        fn assoc_fun() -> Option<Self> {
            None
        }

        fn default() -> Self {
            S1(T::default()) // $ method=default
        }

        fn method(self) -> Self {
            self
        }
    }

    type S3 = S1<S2>;

    struct S4<T4 = S2>(T4);

    struct S5<T5 = S2> {
        field: T5,
    }

    fn foo<T>(x: T) -> T {
        x
    }

    pub fn f() {
        let x1: Option<S1<S2>> = S1::assoc_fun(); // $ type=x1:T.T.S2 method=assoc_fun
        let x2 = S1::<S2>::assoc_fun(); // $ type=x2:T.T.S2 method=assoc_fun
        let x3 = S3::assoc_fun(); // $ type=x3:T.T.S2 method=assoc_fun
        let x4 = S1::<S2>::method(S1::default()); // $ method=method method=default type=x4:T.S2
        let x5 = S3::method(S1::default()); // $ method=method method=default type=x5:T.S2
        let x6 = S4::<S2>(Default::default()); // $ type=x6:T4.S2 method=default
        let x7 = S4(S2); // $ type=x7:T4.S2
        let x8 = S4(0); // $ type=x8:T4.i32
        let x9 = S4(S2::default()); // $ type=x9:T4.S2 method=default
        let x10 = S5::<S2>  // $ type=x10:T5.S2
        {
            field: Default::default(), // $ method=default
        };
        let x11 = S5 { field: S2 }; // $ type=x11:T5.S2
        let x12 = S5 { field: 0 }; // $ type=x12:T5.i32
        let x13 = S5 // $ type=x13:T5.S2
        {
            field: S2::default(), // $ method=default
        };
        let x14 = foo::<i32>(Default::default()); // $ type=x14:i32 method=default method=foo
    }
}

mod tuples {
    struct S1 {}

    impl S1 {
        fn get_pair() -> (S1, S1) {
            (S1 {}, S1 {})
        }
        fn foo(self) {}
    }

    pub fn f() {
        let a = S1::get_pair(); // $ method=get_pair MISSING: type=a:?
        let mut b = S1::get_pair(); // $ method=get_pair MISSING: type=b:?
        let (c, d) = S1::get_pair(); // $ method=get_pair MISSING: type=c:? type=d:?
        let (mut e, f) = S1::get_pair(); // $ method=get_pair MISSING: type=e: type=f:
        let (mut g, mut h) = S1::get_pair(); // $ method=get_pair MISSING: type=g:? type=h:?

        a.0.foo(); // $ MISSING: method=foo
        b.1.foo(); // $ MISSING: method=foo
        c.foo(); // $ MISSING: method=foo
        d.foo(); // $ MISSING: method=foo
        e.foo(); // $ MISSING: method=foo
        f.foo(); // $ MISSING: method=foo
        g.foo(); // $ MISSING: method=foo
        h.foo(); // $ MISSING: method=foo
    }
}

<<<<<<< HEAD
mod closures {
    struct Row {
        data: i64,
    }

    impl Row {
        fn get(&self) -> i64 {
            self.data // $ fieldof=Row
        }
    }

    struct Table {
        rows: Vec<Row>,
    }

    impl Table {
        fn new() -> Self {
            Table { rows: Vec::new() } // $ method=new
        }

        fn count_with(&self, property: impl Fn(Row) -> bool) -> i64 {
            0 // (not implemented)
        }
    }

    pub fn f() {
        let table = Table::new(); // $ method=new type=table:Table
        let result = table.count_with(|row| // $ type=result:i64
            {
                let v = row.get(); // $ MISSING: method=get type=v:i64
                v > 0 // $ MISSING: method=gt
            }); // $ method=count_with
=======
pub mod pattern_matching;
pub mod pattern_matching_experimental {
    pub fn box_patterns() {
        let boxed_value = Box::new(100i32); // $ method=new

        // BoxPat - Box patterns (requires feature flag)
        match boxed_value {
            box 100 => {
                println!("Boxed 100");
            }
            box x => {
                let unboxed = x; // $ MISSING: type=unboxed:i32
                println!("Boxed value: {}", unboxed);
            }
        }

        // Nested box pattern
        let nested_box = Box::new(Box::new(42i32)); // $ method=new
        match nested_box {
            box box x => {
                let nested_unboxed = x; // $ MISSING: type=nested_unboxed:i32
                println!("Nested boxed: {}", nested_unboxed);
            }
        }
    }
}

mod closures {
    pub fn f() {
        Some(1).map(|x| {
            let x = x; // $ MISSING: type=x:i32
            println!("{x}");
        });  // $ method=map
>>>>>>> 14a362d1
    }
}

fn main() {
    field_access::f(); // $ method=f
    method_impl::f(); // $ method=f
    method_impl::g(method_impl::Foo {}, method_impl::Foo {}); // $ method=g
    method_non_parametric_impl::f(); // $ method=f
    method_non_parametric_trait_impl::f(); // $ method=f
    function_trait_bounds::f(); // $ method=f
    trait_associated_type::f(); // $ method=f
    generic_enum::f(); // $ method=f
    method_supertraits::f(); // $ method=f
    function_trait_bounds_2::f(); // $ method=f
    option_methods::f(); // $ method=f
    method_call_type_conversion::f(); // $ method=f
    trait_implicit_self_borrow::f(); // $ method=f
    implicit_self_borrow::f(); // $ method=f
    borrowed_typed::f(); // $ method=f
    try_expressions::f(); // $ method=f
    builtins::f(); // $ method=f
    operators::f(); // $ method=f
    async_::f(); // $ method=f
    impl_trait::f(); // $ method=f
    indexers::f(); // $ method=f
    loops::f(); // $ method=f
    explicit_type_args::f(); // $ method=f
    macros::f(); // $ method=f
    method_determined_by_argument_type::f(); // $ method=f
    tuples::f(); // $ method=f
    closures::f(); // $ method=f
    dereference::test(); // $ method=test
    pattern_matching::test_all_patterns(); // $ method=test_all_patterns
    pattern_matching_experimental::box_patterns(); // $ method=box_patterns
    closures::f() // $ method=f
}<|MERGE_RESOLUTION|>--- conflicted
+++ resolved
@@ -2351,40 +2351,6 @@
     }
 }
 
-<<<<<<< HEAD
-mod closures {
-    struct Row {
-        data: i64,
-    }
-
-    impl Row {
-        fn get(&self) -> i64 {
-            self.data // $ fieldof=Row
-        }
-    }
-
-    struct Table {
-        rows: Vec<Row>,
-    }
-
-    impl Table {
-        fn new() -> Self {
-            Table { rows: Vec::new() } // $ method=new
-        }
-
-        fn count_with(&self, property: impl Fn(Row) -> bool) -> i64 {
-            0 // (not implemented)
-        }
-    }
-
-    pub fn f() {
-        let table = Table::new(); // $ method=new type=table:Table
-        let result = table.count_with(|row| // $ type=result:i64
-            {
-                let v = row.get(); // $ MISSING: method=get type=v:i64
-                v > 0 // $ MISSING: method=gt
-            }); // $ method=count_with
-=======
 pub mod pattern_matching;
 pub mod pattern_matching_experimental {
     pub fn box_patterns() {
@@ -2413,12 +2379,42 @@
 }
 
 mod closures {
+    struct Row {
+        data: i64,
+    }
+
+    impl Row {
+        fn get(&self) -> i64 {
+            self.data // $ fieldof=Row
+        }
+    }
+
+    struct Table {
+        rows: Vec<Row>,
+    }
+
+    impl Table {
+        fn new() -> Self {
+            Table { rows: Vec::new() } // $ method=new
+        }
+
+        fn count_with(&self, property: impl Fn(Row) -> bool) -> i64 {
+            0 // (not implemented)
+        }
+    }
+
     pub fn f() {
         Some(1).map(|x| {
             let x = x; // $ MISSING: type=x:i32
             println!("{x}");
         });  // $ method=map
->>>>>>> 14a362d1
+
+        let table = Table::new(); // $ method=new type=table:Table
+        let result = table.count_with(|row| // $ type=result:i64
+            {
+                let v = row.get(); // $ MISSING: method=get type=v:i64
+                v > 0 // $ MISSING: method=gt
+            }); // $ method=count_with
     }
 }
 
@@ -2449,7 +2445,6 @@
     macros::f(); // $ method=f
     method_determined_by_argument_type::f(); // $ method=f
     tuples::f(); // $ method=f
-    closures::f(); // $ method=f
     dereference::test(); // $ method=test
     pattern_matching::test_all_patterns(); // $ method=test_all_patterns
     pattern_matching_experimental::box_patterns(); // $ method=box_patterns
