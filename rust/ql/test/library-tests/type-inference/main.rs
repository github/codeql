mod field_access {
    #[derive(Debug)]
    struct S;

    #[derive(Debug)]
    struct MyThing {
        a: S,
    }

    #[derive(Debug)]
    enum MyOption<T> {
        MyNone(),
        MySome(T),
    }

    #[derive(Debug)]
    struct GenericThing<A = bool> {
        a: A,
    }

    struct OptionS {
        a: MyOption<S>,
    }

    fn simple_field_access() {
        let x = MyThing { a: S };
        println!("{:?}", x.a); // $ fieldof=MyThing
    }

    fn default_field_access(x: GenericThing) {
        let a = x.a; // $ fieldof=GenericThing type=a:bool
        println!("{:?}", a);
    }

    fn generic_field_access() {
        // Explicit type argument
        let x = GenericThing::<S> { a: S }; // $ type=x:A.S
        println!("{:?}", x.a); // $ fieldof=GenericThing

        // Implicit type argument
        let y = GenericThing { a: S };
        println!("{:?}", x.a); // $ fieldof=GenericThing

        // The type of the field `a` can only be inferred from the concrete type
        // in the struct declaration.
        let x = OptionS {
            a: MyOption::MyNone(),
        };
        println!("{:?}", x.a); // $ fieldof=OptionS

        // The type of the field `a` can only be inferred from the type argument
        let x = GenericThing::<MyOption<S>> {
            a: MyOption::MyNone(),
        };
        println!("{:?}", x.a); // $ fieldof=GenericThing

        let mut x = GenericThing {
            a: MyOption::MyNone(),
        };
        // Only after this access can we infer the type parameter of `x`
        let a: MyOption<S> = x.a; // $ fieldof=GenericThing
        println!("{:?}", a);
    }

    pub fn f() {
        simple_field_access();
        generic_field_access();
    }
}

mod method_impl {
    pub struct Foo {}

    impl Foo {
        pub fn m1(self) -> Self {
            self
        }

        pub fn m2(self) -> Foo {
            self
        }
    }

    pub fn f() -> Foo {
        println!("main.rs::m1::f");
        let x = Foo {};
        let y: _ = Foo {};
        x
    }

    pub fn g(x: Foo, y: Foo) -> Foo {
        println!("main.rs::m1::g");
        x.m1(); // $ method=m1
        y.m2() // $ method=m2
    }
}

mod trait_impl {
    #[derive(Debug)]
    struct MyThing {
        field: bool,
    }

    trait MyTrait<B> {
        fn trait_method(self) -> B;
    }

    impl MyTrait<bool> for MyThing {
        // MyThing::trait_method
        fn trait_method(self) -> bool {
            self.field // $ fieldof=MyThing
        }
    }

    pub fn f() {
        let x = MyThing { field: true };
        let a = x.trait_method(); // $ type=a:bool method=MyThing::trait_method

        let y = MyThing { field: false };
        let b = MyTrait::trait_method(y); // $ type=b:bool method=MyThing::trait_method
    }
}

mod method_non_parametric_impl {
    #[derive(Debug)]
    struct MyThing<A> {
        a: A,
    }

    #[derive(Debug)]
    struct S1;
    #[derive(Debug)]
    struct S2;

    impl MyThing<S1> {
        // MyThing<S1>::m1
        fn m1(self) -> S1 {
            self.a // $ fieldof=MyThing
        }
    }

    impl MyThing<S2> {
        // MyThing<S2>::m1
        fn m1(self) -> Self {
            Self { a: self.a } // $ fieldof=MyThing
        }
    }

    impl<T> MyThing<T> {
        fn m2(self) -> T {
            self.a // $ fieldof=MyThing
        }
    }

    pub fn f() {
        let x = MyThing { a: S1 };
        let y = MyThing { a: S2 };

        // simple field access
        println!("{:?}", x.a); // $ fieldof=MyThing
        println!("{:?}", y.a); // $ fieldof=MyThing

        println!("{:?}", x.m1()); // $ method=MyThing<S1>::m1
        println!("{:?}", y.m1().a); // $ method=MyThing<S2>::m1 fieldof=MyThing

        let x = MyThing { a: S1 };
        let y = MyThing { a: S2 };

        println!("{:?}", x.m2()); // $ method=m2
        println!("{:?}", y.m2()); // $ method=m2
    }
}

mod method_non_parametric_trait_impl {
    #[derive(Debug, Clone, Copy)]
    struct MyThing<A> {
        a: A,
    }

    #[derive(Debug, Clone, Copy)]
    struct MyPair<P1, P2> {
        p1: P1,
        p2: P2,
    }

    #[derive(Debug, Clone, Copy)]
    struct S1;
    #[derive(Debug, Clone, Copy)]
    struct S2;
    #[derive(Debug, Clone, Copy, Default)]
    struct S3;

    trait MyTrait<A> {
        fn m1(self) -> A;

        fn m2(self) -> Self
        where
            Self: Sized,
        {
            self
        }
    }

    trait MyProduct<A, B> {
        // MyProduct::fst
        fn fst(self) -> A;
        // MyProduct::snd
        fn snd(self) -> B;
    }

    fn call_trait_m1<T1, T2: MyTrait<T1>>(x: T2) -> T1 {
        x.m1() // $ method=m1
    }

    impl MyTrait<S1> for MyThing<S1> {
        // MyThing<S1>::m1
        fn m1(self) -> S1 {
            self.a // $ fieldof=MyThing
        }
    }

    impl MyTrait<Self> for MyThing<S2> {
        // MyThing<S2>::m1
        fn m1(self) -> Self {
            Self { a: self.a } // $ fieldof=MyThing
        }
    }

    // Implementation where the type parameter `TD` only occurs in the
    // implemented trait and not the implementing type.
    impl<TD> MyTrait<TD> for MyThing<S3>
    where
        TD: Default,
    {
        // MyThing<S3>::m1
        fn m1(self) -> TD {
            TD::default()
        }
    }

    impl<I> MyTrait<I> for MyPair<I, S1> {
        // MyTrait<I>::m1
        fn m1(self) -> I {
            self.p1 // $ fieldof=MyPair
        }
    }

    impl MyTrait<S3> for MyPair<S1, S2> {
        // MyTrait<S3>::m1
        fn m1(self) -> S3 {
            S3
        }
    }

    impl<TT> MyTrait<TT> for MyPair<MyThing<TT>, S3> {
        // MyTrait<TT>::m1
        fn m1(self) -> TT {
            let alpha = self.p1; // $ fieldof=MyPair
            alpha.a // $ fieldof=MyThing
        }
    }

    // This implementation only applies if the two type parameters are equal.
    impl<A> MyProduct<A, A> for MyPair<A, A> {
        // MyPair<A,A>::fst
        fn fst(self) -> A {
            self.p1 // $ fieldof=MyPair
        }

        // MyPair<A,A>::snd
        fn snd(self) -> A {
            self.p2 // $ fieldof=MyPair
        }
    }

    // This implementation swaps the type parameters.
    impl MyProduct<S1, S2> for MyPair<S2, S1> {
        // MyPair<S2,S1>::fst
        fn fst(self) -> S1 {
            self.p2 // $ fieldof=MyPair
        }

        // MyPair<S2,S1>::snd
        fn snd(self) -> S2 {
            self.p1 // $ fieldof=MyPair
        }
    }

    fn get_fst<V1, V2, P: MyProduct<V1, V2>>(p: P) -> V1 {
        p.fst() // $ method=MyProduct::fst
    }

    fn get_snd<V1, V2, P: MyProduct<V1, V2>>(p: P) -> V2 {
        p.snd() // $ method=MyProduct::snd
    }

    fn get_snd_fst<V0, V1, V2, P: MyProduct<V1, V2>>(p: MyPair<V0, P>) -> V1 {
        p.p2.fst() // $ fieldof=MyPair method=MyProduct::fst
    }

    trait ConvertTo<T> {
        // ConvertTo::convert_to
        fn convert_to(self) -> T;
    }

    impl<T: MyTrait<S1>> ConvertTo<S1> for T {
        // T::convert_to
        fn convert_to(self) -> S1 {
            self.m1() // $ method=m1
        }
    }

    fn convert_to<TS, T: ConvertTo<TS>>(thing: T) -> TS {
        thing.convert_to() // $ method=ConvertTo::convert_to
    }

    fn type_bound_type_parameter_impl<TP: MyTrait<S1>>(thing: TP) -> S1 {
        // The trait bound on `TP` makes the implementation of `ConvertTo` valid
        thing.convert_to() // $ MISSING: method=T::convert_to
    }

    pub fn f() {
        let thing_s1 = MyThing { a: S1 };
        let thing_s2 = MyThing { a: S2 };
        let thing_s3 = MyThing { a: S3 };

        // Tests for method resolution

        println!("{:?}", thing_s1.m1()); // $ method=MyThing<S1>::m1
        println!("{:?}", thing_s2.m1().a); // $ method=MyThing<S2>::m1 fieldof=MyThing
        let s3: S3 = thing_s3.m1(); // $ method=MyThing<S3>::m1
        println!("{:?}", s3);

        let p1 = MyPair { p1: S1, p2: S1 };
        println!("{:?}", p1.m1()); // $ method=MyTrait<I>::m1

        let p2 = MyPair { p1: S1, p2: S2 };
        println!("{:?}", p2.m1()); // $ method=MyTrait<S3>::m1

        let p3 = MyPair {
            p1: MyThing { a: S1 },
            p2: S3,
        };
        println!("{:?}", p3.m1()); // $ method=MyTrait<TT>::m1

        // These calls go to the first implementation of `MyProduct` for `MyPair`
        let a = MyPair { p1: S1, p2: S1 };
        let x = a.fst(); // $ method=MyPair<A,A>::fst
        println!("{:?}", x);
        let y = a.snd(); // $ method=MyPair<A,A>::snd
        println!("{:?}", y);

        // These calls go to the last implementation of `MyProduct` for
        // `MyPair`. The first implementation does not apply as the type
        // parameters of the implementation enforce that the two generics must
        // be equal.
        let b = MyPair { p1: S2, p2: S1 };
        let x = b.fst(); // $ method=MyPair<S2,S1>::fst
        println!("{:?}", x);
        let y = b.snd(); // $ method=MyPair<S2,S1>::snd
        println!("{:?}", y);

        // Tests for inference of type parameters based on trait implementations.

        let x = call_trait_m1(thing_s1); // $ type=x:S1
        println!("{:?}", x);
        let y = call_trait_m1(thing_s2); // $ type=y:MyThing type=y:A.S2
        println!("{:?}", y.a); // $ fieldof=MyThing

        // First implementation
        let a = MyPair { p1: S1, p2: S1 };
        let x = get_fst(a); // $ type=x:S1
        println!("{:?}", x);
        let y = get_snd(a); // $ type=y:S1
        println!("{:?}", y);

        // Second implementation
        let b = MyPair { p1: S2, p2: S1 };
        let x = get_fst(b); // $ type=x:S1
        println!("{:?}", x);
        let y = get_snd(b); // $ type=y:S2
        println!("{:?}", y);

        let c = MyPair {
            p1: S3,
            p2: MyPair { p1: S2, p2: S1 },
        };
        let x = get_snd_fst(c); // $ type=x:S1

        let thing = MyThing { a: S1 };
        let i = thing.convert_to(); // $ MISSING: type=i:S1 method=T::convert_to
        let j = convert_to(thing); // $ type=j:S1
    }
}

mod impl_overlap {
    #[derive(Debug, Clone, Copy)]
    struct S1;

    trait OverlappingTrait {
        fn common_method(self) -> S1;

        fn common_method_2(self, s1: S1) -> S1;
    }

    impl OverlappingTrait for S1 {
        // <S1_as_OverlappingTrait>::common_method
        fn common_method(self) -> S1 {
            panic!("not called");
        }

        // <S1_as_OverlappingTrait>::common_method_2
        fn common_method_2(self, s1: S1) -> S1 {
            panic!("not called");
        }
    }

    impl S1 {
        // S1::common_method
        fn common_method(self) -> S1 {
            self
        }

        // S1::common_method_2
        fn common_method_2(self) -> S1 {
            self
        }
    }

    pub fn f() {
        let x = S1;
        println!("{:?}", x.common_method()); // $ method=S1::common_method
        println!("{:?}", x.common_method_2()); // $ method=S1::common_method_2
    }
}

mod type_parameter_bounds {
    use std::fmt::Debug;

    #[derive(Debug)]
    struct S1;

    #[derive(Debug)]
    struct S2;

    // Two traits with the same method name.

    trait FirstTrait<FT> {
        // FirstTrait::method
        fn method(self) -> FT;
    }

    trait SecondTrait<ST> {
        // SecondTrait::method
        fn method(self) -> ST;
    }

    fn call_first_trait_per_bound<I: Debug, T: SecondTrait<I>>(x: T) {
        // The type parameter bound determines which method this call is resolved to.
        let s1 = x.method(); // $ method=SecondTrait::method
        println!("{:?}", s1); // $ type=s1:I
    }

    fn call_second_trait_per_bound<I: Debug, T: SecondTrait<I>>(x: T) {
        // The type parameter bound determines which method this call is resolved to.
        let s2 = x.method(); // $ method=SecondTrait::method
        println!("{:?}", s2); // $ type=s2:I
    }

    fn trait_bound_with_type<T: FirstTrait<S1>>(x: T) {
        let s = x.method(); // $ method=FirstTrait::method
        println!("{:?}", s); // $ type=s:S1
    }

    fn trait_per_bound_with_type<T: FirstTrait<S1>>(x: T) {
        let s = x.method(); // $ method=FirstTrait::method
        println!("{:?}", s); // $ type=s:S1
    }

    trait Pair<P1 = bool, P2 = i64> {
        fn fst(self) -> P1;

        fn snd(self) -> P2;
    }

    fn call_trait_per_bound_with_type_1<T: Pair<S1, S2>>(x: T, y: T) {
        // The type in the type parameter bound determines the return type.
        let s1 = x.fst(); // $ method=fst type=s1:S1
        let s2 = y.snd(); // $ method=snd type=s2:S2
        println!("{:?}, {:?}", s1, s2);
    }

    fn call_trait_per_bound_with_type_2<T2: Debug, T: Pair<S1, T2>>(x: T, y: T) {
        // The type in the type parameter bound determines the return type.
        let s1 = x.fst(); // $ method=fst
        let s2 = y.snd(); // $ method=snd
        println!("{:?}, {:?}", s1, s2);
    }

    fn call_trait_per_bound_with_type_3<T: Pair>(x: T, y: T) {
        // The type in the type parameter bound determines the return type.
        let s1 = x.fst(); // $ method=fst type=s1:bool
        let s2 = y.snd(); // $ method=snd type=s2:i64
        println!("{:?}, {:?}", s1, s2);
    }

    fn call_trait_per_bound_with_type_4<T: Pair<u8>>(x: T, y: T) {
        // The type in the type parameter bound determines the return type.
        let s1 = x.fst(); // $ method=fst type=s1:u8
        let s2 = y.snd(); // $ method=snd type=s2:i64
        println!("{:?}, {:?}", s1, s2);
    }
}

mod function_trait_bounds {
    #[derive(Debug)]
    struct MyThing<T> {
        a: T,
    }

    #[derive(Debug)]
    struct S1;
    #[derive(Debug)]
    struct S2;

    trait MyTrait<A> {
        fn m1(self) -> A;

        fn m2(self) -> A
        where
            Self: Sized,
        {
            self.m1() // $ method=m1
        }
    }

    // Type parameter with bound occurs in the root of a parameter type.
    fn call_trait_m1<T1, T2: MyTrait<T1>>(x: T2) -> T1 {
        x.m1() // $ method=m1 type=x.m1():T1
    }

    // Type parameter with bound occurs nested within another type.
    fn call_trait_thing_m1<T1, T2: MyTrait<T1>>(x: MyThing<T2>) -> T1 {
        x.a.m1() // $ fieldof=MyThing method=m1
    }

    impl<T> MyTrait<T> for MyThing<T> {
        fn m1(self) -> T {
            self.a // $ fieldof=MyThing
        }
    }

    pub fn f() {
        let x = MyThing { a: S1 };
        let y = MyThing { a: S2 };

        println!("{:?}", x.m1()); // $ method=m1
        println!("{:?}", y.m1()); // $ method=m1

        let x = MyThing { a: S1 };
        let y = MyThing { a: S2 };

        println!("{:?}", x.m2()); // $ method=m2
        println!("{:?}", y.m2()); // $ method=m2

        let x2 = MyThing { a: S1 };
        let y2 = MyThing { a: S2 };

        println!("{:?}", call_trait_m1(x2));
        println!("{:?}", call_trait_m1(y2));

        let x3 = MyThing {
            a: MyThing { a: S1 },
        };
        let y3 = MyThing {
            a: MyThing { a: S2 },
        };

        let a = call_trait_thing_m1(x3); // $ type=a:S1
        println!("{:?}", a);
        let b = call_trait_thing_m1(y3); // $ type=b:S2
        println!("{:?}", b);
    }
}

mod trait_associated_type {
    #[derive(Debug)]
    struct Wrapper<A> {
        field: A,
    }

    impl<A> Wrapper<A> {
        fn unwrap(self) -> A {
            self.field // $ fieldof=Wrapper
        }
    }

    trait MyTrait {
        type AssociatedType;

        // MyTrait::m1
        fn m1(self) -> Self::AssociatedType;

        fn m2(self) -> Self::AssociatedType
        where
            Self::AssociatedType: Default,
            Self: Sized,
        {
            self.m1(); // $ method=MyTrait::m1 type=self.m1():AssociatedType
            Self::AssociatedType::default()
        }
    }

    trait MyTraitAssoc2 {
        type GenericAssociatedType<AssociatedParam>;

        // MyTrait::put
        fn put<A>(&self, a: A) -> Self::GenericAssociatedType<A>;

        fn putTwo<A>(&self, a: A, b: A) -> Self::GenericAssociatedType<A> {
            self.put(a); // $ method=MyTrait::put
            self.put(b) // $ method=MyTrait::put
        }
    }

    // A generic trait with multiple associated types.
    trait TraitMultipleAssoc<TrG> {
        type Assoc1;
        type Assoc2;

        fn get_zero(&self) -> TrG;

        fn get_one(&self) -> Self::Assoc1;

        fn get_two(&self) -> Self::Assoc2;
    }

    #[derive(Debug, Default)]
    struct S;

    #[derive(Debug, Default)]
    struct S2;

    #[derive(Debug, Default)]
    struct AT;

    impl MyTrait for S {
        type AssociatedType = AT;

        // S::m1
        fn m1(self) -> Self::AssociatedType {
            AT
        }
    }

    impl MyTraitAssoc2 for S {
        // Associated type with a type parameter
        type GenericAssociatedType<AssociatedParam> = Wrapper<AssociatedParam>;

        // S::put
        fn put<A>(&self, a: A) -> Wrapper<A> {
            Wrapper { field: a }
        }
    }

    impl MyTrait for S2 {
        // Associated type definition with a type argument
        type AssociatedType = Wrapper<S2>;

        fn m1(self) -> Self::AssociatedType {
            Wrapper { field: self }
        }
    }

    // NOTE: This implementation is just to make it possible to call `m2` on `S2.`
    impl Default for Wrapper<S2> {
        fn default() -> Self {
            Wrapper { field: S2 }
        }
    }

    // Function that returns an associated type from a trait bound
    fn g<T: MyTrait>(thing: T) -> <T as MyTrait>::AssociatedType {
        thing.m1() // $ method=MyTrait::m1
    }

    impl TraitMultipleAssoc<AT> for AT {
        type Assoc1 = S;
        type Assoc2 = S2;

        fn get_zero(&self) -> AT {
            AT
        }

        fn get_one(&self) -> Self::Assoc1 {
            S
        }

        fn get_two(&self) -> Self::Assoc2 {
            S2
        }
    }

    pub fn f() {
        let x1 = S;
        // Call to method in `impl` block
        println!("{:?}", x1.m1()); // $ method=S::m1 type=x1.m1():AT

        let x2 = S;
        // Call to default method in `trait` block
        let y = x2.m2(); // $ method=m2 type=y:AT
        println!("{:?}", y);

        let x3 = S;
        // Call to the method in `impl` block
        println!("{:?}", x3.put(1).unwrap()); // $ method=S::put method=unwrap

        // Call to default implementation in `trait` block
        println!("{:?}", x3.putTwo(2, 3).unwrap()); // $ method=putTwo method=unwrap

        let x4 = g(S); // $ MISSING: type=x4:AT
        println!("{:?}", x4);

        let x5 = S2;
        println!("{:?}", x5.m1()); // $ method=m1 type=x5.m1():A.S2
        let x6 = S2;
        println!("{:?}", x6.m2()); // $ method=m2 type=x6.m2():A.S2

        let assoc_zero = AT.get_zero(); // $ method=get_zero type=assoc_zero:AT
        let assoc_one = AT.get_one(); // $ method=get_one type=assoc_one:S
        let assoc_two = AT.get_two(); // $ method=get_two type=assoc_two:S2
    }
}

mod generic_enum {
    #[derive(Debug)]
    enum MyEnum<A> {
        C1(A),
        C2 { a: A },
    }

    #[derive(Debug)]
    struct S1;
    #[derive(Debug)]
    struct S2;

    impl<T> MyEnum<T> {
        fn m1(self) -> T {
            match self {
                MyEnum::C1(a) => a,
                MyEnum::C2 { a } => a,
            }
        }
    }

    pub fn f() {
        let x = MyEnum::C1(S1);
        let y = MyEnum::C2 { a: S2 };

        println!("{:?}", x.m1()); // $ method=m1
        println!("{:?}", y.m1()); // $ method=m1
    }
}

mod method_supertraits {
    #[derive(Debug)]
    struct MyThing<A> {
        a: A,
    }

    #[derive(Debug)]
    struct MyThing2<A> {
        a: A,
    }

    #[derive(Debug)]
    struct S1;
    #[derive(Debug)]
    struct S2;

    trait MyTrait1<Tr1> {
        // MyTrait1::m1
        fn m1(self) -> Tr1;
    }

    trait MyTrait2<Tr2>: MyTrait1<Tr2> {
        #[rustfmt::skip]
        fn m2(self) -> Tr2
        where
            Self: Sized,
        {
            if 3 > 2 { // $ method=gt
                self.m1() // $ method=MyTrait1::m1
            } else {
                Self::m1(self)
            }
        }
    }

    trait MyTrait3<Tr3>: MyTrait2<MyThing<Tr3>> {
        #[rustfmt::skip]
        fn m3(self) -> Tr3
        where
            Self: Sized,
        {
            if 3 > 2 { // $ method=gt
                self.m2().a // $ method=m2 $ fieldof=MyThing
            } else {
                Self::m2(self).a // $ fieldof=MyThing
            }
        }
    }

    impl<T> MyTrait1<T> for MyThing<T> {
        // MyThing::m1
        fn m1(self) -> T {
            self.a // $ fieldof=MyThing
        }
    }

    impl<T> MyTrait2<T> for MyThing<T> {}

    impl<T> MyTrait1<MyThing<T>> for MyThing2<T> {
        // MyThing2::m1
        fn m1(self) -> MyThing<T> {
            MyThing { a: self.a } // $ fieldof=MyThing2
        }
    }

    impl<T> MyTrait2<MyThing<T>> for MyThing2<T> {}

    impl<T> MyTrait3<T> for MyThing2<T> {}

    fn call_trait_m1<T1, T2: MyTrait1<T1>>(x: T2) -> T1 {
        x.m1() // $ method=MyTrait1::m1
    }

    fn type_param_trait_to_supertrait<T: MyTrait3<S1>>(x: T) {
        // Test that `MyTrait3` is a subtrait of `MyTrait1<MyThing<S1>>`
        let a = x.m1(); // $ method=MyTrait1::m1 type=a:MyThing type=a:A.S1
        println!("{:?}", a);
    }

    pub fn f() {
        let x = MyThing { a: S1 };
        let y = MyThing { a: S2 };

        println!("{:?}", x.m1()); // $ method=MyThing::m1
        println!("{:?}", y.m1()); // $ method=MyThing::m1

        let x = MyThing { a: S1 };
        let y = MyThing { a: S2 };

        println!("{:?}", x.m2()); // $ method=m2 type=x.m2():S1
        println!("{:?}", y.m2()); // $ method=m2 type=y.m2():S2

        let x = MyThing2 { a: S1 };
        let y = MyThing2 { a: S2 };

        println!("{:?}", x.m3()); // $ method=m3 type=x.m3():S1
        println!("{:?}", y.m3()); // $ method=m3 type=y.m3():S2

        let x = MyThing { a: S1 };
        let s = call_trait_m1(x); // $ type=s:S1

        let x = MyThing2 { a: S2 };
        let s = call_trait_m1(x); // $ type=s:MyThing type=s:A.S2
    }
}

mod function_trait_bounds_2 {
    use std::convert::From;
    use std::fmt::Debug;

    #[derive(Debug)]
    struct S1;

    #[derive(Debug)]
    struct S2;

    trait Trait: Debug {}

    impl Trait for S1 {}

    fn id<T: ?Sized>(x: &T) -> &T {
        x
    }

    impl Into<S2> for S1 {
        fn into(self) -> S2 {
            S2
        }
    }

    fn into<T1, T2>(x: T1) -> T2
    where
        T1: Into<T2>,
    {
        x.into() // $ method=into
    }

    pub fn f() {
        let x = S1;
        println!("{:?}", id(&x));

        let x = S1;
        println!("{:?}", id::<S1>(&x));

        let x = S1;
        println!("{:?}", id::<dyn Trait>(&x)); // incorrectly has type `S1` instead of `Trait`

        let x = S1;
        into::<S1, S2>(x);

        let x = S1;
        let y: S2 = into(x);
    }
}

mod type_aliases {
    #[derive(Debug)]
    enum PairOption<Fst, Snd> {
        PairNone(),
        PairFst(Fst),
        PairSnd(Snd),
        PairBoth(Fst, Snd),
    }

    impl<Fst, Snd> PairOption<Fst, Snd> {
        fn unwrapSnd(self) -> Snd {
            match self {
                PairOption::PairNone() => panic!("PairNone has no second element"),
                PairOption::PairFst(_) => panic!("PairFst has no second element"),
                PairOption::PairSnd(snd) => snd,
                PairOption::PairBoth(_, snd) => snd,
            }
        }
    }

    #[derive(Debug)]
    struct S1;

    #[derive(Debug)]
    struct S2;

    #[derive(Debug)]
    struct S3;

    // Non-generic type alias that fully applies the generic type
    type MyPair = PairOption<S1, S2>;

    // Generic type alias that partially applies the generic type
    type AnotherPair<A3> = PairOption<S2, A3>;

    // Alias to another alias
    type AliasToAlias<A4> = AnotherPair<A4>;

    // Alias that appears nested within another alias
    type NestedAlias<A5> = AnotherPair<AliasToAlias<A5>>;

    fn g(t: NestedAlias<S3>) {
        let x = t.unwrapSnd().unwrapSnd(); // $ method=unwrapSnd type=x:S3
        println!("{:?}", x);
    }

    pub fn f() {
        // Type can be inferred from the constructor
        let p1: MyPair = PairOption::PairBoth(S1, S2);
        println!("{:?}", p1);

        // Type can be only inferred from the type alias
        let p2: MyPair = PairOption::PairNone(); // $ type=p2:Fst.S1 type=p2:Snd.S2
        println!("{:?}", p2);

        // First type from alias, second from constructor
        let p3: AnotherPair<_> = PairOption::PairSnd(S3); // $ type=p3:Fst.S2
        println!("{:?}", p3);

        // First type from alias definition, second from argument to alias
        let p3: AnotherPair<S3> = PairOption::PairNone(); // $ type=p3:Fst.S2 type=p3:Snd.S3
        println!("{:?}", p3);

        g(PairOption::PairSnd(PairOption::PairSnd(S3)));
    }
}

mod option_methods {
    #[derive(Debug)]
    enum MyOption<T> {
        MyNone(),
        MySome(T),
    }

    trait MyTrait<S> {
        // MyTrait::set
        fn set(&mut self, value: S);

        fn call_set(&mut self, value: S) {
            self.set(value); // $ method=MyTrait::set
        }
    }

    impl<T> MyTrait<T> for MyOption<T> {
        // MyOption::set
        fn set(&mut self, value: T) {}
    }

    impl<T> MyOption<T> {
        fn new() -> Self {
            MyOption::MyNone()
        }
    }

    impl<T> MyOption<MyOption<T>> {
        fn flatten(self) -> MyOption<T> {
            match self {
                MyOption::MyNone() => MyOption::MyNone(),
                MyOption::MySome(x) => x,
            }
        }
    }

    #[derive(Debug)]
    struct S;

    pub fn f() {
        let x1 = MyOption::<S>::new(); // $ MISSING: type=x1:T.S
        println!("{:?}", x1);

        let mut x2 = MyOption::new();
        x2.set(S); // $ method=MyOption::set
        println!("{:?}", x2);

        let mut x3 = MyOption::new(); // missing type `S` from `MyOption<S>` (but can resolve `MyTrait<S>`)
        x3.call_set(S); // $ method=call_set
        println!("{:?}", x3);

        let mut x4 = MyOption::new();
        MyOption::set(&mut x4, S);
        println!("{:?}", x4);

        let x5 = MyOption::MySome(MyOption::<S>::MyNone());
        println!("{:?}", x5.flatten()); // $ method=flatten

        let x6 = MyOption::MySome(MyOption::<S>::MyNone());
        println!("{:?}", MyOption::<MyOption<S>>::flatten(x6));

        #[rustfmt::skip]
        let from_if = if 3 > 2 { // $ method=gt
            MyOption::MyNone()
        } else {
            MyOption::MySome(S)
        };
        println!("{:?}", from_if);

        #[rustfmt::skip]
        let from_match = match 3 > 2 { // $ method=gt
            true => MyOption::MyNone(),
            false => MyOption::MySome(S),
        };
        println!("{:?}", from_match);

        #[rustfmt::skip]
        let from_loop = loop {
            if 3 > 2 { // $ method=gt
                break MyOption::MyNone();
            }
            break MyOption::MySome(S);
        };
        println!("{:?}", from_loop);
    }
}

mod method_call_type_conversion {

    #[derive(Debug, Copy, Clone)]
    struct S<T>(T);

    #[derive(Debug, Copy, Clone)]
    struct S2;

    impl<T> S<T> {
        fn m1(self) -> T {
            self.0 // $ fieldof=S
        }

        fn m2(&self) -> &T {
            &self.0 // $ fieldof=S
        }

        fn m3(self: &S<T>) -> &T {
            &self.0 // $ fieldof=S
        }
    }

    pub fn f() {
        let x1 = S(S2);
        println!("{:?}", x1.m1()); // $ method=m1

        let x2 = S(S2);
        // implicit borrow
        println!("{:?}", x2.m2()); // $ method=m2
        println!("{:?}", x2.m3()); // $ method=m3

        let x3 = S(S2);
        // explicit borrow
        println!("{:?}", S::<S2>::m2(&x3));
        println!("{:?}", S::<S2>::m3(&x3));

        let x4 = &S(S2);
        // explicit borrow
        println!("{:?}", x4.m2()); // $ method=m2
        println!("{:?}", x4.m3()); // $ method=m3

        let x5 = &S(S2);
        // implicit dereference
        println!("{:?}", x5.m1()); // $ method=m1
        println!("{:?}", x5.0); // $ fieldof=S

        let x6 = &S(S2); // $ SPURIOUS: type=x6:&T.&T.S

        // explicit dereference
        println!("{:?}", (*x6).m1()); // $ method=m1 method=deref

        let x7 = S(&S2);
        // Non-implicit dereference with nested borrow in order to test that the
        // implicit dereference handling doesn't affect nested borrows.
        let t = x7.m1(); // $ method=m1 type=t:& type=t:&T.S2
        println!("{:?}", x7);

        let x9 : String = "Hello".to_string(); // $ type=x9:String
        // Implicit `String` -> `str` conversion happens via the `Deref` trait:
        // https://doc.rust-lang.org/std/string/struct.String.html#deref.
        let u = x9.parse::<u32>(); // $ method=parse type=u:T.u32
    }
}

mod trait_implicit_self_borrow {
    trait MyTrait {
        // MyTrait::foo
        fn foo(&self) -> &Self;

        // MyTrait::bar
        fn bar(&self) -> &Self {
            self.foo() // $ method=MyTrait::foo
        }
    }

    struct MyStruct;

    impl MyTrait for MyStruct {
        // MyStruct::foo
        fn foo(&self) -> &MyStruct {
            self
        }
    }

    pub fn f() {
        let x = MyStruct;
        x.bar(); // $ method=MyTrait::bar
    }
}

mod implicit_self_borrow {
    struct S;

    struct MyStruct<T>(T);

    impl<T> MyStruct<T> {
        fn foo(&self) -> &Self {
            self
        }
    }

    pub fn f() {
        let x = MyStruct(S);
        x.foo(); // $ method=foo
    }
}

mod borrowed_typed {
    #[derive(Debug, Copy, Clone, Default)]
    struct MyFlag {
        bool: bool,
    }

    impl MyFlag {
        fn flip(&mut self) {
            self.bool = !self.bool; // $ fieldof=MyFlag method=not
        }
    }

    struct S;

    impl S {
        fn f1(&self) -> &Self {
            &&&self
        }

        fn f2(self: &Self) -> &Self {
            &&&self
        }

        fn f3(x: &Self) -> &Self {
            x
        }

        fn f4(x: &Self) -> &Self {
            &&&x
        }
    }

    pub fn f() {
        let x = S {};
        x.f1(); // $ method=f1
        x.f2(); // $ method=f2
        S::f3(&x);

        let n = **&&true; // $ type=n:bool method=deref

        // In this example the type of `flag` must be inferred at the call to
        // `flip` and flow through the borrow in the argument.
        let mut flag = Default::default();
        MyFlag::flip(&mut flag);
        println!("{:?}", flag); // $ type=flag:MyFlag
    }
}

mod try_expressions {
    use std::fmt::Debug;

    #[derive(Debug)]
    struct S1;

    #[derive(Debug)]
    struct S2;

    // Simple function using ? operator with same error types
    fn try_same_error() -> Result<S1, S1> {
        let x = Result::Ok(S1)?; // $ type=x:S1
        Result::Ok(S1)
    }

    // Function using ? operator with different error types that need conversion
    fn try_convert_error() -> Result<S1, S2> {
        let x = Result::Ok(S1);
        let y = x?; // $ type=y:S1
        Result::Ok(S1)
    }

    // Chained ? operations
    fn try_chained() -> Result<S1, S2> {
        let x = Result::Ok(Result::Ok(S1));
        // First ? returns Result<S1, S2>, second ? returns S1
        let y = x?.map(|s| s)?; // $ method=map
        Result::Ok(S1)
    }

    // Function that uses ? with closures and complex error cases
    fn try_complex<T: Debug>(input: Result<T, S1>) -> Result<T, S1> {
        let value = input?;
        let mapped = Result::Ok(value).and_then(|v| {
            println!("{:?}", v);
            Result::Ok::<_, S1>(v)
        })?; // $ method=and_then
        Result::Err(S1)
    }

    pub fn f() {
        if let Result::Ok(result) = try_same_error() {
            println!("{:?}", result);
        }

        if let Result::Ok(result) = try_convert_error() {
            println!("{:?}", result);
        }

        if let Result::Ok(result) = try_chained() {
            println!("{:?}", result);
        }

        if let Result::Ok(result) = try_complex(Result::Ok(S1)) {
            println!("{:?}", result);
        }
    }
}

mod builtins {
    pub fn f() {
        let x: i32 = 1; // $ type=x:i32
        let y = 2; // $ type=y:i32
        let z = x + y; // $ type=z:i32 method=add
        let z = x.abs(); // $ method=abs $ type=z:i32
        let c = 'c'; // $ type=c:char
        let hello = "Hello"; // $ type=hello:str
        let f = 123.0f64; // $ type=f:f64
        let t = true; // $ type=t:bool
        let f = false; // $ type=f:bool
    }
}

// Tests for non-overloaded operators.
mod operators {
    pub fn f() {
        let x = true && false; // $ type=x:bool
        let y = true || false; // $ type=y:bool

        let mut a;
        let cond = 34 == 33; // $ method=eq
        if cond {
            let z = (a = 1); // $ type=z:() type=a:i32
        } else {
            a = 2; // $ type=a:i32
        }
        a; // $ type=a:i32
    }
}

// Tests for overloaded operators.
mod overloadable_operators {
    use std::ops::*;
    // A vector type with overloaded operators.
    #[derive(Debug, Copy, Clone)]
    struct Vec2 {
        x: i64,
        y: i64,
    }
    // Implement all overloadable operators for Vec2
    impl Add for Vec2 {
        type Output = Self;
        // Vec2::add
        fn add(self, rhs: Self) -> Self {
            Vec2 {
                x: self.x + rhs.x, // $ fieldof=Vec2 method=add
                y: self.y + rhs.y, // $ fieldof=Vec2 method=add
            }
        }
    }
    impl AddAssign for Vec2 {
        // Vec2::add_assign
        #[rustfmt::skip]
        fn add_assign(&mut self, rhs: Self) {
            self.x += rhs.x; // $ fieldof=Vec2 method=add_assign
            self.y += rhs.y; // $ fieldof=Vec2 method=add_assign
        }
    }
    impl Sub for Vec2 {
        type Output = Self;
        // Vec2::sub
        fn sub(self, rhs: Self) -> Self {
            Vec2 {
                x: self.x - rhs.x, // $ fieldof=Vec2 method=sub
                y: self.y - rhs.y, // $ fieldof=Vec2 method=sub
            }
        }
    }
    impl SubAssign for Vec2 {
        // Vec2::sub_assign
        #[rustfmt::skip]
        fn sub_assign(&mut self, rhs: Self) {
            self.x -= rhs.x; // $ fieldof=Vec2 method=sub_assign
            self.y -= rhs.y; // $ fieldof=Vec2 method=sub_assign
        }
    }
    impl Mul for Vec2 {
        type Output = Self;
        // Vec2::mul
        fn mul(self, rhs: Self) -> Self {
            Vec2 {
                x: self.x * rhs.x, // $ fieldof=Vec2 method=mul
                y: self.y * rhs.y, // $ fieldof=Vec2 method=mul
            }
        }
    }
    impl MulAssign for Vec2 {
        // Vec2::mul_assign
        fn mul_assign(&mut self, rhs: Self) {
            self.x *= rhs.x; // $ fieldof=Vec2 method=mul_assign
            self.y *= rhs.y; // $ fieldof=Vec2 method=mul_assign
        }
    }
    impl Div for Vec2 {
        type Output = Self;
        // Vec2::div
        fn div(self, rhs: Self) -> Self {
            Vec2 {
                x: self.x / rhs.x, // $ fieldof=Vec2 method=div
                y: self.y / rhs.y, // $ fieldof=Vec2 method=div
            }
        }
    }
    impl DivAssign for Vec2 {
        // Vec2::div_assign
        fn div_assign(&mut self, rhs: Self) {
            self.x /= rhs.x; // $ fieldof=Vec2 method=div_assign
            self.y /= rhs.y; // $ fieldof=Vec2 method=div_assign
        }
    }
    impl Rem for Vec2 {
        type Output = Self;
        // Vec2::rem
        fn rem(self, rhs: Self) -> Self {
            Vec2 {
                x: self.x % rhs.x, // $ fieldof=Vec2 method=rem
                y: self.y % rhs.y, // $ fieldof=Vec2 method=rem
            }
        }
    }
    impl RemAssign for Vec2 {
        // Vec2::rem_assign
        fn rem_assign(&mut self, rhs: Self) {
            self.x %= rhs.x; // $ fieldof=Vec2 method=rem_assign
            self.y %= rhs.y; // $ fieldof=Vec2 method=rem_assign
        }
    }
    impl BitAnd for Vec2 {
        type Output = Self;
        // Vec2::bitand
        fn bitand(self, rhs: Self) -> Self {
            Vec2 {
                x: self.x & rhs.x, // $ fieldof=Vec2 method=bitand
                y: self.y & rhs.y, // $ fieldof=Vec2 method=bitand
            }
        }
    }
    impl BitAndAssign for Vec2 {
        // Vec2::bitand_assign
        fn bitand_assign(&mut self, rhs: Self) {
            self.x &= rhs.x; // $ fieldof=Vec2 method=bitand_assign
            self.y &= rhs.y; // $ fieldof=Vec2 method=bitand_assign
        }
    }
    impl BitOr for Vec2 {
        type Output = Self;
        // Vec2::bitor
        fn bitor(self, rhs: Self) -> Self {
            Vec2 {
                x: self.x | rhs.x, // $ fieldof=Vec2 method=bitor
                y: self.y | rhs.y, // $ fieldof=Vec2 method=bitor
            }
        }
    }
    impl BitOrAssign for Vec2 {
        // Vec2::bitor_assign
        fn bitor_assign(&mut self, rhs: Self) {
            self.x |= rhs.x; // $ fieldof=Vec2 method=bitor_assign
            self.y |= rhs.y; // $ fieldof=Vec2 method=bitor_assign
        }
    }
    impl BitXor for Vec2 {
        type Output = Self;
        // Vec2::bitxor
        fn bitxor(self, rhs: Self) -> Self {
            Vec2 {
                x: self.x ^ rhs.x, // $ fieldof=Vec2 method=bitxor
                y: self.y ^ rhs.y, // $ fieldof=Vec2 method=bitxor
            }
        }
    }
    impl BitXorAssign for Vec2 {
        // Vec2::bitxor_assign
        fn bitxor_assign(&mut self, rhs: Self) {
            self.x ^= rhs.x; // $ fieldof=Vec2 method=bitxor_assign
            self.y ^= rhs.y; // $ fieldof=Vec2 method=bitxor_assign
        }
    }
    impl Shl<u32> for Vec2 {
        type Output = Self;
        // Vec2::shl
        fn shl(self, rhs: u32) -> Self {
            Vec2 {
                x: self.x << rhs, // $ fieldof=Vec2 method=shl
                y: self.y << rhs, // $ fieldof=Vec2 method=shl
            }
        }
    }
    impl ShlAssign<u32> for Vec2 {
        // Vec2::shl_assign
        fn shl_assign(&mut self, rhs: u32) {
            self.x <<= rhs; // $ fieldof=Vec2 method=shl_assign
            self.y <<= rhs; // $ fieldof=Vec2 method=shl_assign
        }
    }
    impl Shr<u32> for Vec2 {
        type Output = Self;
        // Vec2::shr
        fn shr(self, rhs: u32) -> Self {
            Vec2 {
                x: self.x >> rhs, // $ fieldof=Vec2 method=shr
                y: self.y >> rhs, // $ fieldof=Vec2 method=shr
            }
        }
    }
    impl ShrAssign<u32> for Vec2 {
        // Vec2::shr_assign
        fn shr_assign(&mut self, rhs: u32) {
            self.x >>= rhs; // $ fieldof=Vec2 method=shr_assign
            self.y >>= rhs; // $ fieldof=Vec2 method=shr_assign
        }
    }
    impl Neg for Vec2 {
        type Output = Self;
        // Vec2::neg
        fn neg(self) -> Self {
            Vec2 {
                x: -self.x, // $ fieldof=Vec2 method=neg
                y: -self.y, // $ fieldof=Vec2 method=neg
            }
        }
    }
    impl Not for Vec2 {
        type Output = Self;
        // Vec2::not
        fn not(self) -> Self {
            Vec2 {
                x: !self.x, // $ fieldof=Vec2 method=not
                y: !self.y, // $ fieldof=Vec2 method=not
            }
        }
    }
    impl PartialEq for Vec2 {
        // Vec2::eq
        fn eq(&self, other: &Self) -> bool {
            self.x == other.x && self.y == other.y // $ fieldof=Vec2 method=eq
        }
        // Vec2::ne
        fn ne(&self, other: &Self) -> bool {
            self.x != other.x || self.y != other.y // $ fieldof=Vec2 method=ne
        }
    }
    impl PartialOrd for Vec2 {
        // Vec2::partial_cmp
        fn partial_cmp(&self, other: &Self) -> Option<std::cmp::Ordering> {
            (self.x + self.y).partial_cmp(&(other.x + other.y)) // $ fieldof=Vec2 method=partial_cmp method=add
        }
        // Vec2::lt
        fn lt(&self, other: &Self) -> bool {
            self.x < other.x && self.y < other.y // $ fieldof=Vec2 method=lt
        }
        // Vec2::le
        fn le(&self, other: &Self) -> bool {
            self.x <= other.x && self.y <= other.y // $ fieldof=Vec2 method=le
        }
        // Vec2::gt
        fn gt(&self, other: &Self) -> bool {
            self.x > other.x && self.y > other.y // $ fieldof=Vec2 method=gt
        }
        // Vec2::ge
        fn ge(&self, other: &Self) -> bool {
            self.x >= other.x && self.y >= other.y // $ fieldof=Vec2 method=ge
        }
    }
    pub fn f() {
        // Test for all overloadable operators on `i64`

        // Comparison operators
        let i64_eq = (1i64 == 2i64); // $ type=i64_eq:bool method=eq
        let i64_ne = (3i64 != 4i64); // $ type=i64_ne:bool method=ne
        let i64_lt = (5i64 < 6i64); // $ type=i64_lt:bool method=lt
        let i64_le = (7i64 <= 8i64); // $ type=i64_le:bool method=le
        let i64_gt = (9i64 > 10i64); // $ type=i64_gt:bool method=gt
        let i64_ge = (11i64 >= 12i64); // $ type=i64_ge:bool method=ge

        // Arithmetic operators
        let i64_add = 13i64 + 14i64; // $ type=i64_add:i64 method=add
        let i64_sub = 15i64 - 16i64; // $ type=i64_sub:i64 method=sub
        let i64_mul = 17i64 * 18i64; // $ type=i64_mul:i64 method=mul
        let i64_div = 19i64 / 20i64; // $ type=i64_div:i64 method=div
        let i64_rem = 21i64 % 22i64; // $ type=i64_rem:i64 method=rem

        // Arithmetic assignment operators
        let mut i64_add_assign = 23i64;
        i64_add_assign += 24i64; // $ method=add_assign

        let mut i64_sub_assign = 25i64;
        i64_sub_assign -= 26i64; // $ method=sub_assign

        let mut i64_mul_assign = 27i64;
        i64_mul_assign *= 28i64; // $ method=mul_assign

        let mut i64_div_assign = 29i64;
        i64_div_assign /= 30i64; // $ method=div_assign

        let mut i64_rem_assign = 31i64;
        i64_rem_assign %= 32i64; // $ method=rem_assign

        // Bitwise operators
        let i64_bitand = 33i64 & 34i64; // $ type=i64_bitand:i64 method=bitand
        let i64_bitor = 35i64 | 36i64; // $ type=i64_bitor:i64 method=bitor
        let i64_bitxor = 37i64 ^ 38i64; // $ type=i64_bitxor:i64 method=bitxor
        let i64_shl = 39i64 << 40i64; // $ type=i64_shl:i64 method=shl
        let i64_shr = 41i64 >> 42i64; // $ type=i64_shr:i64 method=shr

        // Bitwise assignment operators
        let mut i64_bitand_assign = 43i64;
        i64_bitand_assign &= 44i64; // $ method=bitand_assign

        let mut i64_bitor_assign = 45i64;
        i64_bitor_assign |= 46i64; // $ method=bitor_assign

        let mut i64_bitxor_assign = 47i64;
        i64_bitxor_assign ^= 48i64; // $ method=bitxor_assign

        let mut i64_shl_assign = 49i64;
        i64_shl_assign <<= 50i64; // $ method=shl_assign

        let mut i64_shr_assign = 51i64;
        i64_shr_assign >>= 52i64; // $ method=shr_assign

        let i64_neg = -53i64; // $ type=i64_neg:i64 method=neg
        let i64_not = !54i64; // $ type=i64_not:i64 method=not

        // Test for all overloadable operators on Vec2
        let v1 = Vec2 { x: 1, y: 2 };
        let v2 = Vec2 { x: 3, y: 4 };

        // Comparison operators
        let vec2_eq = v1 == v2; // $ type=vec2_eq:bool method=Vec2::eq
        let vec2_ne = v1 != v2; // $ type=vec2_ne:bool method=Vec2::ne
        let vec2_lt = v1 < v2; // $ type=vec2_lt:bool method=Vec2::lt
        let vec2_le = v1 <= v2; // $ type=vec2_le:bool method=Vec2::le
        let vec2_gt = v1 > v2; // $ type=vec2_gt:bool method=Vec2::gt
        let vec2_ge = v1 >= v2; // $ type=vec2_ge:bool method=Vec2::ge

        // Arithmetic operators
        let vec2_add = v1 + v2; // $ type=vec2_add:Vec2 method=Vec2::add
        let vec2_sub = v1 - v2; // $ type=vec2_sub:Vec2 method=Vec2::sub
        let vec2_mul = v1 * v2; // $ type=vec2_mul:Vec2 method=Vec2::mul
        let vec2_div = v1 / v2; // $ type=vec2_div:Vec2 method=Vec2::div
        let vec2_rem = v1 % v2; // $ type=vec2_rem:Vec2 method=Vec2::rem

        // Arithmetic assignment operators
        let mut vec2_add_assign = v1;
        vec2_add_assign += v2; // $ method=Vec2::add_assign

        let mut vec2_sub_assign = v1;
        vec2_sub_assign -= v2; // $ method=Vec2::sub_assign

        let mut vec2_mul_assign = v1;
        vec2_mul_assign *= v2; // $ method=Vec2::mul_assign

        let mut vec2_div_assign = v1;
        vec2_div_assign /= v2; // $ method=Vec2::div_assign

        let mut vec2_rem_assign = v1;
        vec2_rem_assign %= v2; // $ method=Vec2::rem_assign

        // Bitwise operators
        let vec2_bitand = v1 & v2; // $ type=vec2_bitand:Vec2 method=Vec2::bitand
        let vec2_bitor = v1 | v2; // $ type=vec2_bitor:Vec2 method=Vec2::bitor
        let vec2_bitxor = v1 ^ v2; // $ type=vec2_bitxor:Vec2 method=Vec2::bitxor
        let vec2_shl = v1 << 1u32; // $ type=vec2_shl:Vec2 method=Vec2::shl
        let vec2_shr = v1 >> 1u32; // $ type=vec2_shr:Vec2 method=Vec2::shr

        // Bitwise assignment operators
        let mut vec2_bitand_assign = v1;
        vec2_bitand_assign &= v2; // $ method=Vec2::bitand_assign

        let mut vec2_bitor_assign = v1;
        vec2_bitor_assign |= v2; // $ method=Vec2::bitor_assign

        let mut vec2_bitxor_assign = v1;
        vec2_bitxor_assign ^= v2; // $ method=Vec2::bitxor_assign

        let mut vec2_shl_assign = v1;
        vec2_shl_assign <<= 1u32; // $ method=Vec2::shl_assign

        let mut vec2_shr_assign = v1;
        vec2_shr_assign >>= 1u32; // $ method=Vec2::shr_assign

        // Prefix operators
        let vec2_neg = -v1; // $ type=vec2_neg:Vec2 method=Vec2::neg
        let vec2_not = !v1; // $ type=vec2_not:Vec2 method=Vec2::not
    }
}

mod async_ {
    use std::future::Future;

    struct S1;

    impl S1 {
        pub fn f(self) {} // S1f
    }

    async fn f1() -> S1 {
        S1
    }

    fn f2() -> impl Future<Output = S1> {
        async { S1 }
    }

    struct S2;

    impl Future for S2 {
        type Output = S1;

        fn poll(
            self: std::pin::Pin<&mut Self>,
            _cx: &mut std::task::Context<'_>,
        ) -> std::task::Poll<Self::Output> {
            std::task::Poll::Ready(S1)
        }
    }

    fn f3() -> impl Future<Output = S1> {
        S2
    }

    pub async fn f() {
        f1().await.f(); // $ method=S1f
        f2().await.f(); // $ method=S1f
        f3().await.f(); // $ method=S1f
        S2.await.f(); // $ method=S1f
        let b = async { S1 };
        b.await.f(); // $ method=S1f
    }
}

mod impl_trait {
    struct S1;
    struct S2;

    trait Trait1 {
        fn f1(&self) {} // Trait1f1
    }

    trait Trait2 {
        fn f2(&self) {} // Trait2f2
    }

    impl Trait1 for S1 {
        fn f1(&self) {} // S1f1
    }

    impl Trait2 for S1 {
        fn f2(&self) {} // S1f2
    }

    fn f1() -> impl Trait1 + Trait2 {
        S1
    }

    trait MyTrait<A> {
        fn get_a(&self) -> A; // MyTrait::get_a
    }

    impl MyTrait<S2> for S1 {
        fn get_a(&self) -> S2 {
            S2
        }
    }

    fn get_a_my_trait() -> impl MyTrait<S2> {
        S1
    }

    fn uses_my_trait1<A, B: MyTrait<A>>(t: B) -> A {
        t.get_a() // $ method=MyTrait::get_a
    }

    fn uses_my_trait2<A>(t: impl MyTrait<A>) -> A {
        t.get_a() // $ method=MyTrait::get_a
    }

    pub fn f() {
        let x = f1();
        x.f1(); // $ method=Trait1f1
        x.f2(); // $ method=Trait2f2
        let a = get_a_my_trait();
        let b = uses_my_trait1(a); // $ type=b:S2
        let a = get_a_my_trait();
        let c = uses_my_trait2(a); // $ type=c:S2
        let d = uses_my_trait2(S1); // $ type=d:S2
    }
}

mod indexers {
    use std::ops::Index;

    #[derive(Debug)]
    struct S;

    impl S {
        fn foo(&self) -> Self {
            S
        }
    }

    #[derive(Debug)]
    struct MyVec<T> {
        data: Vec<T>,
    }

    impl<T> MyVec<T> {
        fn new() -> Self {
            MyVec { data: Vec::new() }
        }

        fn push(&mut self, value: T) {
            self.data.push(value); // $ fieldof=MyVec method=push
        }
    }

    impl<T> Index<usize> for MyVec<T> {
        type Output = T;

        // MyVec::index
        fn index(&self, index: usize) -> &Self::Output {
            &self.data[index] // $ fieldof=MyVec
        }
    }

    fn analyze_slice(slice: &[S]) {
        let x = slice[0].foo(); // $ method=foo type=x:S
    }

    pub fn f() {
        let mut vec = MyVec::new(); // $ type=vec:T.S
        vec.push(S); // $ method=push
        vec[0].foo(); // $ MISSING: method=foo -- type inference does not support the `Index` trait yet

        let xs: [S; 1] = [S];
        let x = xs[0].foo(); // $ method=foo type=x:S

        analyze_slice(&xs);
    }
}

<<<<<<< HEAD
mod loops {
    struct MyCallable {
    }

    impl MyCallable {
        fn new() -> Self {
            MyCallable {}
        }

        fn call(&self) -> i64 {
            1
        }
    }

    pub fn f() {
        // for loops with arrays

        for i in [1, 2, 3] { } // $ type=i:i32
        for i in [1, 2, 3].map(|x| x + 1) { } // $ MISSING: type=i:i32
        for i in [1, 2, 3].into_iter() { } // $ MISSING: type=i:i32

        let vals1 = [1u8, 2, 3]; // $ MISSING: type=vals1:[u8; 3]
        for u in vals1 { } // $ type=u:u8

        let vals2 = [1u16; 3]; // $ MISSING: type=vals2:[u16; 3]
        for u in vals2 { } // $ type=u:u16

        let vals3: [u32; 3] = [1, 2, 3]; // $ MISSING: type=vals3:[u32; 3]
        for u in vals3 { } // $ type=u:u32

        let vals4: [u64; 3] = [1; 3]; // $ MISSING: type=vals4:[u64; 3]
        for u in vals4 { } // $ type=u:u64

        let mut strings1 = ["foo", "bar", "baz"]; // $ MISSING: type=strings1:[&str; 3]
        for s in &strings1 { } // $ MISSING: type=s:&str
        for s in &mut strings1 { } // $ MISSING: type=s:&str
        for s in strings1 { } // $ type=s:str

        let strings2 = [String::from("foo"), String::from("bar"), String::from("baz")]; // $ MISSING: type=strings2:[String; 3]
        for s in strings2 { } // $ type=s:String

        let strings3 = &[String::from("foo"), String::from("bar"), String::from("baz")]; // $ MISSING: type=strings3:&[String; 3]
        for s in strings3 { } // $ MISSING: type=s:String

        let callables = [MyCallable::new(), MyCallable::new(), MyCallable::new()]; // $ MISSING: type=callables:[MyCallable; 3]
        for c in callables { // $ type=c:MyCallable
            let result = c.call(); // $ type=result:i64 method=call
        }

        // for loops with ranges

        for i in 0..10 { } // $ MISSING: type=i:i32
        for u in [0u8 .. 10] { } // $ MISSING: type=u:u8

        let range1 = std::ops::Range { start: 0u16, end: 10u16 }; // $ MISSING: type=range:std::ops::Range<u16>
        for u in range1 { } // $ MISSING: type=i:u16

        // for loops with containers

        let vals3 = vec![1, 2, 3]; // $ MISSING: type=vals3:Vec<i32>
        for i in vals3 { } // $ MISSING: type=i:i32

        let vals4 = [1u16, 2, 3].to_vec(); // $ MISSING: type=vals4:Vec<u16>
        for u in vals4 { } // $ MISSING: type=u:u16

        let vals5 = Vec::from([1u32, 2, 3]); // $ MISSING: type=vals5:Vec<u32>
        for u in vals5 { } // $ MISSING: type=u:u32

        let vals6 : Vec<&u64> = [1u64, 2, 3].iter().collect(); // $ MISSING: type=vals6:Vec<&u64>
        for u in vals6 { } // $ MISSING: type=u:&u64

        let mut vals7 = Vec::new(); // $ MISSING: type=vals7:Vec<u8>
        vals7.push(1u8); // $ method=push
        for u in vals7 { } // $ MISSING: type=u:u8

        let matrix1 = vec![vec![1, 2], vec![3, 4]]; // $ MISSING: type=vals5:Vec<Vec<i32>>
        for row in matrix1 { // $ MISSING: type=row:Vec<i32>
            for cell in row { // $ MISSING: type=cell:i32
            }
        }

        let mut map1 = std::collections::HashMap::new(); // $ MISSING: type=map1:std::collections::HashMap<_, _>
        map1.insert(1, Box::new("one")); // $ method=insert
        map1.insert(2, Box::new("two")); // $ method=insert
        for key in map1.keys() { } // $ method=keys MISSING: type=key:i32
        for value in map1.values() { } // $ method=values MISSING: type=value:Box<&str>
        for (key, value) in map1.iter() { } // $ method=iter MISSING: type=key:i32 type=value:Box<&str>
        for (key, value) in &map1 { } // $ MISSING: type=key:i32 type=value:Box<&str>

        // while loops

        let mut a: i64 = 0; // $ type=a:i64
        while a < 10 { // $ method=lt MISSING: type=a:i64m
            a += 1; // $ type=a:i64 method=add_assign
        }
=======
mod macros {
    pub fn f() {
        let x = format!("Hello, {}", "World!"); // $ MISSING: type=x:String -- needs https://github.com/github/codeql/pull/19658
    }
}

mod method_determined_by_argument_type {
    trait MyAdd<T> {
        fn my_add(&self, value: T) -> Self;
    }

    impl MyAdd<i64> for i64 {
        // MyAdd<i64>::my_add
        fn my_add(&self, value: i64) -> Self {
            value
        }
    }

    impl MyAdd<&i64> for i64 {
        // MyAdd<&i64>::my_add
        fn my_add(&self, value: &i64) -> Self {
            *value // $ method=deref
        }
    }

    impl MyAdd<bool> for i64 {
        // MyAdd<bool>::my_add
        fn my_add(&self, value: bool) -> Self {
            if value {
                1
            } else {
                0
            }
        }
    }

    pub fn f() {
        let x: i64 = 73;
        x.my_add(5i64); // $ method=MyAdd<i64>::my_add
        x.my_add(&5i64); // $ method=MyAdd<&i64>::my_add
        x.my_add(true); // $ method=MyAdd<bool>::my_add
>>>>>>> 438b92b9
    }
}

fn main() {
    field_access::f();
    method_impl::f();
    method_impl::g(method_impl::Foo {}, method_impl::Foo {});
    method_non_parametric_impl::f();
    method_non_parametric_trait_impl::f();
    function_trait_bounds::f();
    trait_associated_type::f();
    generic_enum::f();
    method_supertraits::f();
    function_trait_bounds_2::f();
    option_methods::f();
    method_call_type_conversion::f();
    trait_implicit_self_borrow::f();
    implicit_self_borrow::f();
    borrowed_typed::f();
    try_expressions::f();
    builtins::f();
    operators::f();
    async_::f();
    impl_trait::f();
    indexers::f();
<<<<<<< HEAD
    loops::f();
=======
    macros::f();
    method_determined_by_argument_type::f();
>>>>>>> 438b92b9
}<|MERGE_RESOLUTION|>--- conflicted
+++ resolved
@@ -1828,103 +1828,6 @@
     }
 }
 
-<<<<<<< HEAD
-mod loops {
-    struct MyCallable {
-    }
-
-    impl MyCallable {
-        fn new() -> Self {
-            MyCallable {}
-        }
-
-        fn call(&self) -> i64 {
-            1
-        }
-    }
-
-    pub fn f() {
-        // for loops with arrays
-
-        for i in [1, 2, 3] { } // $ type=i:i32
-        for i in [1, 2, 3].map(|x| x + 1) { } // $ MISSING: type=i:i32
-        for i in [1, 2, 3].into_iter() { } // $ MISSING: type=i:i32
-
-        let vals1 = [1u8, 2, 3]; // $ MISSING: type=vals1:[u8; 3]
-        for u in vals1 { } // $ type=u:u8
-
-        let vals2 = [1u16; 3]; // $ MISSING: type=vals2:[u16; 3]
-        for u in vals2 { } // $ type=u:u16
-
-        let vals3: [u32; 3] = [1, 2, 3]; // $ MISSING: type=vals3:[u32; 3]
-        for u in vals3 { } // $ type=u:u32
-
-        let vals4: [u64; 3] = [1; 3]; // $ MISSING: type=vals4:[u64; 3]
-        for u in vals4 { } // $ type=u:u64
-
-        let mut strings1 = ["foo", "bar", "baz"]; // $ MISSING: type=strings1:[&str; 3]
-        for s in &strings1 { } // $ MISSING: type=s:&str
-        for s in &mut strings1 { } // $ MISSING: type=s:&str
-        for s in strings1 { } // $ type=s:str
-
-        let strings2 = [String::from("foo"), String::from("bar"), String::from("baz")]; // $ MISSING: type=strings2:[String; 3]
-        for s in strings2 { } // $ type=s:String
-
-        let strings3 = &[String::from("foo"), String::from("bar"), String::from("baz")]; // $ MISSING: type=strings3:&[String; 3]
-        for s in strings3 { } // $ MISSING: type=s:String
-
-        let callables = [MyCallable::new(), MyCallable::new(), MyCallable::new()]; // $ MISSING: type=callables:[MyCallable; 3]
-        for c in callables { // $ type=c:MyCallable
-            let result = c.call(); // $ type=result:i64 method=call
-        }
-
-        // for loops with ranges
-
-        for i in 0..10 { } // $ MISSING: type=i:i32
-        for u in [0u8 .. 10] { } // $ MISSING: type=u:u8
-
-        let range1 = std::ops::Range { start: 0u16, end: 10u16 }; // $ MISSING: type=range:std::ops::Range<u16>
-        for u in range1 { } // $ MISSING: type=i:u16
-
-        // for loops with containers
-
-        let vals3 = vec![1, 2, 3]; // $ MISSING: type=vals3:Vec<i32>
-        for i in vals3 { } // $ MISSING: type=i:i32
-
-        let vals4 = [1u16, 2, 3].to_vec(); // $ MISSING: type=vals4:Vec<u16>
-        for u in vals4 { } // $ MISSING: type=u:u16
-
-        let vals5 = Vec::from([1u32, 2, 3]); // $ MISSING: type=vals5:Vec<u32>
-        for u in vals5 { } // $ MISSING: type=u:u32
-
-        let vals6 : Vec<&u64> = [1u64, 2, 3].iter().collect(); // $ MISSING: type=vals6:Vec<&u64>
-        for u in vals6 { } // $ MISSING: type=u:&u64
-
-        let mut vals7 = Vec::new(); // $ MISSING: type=vals7:Vec<u8>
-        vals7.push(1u8); // $ method=push
-        for u in vals7 { } // $ MISSING: type=u:u8
-
-        let matrix1 = vec![vec![1, 2], vec![3, 4]]; // $ MISSING: type=vals5:Vec<Vec<i32>>
-        for row in matrix1 { // $ MISSING: type=row:Vec<i32>
-            for cell in row { // $ MISSING: type=cell:i32
-            }
-        }
-
-        let mut map1 = std::collections::HashMap::new(); // $ MISSING: type=map1:std::collections::HashMap<_, _>
-        map1.insert(1, Box::new("one")); // $ method=insert
-        map1.insert(2, Box::new("two")); // $ method=insert
-        for key in map1.keys() { } // $ method=keys MISSING: type=key:i32
-        for value in map1.values() { } // $ method=values MISSING: type=value:Box<&str>
-        for (key, value) in map1.iter() { } // $ method=iter MISSING: type=key:i32 type=value:Box<&str>
-        for (key, value) in &map1 { } // $ MISSING: type=key:i32 type=value:Box<&str>
-
-        // while loops
-
-        let mut a: i64 = 0; // $ type=a:i64
-        while a < 10 { // $ method=lt MISSING: type=a:i64m
-            a += 1; // $ type=a:i64 method=add_assign
-        }
-=======
 mod macros {
     pub fn f() {
         let x = format!("Hello, {}", "World!"); // $ MISSING: type=x:String -- needs https://github.com/github/codeql/pull/19658
@@ -1966,7 +1869,104 @@
         x.my_add(5i64); // $ method=MyAdd<i64>::my_add
         x.my_add(&5i64); // $ method=MyAdd<&i64>::my_add
         x.my_add(true); // $ method=MyAdd<bool>::my_add
->>>>>>> 438b92b9
+    }
+}
+
+mod loops {
+    struct MyCallable {
+    }
+
+    impl MyCallable {
+        fn new() -> Self {
+            MyCallable {}
+        }
+
+        fn call(&self) -> i64 {
+            1
+        }
+    }
+
+    pub fn f() {
+        // for loops with arrays
+
+        for i in [1, 2, 3] { } // $ type=i:i32
+        for i in [1, 2, 3].map(|x| x + 1) { } // $ MISSING: type=i:i32
+        for i in [1, 2, 3].into_iter() { } // $ MISSING: type=i:i32
+
+        let vals1 = [1u8, 2, 3]; // $ MISSING: type=vals1:[u8; 3]
+        for u in vals1 { } // $ type=u:u8
+
+        let vals2 = [1u16; 3]; // $ MISSING: type=vals2:[u16; 3]
+        for u in vals2 { } // $ type=u:u16
+
+        let vals3: [u32; 3] = [1, 2, 3]; // $ MISSING: type=vals3:[u32; 3]
+        for u in vals3 { } // $ type=u:u32
+
+        let vals4: [u64; 3] = [1; 3]; // $ MISSING: type=vals4:[u64; 3]
+        for u in vals4 { } // $ type=u:u64
+
+        let mut strings1 = ["foo", "bar", "baz"]; // $ MISSING: type=strings1:[&str; 3]
+        for s in &strings1 { } // $ MISSING: type=s:&str
+        for s in &mut strings1 { } // $ MISSING: type=s:&str
+        for s in strings1 { } // $ type=s:str
+
+        let strings2 = [String::from("foo"), String::from("bar"), String::from("baz")]; // $ MISSING: type=strings2:[String; 3]
+        for s in strings2 { } // $ type=s:String
+
+        let strings3 = &[String::from("foo"), String::from("bar"), String::from("baz")]; // $ MISSING: type=strings3:&[String; 3]
+        for s in strings3 { } // $ MISSING: type=s:String
+
+        let callables = [MyCallable::new(), MyCallable::new(), MyCallable::new()]; // $ MISSING: type=callables:[MyCallable; 3]
+        for c in callables { // $ type=c:MyCallable
+            let result = c.call(); // $ type=result:i64 method=call
+        }
+
+        // for loops with ranges
+
+        for i in 0..10 { } // $ MISSING: type=i:i32
+        for u in [0u8 .. 10] { } // $ MISSING: type=u:u8
+
+        let range1 = std::ops::Range { start: 0u16, end: 10u16 }; // $ MISSING: type=range:std::ops::Range<u16>
+        for u in range1 { } // $ MISSING: type=i:u16
+
+        // for loops with containers
+
+        let vals3 = vec![1, 2, 3]; // $ MISSING: type=vals3:Vec<i32>
+        for i in vals3 { } // $ MISSING: type=i:i32
+
+        let vals4 = [1u16, 2, 3].to_vec(); // $ MISSING: type=vals4:Vec<u16>
+        for u in vals4 { } // $ MISSING: type=u:u16
+
+        let vals5 = Vec::from([1u32, 2, 3]); // $ MISSING: type=vals5:Vec<u32>
+        for u in vals5 { } // $ MISSING: type=u:u32
+
+        let vals6 : Vec<&u64> = [1u64, 2, 3].iter().collect(); // $ MISSING: type=vals6:Vec<&u64>
+        for u in vals6 { } // $ MISSING: type=u:&u64
+
+        let mut vals7 = Vec::new(); // $ MISSING: type=vals7:Vec<u8>
+        vals7.push(1u8); // $ method=push
+        for u in vals7 { } // $ MISSING: type=u:u8
+
+        let matrix1 = vec![vec![1, 2], vec![3, 4]]; // $ MISSING: type=vals5:Vec<Vec<i32>>
+        for row in matrix1 { // $ MISSING: type=row:Vec<i32>
+            for cell in row { // $ MISSING: type=cell:i32
+            }
+        }
+
+        let mut map1 = std::collections::HashMap::new(); // $ MISSING: type=map1:std::collections::HashMap<_, _>
+        map1.insert(1, Box::new("one")); // $ method=insert
+        map1.insert(2, Box::new("two")); // $ method=insert
+        for key in map1.keys() { } // $ method=keys MISSING: type=key:i32
+        for value in map1.values() { } // $ method=values MISSING: type=value:Box<&str>
+        for (key, value) in map1.iter() { } // $ method=iter MISSING: type=key:i32 type=value:Box<&str>
+        for (key, value) in &map1 { } // $ MISSING: type=key:i32 type=value:Box<&str>
+
+        // while loops
+
+        let mut a: i64 = 0; // $ type=a:i64
+        while a < 10 { // $ method=lt MISSING: type=a:i64m
+            a += 1; // $ type=a:i64 method=add_assign
+        }
     }
 }
 
@@ -1992,10 +1992,7 @@
     async_::f();
     impl_trait::f();
     indexers::f();
-<<<<<<< HEAD
     loops::f();
-=======
     macros::f();
     method_determined_by_argument_type::f();
->>>>>>> 438b92b9
 }