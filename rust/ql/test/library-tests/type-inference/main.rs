mod field_access {
    #[derive(Debug)]
    struct S;

    #[derive(Debug)]
    struct MyThing {
        a: S,
    }

    #[derive(Debug)]
    enum MyOption<T> {
        MyNone(),
        MySome(T),
    }

    #[derive(Debug)]
    struct GenericThing<A = bool> {
        a: A,
    }

    struct OptionS {
        a: MyOption<S>,
    }

    fn simple_field_access() {
        let x = MyThing { a: S };
        println!("{:?}", x.a); // $ fieldof=MyThing
    }

    fn default_field_access(x: GenericThing) {
        let a = x.a; // $ fieldof=GenericThing type=a:bool
        println!("{:?}", a);
    }

    fn generic_field_access() {
        // Explicit type argument
        let x = GenericThing::<S> { a: S }; // $ type=x:A.S
        println!("{:?}", x.a); // $ fieldof=GenericThing

        // Implicit type argument
        let y = GenericThing { a: S };
        println!("{:?}", x.a); // $ fieldof=GenericThing

        // The type of the field `a` can only be inferred from the concrete type
        // in the struct declaration.
        let x = OptionS {
            a: MyOption::MyNone(),
        };
        println!("{:?}", x.a); // $ fieldof=OptionS

        // The type of the field `a` can only be inferred from the type argument
        let x = GenericThing::<MyOption<S>> {
            a: MyOption::MyNone(),
        };
        println!("{:?}", x.a); // $ fieldof=GenericThing

        let mut x = GenericThing {
            a: MyOption::MyNone(),
        };
        // Only after this access can we infer the type parameter of `x`
        let a: MyOption<S> = x.a; // $ fieldof=GenericThing
        println!("{:?}", a);
    }

    pub fn f() {
        simple_field_access();
        generic_field_access();
    }
}

mod method_impl {
    pub struct Foo {}

    impl Foo {
        pub fn m1(self) -> Self {
            self
        }

        pub fn m2(self) -> Foo {
            self
        }
    }

    pub fn f() -> Foo {
        println!("main.rs::m1::f");
        let x = Foo {};
        let y: _ = Foo {};
        x
    }

    pub fn g(x: Foo, y: Foo) -> Foo {
        println!("main.rs::m1::g");
        x.m1(); // $ method=m1
        y.m2() // $ method=m2
    }
}

mod trait_impl {
    #[derive(Debug)]
    struct MyThing {
        field: bool,
    }

    trait MyTrait<B> {
        fn trait_method(self) -> B;
    }

    impl MyTrait<bool> for MyThing {
        // MyThing::trait_method
        fn trait_method(self) -> bool {
            self.field // $ fieldof=MyThing
        }
    }

    pub fn f() {
        let x = MyThing { field: true };
        let a = x.trait_method(); // $ type=a:bool method=MyThing::trait_method

        let y = MyThing { field: false };
        let b = MyTrait::trait_method(y); // $ type=b:bool method=MyThing::trait_method
    }
}

mod method_non_parametric_impl {
    #[derive(Debug)]
    struct MyThing<A> {
        a: A,
    }

    #[derive(Debug)]
    struct S1;
    #[derive(Debug)]
    struct S2;

    impl MyThing<S1> {
        // MyThing<S1>::m1
        fn m1(self) -> S1 {
            self.a // $ fieldof=MyThing
        }
    }

    impl MyThing<S2> {
        // MyThing<S2>::m1
        fn m1(self) -> Self {
            Self { a: self.a } // $ fieldof=MyThing
        }
    }

    impl<T> MyThing<T> {
        fn m2(self) -> T {
            self.a // $ fieldof=MyThing
        }
    }

    pub fn f() {
        let x = MyThing { a: S1 };
        let y = MyThing { a: S2 };

        // simple field access
        println!("{:?}", x.a); // $ fieldof=MyThing
        println!("{:?}", y.a); // $ fieldof=MyThing

        println!("{:?}", x.m1()); // $ method=MyThing<S1>::m1
        println!("{:?}", y.m1().a); // $ method=MyThing<S2>::m1 fieldof=MyThing

        let x = MyThing { a: S1 };
        let y = MyThing { a: S2 };

        println!("{:?}", x.m2()); // $ method=m2
        println!("{:?}", y.m2()); // $ method=m2
    }
}

mod method_non_parametric_trait_impl {
    #[derive(Debug, Clone, Copy)]
    struct MyThing<A> {
        a: A,
    }

    #[derive(Debug, Clone, Copy)]
    struct MyPair<P1, P2> {
        p1: P1,
        p2: P2,
    }

    #[derive(Debug, Clone, Copy)]
    struct S1;
    #[derive(Debug, Clone, Copy)]
    struct S2;
    #[derive(Debug, Clone, Copy, Default)]
    struct S3;

    trait MyTrait<A> {
        fn m1(self) -> A;

        fn m2(self) -> Self
        where
            Self: Sized,
        {
            self
        }
    }

    trait MyProduct<A, B> {
        // MyProduct::fst
        fn fst(self) -> A;
        // MyProduct::snd
        fn snd(self) -> B;
    }

    fn call_trait_m1<T1, T2: MyTrait<T1>>(x: T2) -> T1 {
        x.m1() // $ method=m1
    }

    impl MyTrait<S1> for MyThing<S1> {
        // MyThing<S1>::m1
        fn m1(self) -> S1 {
            self.a // $ fieldof=MyThing
        }
    }

    impl MyTrait<Self> for MyThing<S2> {
        // MyThing<S2>::m1
        fn m1(self) -> Self {
            Self { a: self.a } // $ fieldof=MyThing
        }
    }

    // Implementation where the type parameter `TD` only occurs in the
    // implemented trait and not the implementing type.
    impl<TD> MyTrait<TD> for MyThing<S3>
    where
        TD: Default,
    {
        // MyThing<S3>::m1
        fn m1(self) -> TD {
            TD::default()
        }
    }

    impl<I> MyTrait<I> for MyPair<I, S1> {
        // MyTrait<I>::m1
        fn m1(self) -> I {
            self.p1 // $ fieldof=MyPair
        }
    }

    impl MyTrait<S3> for MyPair<S1, S2> {
        // MyTrait<S3>::m1
        fn m1(self) -> S3 {
            S3
        }
    }

    impl<TT> MyTrait<TT> for MyPair<MyThing<TT>, S3> {
        // MyTrait<TT>::m1
        fn m1(self) -> TT {
            let alpha = self.p1; // $ fieldof=MyPair
            alpha.a // $ fieldof=MyThing
        }
    }

    // This implementation only applies if the two type parameters are equal.
    impl<A> MyProduct<A, A> for MyPair<A, A> {
        // MyPair<A,A>::fst
        fn fst(self) -> A {
            self.p1 // $ fieldof=MyPair
        }

        // MyPair<A,A>::snd
        fn snd(self) -> A {
            self.p2 // $ fieldof=MyPair
        }
    }

    // This implementation swaps the type parameters.
    impl MyProduct<S1, S2> for MyPair<S2, S1> {
        // MyPair<S2,S1>::fst
        fn fst(self) -> S1 {
            self.p2 // $ fieldof=MyPair
        }

        // MyPair<S2,S1>::snd
        fn snd(self) -> S2 {
            self.p1 // $ fieldof=MyPair
        }
    }

    fn get_fst<V1, V2, P: MyProduct<V1, V2>>(p: P) -> V1 {
        p.fst() // $ method=MyProduct::fst
    }

    fn get_snd<V1, V2, P: MyProduct<V1, V2>>(p: P) -> V2 {
        p.snd() // $ method=MyProduct::snd
    }

    fn get_snd_fst<V0, V1, V2, P: MyProduct<V1, V2>>(p: MyPair<V0, P>) -> V1 {
        p.p2.fst() // $ fieldof=MyPair method=MyProduct::fst
    }

    trait ConvertTo<T> {
        // ConvertTo::convert_to
        fn convert_to(self) -> T;
    }

    impl<T: MyTrait<S1>> ConvertTo<S1> for T {
        // T::convert_to
        fn convert_to(self) -> S1 {
            self.m1() // $ method=m1
        }
    }

    fn convert_to<TS, T: ConvertTo<TS>>(thing: T) -> TS {
        thing.convert_to() // $ method=ConvertTo::convert_to
    }

    fn type_bound_type_parameter_impl<TP: MyTrait<S1>>(thing: TP) -> S1 {
        // The trait bound on `TP` makes the implementation of `ConvertTo` valid
        thing.convert_to() // $ MISSING: method=T::convert_to
    }

    pub fn f() {
        let thing_s1 = MyThing { a: S1 };
        let thing_s2 = MyThing { a: S2 };
        let thing_s3 = MyThing { a: S3 };

        // Tests for method resolution

        println!("{:?}", thing_s1.m1()); // $ method=MyThing<S1>::m1
        println!("{:?}", thing_s2.m1().a); // $ method=MyThing<S2>::m1 fieldof=MyThing
        let s3: S3 = thing_s3.m1(); // $ method=MyThing<S3>::m1
        println!("{:?}", s3);

        let p1 = MyPair { p1: S1, p2: S1 };
        println!("{:?}", p1.m1()); // $ method=MyTrait<I>::m1

        let p2 = MyPair { p1: S1, p2: S2 };
        println!("{:?}", p2.m1()); // $ method=MyTrait<S3>::m1

        let p3 = MyPair {
            p1: MyThing { a: S1 },
            p2: S3,
        };
        println!("{:?}", p3.m1()); // $ method=MyTrait<TT>::m1

        // These calls go to the first implementation of `MyProduct` for `MyPair`
        let a = MyPair { p1: S1, p2: S1 };
        let x = a.fst(); // $ method=MyPair<A,A>::fst
        println!("{:?}", x);
        let y = a.snd(); // $ method=MyPair<A,A>::snd
        println!("{:?}", y);

        // These calls go to the last implementation of `MyProduct` for
        // `MyPair`. The first implementation does not apply as the type
        // parameters of the implementation enforce that the two generics must
        // be equal.
        let b = MyPair { p1: S2, p2: S1 };
        let x = b.fst(); // $ method=MyPair<S2,S1>::fst
        println!("{:?}", x);
        let y = b.snd(); // $ method=MyPair<S2,S1>::snd
        println!("{:?}", y);

        // Tests for inference of type parameters based on trait implementations.

        let x = call_trait_m1(thing_s1); // $ type=x:S1
        println!("{:?}", x);
        let y = call_trait_m1(thing_s2); // $ type=y:MyThing type=y:A.S2
        println!("{:?}", y.a); // $ fieldof=MyThing

        // First implementation
        let a = MyPair { p1: S1, p2: S1 };
        let x = get_fst(a); // $ type=x:S1
        println!("{:?}", x);
        let y = get_snd(a); // $ type=y:S1
        println!("{:?}", y);

        // Second implementation
        let b = MyPair { p1: S2, p2: S1 };
        let x = get_fst(b); // $ type=x:S1
        println!("{:?}", x);
        let y = get_snd(b); // $ type=y:S2
        println!("{:?}", y);

        let c = MyPair {
            p1: S3,
            p2: MyPair { p1: S2, p2: S1 },
        };
        let x = get_snd_fst(c); // $ type=x:S1

        let thing = MyThing { a: S1 };
        let i = thing.convert_to(); // $ MISSING: type=i:S1 method=T::convert_to
        let j = convert_to(thing); // $ type=j:S1
    }
}

mod impl_overlap {
    #[derive(Debug, Clone, Copy)]
    struct S1;

    trait OverlappingTrait {
        fn common_method(self) -> S1;

        fn common_method_2(self, s1: S1) -> S1;
    }

    impl OverlappingTrait for S1 {
        // <S1_as_OverlappingTrait>::common_method
        fn common_method(self) -> S1 {
            panic!("not called");
        }

        // <S1_as_OverlappingTrait>::common_method_2
        fn common_method_2(self, s1: S1) -> S1 {
            panic!("not called");
        }
    }

    impl S1 {
        // S1::common_method
        fn common_method(self) -> S1 {
            self
        }

        // S1::common_method_2
        fn common_method_2(self) -> S1 {
            self
        }
    }

    pub fn f() {
        let x = S1;
        println!("{:?}", x.common_method()); // $ method=S1::common_method
        println!("{:?}", x.common_method_2()); // $ method=S1::common_method_2
    }
}

mod type_parameter_bounds {
    use std::fmt::Debug;

    #[derive(Debug)]
    struct S1;

    #[derive(Debug)]
    struct S2;

    // Two traits with the same method name.

    trait FirstTrait<FT> {
        // FirstTrait::method
        fn method(self) -> FT;
    }

    trait SecondTrait<ST> {
        // SecondTrait::method
        fn method(self) -> ST;
    }

    fn call_first_trait_per_bound<I: Debug, T: SecondTrait<I>>(x: T) {
        // The type parameter bound determines which method this call is resolved to.
        let s1 = x.method(); // $ method=SecondTrait::method
        println!("{:?}", s1); // $ type=s1:I
    }

    fn call_second_trait_per_bound<I: Debug, T: SecondTrait<I>>(x: T) {
        // The type parameter bound determines which method this call is resolved to.
        let s2 = x.method(); // $ method=SecondTrait::method
        println!("{:?}", s2); // $ type=s2:I
    }

    fn trait_bound_with_type<T: FirstTrait<S1>>(x: T) {
        let s = x.method(); // $ method=FirstTrait::method
        println!("{:?}", s); // $ type=s:S1
    }

    fn trait_per_bound_with_type<T: FirstTrait<S1>>(x: T) {
        let s = x.method(); // $ method=FirstTrait::method
        println!("{:?}", s); // $ type=s:S1
    }

    trait Pair<P1 = bool, P2 = i64> {
        fn fst(self) -> P1;

        fn snd(self) -> P2;
    }

    fn call_trait_per_bound_with_type_1<T: Pair<S1, S2>>(x: T, y: T) {
        // The type in the type parameter bound determines the return type.
        let s1 = x.fst(); // $ method=fst type=s1:S1
        let s2 = y.snd(); // $ method=snd type=s2:S2
        println!("{:?}, {:?}", s1, s2);
    }

    fn call_trait_per_bound_with_type_2<T2: Debug, T: Pair<S1, T2>>(x: T, y: T) {
        // The type in the type parameter bound determines the return type.
        let s1 = x.fst(); // $ method=fst
        let s2 = y.snd(); // $ method=snd
        println!("{:?}, {:?}", s1, s2);
    }

    fn call_trait_per_bound_with_type_3<T: Pair>(x: T, y: T) {
        // The type in the type parameter bound determines the return type.
        let s1 = x.fst(); // $ method=fst type=s1:bool
        let s2 = y.snd(); // $ method=snd type=s2:i64
        println!("{:?}, {:?}", s1, s2);
    }

    fn call_trait_per_bound_with_type_4<T: Pair<u8>>(x: T, y: T) {
        // The type in the type parameter bound determines the return type.
        let s1 = x.fst(); // $ method=fst type=s1:u8
        let s2 = y.snd(); // $ method=snd type=s2:i64
        println!("{:?}, {:?}", s1, s2);
    }
}

mod function_trait_bounds {
    #[derive(Debug)]
    struct MyThing<T> {
        a: T,
    }

    #[derive(Debug)]
    struct S1;
    #[derive(Debug)]
    struct S2;

    trait MyTrait<A> {
        fn m1(self) -> A;

        fn m2(self) -> A
        where
            Self: Sized,
        {
            self.m1() // $ method=m1
        }
    }

    // Type parameter with bound occurs in the root of a parameter type.
    fn call_trait_m1<T1, T2: MyTrait<T1>>(x: T2) -> T1 {
        x.m1() // $ method=m1 type=x.m1():T1
    }

    // Type parameter with bound occurs nested within another type.
    fn call_trait_thing_m1<T1, T2: MyTrait<T1>>(x: MyThing<T2>) -> T1 {
        x.a.m1() // $ fieldof=MyThing method=m1
    }

    impl<T> MyTrait<T> for MyThing<T> {
        fn m1(self) -> T {
            self.a // $ fieldof=MyThing
        }
    }

    pub fn f() {
        let x = MyThing { a: S1 };
        let y = MyThing { a: S2 };

        println!("{:?}", x.m1()); // $ method=m1
        println!("{:?}", y.m1()); // $ method=m1

        let x = MyThing { a: S1 };
        let y = MyThing { a: S2 };

        println!("{:?}", x.m2()); // $ method=m2
        println!("{:?}", y.m2()); // $ method=m2

        let x2 = MyThing { a: S1 };
        let y2 = MyThing { a: S2 };

        println!("{:?}", call_trait_m1(x2));
        println!("{:?}", call_trait_m1(y2));

        let x3 = MyThing {
            a: MyThing { a: S1 },
        };
        let y3 = MyThing {
            a: MyThing { a: S2 },
        };

        let a = call_trait_thing_m1(x3); // $ type=a:S1
        println!("{:?}", a);
        let b = call_trait_thing_m1(y3); // $ type=b:S2
        println!("{:?}", b);
    }
}

mod trait_associated_type {
    #[derive(Debug)]
    struct Wrapper<A> {
        field: A,
    }

    impl<A> Wrapper<A> {
        fn unwrap(self) -> A {
            self.field // $ fieldof=Wrapper
        }
    }

    trait MyTrait {
        type AssociatedType;

        // MyTrait::m1
        fn m1(self) -> Self::AssociatedType;

        fn m2(self) -> Self::AssociatedType
        where
            Self::AssociatedType: Default,
            Self: Sized,
        {
            self.m1(); // $ method=MyTrait::m1 type=self.m1():AssociatedType
            Self::AssociatedType::default()
        }
    }

    trait MyTraitAssoc2 {
        type GenericAssociatedType<AssociatedParam>;

        // MyTrait::put
        fn put<A>(&self, a: A) -> Self::GenericAssociatedType<A>;

        fn putTwo<A>(&self, a: A, b: A) -> Self::GenericAssociatedType<A> {
            self.put(a); // $ method=MyTrait::put
            self.put(b) // $ method=MyTrait::put
        }
    }

    // A generic trait with multiple associated types.
    trait TraitMultipleAssoc<TrG> {
        type Assoc1;
        type Assoc2;

        fn get_zero(&self) -> TrG;

        fn get_one(&self) -> Self::Assoc1;

        fn get_two(&self) -> Self::Assoc2;
    }

    #[derive(Debug, Default)]
    struct S;

    #[derive(Debug, Default)]
    struct S2;

    #[derive(Debug, Default)]
    struct AT;

    impl MyTrait for S {
        type AssociatedType = AT;

        // S::m1
        fn m1(self) -> Self::AssociatedType {
            AT
        }
    }

    impl MyTraitAssoc2 for S {
        // Associated type with a type parameter
        type GenericAssociatedType<AssociatedParam> = Wrapper<AssociatedParam>;

        // S::put
        fn put<A>(&self, a: A) -> Wrapper<A> {
            Wrapper { field: a }
        }
    }

    impl MyTrait for S2 {
        // Associated type definition with a type argument
        type AssociatedType = Wrapper<S2>;

        fn m1(self) -> Self::AssociatedType {
            Wrapper { field: self }
        }
    }

    // NOTE: This implementation is just to make it possible to call `m2` on `S2.`
    impl Default for Wrapper<S2> {
        fn default() -> Self {
            Wrapper { field: S2 }
        }
    }

    // Function that returns an associated type from a trait bound
    fn g<T: MyTrait>(thing: T) -> <T as MyTrait>::AssociatedType {
        thing.m1() // $ method=MyTrait::m1
    }

    impl TraitMultipleAssoc<AT> for AT {
        type Assoc1 = S;
        type Assoc2 = S2;

        fn get_zero(&self) -> AT {
            AT
        }

        fn get_one(&self) -> Self::Assoc1 {
            S
        }

        fn get_two(&self) -> Self::Assoc2 {
            S2
        }
    }

    pub fn f() {
        let x1 = S;
        // Call to method in `impl` block
        println!("{:?}", x1.m1()); // $ method=S::m1 type=x1.m1():AT

        let x2 = S;
        // Call to default method in `trait` block
        let y = x2.m2(); // $ method=m2 type=y:AT
        println!("{:?}", y);

        let x3 = S;
        // Call to the method in `impl` block
        println!("{:?}", x3.put(1).unwrap()); // $ method=S::put method=unwrap

        // Call to default implementation in `trait` block
        println!("{:?}", x3.putTwo(2, 3).unwrap()); // $ method=putTwo method=unwrap

        let x4 = g(S); // $ MISSING: type=x4:AT
        println!("{:?}", x4);

        let x5 = S2;
        println!("{:?}", x5.m1()); // $ method=m1 type=x5.m1():A.S2
        let x6 = S2;
        println!("{:?}", x6.m2()); // $ method=m2 type=x6.m2():A.S2

        let assoc_zero = AT.get_zero(); // $ method=get_zero type=assoc_zero:AT
        let assoc_one = AT.get_one(); // $ method=get_one type=assoc_one:S
        let assoc_two = AT.get_two(); // $ method=get_two type=assoc_two:S2
    }
}

mod generic_enum {
    #[derive(Debug)]
    enum MyEnum<A> {
        C1(A),
        C2 { a: A },
    }

    #[derive(Debug)]
    struct S1;
    #[derive(Debug)]
    struct S2;

    impl<T> MyEnum<T> {
        fn m1(self) -> T {
            match self {
                MyEnum::C1(a) => a,
                MyEnum::C2 { a } => a,
            }
        }
    }

    pub fn f() {
        let x = MyEnum::C1(S1);
        let y = MyEnum::C2 { a: S2 };

        println!("{:?}", x.m1()); // $ method=m1
        println!("{:?}", y.m1()); // $ method=m1
    }
}

mod method_supertraits {
    #[derive(Debug)]
    struct MyThing<A> {
        a: A,
    }

    #[derive(Debug)]
    struct MyThing2<A> {
        a: A,
    }

    #[derive(Debug)]
    struct S1;
    #[derive(Debug)]
    struct S2;

    trait MyTrait1<Tr1> {
        // MyTrait1::m1
        fn m1(self) -> Tr1;
    }

    trait MyTrait2<Tr2>: MyTrait1<Tr2> {
        #[rustfmt::skip]
        fn m2(self) -> Tr2
        where
            Self: Sized,
        {
            if 3 > 2 { // $ method=gt
                self.m1() // $ method=MyTrait1::m1
            } else {
                Self::m1(self)
            }
        }
    }

    trait MyTrait3<Tr3>: MyTrait2<MyThing<Tr3>> {
        #[rustfmt::skip]
        fn m3(self) -> Tr3
        where
            Self: Sized,
        {
            if 3 > 2 { // $ method=gt
                self.m2().a // $ method=m2 $ fieldof=MyThing
            } else {
                Self::m2(self).a // $ fieldof=MyThing
            }
        }
    }

    impl<T> MyTrait1<T> for MyThing<T> {
        // MyThing::m1
        fn m1(self) -> T {
            self.a // $ fieldof=MyThing
        }
    }

    impl<T> MyTrait2<T> for MyThing<T> {}

    impl<T> MyTrait1<MyThing<T>> for MyThing2<T> {
        // MyThing2::m1
        fn m1(self) -> MyThing<T> {
            MyThing { a: self.a } // $ fieldof=MyThing2
        }
    }

    impl<T> MyTrait2<MyThing<T>> for MyThing2<T> {}

    impl<T> MyTrait3<T> for MyThing2<T> {}

    fn call_trait_m1<T1, T2: MyTrait1<T1>>(x: T2) -> T1 {
        x.m1() // $ method=MyTrait1::m1
    }

    fn type_param_trait_to_supertrait<T: MyTrait3<S1>>(x: T) {
        // Test that `MyTrait3` is a subtrait of `MyTrait1<MyThing<S1>>`
        let a = x.m1(); // $ method=MyTrait1::m1 type=a:MyThing type=a:A.S1
        println!("{:?}", a);
    }

    pub fn f() {
        let x = MyThing { a: S1 };
        let y = MyThing { a: S2 };

        println!("{:?}", x.m1()); // $ method=MyThing::m1
        println!("{:?}", y.m1()); // $ method=MyThing::m1

        let x = MyThing { a: S1 };
        let y = MyThing { a: S2 };

        println!("{:?}", x.m2()); // $ method=m2 type=x.m2():S1
        println!("{:?}", y.m2()); // $ method=m2 type=y.m2():S2

        let x = MyThing2 { a: S1 };
        let y = MyThing2 { a: S2 };

        println!("{:?}", x.m3()); // $ method=m3 type=x.m3():S1
        println!("{:?}", y.m3()); // $ method=m3 type=y.m3():S2

        let x = MyThing { a: S1 };
        let s = call_trait_m1(x); // $ type=s:S1

        let x = MyThing2 { a: S2 };
        let s = call_trait_m1(x); // $ type=s:MyThing type=s:A.S2
    }
}

mod function_trait_bounds_2 {
    use std::convert::From;
    use std::fmt::Debug;

    #[derive(Debug)]
    struct S1;

    #[derive(Debug)]
    struct S2;

    trait Trait: Debug {}

    impl Trait for S1 {}

    fn id<T: ?Sized>(x: &T) -> &T {
        x
    }

    impl Into<S2> for S1 {
        fn into(self) -> S2 {
            S2
        }
    }

    fn into<T1, T2>(x: T1) -> T2
    where
        T1: Into<T2>,
    {
        x.into() // $ method=into
    }

    pub fn f() {
        let x = S1;
        println!("{:?}", id(&x));

        let x = S1;
        println!("{:?}", id::<S1>(&x));

        let x = S1;
        println!("{:?}", id::<dyn Trait>(&x)); // incorrectly has type `S1` instead of `Trait`

        let x = S1;
        into::<S1, S2>(x);

        let x = S1;
        let y: S2 = into(x);
    }
}

mod type_aliases {
    #[derive(Debug)]
    enum PairOption<Fst, Snd> {
        PairNone(),
        PairFst(Fst),
        PairSnd(Snd),
        PairBoth(Fst, Snd),
    }

    impl<Fst, Snd> PairOption<Fst, Snd> {
        fn unwrapSnd(self) -> Snd {
            match self {
                PairOption::PairNone() => panic!("PairNone has no second element"),
                PairOption::PairFst(_) => panic!("PairFst has no second element"),
                PairOption::PairSnd(snd) => snd,
                PairOption::PairBoth(_, snd) => snd,
            }
        }
    }

    #[derive(Debug)]
    struct S1;

    #[derive(Debug)]
    struct S2;

    #[derive(Debug)]
    struct S3;

    // Non-generic type alias that fully applies the generic type
    type MyPair = PairOption<S1, S2>;

    // Generic type alias that partially applies the generic type
    type AnotherPair<A3> = PairOption<S2, A3>;

    // Alias to another alias
    type AliasToAlias<A4> = AnotherPair<A4>;

    // Alias that appears nested within another alias
    type NestedAlias<A5> = AnotherPair<AliasToAlias<A5>>;

    fn g(t: NestedAlias<S3>) {
        let x = t.unwrapSnd().unwrapSnd(); // $ method=unwrapSnd type=x:S3
        println!("{:?}", x);
    }

    pub fn f() {
        // Type can be inferred from the constructor
        let p1: MyPair = PairOption::PairBoth(S1, S2);
        println!("{:?}", p1);

        // Type can be only inferred from the type alias
        let p2: MyPair = PairOption::PairNone(); // $ type=p2:Fst.S1 type=p2:Snd.S2
        println!("{:?}", p2);

        // First type from alias, second from constructor
        let p3: AnotherPair<_> = PairOption::PairSnd(S3); // $ type=p3:Fst.S2
        println!("{:?}", p3);

        // First type from alias definition, second from argument to alias
        let p3: AnotherPair<S3> = PairOption::PairNone(); // $ type=p3:Fst.S2 type=p3:Snd.S3
        println!("{:?}", p3);

        g(PairOption::PairSnd(PairOption::PairSnd(S3)));
    }
}

mod option_methods {
    #[derive(Debug)]
    enum MyOption<T> {
        MyNone(),
        MySome(T),
    }

    trait MyTrait<S> {
        // MyTrait::set
        fn set(&mut self, value: S);

        fn call_set(&mut self, value: S) {
            self.set(value); // $ method=MyTrait::set
        }
    }

    impl<T> MyTrait<T> for MyOption<T> {
        // MyOption::set
        fn set(&mut self, value: T) {}
    }

    impl<T> MyOption<T> {
        fn new() -> Self {
            MyOption::MyNone()
        }
    }

    impl<T> MyOption<MyOption<T>> {
        fn flatten(self) -> MyOption<T> {
            match self {
                MyOption::MyNone() => MyOption::MyNone(),
                MyOption::MySome(x) => x,
            }
        }
    }

    #[derive(Debug)]
    struct S;

    pub fn f() {
        let x1 = MyOption::<S>::new(); // $ MISSING: type=x1:T.S
        println!("{:?}", x1);

        let mut x2 = MyOption::new();
        x2.set(S); // $ method=MyOption::set
        println!("{:?}", x2);

        let mut x3 = MyOption::new(); // missing type `S` from `MyOption<S>` (but can resolve `MyTrait<S>`)
        x3.call_set(S); // $ method=call_set
        println!("{:?}", x3);

        let mut x4 = MyOption::new();
        MyOption::set(&mut x4, S);
        println!("{:?}", x4);

        let x5 = MyOption::MySome(MyOption::<S>::MyNone());
        println!("{:?}", x5.flatten()); // $ method=flatten

        let x6 = MyOption::MySome(MyOption::<S>::MyNone());
        println!("{:?}", MyOption::<MyOption<S>>::flatten(x6));

        #[rustfmt::skip]
        let from_if = if 3 > 2 { // $ method=gt
            MyOption::MyNone()
        } else {
            MyOption::MySome(S)
        };
        println!("{:?}", from_if);

        #[rustfmt::skip]
        let from_match = match 3 > 2 { // $ method=gt
            true => MyOption::MyNone(),
            false => MyOption::MySome(S),
        };
        println!("{:?}", from_match);

        #[rustfmt::skip]
        let from_loop = loop {
            if 3 > 2 { // $ method=gt
                break MyOption::MyNone();
            }
            break MyOption::MySome(S);
        };
        println!("{:?}", from_loop);
    }
}

mod method_call_type_conversion {

    #[derive(Debug, Copy, Clone)]
    struct S<T>(T);

    #[derive(Debug, Copy, Clone)]
    struct S2;

    #[derive(Debug, Copy, Clone, Default)]
    struct MyInt {
        a: i64,
    }

    impl<T> S<T> {
        fn m1(self) -> T {
            self.0 // $ fieldof=S
        }

        fn m2(&self) -> &T {
            &self.0 // $ fieldof=S
        }

        fn m3(self: &S<T>) -> &T {
            &self.0 // $ fieldof=S
        }
    }

    trait ATrait {
        fn method_on_borrow(&self) -> i64;
        fn method_not_on_borrow(self) -> i64;
    }

    // Trait implementation on a borrow.
    impl ATrait for &MyInt {
        // MyInt::method_on_borrow
        fn method_on_borrow(&self) -> i64 {
            (*(*self)).a // $ method=deref fieldof=MyInt
        }

        // MyInt::method_not_on_borrow
        fn method_not_on_borrow(self) -> i64 {
            (*self).a // $ method=deref fieldof=MyInt
        }
    }

    pub fn f() {
        let x1 = S(S2);
        println!("{:?}", x1.m1()); // $ method=m1

        let x2 = S(S2);
        // implicit borrow
        println!("{:?}", x2.m2()); // $ method=m2
        println!("{:?}", x2.m3()); // $ method=m3

        let x3 = S(S2);
        // explicit borrow
        println!("{:?}", S::<S2>::m2(&x3));
        println!("{:?}", S::<S2>::m3(&x3));

        let x4 = &S(S2);
        // explicit borrow
        println!("{:?}", x4.m2()); // $ method=m2
        println!("{:?}", x4.m3()); // $ method=m3

        let x5 = &S(S2);
        // implicit dereference
        println!("{:?}", x5.m1()); // $ method=m1
        println!("{:?}", x5.0); // $ fieldof=S

        let x6 = &S(S2);

        // explicit dereference
        println!("{:?}", (*x6).m1()); // $ method=m1 method=deref

        let x7 = S(&S2);
        // Non-implicit dereference with nested borrow in order to test that the
        // implicit dereference handling doesn't affect nested borrows.
        let t = x7.m1(); // $ method=m1 type=t:& type=t:&T.S2
        println!("{:?}", x7);

        let x9: String = "Hello".to_string(); // $ type=x9:String
<<<<<<< HEAD
=======

>>>>>>> 28d3f9b5
        // Implicit `String` -> `str` conversion happens via the `Deref` trait:
        // https://doc.rust-lang.org/std/string/struct.String.html#deref.
        let u = x9.parse::<u32>(); // $ method=parse type=u:T.u32

        let my_thing = &MyInt { a: 37 };
        // implicit borrow of a `&`
        let a = my_thing.method_on_borrow(); // $ MISSING: method=MyInt::method_on_borrow
        println!("{:?}", a);

        // no implicit borrow
        let my_thing = &MyInt { a: 38 };
        let a = my_thing.method_not_on_borrow(); // $ MISSING: method=MyInt::method_not_on_borrow
        println!("{:?}", a);
    }
}

mod trait_implicit_self_borrow {
    trait MyTrait {
        // MyTrait::foo
        fn foo(&self) -> &Self;

        // MyTrait::bar
        fn bar(&self) -> &Self {
            self.foo() // $ method=MyTrait::foo
        }
    }

    struct MyStruct;

    impl MyTrait for MyStruct {
        // MyStruct::foo
        fn foo(&self) -> &MyStruct {
            self
        }
    }

    pub fn f() {
        let x = MyStruct;
        x.bar(); // $ method=MyTrait::bar
    }
}

mod implicit_self_borrow {
    struct S;

    struct MyStruct<T>(T);

    impl<T> MyStruct<T> {
        fn foo(&self) -> &Self {
            self
        }
    }

    pub fn f() {
        let x = MyStruct(S);
        x.foo(); // $ method=foo
    }
}

mod borrowed_typed {
    #[derive(Debug, Copy, Clone, Default)]
    struct MyFlag {
        bool: bool,
    }

    impl MyFlag {
        fn flip(&mut self) {
            self.bool = !self.bool; // $ fieldof=MyFlag method=not
        }
    }

    struct S;

    impl S {
        fn f1(&self) -> &Self {
            &&&self
        }

        fn f2(self: &Self) -> &Self {
            &&&self
        }

        fn f3(x: &Self) -> &Self {
            x
        }

        fn f4(x: &Self) -> &Self {
            &&&x
        }
    }

    pub fn f() {
        let x = S {};
        x.f1(); // $ method=f1
        x.f2(); // $ method=f2
        S::f3(&x);

        let n = **&&true; // $ type=n:bool method=deref

        // In this example the type of `flag` must be inferred at the call to
        // `flip` and flow through the borrow in the argument.
        let mut flag = Default::default();
        MyFlag::flip(&mut flag);
        println!("{:?}", flag); // $ type=flag:MyFlag
    }
}

mod try_expressions {
    use std::fmt::Debug;

    #[derive(Debug)]
    struct S1;

    #[derive(Debug)]
    struct S2;

    // Simple function using ? operator with same error types
    fn try_same_error() -> Result<S1, S1> {
        let x = Result::Ok(S1)?; // $ type=x:S1
        Result::Ok(S1)
    }

    // Function using ? operator with different error types that need conversion
    fn try_convert_error() -> Result<S1, S2> {
        let x = Result::Ok(S1);
        let y = x?; // $ type=y:S1
        Result::Ok(S1)
    }

    // Chained ? operations
    fn try_chained() -> Result<S1, S2> {
        let x = Result::Ok(Result::Ok(S1));
        // First ? returns Result<S1, S2>, second ? returns S1
        let y = x?.map(|s| s)?; // $ method=map
        Result::Ok(S1)
    }

    // Function that uses ? with closures and complex error cases
    fn try_complex<T: Debug>(input: Result<T, S1>) -> Result<T, S1> {
        let value = input?;
        let mapped = Result::Ok(value).and_then(|v| {
            println!("{:?}", v);
            Result::Ok::<_, S1>(v)
        })?; // $ method=and_then
        Result::Err(S1)
    }

    pub fn f() {
        if let Result::Ok(result) = try_same_error() {
            println!("{:?}", result);
        }

        if let Result::Ok(result) = try_convert_error() {
            println!("{:?}", result);
        }

        if let Result::Ok(result) = try_chained() {
            println!("{:?}", result);
        }

        if let Result::Ok(result) = try_complex(Result::Ok(S1)) {
            println!("{:?}", result);
        }
    }
}

mod builtins {
    pub fn f() {
        let x: i32 = 1; // $ type=x:i32
        let y = 2; // $ type=y:i32
        let z = x + y; // $ type=z:i32 method=add
        let z = x.abs(); // $ method=abs $ type=z:i32
        let c = 'c'; // $ type=c:char
        let hello = "Hello"; // $ type=hello:str
        let f = 123.0f64; // $ type=f:f64
        let t = true; // $ type=t:bool
        let f = false; // $ type=f:bool
    }
}

// Tests for non-overloaded operators.
mod operators {
    pub fn f() {
        let x = true && false; // $ type=x:bool
        let y = true || false; // $ type=y:bool

        let mut a;
        let cond = 34 == 33; // $ method=eq
        if cond {
            let z = (a = 1); // $ type=z:() type=a:i32
        } else {
            a = 2; // $ type=a:i32
        }
        a; // $ type=a:i32
    }
}

// Tests for overloaded operators.
mod overloadable_operators {
    use std::ops::*;
    // A vector type with overloaded operators.
    #[derive(Debug, Copy, Clone)]
    struct Vec2 {
        x: i64,
        y: i64,
    }
    impl Default for Vec2 {
        fn default() -> Self {
            Vec2 { x: 0, y: 0 }
        }
    }
    // Implement all overloadable operators for Vec2
    impl Add for Vec2 {
        type Output = Self;
        // Vec2::add
        fn add(self, rhs: Self) -> Self {
            Vec2 {
                x: self.x + rhs.x, // $ fieldof=Vec2 method=add
                y: self.y + rhs.y, // $ fieldof=Vec2 method=add
            }
        }
    }
    impl AddAssign for Vec2 {
        // Vec2::add_assign
        #[rustfmt::skip]
        fn add_assign(&mut self, rhs: Self) {
            self.x += rhs.x; // $ fieldof=Vec2 method=add_assign
            self.y += rhs.y; // $ fieldof=Vec2 method=add_assign
        }
    }
    impl Sub for Vec2 {
        type Output = Self;
        // Vec2::sub
        fn sub(self, rhs: Self) -> Self {
            Vec2 {
                x: self.x - rhs.x, // $ fieldof=Vec2 method=sub
                y: self.y - rhs.y, // $ fieldof=Vec2 method=sub
            }
        }
    }
    impl SubAssign for Vec2 {
        // Vec2::sub_assign
        #[rustfmt::skip]
        fn sub_assign(&mut self, rhs: Self) {
            self.x -= rhs.x; // $ fieldof=Vec2 method=sub_assign
            self.y -= rhs.y; // $ fieldof=Vec2 method=sub_assign
        }
    }
    impl Mul for Vec2 {
        type Output = Self;
        // Vec2::mul
        fn mul(self, rhs: Self) -> Self {
            Vec2 {
                x: self.x * rhs.x, // $ fieldof=Vec2 method=mul
                y: self.y * rhs.y, // $ fieldof=Vec2 method=mul
            }
        }
    }
    impl MulAssign for Vec2 {
        // Vec2::mul_assign
        fn mul_assign(&mut self, rhs: Self) {
            self.x *= rhs.x; // $ fieldof=Vec2 method=mul_assign
            self.y *= rhs.y; // $ fieldof=Vec2 method=mul_assign
        }
    }
    impl Div for Vec2 {
        type Output = Self;
        // Vec2::div
        fn div(self, rhs: Self) -> Self {
            Vec2 {
                x: self.x / rhs.x, // $ fieldof=Vec2 method=div
                y: self.y / rhs.y, // $ fieldof=Vec2 method=div
            }
        }
    }
    impl DivAssign for Vec2 {
        // Vec2::div_assign
        fn div_assign(&mut self, rhs: Self) {
            self.x /= rhs.x; // $ fieldof=Vec2 method=div_assign
            self.y /= rhs.y; // $ fieldof=Vec2 method=div_assign
        }
    }
    impl Rem for Vec2 {
        type Output = Self;
        // Vec2::rem
        fn rem(self, rhs: Self) -> Self {
            Vec2 {
                x: self.x % rhs.x, // $ fieldof=Vec2 method=rem
                y: self.y % rhs.y, // $ fieldof=Vec2 method=rem
            }
        }
    }
    impl RemAssign for Vec2 {
        // Vec2::rem_assign
        fn rem_assign(&mut self, rhs: Self) {
            self.x %= rhs.x; // $ fieldof=Vec2 method=rem_assign
            self.y %= rhs.y; // $ fieldof=Vec2 method=rem_assign
        }
    }
    impl BitAnd for Vec2 {
        type Output = Self;
        // Vec2::bitand
        fn bitand(self, rhs: Self) -> Self {
            Vec2 {
                x: self.x & rhs.x, // $ fieldof=Vec2 method=bitand
                y: self.y & rhs.y, // $ fieldof=Vec2 method=bitand
            }
        }
    }
    impl BitAndAssign for Vec2 {
        // Vec2::bitand_assign
        fn bitand_assign(&mut self, rhs: Self) {
            self.x &= rhs.x; // $ fieldof=Vec2 method=bitand_assign
            self.y &= rhs.y; // $ fieldof=Vec2 method=bitand_assign
        }
    }
    impl BitOr for Vec2 {
        type Output = Self;
        // Vec2::bitor
        fn bitor(self, rhs: Self) -> Self {
            Vec2 {
                x: self.x | rhs.x, // $ fieldof=Vec2 method=bitor
                y: self.y | rhs.y, // $ fieldof=Vec2 method=bitor
            }
        }
    }
    impl BitOrAssign for Vec2 {
        // Vec2::bitor_assign
        fn bitor_assign(&mut self, rhs: Self) {
            self.x |= rhs.x; // $ fieldof=Vec2 method=bitor_assign
            self.y |= rhs.y; // $ fieldof=Vec2 method=bitor_assign
        }
    }
    impl BitXor for Vec2 {
        type Output = Self;
        // Vec2::bitxor
        fn bitxor(self, rhs: Self) -> Self {
            Vec2 {
                x: self.x ^ rhs.x, // $ fieldof=Vec2 method=bitxor
                y: self.y ^ rhs.y, // $ fieldof=Vec2 method=bitxor
            }
        }
    }
    impl BitXorAssign for Vec2 {
        // Vec2::bitxor_assign
        fn bitxor_assign(&mut self, rhs: Self) {
            self.x ^= rhs.x; // $ fieldof=Vec2 method=bitxor_assign
            self.y ^= rhs.y; // $ fieldof=Vec2 method=bitxor_assign
        }
    }
    impl Shl<u32> for Vec2 {
        type Output = Self;
        // Vec2::shl
        fn shl(self, rhs: u32) -> Self {
            Vec2 {
                x: self.x << rhs, // $ fieldof=Vec2 method=shl
                y: self.y << rhs, // $ fieldof=Vec2 method=shl
            }
        }
    }
    impl ShlAssign<u32> for Vec2 {
        // Vec2::shl_assign
        fn shl_assign(&mut self, rhs: u32) {
            self.x <<= rhs; // $ fieldof=Vec2 method=shl_assign
            self.y <<= rhs; // $ fieldof=Vec2 method=shl_assign
        }
    }
    impl Shr<u32> for Vec2 {
        type Output = Self;
        // Vec2::shr
        fn shr(self, rhs: u32) -> Self {
            Vec2 {
                x: self.x >> rhs, // $ fieldof=Vec2 method=shr
                y: self.y >> rhs, // $ fieldof=Vec2 method=shr
            }
        }
    }
    impl ShrAssign<u32> for Vec2 {
        // Vec2::shr_assign
        fn shr_assign(&mut self, rhs: u32) {
            self.x >>= rhs; // $ fieldof=Vec2 method=shr_assign
            self.y >>= rhs; // $ fieldof=Vec2 method=shr_assign
        }
    }
    impl Neg for Vec2 {
        type Output = Self;
        // Vec2::neg
        fn neg(self) -> Self {
            Vec2 {
                x: -self.x, // $ fieldof=Vec2 method=neg
                y: -self.y, // $ fieldof=Vec2 method=neg
            }
        }
    }
    impl Not for Vec2 {
        type Output = Self;
        // Vec2::not
        fn not(self) -> Self {
            Vec2 {
                x: !self.x, // $ fieldof=Vec2 method=not
                y: !self.y, // $ fieldof=Vec2 method=not
            }
        }
    }
    impl PartialEq for Vec2 {
        // Vec2::eq
        fn eq(&self, other: &Self) -> bool {
            self.x == other.x && self.y == other.y // $ fieldof=Vec2 method=eq
        }
        // Vec2::ne
        fn ne(&self, other: &Self) -> bool {
            self.x != other.x || self.y != other.y // $ fieldof=Vec2 method=ne
        }
    }
    impl PartialOrd for Vec2 {
        // Vec2::partial_cmp
        fn partial_cmp(&self, other: &Self) -> Option<std::cmp::Ordering> {
            (self.x + self.y).partial_cmp(&(other.x + other.y)) // $ fieldof=Vec2 method=partial_cmp method=add
        }
        // Vec2::lt
        fn lt(&self, other: &Self) -> bool {
            self.x < other.x && self.y < other.y // $ fieldof=Vec2 method=lt
        }
        // Vec2::le
        fn le(&self, other: &Self) -> bool {
            self.x <= other.x && self.y <= other.y // $ fieldof=Vec2 method=le
        }
        // Vec2::gt
        fn gt(&self, other: &Self) -> bool {
            self.x > other.x && self.y > other.y // $ fieldof=Vec2 method=gt
        }
        // Vec2::ge
        fn ge(&self, other: &Self) -> bool {
            self.x >= other.x && self.y >= other.y // $ fieldof=Vec2 method=ge
        }
    }
    pub fn f() {
        // Test for all overloadable operators on `i64`

        // Comparison operators
        let i64_eq = (1i64 == 2i64); // $ type=i64_eq:bool method=eq
        let i64_ne = (3i64 != 4i64); // $ type=i64_ne:bool method=ne
        let i64_lt = (5i64 < 6i64); // $ type=i64_lt:bool method=lt
        let i64_le = (7i64 <= 8i64); // $ type=i64_le:bool method=le
        let i64_gt = (9i64 > 10i64); // $ type=i64_gt:bool method=gt
        let i64_ge = (11i64 >= 12i64); // $ type=i64_ge:bool method=ge

        // Arithmetic operators
        let i64_add = 13i64 + 14i64; // $ type=i64_add:i64 method=add
        let i64_sub = 15i64 - 16i64; // $ type=i64_sub:i64 method=sub
        let i64_mul = 17i64 * 18i64; // $ type=i64_mul:i64 method=mul
        let i64_div = 19i64 / 20i64; // $ type=i64_div:i64 method=div
        let i64_rem = 21i64 % 22i64; // $ type=i64_rem:i64 method=rem

        // Arithmetic assignment operators
        let mut i64_add_assign = 23i64;
        i64_add_assign += 24i64; // $ method=add_assign

        let mut i64_sub_assign = 25i64;
        i64_sub_assign -= 26i64; // $ method=sub_assign

        let mut i64_mul_assign = 27i64;
        i64_mul_assign *= 28i64; // $ method=mul_assign

        let mut i64_div_assign = 29i64;
        i64_div_assign /= 30i64; // $ method=div_assign

        let mut i64_rem_assign = 31i64;
        i64_rem_assign %= 32i64; // $ method=rem_assign

        // Bitwise operators
        let i64_bitand = 33i64 & 34i64; // $ type=i64_bitand:i64 method=bitand
        let i64_bitor = 35i64 | 36i64; // $ type=i64_bitor:i64 method=bitor
        let i64_bitxor = 37i64 ^ 38i64; // $ type=i64_bitxor:i64 method=bitxor
        let i64_shl = 39i64 << 40i64; // $ type=i64_shl:i64 method=shl
        let i64_shr = 41i64 >> 42i64; // $ type=i64_shr:i64 method=shr

        // Bitwise assignment operators
        let mut i64_bitand_assign = 43i64;
        i64_bitand_assign &= 44i64; // $ method=bitand_assign

        let mut i64_bitor_assign = 45i64;
        i64_bitor_assign |= 46i64; // $ method=bitor_assign

        let mut i64_bitxor_assign = 47i64;
        i64_bitxor_assign ^= 48i64; // $ method=bitxor_assign

        let mut i64_shl_assign = 49i64;
        i64_shl_assign <<= 50i64; // $ method=shl_assign

        let mut i64_shr_assign = 51i64;
        i64_shr_assign >>= 52i64; // $ method=shr_assign

        let i64_neg = -53i64; // $ type=i64_neg:i64 method=neg
        let i64_not = !54i64; // $ type=i64_not:i64 method=not

        // Test for all overloadable operators on Vec2
        let v1 = Vec2 { x: 1, y: 2 };
        let v2 = Vec2 { x: 3, y: 4 };

        // Comparison operators
        let vec2_eq = v1 == v2; // $ type=vec2_eq:bool method=Vec2::eq
        let vec2_ne = v1 != v2; // $ type=vec2_ne:bool method=Vec2::ne
        let vec2_lt = v1 < v2; // $ type=vec2_lt:bool method=Vec2::lt
        let vec2_le = v1 <= v2; // $ type=vec2_le:bool method=Vec2::le
        let vec2_gt = v1 > v2; // $ type=vec2_gt:bool method=Vec2::gt
        let vec2_ge = v1 >= v2; // $ type=vec2_ge:bool method=Vec2::ge

        // Arithmetic operators
        let vec2_add = v1 + v2; // $ type=vec2_add:Vec2 method=Vec2::add
        let vec2_sub = v1 - v2; // $ type=vec2_sub:Vec2 method=Vec2::sub
        let vec2_mul = v1 * v2; // $ type=vec2_mul:Vec2 method=Vec2::mul
        let vec2_div = v1 / v2; // $ type=vec2_div:Vec2 method=Vec2::div
        let vec2_rem = v1 % v2; // $ type=vec2_rem:Vec2 method=Vec2::rem

        // Arithmetic assignment operators
        let mut vec2_add_assign = v1;
        vec2_add_assign += v2; // $ method=Vec2::add_assign

        let mut vec2_sub_assign = v1;
        vec2_sub_assign -= v2; // $ method=Vec2::sub_assign

        let mut vec2_mul_assign = v1;
        vec2_mul_assign *= v2; // $ method=Vec2::mul_assign

        let mut vec2_div_assign = v1;
        vec2_div_assign /= v2; // $ method=Vec2::div_assign

        let mut vec2_rem_assign = v1;
        vec2_rem_assign %= v2; // $ method=Vec2::rem_assign

        // Bitwise operators
        let vec2_bitand = v1 & v2; // $ type=vec2_bitand:Vec2 method=Vec2::bitand
        let vec2_bitor = v1 | v2; // $ type=vec2_bitor:Vec2 method=Vec2::bitor
        let vec2_bitxor = v1 ^ v2; // $ type=vec2_bitxor:Vec2 method=Vec2::bitxor
        let vec2_shl = v1 << 1u32; // $ type=vec2_shl:Vec2 method=Vec2::shl
        let vec2_shr = v1 >> 1u32; // $ type=vec2_shr:Vec2 method=Vec2::shr

        // Bitwise assignment operators
        let mut vec2_bitand_assign = v1;
        vec2_bitand_assign &= v2; // $ method=Vec2::bitand_assign

        let mut vec2_bitor_assign = v1;
        vec2_bitor_assign |= v2; // $ method=Vec2::bitor_assign

        let mut vec2_bitxor_assign = v1;
        vec2_bitxor_assign ^= v2; // $ method=Vec2::bitxor_assign

        let mut vec2_shl_assign = v1;
        vec2_shl_assign <<= 1u32; // $ method=Vec2::shl_assign

        let mut vec2_shr_assign = v1;
        vec2_shr_assign >>= 1u32; // $ method=Vec2::shr_assign

        // Prefix operators
        let vec2_neg = -v1; // $ type=vec2_neg:Vec2 method=Vec2::neg
        let vec2_not = !v1; // $ type=vec2_not:Vec2 method=Vec2::not

        // Here the type of `default_vec2` must be inferred from the `+` call.
        let default_vec2 = Default::default(); // $ type=default_vec2:Vec2
        let vec2_zero_plus = Vec2 { x: 0, y: 0 } + default_vec2; // $ method=Vec2::add

        // Here the type of `default_vec2` must be inferred from the `==` call
        // and the type of the borrowed second argument is unknown at the call.
        let default_vec2 = Default::default(); // $ type=default_vec2:Vec2
        let vec2_zero_plus = Vec2 { x: 0, y: 0 } == default_vec2; // $ method=Vec2::eq
    }
}

mod async_ {
    use std::future::Future;

    struct S1;

    impl S1 {
        pub fn f(self) {} // S1f
    }

    async fn f1() -> S1 {
        S1
    }

    fn f2() -> impl Future<Output = S1> {
        async { S1 }
    }

    struct S2;

    impl Future for S2 {
        type Output = S1;

        fn poll(
            self: std::pin::Pin<&mut Self>,
            _cx: &mut std::task::Context<'_>,
        ) -> std::task::Poll<Self::Output> {
            std::task::Poll::Ready(S1)
        }
    }

    fn f3() -> impl Future<Output = S1> {
        S2
    }

    pub async fn f() {
        f1().await.f(); // $ method=S1f
        f2().await.f(); // $ method=S1f
        f3().await.f(); // $ method=S1f
        S2.await.f(); // $ method=S1f
        let b = async { S1 };
        b.await.f(); // $ method=S1f
    }
}

mod impl_trait {
    struct S1;
    struct S2;

    trait Trait1 {
        fn f1(&self) {} // Trait1f1
    }

    trait Trait2 {
        fn f2(&self) {} // Trait2f2
    }

    impl Trait1 for S1 {
        fn f1(&self) {} // S1f1
    }

    impl Trait2 for S1 {
        fn f2(&self) {} // S1f2
    }

    fn f1() -> impl Trait1 + Trait2 {
        S1
    }

    trait MyTrait<A> {
        fn get_a(&self) -> A; // MyTrait::get_a
    }

    impl MyTrait<S2> for S1 {
        fn get_a(&self) -> S2 {
            S2
        }
    }

    fn get_a_my_trait() -> impl MyTrait<S2> {
        S1
    }

    fn uses_my_trait1<A, B: MyTrait<A>>(t: B) -> A {
        t.get_a() // $ method=MyTrait::get_a
    }

    fn uses_my_trait2<A>(t: impl MyTrait<A>) -> A {
        t.get_a() // $ method=MyTrait::get_a
    }

    pub fn f() {
        let x = f1();
        x.f1(); // $ method=Trait1f1
        x.f2(); // $ method=Trait2f2
        let a = get_a_my_trait();
        let b = uses_my_trait1(a); // $ type=b:S2
        let a = get_a_my_trait();
        let c = uses_my_trait2(a); // $ type=c:S2
        let d = uses_my_trait2(S1); // $ type=d:S2
    }
}

mod indexers {
    use std::ops::Index;

    #[derive(Debug)]
    struct S;

    impl S {
        fn foo(&self) -> Self {
            S
        }
    }

    #[derive(Debug)]
    struct MyVec<T> {
        data: Vec<T>,
    }

    impl<T> MyVec<T> {
        fn new() -> Self {
            MyVec { data: Vec::new() }
        }

        fn push(&mut self, value: T) {
            self.data.push(value); // $ fieldof=MyVec method=push
        }
    }

    impl<T> Index<usize> for MyVec<T> {
        type Output = T;

        // MyVec::index
        fn index(&self, index: usize) -> &Self::Output {
            &self.data[index] // $ fieldof=MyVec
        }
    }

    fn analyze_slice(slice: &[S]) {
        let x = slice[0].foo(); // $ method=foo type=x:S
    }

    pub fn f() {
        let mut vec = MyVec::new(); // $ type=vec:T.S
        vec.push(S); // $ method=push
        vec[0].foo(); // $ MISSING: method=foo -- type inference does not support the `Index` trait yet

        let xs: [S; 1] = [S];
        let x = xs[0].foo(); // $ method=foo type=x:S

        analyze_slice(&xs);
    }
}

mod macros {
    pub fn f() {
        let x = format!("Hello, {}", "World!"); // $ MISSING: type=x:String -- needs https://github.com/github/codeql/pull/19658
    }
}

mod method_determined_by_argument_type {
    trait MyAdd<T> {
        fn my_add(&self, value: T) -> Self;
    }

    impl MyAdd<i64> for i64 {
        // MyAdd<i64>::my_add
        fn my_add(&self, value: i64) -> Self {
            value
        }
    }

    impl MyAdd<&i64> for i64 {
        // MyAdd<&i64>::my_add
        fn my_add(&self, value: &i64) -> Self {
            *value // $ method=deref
        }
    }

    impl MyAdd<bool> for i64 {
        // MyAdd<bool>::my_add
        fn my_add(&self, value: bool) -> Self {
            if value { 1 } else { 0 }
        }
    }

    pub fn f() {
        let x: i64 = 73;
        x.my_add(5i64); // $ method=MyAdd<i64>::my_add
        x.my_add(&5i64); // $ method=MyAdd<&i64>::my_add
        x.my_add(true); // $ method=MyAdd<bool>::my_add
    }
}

<<<<<<< HEAD
mod loops {
    struct MyCallable {}

    impl MyCallable {
        fn new() -> Self {
            MyCallable {}
        }

        fn call(&self) -> i64 {
            1
        }
    }

    pub fn f() {
        // for loops with arrays

        for i in [1, 2, 3] {} // $ type=i:i32
        for i in [1, 2, 3].map(|x| x + 1) {} // $ method=map MISSING: type=i:i32
        for i in [1, 2, 3].into_iter() {} // $ method=into_iter MISSING: type=i:i32

        let vals1 = [1u8, 2, 3]; // $ type=vals1:[T;...].u8
        for u in vals1 {} // $ type=u:u8

        let vals2 = [1u16; 3]; // $ type=vals2:[T;...].u16
        for u in vals2 {} // $ type=u:u16

        let vals3: [u32; 3] = [1, 2, 3]; // $ type=vals3:[T;...].u32
        for u in vals3 {} // $ type=u:u32

        let vals4: [u64; 3] = [1; 3]; // $ type=vals4:[T;...].u64
        for u in vals4 {} // $ type=u:u64

        let mut strings1 = ["foo", "bar", "baz"]; // $ type=strings1:[T;...].str
        for s in &strings1 {} // $ MISSING: type=s:&T.str
        for s in &mut strings1 {} // $ MISSING: type=s:&T.str
        for s in strings1 {} // $ type=s:str

        let strings2 = [ // $ type=strings2:[T;...].String
            String::from("foo"),
            String::from("bar"),
            String::from("baz"),
        ];
        for s in strings2 {} // $ type=s:String

        let strings3 = &[ // $ type=strings3:&T.[T;...].String
            String::from("foo"),
            String::from("bar"),
            String::from("baz"),
        ];
        for s in strings3 {} // $ MISSING: type=s:String

        let callables = [MyCallable::new(), MyCallable::new(), MyCallable::new()]; // $ MISSING: type=callables:[T;...].MyCallable; 3
        for c in callables // $ type=c:MyCallable
        {
            let result = c.call(); // $ type=result:i64 method=call
        }

        // for loops with ranges

        for i in 0..10 {} // $ MISSING: type=i:i32
        for u in [0u8..10] {} // $ MISSING: type=u:u8
        let range = 0..10; // $ MISSING: type=range:Range type=range:Idx.i32
        for i in range {} // $ MISSING: type=i:i32

        let range1 = std::ops::Range { // $ type=range1:Range type=range1:Idx.u16
            start: 0u16,
            end: 10u16,
        };
        for u in range1 {} // $ MISSING: type=u:u16

        // for loops with containers

        let vals3 = vec![1, 2, 3]; // $ MISSING: type=vals3:Vec type=vals3:T.i32
        for i in vals3 {} // $ MISSING: type=i:i32

        let vals4a: Vec<u16> = [1u16, 2, 3].to_vec(); // $ type=vals4a:Vec type=vals4a:T.u16
        for u in vals4a {} // $ type=u:u16

        let vals4b = [1u16, 2, 3].to_vec(); // $ MISSING: type=vals4b:Vec type=vals4b:T.u16
        for u in vals4b {} // $ MISSING: type=u:u16

        let vals5 = Vec::from([1u32, 2, 3]); // $ type=vals5:Vec MISSING: type=vals5:T.u32
        for u in vals5 {} // $ MISSING: type=u:u32

        let vals6: Vec<&u64> = [1u64, 2, 3].iter().collect(); // $ type=vals6:Vec type=vals6:T.&T.u64
        for u in vals6 {} // $ type=u:&T.u64

        let mut vals7 = Vec::new(); // $ type=vals7:Vec MISSING: type=vals7:T.u8
        vals7.push(1u8); // $ method=push
        for u in vals7 {} // $ MISSING: type=u:u8

        let matrix1 = vec![vec![1, 2], vec![3, 4]]; // $ MISSING: type=matrix1:Vec type=matrix1:T.Vec type=matrix1:T.T.i32
        for row in matrix1 {
            // $ MISSING: type=row:Vec type=row:T.i32
            for cell in row { // $ MISSING: type=cell:i32
            }
        }

        let mut map1 = std::collections::HashMap::new(); // $ MISSING: type=map1:Hashmap type=map1:K.i32 type=map1:V.Box type1=map1:V.T.&T.str
        map1.insert(1, Box::new("one")); // $ method=insert
        map1.insert(2, Box::new("two")); // $ method=insert
        for key in map1.keys() {} // $ method=keys MISSING: type=key:i32
        for value in map1.values() {} // $ method=values MISSING: type=value:Box type=value:T.&T.str
        for (key, value) in map1.iter() {} // $ method=iter MISSING: type=key:i32 type=value:Box type=value:T.&T.str
        for (key, value) in &map1 {} // $ MISSING: type=key:i32 type=value:Box type=value:T.&T.str

        // while loops

        let mut a: i64 = 0; // $ type=a:i64
        while a < 10 // $ method=lt type=a:i64
        {
            a += 1; // $ type=a:i64 method=add_assign
        }
    }
}
=======
mod dereference;
>>>>>>> 28d3f9b5

fn main() {
    field_access::f();
    method_impl::f();
    method_impl::g(method_impl::Foo {}, method_impl::Foo {});
    method_non_parametric_impl::f();
    method_non_parametric_trait_impl::f();
    function_trait_bounds::f();
    trait_associated_type::f();
    generic_enum::f();
    method_supertraits::f();
    function_trait_bounds_2::f();
    option_methods::f();
    method_call_type_conversion::f();
    trait_implicit_self_borrow::f();
    implicit_self_borrow::f();
    borrowed_typed::f();
    try_expressions::f();
    builtins::f();
    operators::f();
    async_::f();
    impl_trait::f();
    indexers::f();
    loops::f();
    macros::f();
    method_determined_by_argument_type::f();
    dereference::test();
}<|MERGE_RESOLUTION|>--- conflicted
+++ resolved
@@ -1152,10 +1152,7 @@
         println!("{:?}", x7);
 
         let x9: String = "Hello".to_string(); // $ type=x9:String
-<<<<<<< HEAD
-=======
-
->>>>>>> 28d3f9b5
+
         // Implicit `String` -> `str` conversion happens via the `Deref` trait:
         // https://doc.rust-lang.org/std/string/struct.String.html#deref.
         let u = x9.parse::<u32>(); // $ method=parse type=u:T.u32
@@ -1919,7 +1916,6 @@
     }
 }
 
-<<<<<<< HEAD
 mod loops {
     struct MyCallable {}
 
@@ -2035,9 +2031,8 @@
         }
     }
 }
-=======
+
 mod dereference;
->>>>>>> 28d3f9b5
 
 fn main() {
     field_access::f();
