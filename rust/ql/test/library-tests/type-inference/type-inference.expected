--- conflicted
+++ resolved
@@ -2799,116 +2799,6 @@
 | main.rs:1863:22:1863:26 | slice |  | file://:0:0:0:0 | [] |
 | main.rs:1863:22:1863:26 | slice | &T | file://:0:0:0:0 | [] |
 | main.rs:1863:22:1863:26 | slice | &T.[T] | main.rs:1830:5:1831:13 | S |
-<<<<<<< HEAD
-| main.rs:1864:13:1864:13 | x |  | main.rs:1830:5:1831:13 | S |
-| main.rs:1864:17:1864:21 | slice |  | file://:0:0:0:0 | & |
-| main.rs:1864:17:1864:21 | slice | &T | file://:0:0:0:0 | [] |
-| main.rs:1864:17:1864:21 | slice | &T.[T] | main.rs:1830:5:1831:13 | S |
-| main.rs:1864:17:1864:24 | slice[0] |  | main.rs:1830:5:1831:13 | S |
-| main.rs:1864:17:1864:30 | ... .foo() |  | main.rs:1830:5:1831:13 | S |
-| main.rs:1864:23:1864:23 | 0 |  | {EXTERNAL LOCATION} | i32 |
-| main.rs:1868:13:1868:19 | mut vec |  | main.rs:1839:5:1842:5 | MyVec |
-| main.rs:1868:13:1868:19 | mut vec | T | main.rs:1830:5:1831:13 | S |
-| main.rs:1868:23:1868:34 | ...::new(...) |  | main.rs:1839:5:1842:5 | MyVec |
-| main.rs:1868:23:1868:34 | ...::new(...) | T | main.rs:1830:5:1831:13 | S |
-| main.rs:1869:9:1869:11 | vec |  | main.rs:1839:5:1842:5 | MyVec |
-| main.rs:1869:9:1869:11 | vec | T | main.rs:1830:5:1831:13 | S |
-| main.rs:1869:18:1869:18 | S |  | main.rs:1830:5:1831:13 | S |
-| main.rs:1870:9:1870:11 | vec |  | main.rs:1839:5:1842:5 | MyVec |
-| main.rs:1870:9:1870:11 | vec | T | main.rs:1830:5:1831:13 | S |
-| main.rs:1870:13:1870:13 | 0 |  | {EXTERNAL LOCATION} | i32 |
-| main.rs:1872:13:1872:14 | xs |  | file://:0:0:0:0 | [] |
-| main.rs:1872:13:1872:14 | xs |  | file://:0:0:0:0 | [] |
-| main.rs:1872:13:1872:14 | xs | [T;...] | main.rs:1830:5:1831:13 | S |
-| main.rs:1872:13:1872:14 | xs | [T] | main.rs:1830:5:1831:13 | S |
-| main.rs:1872:21:1872:21 | 1 |  | {EXTERNAL LOCATION} | i32 |
-| main.rs:1872:26:1872:28 | [...] |  | file://:0:0:0:0 | [] |
-| main.rs:1872:26:1872:28 | [...] |  | file://:0:0:0:0 | [] |
-| main.rs:1872:26:1872:28 | [...] | [T;...] | main.rs:1830:5:1831:13 | S |
-| main.rs:1872:26:1872:28 | [...] | [T] | main.rs:1830:5:1831:13 | S |
-| main.rs:1872:27:1872:27 | S |  | main.rs:1830:5:1831:13 | S |
-| main.rs:1873:13:1873:13 | x |  | main.rs:1830:5:1831:13 | S |
-| main.rs:1873:17:1873:18 | xs |  | file://:0:0:0:0 | [] |
-| main.rs:1873:17:1873:18 | xs |  | file://:0:0:0:0 | [] |
-| main.rs:1873:17:1873:18 | xs | [T;...] | main.rs:1830:5:1831:13 | S |
-| main.rs:1873:17:1873:18 | xs | [T] | main.rs:1830:5:1831:13 | S |
-| main.rs:1873:17:1873:21 | xs[0] |  | main.rs:1830:5:1831:13 | S |
-| main.rs:1873:17:1873:27 | ... .foo() |  | main.rs:1830:5:1831:13 | S |
-| main.rs:1873:20:1873:20 | 0 |  | {EXTERNAL LOCATION} | i32 |
-| main.rs:1875:23:1875:25 | &xs |  | file://:0:0:0:0 | & |
-| main.rs:1875:23:1875:25 | &xs | &T | file://:0:0:0:0 | [] |
-| main.rs:1875:23:1875:25 | &xs | &T | file://:0:0:0:0 | [] |
-| main.rs:1875:23:1875:25 | &xs | &T.[T;...] | main.rs:1830:5:1831:13 | S |
-| main.rs:1875:23:1875:25 | &xs | &T.[T] | main.rs:1830:5:1831:13 | S |
-| main.rs:1875:24:1875:25 | xs |  | file://:0:0:0:0 | [] |
-| main.rs:1875:24:1875:25 | xs |  | file://:0:0:0:0 | [] |
-| main.rs:1875:24:1875:25 | xs | [T;...] | main.rs:1830:5:1831:13 | S |
-| main.rs:1875:24:1875:25 | xs | [T] | main.rs:1830:5:1831:13 | S |
-| main.rs:1881:25:1881:35 | "Hello, {}" |  | {EXTERNAL LOCATION} | str |
-| main.rs:1881:25:1881:45 | ...::format(...) |  | {EXTERNAL LOCATION} | String |
-| main.rs:1881:25:1881:45 | { ... } |  | {EXTERNAL LOCATION} | String |
-| main.rs:1881:38:1881:45 | "World!" |  | {EXTERNAL LOCATION} | str |
-| main.rs:1887:19:1887:23 | SelfParam |  | file://:0:0:0:0 | & |
-| main.rs:1887:19:1887:23 | SelfParam | &T | main.rs:1886:5:1888:5 | Self [trait MyAdd] |
-| main.rs:1887:26:1887:30 | value |  | main.rs:1886:17:1886:17 | T |
-| main.rs:1892:19:1892:23 | SelfParam |  | file://:0:0:0:0 | & |
-| main.rs:1892:19:1892:23 | SelfParam | &T | {EXTERNAL LOCATION} | i64 |
-| main.rs:1892:26:1892:30 | value |  | {EXTERNAL LOCATION} | i64 |
-| main.rs:1892:46:1894:9 | { ... } |  | {EXTERNAL LOCATION} | i64 |
-| main.rs:1893:13:1893:17 | value |  | {EXTERNAL LOCATION} | i64 |
-| main.rs:1899:19:1899:23 | SelfParam |  | file://:0:0:0:0 | & |
-| main.rs:1899:19:1899:23 | SelfParam | &T | {EXTERNAL LOCATION} | i64 |
-| main.rs:1899:26:1899:30 | value |  | file://:0:0:0:0 | & |
-| main.rs:1899:26:1899:30 | value | &T | {EXTERNAL LOCATION} | i64 |
-| main.rs:1899:47:1901:9 | { ... } |  | {EXTERNAL LOCATION} | i64 |
-| main.rs:1899:47:1901:9 | { ... } |  | file://:0:0:0:0 | & |
-| main.rs:1899:47:1901:9 | { ... } | &T | {EXTERNAL LOCATION} | i64 |
-| main.rs:1900:13:1900:18 | * ... |  | {EXTERNAL LOCATION} | i64 |
-| main.rs:1900:13:1900:18 | * ... |  | file://:0:0:0:0 | & |
-| main.rs:1900:13:1900:18 | * ... | &T | {EXTERNAL LOCATION} | i64 |
-| main.rs:1900:14:1900:18 | value |  | file://:0:0:0:0 | & |
-| main.rs:1900:14:1900:18 | value | &T | {EXTERNAL LOCATION} | i64 |
-| main.rs:1906:19:1906:23 | SelfParam |  | file://:0:0:0:0 | & |
-| main.rs:1906:19:1906:23 | SelfParam | &T | {EXTERNAL LOCATION} | i64 |
-| main.rs:1906:26:1906:30 | value |  | {EXTERNAL LOCATION} | bool |
-| main.rs:1906:47:1912:9 | { ... } |  | {EXTERNAL LOCATION} | i32 |
-| main.rs:1906:47:1912:9 | { ... } |  | {EXTERNAL LOCATION} | i64 |
-| main.rs:1907:13:1911:13 | if value {...} else {...} |  | {EXTERNAL LOCATION} | i32 |
-| main.rs:1907:13:1911:13 | if value {...} else {...} |  | {EXTERNAL LOCATION} | i64 |
-| main.rs:1907:16:1907:20 | value |  | {EXTERNAL LOCATION} | bool |
-| main.rs:1907:22:1909:13 | { ... } |  | {EXTERNAL LOCATION} | i32 |
-| main.rs:1907:22:1909:13 | { ... } |  | {EXTERNAL LOCATION} | i64 |
-| main.rs:1908:17:1908:17 | 1 |  | {EXTERNAL LOCATION} | i32 |
-| main.rs:1908:17:1908:17 | 1 |  | {EXTERNAL LOCATION} | i64 |
-| main.rs:1909:20:1911:13 | { ... } |  | {EXTERNAL LOCATION} | i32 |
-| main.rs:1909:20:1911:13 | { ... } |  | {EXTERNAL LOCATION} | i64 |
-| main.rs:1910:17:1910:17 | 0 |  | {EXTERNAL LOCATION} | i32 |
-| main.rs:1910:17:1910:17 | 0 |  | {EXTERNAL LOCATION} | i64 |
-| main.rs:1916:13:1916:13 | x |  | {EXTERNAL LOCATION} | i32 |
-| main.rs:1916:13:1916:13 | x |  | {EXTERNAL LOCATION} | i64 |
-| main.rs:1916:22:1916:23 | 73 |  | {EXTERNAL LOCATION} | i32 |
-| main.rs:1916:22:1916:23 | 73 |  | {EXTERNAL LOCATION} | i64 |
-| main.rs:1917:9:1917:9 | x |  | {EXTERNAL LOCATION} | i32 |
-| main.rs:1917:9:1917:9 | x |  | {EXTERNAL LOCATION} | i64 |
-| main.rs:1917:9:1917:22 | x.my_add(...) |  | {EXTERNAL LOCATION} | i64 |
-| main.rs:1917:18:1917:21 | 5i64 |  | {EXTERNAL LOCATION} | i64 |
-| main.rs:1918:9:1918:9 | x |  | {EXTERNAL LOCATION} | i32 |
-| main.rs:1918:9:1918:9 | x |  | {EXTERNAL LOCATION} | i64 |
-| main.rs:1918:9:1918:23 | x.my_add(...) |  | {EXTERNAL LOCATION} | i64 |
-| main.rs:1918:18:1918:22 | &5i64 |  | file://:0:0:0:0 | & |
-| main.rs:1918:18:1918:22 | &5i64 | &T | {EXTERNAL LOCATION} | i64 |
-| main.rs:1918:19:1918:22 | 5i64 |  | {EXTERNAL LOCATION} | i64 |
-| main.rs:1919:9:1919:9 | x |  | {EXTERNAL LOCATION} | i32 |
-| main.rs:1919:9:1919:9 | x |  | {EXTERNAL LOCATION} | i64 |
-| main.rs:1919:9:1919:22 | x.my_add(...) |  | {EXTERNAL LOCATION} | i64 |
-| main.rs:1919:18:1919:21 | true |  | {EXTERNAL LOCATION} | bool |
-| main.rs:1927:5:1927:20 | ...::f(...) |  | main.rs:72:5:72:21 | Foo |
-| main.rs:1928:5:1928:60 | ...::g(...) |  | main.rs:72:5:72:21 | Foo |
-| main.rs:1928:20:1928:38 | ...::Foo {...} |  | main.rs:72:5:72:21 | Foo |
-| main.rs:1928:41:1928:59 | ...::Foo {...} |  | main.rs:72:5:72:21 | Foo |
-| main.rs:1944:5:1944:15 | ...::f(...) |  | {EXTERNAL LOCATION} | trait Future |
-testFailures
-=======
 | main.rs:1870:13:1870:13 | x |  | main.rs:1830:5:1831:13 | S |
 | main.rs:1870:17:1870:21 | slice |  | file://:0:0:0:0 | & |
 | main.rs:1870:17:1870:21 | slice |  | file://:0:0:0:0 | [] |
@@ -3016,95 +2906,4 @@
 | main.rs:1934:20:1934:38 | ...::Foo {...} |  | main.rs:72:5:72:21 | Foo |
 | main.rs:1934:41:1934:59 | ...::Foo {...} |  | main.rs:72:5:72:21 | Foo |
 | main.rs:1950:5:1950:15 | ...::f(...) |  | {EXTERNAL LOCATION} | trait Future |
-testFailures
-| main.rs:2:5:2:20 | f.write_str(...) | Unexpected result: method=write_str |
-| main.rs:5:5:5:20 | f.debug_struct(...) | Unexpected result: method=debug_struct |
-| main.rs:7:9:7:9 | ... .field(...) | Unexpected result: method=field |
-| main.rs:7:9:7:9 | ... .finish() | Unexpected result: method=finish |
-| main.rs:10:5:10:20 | ... .field(...) | Unexpected result: method=field |
-| main.rs:10:5:10:20 | ... .finish() | Unexpected result: method=finish |
-| main.rs:10:5:10:20 | f.debug_tuple(...) | Unexpected result: method=debug_tuple |
-| main.rs:16:5:16:20 | f.debug_struct(...) | Unexpected result: method=debug_struct |
-| main.rs:18:9:18:9 | ... .field(...) | Unexpected result: method=field |
-| main.rs:18:9:18:9 | ... .finish() | Unexpected result: method=finish |
-| main.rs:99:5:99:20 | f.debug_struct(...) | Unexpected result: method=debug_struct |
-| main.rs:101:9:101:13 | ... .field(...) | Unexpected result: method=field |
-| main.rs:101:9:101:13 | ... .finish() | Unexpected result: method=finish |
-| main.rs:125:5:125:20 | f.debug_struct(...) | Unexpected result: method=debug_struct |
-| main.rs:127:9:127:9 | ... .field(...) | Unexpected result: method=field |
-| main.rs:127:9:127:9 | ... .finish() | Unexpected result: method=finish |
-| main.rs:130:5:130:20 | f.write_str(...) | Unexpected result: method=write_str |
-| main.rs:132:5:132:20 | f.write_str(...) | Unexpected result: method=write_str |
-| main.rs:175:5:175:33 | f.debug_struct(...) | Unexpected result: method=debug_struct |
-| main.rs:177:9:177:9 | ... .field(...) | Unexpected result: method=field |
-| main.rs:177:9:177:9 | ... .finish() | Unexpected result: method=finish |
-| main.rs:180:5:180:33 | f.debug_struct(...) | Unexpected result: method=debug_struct |
-| main.rs:182:9:182:10 | ... .field(...) | Unexpected result: method=field |
-| main.rs:182:9:183:10 | ... .field(...) | Unexpected result: method=field |
-| main.rs:182:9:183:10 | ... .finish() | Unexpected result: method=finish |
-| main.rs:186:5:186:33 | f.write_str(...) | Unexpected result: method=write_str |
-| main.rs:188:5:188:33 | f.write_str(...) | Unexpected result: method=write_str |
-| main.rs:190:5:190:42 | f.write_str(...) | Unexpected result: method=write_str |
-| main.rs:397:5:397:33 | f.write_str(...) | Unexpected result: method=write_str |
-| main.rs:440:5:440:20 | f.write_str(...) | Unexpected result: method=write_str |
-| main.rs:443:5:443:20 | f.write_str(...) | Unexpected result: method=write_str |
-| main.rs:516:5:516:20 | f.debug_struct(...) | Unexpected result: method=debug_struct |
-| main.rs:518:9:518:9 | ... .field(...) | Unexpected result: method=field |
-| main.rs:518:9:518:9 | ... .finish() | Unexpected result: method=finish |
-| main.rs:521:5:521:20 | f.write_str(...) | Unexpected result: method=write_str |
-| main.rs:523:5:523:20 | f.write_str(...) | Unexpected result: method=write_str |
-| main.rs:587:5:587:20 | f.debug_struct(...) | Unexpected result: method=debug_struct |
-| main.rs:589:9:589:13 | ... .field(...) | Unexpected result: method=field |
-| main.rs:589:9:589:13 | ... .finish() | Unexpected result: method=finish |
-| main.rs:638:5:638:29 | f.write_str(...) | Unexpected result: method=write_str |
-| main.rs:641:5:641:29 | f.write_str(...) | Unexpected result: method=write_str |
-| main.rs:644:5:644:29 | f.write_str(...) | Unexpected result: method=write_str |
-| main.rs:736:5:736:20 | ... .field(...) | Unexpected result: method=field |
-| main.rs:736:5:736:20 | ... .finish() | Unexpected result: method=finish |
-| main.rs:736:5:736:20 | f.debug_struct(...) | Unexpected result: method=debug_struct |
-| main.rs:736:5:736:20 | f.debug_tuple(...) | Unexpected result: method=debug_tuple |
-| main.rs:739:14:739:14 | ... .field(...) | Unexpected result: method=field |
-| main.rs:739:14:739:14 | ... .finish() | Unexpected result: method=finish |
-| main.rs:742:5:742:20 | f.write_str(...) | Unexpected result: method=write_str |
-| main.rs:744:5:744:20 | f.write_str(...) | Unexpected result: method=write_str |
-| main.rs:766:5:766:20 | f.debug_struct(...) | Unexpected result: method=debug_struct |
-| main.rs:768:9:768:9 | ... .field(...) | Unexpected result: method=field |
-| main.rs:768:9:768:9 | ... .finish() | Unexpected result: method=finish |
-| main.rs:771:5:771:20 | f.debug_struct(...) | Unexpected result: method=debug_struct |
-| main.rs:773:9:773:9 | ... .field(...) | Unexpected result: method=field |
-| main.rs:773:9:773:9 | ... .finish() | Unexpected result: method=finish |
-| main.rs:776:5:776:20 | f.write_str(...) | Unexpected result: method=write_str |
-| main.rs:778:5:778:20 | f.write_str(...) | Unexpected result: method=write_str |
-| main.rs:875:5:875:20 | f.write_str(...) | Unexpected result: method=write_str |
-| main.rs:878:5:878:20 | f.write_str(...) | Unexpected result: method=write_str |
-| main.rs:921:5:921:20 | ... .field(...) | Unexpected result: method=field |
-| main.rs:921:5:921:20 | ... .finish() | Unexpected result: method=finish |
-| main.rs:921:5:921:20 | f.debug_tuple(...) | Unexpected result: method=debug_tuple |
-| main.rs:940:5:940:20 | f.write_str(...) | Unexpected result: method=write_str |
-| main.rs:943:5:943:20 | f.write_str(...) | Unexpected result: method=write_str |
-| main.rs:946:5:946:20 | f.write_str(...) | Unexpected result: method=write_str |
-| main.rs:988:5:988:20 | ... .field(...) | Unexpected result: method=field |
-| main.rs:988:5:988:20 | ... .finish() | Unexpected result: method=finish |
-| main.rs:988:5:988:20 | f.debug_tuple(...) | Unexpected result: method=debug_tuple |
-| main.rs:1023:5:1023:20 | f.write_str(...) | Unexpected result: method=write_str |
-| main.rs:1076:5:1076:33 | ... .field(...) | Unexpected result: method=field |
-| main.rs:1076:5:1076:33 | ... .finish() | Unexpected result: method=finish |
-| main.rs:1076:5:1076:33 | f.debug_tuple(...) | Unexpected result: method=debug_tuple |
-| main.rs:1079:5:1079:33 | f.write_str(...) | Unexpected result: method=write_str |
-| main.rs:1082:5:1082:42 | f.debug_struct(...) | Unexpected result: method=debug_struct |
-| main.rs:1084:9:1084:9 | ... .field(...) | Unexpected result: method=field |
-| main.rs:1084:9:1084:9 | ... .finish() | Unexpected result: method=finish |
-| main.rs:1216:5:1216:42 | f.debug_struct(...) | Unexpected result: method=debug_struct |
-| main.rs:1218:9:1218:12 | ... .field(...) | Unexpected result: method=field |
-| main.rs:1218:9:1218:12 | ... .finish() | Unexpected result: method=finish |
-| main.rs:1266:5:1266:20 | f.write_str(...) | Unexpected result: method=write_str |
-| main.rs:1269:5:1269:20 | f.write_str(...) | Unexpected result: method=write_str |
-| main.rs:1357:5:1357:33 | f.debug_struct(...) | Unexpected result: method=debug_struct |
-| main.rs:1359:9:1359:9 | ... .field(...) | Unexpected result: method=field |
-| main.rs:1359:9:1360:9 | ... .field(...) | Unexpected result: method=field |
-| main.rs:1359:9:1360:9 | ... .finish() | Unexpected result: method=finish |
-| main.rs:1830:5:1830:20 | f.write_str(...) | Unexpected result: method=write_str |
-| main.rs:1839:5:1839:20 | f.debug_struct(...) | Unexpected result: method=debug_struct |
-| main.rs:1841:9:1841:12 | ... .field(...) | Unexpected result: method=field |
-| main.rs:1841:9:1841:12 | ... .finish() | Unexpected result: method=finish |
->>>>>>> 153e91be
+testFailures