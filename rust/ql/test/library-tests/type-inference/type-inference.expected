--- conflicted
+++ resolved
@@ -2368,621 +2368,6 @@
 | main.rs:1628:23:1628:24 | v1 |  | main.rs:1322:5:1327:5 | Vec2 |
 | main.rs:1628:23:1628:30 | ... >= ... |  | {EXTERNAL LOCATION} | bool |
 | main.rs:1628:29:1628:30 | v2 |  | main.rs:1322:5:1327:5 | Vec2 |
-<<<<<<< HEAD
-| main.rs:1629:13:1629:20 | vec2_div |  | main.rs:1322:5:1327:5 | Vec2 |
-| main.rs:1629:24:1629:25 | v1 |  | main.rs:1322:5:1327:5 | Vec2 |
-| main.rs:1629:24:1629:30 | ... / ... |  | main.rs:1322:5:1327:5 | Vec2 |
-| main.rs:1629:29:1629:30 | v2 |  | main.rs:1322:5:1327:5 | Vec2 |
-| main.rs:1630:13:1630:20 | vec2_rem |  | main.rs:1322:5:1327:5 | Vec2 |
-| main.rs:1630:24:1630:25 | v1 |  | main.rs:1322:5:1327:5 | Vec2 |
-| main.rs:1630:24:1630:30 | ... % ... |  | main.rs:1322:5:1327:5 | Vec2 |
-| main.rs:1630:29:1630:30 | v2 |  | main.rs:1322:5:1327:5 | Vec2 |
-| main.rs:1633:13:1633:31 | mut vec2_add_assign |  | main.rs:1322:5:1327:5 | Vec2 |
-| main.rs:1633:35:1633:36 | v1 |  | main.rs:1322:5:1327:5 | Vec2 |
-| main.rs:1634:9:1634:23 | vec2_add_assign |  | main.rs:1322:5:1327:5 | Vec2 |
-| main.rs:1634:9:1634:29 | ... += ... |  | file://:0:0:0:0 | () |
-| main.rs:1634:28:1634:29 | v2 |  | main.rs:1322:5:1327:5 | Vec2 |
-| main.rs:1636:13:1636:31 | mut vec2_sub_assign |  | main.rs:1322:5:1327:5 | Vec2 |
-| main.rs:1636:35:1636:36 | v1 |  | main.rs:1322:5:1327:5 | Vec2 |
-| main.rs:1637:9:1637:23 | vec2_sub_assign |  | main.rs:1322:5:1327:5 | Vec2 |
-| main.rs:1637:9:1637:29 | ... -= ... |  | file://:0:0:0:0 | () |
-| main.rs:1637:28:1637:29 | v2 |  | main.rs:1322:5:1327:5 | Vec2 |
-| main.rs:1639:13:1639:31 | mut vec2_mul_assign |  | main.rs:1322:5:1327:5 | Vec2 |
-| main.rs:1639:35:1639:36 | v1 |  | main.rs:1322:5:1327:5 | Vec2 |
-| main.rs:1640:9:1640:23 | vec2_mul_assign |  | main.rs:1322:5:1327:5 | Vec2 |
-| main.rs:1640:9:1640:29 | ... *= ... |  | file://:0:0:0:0 | () |
-| main.rs:1640:28:1640:29 | v2 |  | main.rs:1322:5:1327:5 | Vec2 |
-| main.rs:1642:13:1642:31 | mut vec2_div_assign |  | main.rs:1322:5:1327:5 | Vec2 |
-| main.rs:1642:35:1642:36 | v1 |  | main.rs:1322:5:1327:5 | Vec2 |
-| main.rs:1643:9:1643:23 | vec2_div_assign |  | main.rs:1322:5:1327:5 | Vec2 |
-| main.rs:1643:9:1643:29 | ... /= ... |  | file://:0:0:0:0 | () |
-| main.rs:1643:28:1643:29 | v2 |  | main.rs:1322:5:1327:5 | Vec2 |
-| main.rs:1645:13:1645:31 | mut vec2_rem_assign |  | main.rs:1322:5:1327:5 | Vec2 |
-| main.rs:1645:35:1645:36 | v1 |  | main.rs:1322:5:1327:5 | Vec2 |
-| main.rs:1646:9:1646:23 | vec2_rem_assign |  | main.rs:1322:5:1327:5 | Vec2 |
-| main.rs:1646:9:1646:29 | ... %= ... |  | file://:0:0:0:0 | () |
-| main.rs:1646:28:1646:29 | v2 |  | main.rs:1322:5:1327:5 | Vec2 |
-| main.rs:1649:13:1649:23 | vec2_bitand |  | main.rs:1322:5:1327:5 | Vec2 |
-| main.rs:1649:27:1649:28 | v1 |  | main.rs:1322:5:1327:5 | Vec2 |
-| main.rs:1649:27:1649:33 | ... & ... |  | main.rs:1322:5:1327:5 | Vec2 |
-| main.rs:1649:32:1649:33 | v2 |  | main.rs:1322:5:1327:5 | Vec2 |
-| main.rs:1650:13:1650:22 | vec2_bitor |  | main.rs:1322:5:1327:5 | Vec2 |
-| main.rs:1650:26:1650:27 | v1 |  | main.rs:1322:5:1327:5 | Vec2 |
-| main.rs:1650:26:1650:32 | ... \| ... |  | main.rs:1322:5:1327:5 | Vec2 |
-| main.rs:1650:31:1650:32 | v2 |  | main.rs:1322:5:1327:5 | Vec2 |
-| main.rs:1651:13:1651:23 | vec2_bitxor |  | main.rs:1322:5:1327:5 | Vec2 |
-| main.rs:1651:27:1651:28 | v1 |  | main.rs:1322:5:1327:5 | Vec2 |
-| main.rs:1651:27:1651:33 | ... ^ ... |  | main.rs:1322:5:1327:5 | Vec2 |
-| main.rs:1651:32:1651:33 | v2 |  | main.rs:1322:5:1327:5 | Vec2 |
-| main.rs:1652:13:1652:20 | vec2_shl |  | main.rs:1322:5:1327:5 | Vec2 |
-| main.rs:1652:24:1652:25 | v1 |  | main.rs:1322:5:1327:5 | Vec2 |
-| main.rs:1652:24:1652:33 | ... << ... |  | main.rs:1322:5:1327:5 | Vec2 |
-| main.rs:1652:30:1652:33 | 1u32 |  | {EXTERNAL LOCATION} | u32 |
-| main.rs:1653:13:1653:20 | vec2_shr |  | main.rs:1322:5:1327:5 | Vec2 |
-| main.rs:1653:24:1653:25 | v1 |  | main.rs:1322:5:1327:5 | Vec2 |
-| main.rs:1653:24:1653:33 | ... >> ... |  | main.rs:1322:5:1327:5 | Vec2 |
-| main.rs:1653:30:1653:33 | 1u32 |  | {EXTERNAL LOCATION} | u32 |
-| main.rs:1656:13:1656:34 | mut vec2_bitand_assign |  | main.rs:1322:5:1327:5 | Vec2 |
-| main.rs:1656:38:1656:39 | v1 |  | main.rs:1322:5:1327:5 | Vec2 |
-| main.rs:1657:9:1657:26 | vec2_bitand_assign |  | main.rs:1322:5:1327:5 | Vec2 |
-| main.rs:1657:9:1657:32 | ... &= ... |  | file://:0:0:0:0 | () |
-| main.rs:1657:31:1657:32 | v2 |  | main.rs:1322:5:1327:5 | Vec2 |
-| main.rs:1659:13:1659:33 | mut vec2_bitor_assign |  | main.rs:1322:5:1327:5 | Vec2 |
-| main.rs:1659:37:1659:38 | v1 |  | main.rs:1322:5:1327:5 | Vec2 |
-| main.rs:1660:9:1660:25 | vec2_bitor_assign |  | main.rs:1322:5:1327:5 | Vec2 |
-| main.rs:1660:9:1660:31 | ... \|= ... |  | file://:0:0:0:0 | () |
-| main.rs:1660:30:1660:31 | v2 |  | main.rs:1322:5:1327:5 | Vec2 |
-| main.rs:1662:13:1662:34 | mut vec2_bitxor_assign |  | main.rs:1322:5:1327:5 | Vec2 |
-| main.rs:1662:38:1662:39 | v1 |  | main.rs:1322:5:1327:5 | Vec2 |
-| main.rs:1663:9:1663:26 | vec2_bitxor_assign |  | main.rs:1322:5:1327:5 | Vec2 |
-| main.rs:1663:9:1663:32 | ... ^= ... |  | file://:0:0:0:0 | () |
-| main.rs:1663:31:1663:32 | v2 |  | main.rs:1322:5:1327:5 | Vec2 |
-| main.rs:1665:13:1665:31 | mut vec2_shl_assign |  | main.rs:1322:5:1327:5 | Vec2 |
-| main.rs:1665:35:1665:36 | v1 |  | main.rs:1322:5:1327:5 | Vec2 |
-| main.rs:1666:9:1666:23 | vec2_shl_assign |  | main.rs:1322:5:1327:5 | Vec2 |
-| main.rs:1666:9:1666:32 | ... <<= ... |  | file://:0:0:0:0 | () |
-| main.rs:1666:29:1666:32 | 1u32 |  | {EXTERNAL LOCATION} | u32 |
-| main.rs:1668:13:1668:31 | mut vec2_shr_assign |  | main.rs:1322:5:1327:5 | Vec2 |
-| main.rs:1668:35:1668:36 | v1 |  | main.rs:1322:5:1327:5 | Vec2 |
-| main.rs:1669:9:1669:23 | vec2_shr_assign |  | main.rs:1322:5:1327:5 | Vec2 |
-| main.rs:1669:9:1669:32 | ... >>= ... |  | file://:0:0:0:0 | () |
-| main.rs:1669:29:1669:32 | 1u32 |  | {EXTERNAL LOCATION} | u32 |
-| main.rs:1672:13:1672:20 | vec2_neg |  | main.rs:1322:5:1327:5 | Vec2 |
-| main.rs:1672:24:1672:26 | - ... |  | main.rs:1322:5:1327:5 | Vec2 |
-| main.rs:1672:25:1672:26 | v1 |  | main.rs:1322:5:1327:5 | Vec2 |
-| main.rs:1673:13:1673:20 | vec2_not |  | main.rs:1322:5:1327:5 | Vec2 |
-| main.rs:1673:24:1673:26 | ! ... |  | main.rs:1322:5:1327:5 | Vec2 |
-| main.rs:1673:25:1673:26 | v1 |  | main.rs:1322:5:1327:5 | Vec2 |
-| main.rs:1683:18:1683:21 | SelfParam |  | main.rs:1680:5:1680:14 | S1 |
-| main.rs:1686:25:1688:5 | { ... } |  | main.rs:1680:5:1680:14 | S1 |
-| main.rs:1687:9:1687:10 | S1 |  | main.rs:1680:5:1680:14 | S1 |
-| main.rs:1690:41:1692:5 | { ... } |  | {EXTERNAL LOCATION} | trait Future |
-| main.rs:1690:41:1692:5 | { ... } |  | main.rs:1690:16:1690:39 | ImplTraitTypeRepr |
-| main.rs:1690:41:1692:5 | { ... } | Output | main.rs:1680:5:1680:14 | S1 |
-| main.rs:1691:9:1691:20 | { ... } |  | {EXTERNAL LOCATION} | trait Future |
-| main.rs:1691:9:1691:20 | { ... } |  | main.rs:1690:16:1690:39 | ImplTraitTypeRepr |
-| main.rs:1691:9:1691:20 | { ... } | Output | main.rs:1680:5:1680:14 | S1 |
-| main.rs:1691:17:1691:18 | S1 |  | main.rs:1680:5:1680:14 | S1 |
-| main.rs:1700:13:1700:42 | SelfParam |  | {EXTERNAL LOCATION} | Pin |
-| main.rs:1700:13:1700:42 | SelfParam | Ptr | file://:0:0:0:0 | & |
-| main.rs:1700:13:1700:42 | SelfParam | Ptr.&T | main.rs:1694:5:1694:14 | S2 |
-| main.rs:1701:13:1701:15 | _cx |  | file://:0:0:0:0 | & |
-| main.rs:1701:13:1701:15 | _cx | &T | {EXTERNAL LOCATION} | Context |
-| main.rs:1702:44:1704:9 | { ... } |  | {EXTERNAL LOCATION} | Poll |
-| main.rs:1702:44:1704:9 | { ... } | T | main.rs:1680:5:1680:14 | S1 |
-| main.rs:1703:13:1703:38 | ...::Ready(...) |  | {EXTERNAL LOCATION} | Poll |
-| main.rs:1703:13:1703:38 | ...::Ready(...) | T | main.rs:1680:5:1680:14 | S1 |
-| main.rs:1703:36:1703:37 | S1 |  | main.rs:1680:5:1680:14 | S1 |
-| main.rs:1707:41:1709:5 | { ... } |  | main.rs:1694:5:1694:14 | S2 |
-| main.rs:1707:41:1709:5 | { ... } |  | main.rs:1707:16:1707:39 | ImplTraitTypeRepr |
-| main.rs:1708:9:1708:10 | S2 |  | main.rs:1694:5:1694:14 | S2 |
-| main.rs:1708:9:1708:10 | S2 |  | main.rs:1707:16:1707:39 | ImplTraitTypeRepr |
-| main.rs:1712:9:1712:12 | f1(...) |  | {EXTERNAL LOCATION} | trait Future |
-| main.rs:1712:9:1712:12 | f1(...) | Output | main.rs:1680:5:1680:14 | S1 |
-| main.rs:1712:9:1712:18 | await ... |  | main.rs:1680:5:1680:14 | S1 |
-| main.rs:1713:9:1713:12 | f2(...) |  | main.rs:1690:16:1690:39 | ImplTraitTypeRepr |
-| main.rs:1713:9:1713:18 | await ... |  | main.rs:1680:5:1680:14 | S1 |
-| main.rs:1714:9:1714:12 | f3(...) |  | main.rs:1707:16:1707:39 | ImplTraitTypeRepr |
-| main.rs:1714:9:1714:18 | await ... |  | main.rs:1680:5:1680:14 | S1 |
-| main.rs:1715:9:1715:10 | S2 |  | main.rs:1694:5:1694:14 | S2 |
-| main.rs:1715:9:1715:16 | await S2 |  | main.rs:1680:5:1680:14 | S1 |
-| main.rs:1716:13:1716:13 | b |  | {EXTERNAL LOCATION} | trait Future |
-| main.rs:1716:13:1716:13 | b | Output | main.rs:1680:5:1680:14 | S1 |
-| main.rs:1716:17:1716:28 | { ... } |  | {EXTERNAL LOCATION} | trait Future |
-| main.rs:1716:17:1716:28 | { ... } | Output | main.rs:1680:5:1680:14 | S1 |
-| main.rs:1716:25:1716:26 | S1 |  | main.rs:1680:5:1680:14 | S1 |
-| main.rs:1717:9:1717:9 | b |  | {EXTERNAL LOCATION} | trait Future |
-| main.rs:1717:9:1717:9 | b | Output | main.rs:1680:5:1680:14 | S1 |
-| main.rs:1717:9:1717:15 | await b |  | main.rs:1680:5:1680:14 | S1 |
-| main.rs:1726:15:1726:19 | SelfParam |  | file://:0:0:0:0 | & |
-| main.rs:1726:15:1726:19 | SelfParam | &T | main.rs:1725:5:1727:5 | Self [trait Trait1] |
-| main.rs:1730:15:1730:19 | SelfParam |  | file://:0:0:0:0 | & |
-| main.rs:1730:15:1730:19 | SelfParam | &T | main.rs:1729:5:1731:5 | Self [trait Trait2] |
-| main.rs:1734:15:1734:19 | SelfParam |  | file://:0:0:0:0 | & |
-| main.rs:1734:15:1734:19 | SelfParam | &T | main.rs:1722:5:1722:14 | S1 |
-| main.rs:1738:15:1738:19 | SelfParam |  | file://:0:0:0:0 | & |
-| main.rs:1738:15:1738:19 | SelfParam | &T | main.rs:1722:5:1722:14 | S1 |
-| main.rs:1741:37:1743:5 | { ... } |  | main.rs:1722:5:1722:14 | S1 |
-| main.rs:1741:37:1743:5 | { ... } |  | main.rs:1741:16:1741:35 | ImplTraitTypeRepr |
-| main.rs:1742:9:1742:10 | S1 |  | main.rs:1722:5:1722:14 | S1 |
-| main.rs:1742:9:1742:10 | S1 |  | main.rs:1741:16:1741:35 | ImplTraitTypeRepr |
-| main.rs:1746:18:1746:22 | SelfParam |  | file://:0:0:0:0 | & |
-| main.rs:1746:18:1746:22 | SelfParam | &T | main.rs:1745:5:1747:5 | Self [trait MyTrait] |
-| main.rs:1750:18:1750:22 | SelfParam |  | file://:0:0:0:0 | & |
-| main.rs:1750:18:1750:22 | SelfParam | &T | main.rs:1722:5:1722:14 | S1 |
-| main.rs:1750:31:1752:9 | { ... } |  | main.rs:1723:5:1723:14 | S2 |
-| main.rs:1751:13:1751:14 | S2 |  | main.rs:1723:5:1723:14 | S2 |
-| main.rs:1755:45:1757:5 | { ... } |  | main.rs:1722:5:1722:14 | S1 |
-| main.rs:1755:45:1757:5 | { ... } |  | main.rs:1755:28:1755:43 | ImplTraitTypeRepr |
-| main.rs:1756:9:1756:10 | S1 |  | main.rs:1722:5:1722:14 | S1 |
-| main.rs:1756:9:1756:10 | S1 |  | main.rs:1755:28:1755:43 | ImplTraitTypeRepr |
-| main.rs:1759:41:1759:41 | t |  | main.rs:1759:26:1759:38 | B |
-| main.rs:1759:52:1761:5 | { ... } |  | main.rs:1759:23:1759:23 | A |
-| main.rs:1760:9:1760:9 | t |  | main.rs:1759:26:1759:38 | B |
-| main.rs:1760:9:1760:17 | t.get_a() |  | main.rs:1759:23:1759:23 | A |
-| main.rs:1763:26:1763:26 | t |  | main.rs:1763:29:1763:43 | ImplTraitTypeRepr |
-| main.rs:1763:51:1765:5 | { ... } |  | main.rs:1763:23:1763:23 | A |
-| main.rs:1764:9:1764:9 | t |  | main.rs:1763:29:1763:43 | ImplTraitTypeRepr |
-| main.rs:1764:9:1764:17 | t.get_a() |  | main.rs:1763:23:1763:23 | A |
-| main.rs:1768:13:1768:13 | x |  | main.rs:1741:16:1741:35 | ImplTraitTypeRepr |
-| main.rs:1768:17:1768:20 | f1(...) |  | main.rs:1741:16:1741:35 | ImplTraitTypeRepr |
-| main.rs:1769:9:1769:9 | x |  | main.rs:1741:16:1741:35 | ImplTraitTypeRepr |
-| main.rs:1770:9:1770:9 | x |  | main.rs:1741:16:1741:35 | ImplTraitTypeRepr |
-| main.rs:1771:13:1771:13 | a |  | main.rs:1755:28:1755:43 | ImplTraitTypeRepr |
-| main.rs:1771:17:1771:32 | get_a_my_trait(...) |  | main.rs:1755:28:1755:43 | ImplTraitTypeRepr |
-| main.rs:1772:13:1772:13 | b |  | main.rs:1723:5:1723:14 | S2 |
-| main.rs:1772:17:1772:33 | uses_my_trait1(...) |  | main.rs:1723:5:1723:14 | S2 |
-| main.rs:1772:32:1772:32 | a |  | main.rs:1755:28:1755:43 | ImplTraitTypeRepr |
-| main.rs:1773:13:1773:13 | a |  | main.rs:1755:28:1755:43 | ImplTraitTypeRepr |
-| main.rs:1773:17:1773:32 | get_a_my_trait(...) |  | main.rs:1755:28:1755:43 | ImplTraitTypeRepr |
-| main.rs:1774:13:1774:13 | c |  | main.rs:1723:5:1723:14 | S2 |
-| main.rs:1774:17:1774:33 | uses_my_trait2(...) |  | main.rs:1723:5:1723:14 | S2 |
-| main.rs:1774:32:1774:32 | a |  | main.rs:1755:28:1755:43 | ImplTraitTypeRepr |
-| main.rs:1775:13:1775:13 | d |  | main.rs:1723:5:1723:14 | S2 |
-| main.rs:1775:17:1775:34 | uses_my_trait2(...) |  | main.rs:1723:5:1723:14 | S2 |
-| main.rs:1775:32:1775:33 | S1 |  | main.rs:1722:5:1722:14 | S1 |
-| main.rs:1786:16:1786:20 | SelfParam |  | file://:0:0:0:0 | & |
-| main.rs:1786:16:1786:20 | SelfParam | &T | main.rs:1782:5:1783:13 | S |
-| main.rs:1786:31:1788:9 | { ... } |  | main.rs:1782:5:1783:13 | S |
-| main.rs:1787:13:1787:13 | S |  | main.rs:1782:5:1783:13 | S |
-| main.rs:1797:26:1799:9 | { ... } |  | main.rs:1791:5:1794:5 | MyVec |
-| main.rs:1797:26:1799:9 | { ... } | T | main.rs:1796:10:1796:10 | T |
-| main.rs:1798:13:1798:38 | MyVec {...} |  | main.rs:1791:5:1794:5 | MyVec |
-| main.rs:1798:13:1798:38 | MyVec {...} | T | main.rs:1796:10:1796:10 | T |
-| main.rs:1798:27:1798:36 | ...::new(...) |  | {EXTERNAL LOCATION} | Vec |
-| main.rs:1798:27:1798:36 | ...::new(...) | A | {EXTERNAL LOCATION} | Global |
-| main.rs:1798:27:1798:36 | ...::new(...) | T | main.rs:1796:10:1796:10 | T |
-| main.rs:1801:17:1801:25 | SelfParam |  | file://:0:0:0:0 | & |
-| main.rs:1801:17:1801:25 | SelfParam | &T | main.rs:1791:5:1794:5 | MyVec |
-| main.rs:1801:17:1801:25 | SelfParam | &T.T | main.rs:1796:10:1796:10 | T |
-| main.rs:1801:28:1801:32 | value |  | main.rs:1796:10:1796:10 | T |
-| main.rs:1802:13:1802:16 | self |  | file://:0:0:0:0 | & |
-| main.rs:1802:13:1802:16 | self | &T | main.rs:1791:5:1794:5 | MyVec |
-| main.rs:1802:13:1802:16 | self | &T.T | main.rs:1796:10:1796:10 | T |
-| main.rs:1802:13:1802:21 | self.data |  | {EXTERNAL LOCATION} | Vec |
-| main.rs:1802:13:1802:21 | self.data | A | {EXTERNAL LOCATION} | Global |
-| main.rs:1802:13:1802:21 | self.data | T | main.rs:1796:10:1796:10 | T |
-| main.rs:1802:28:1802:32 | value |  | main.rs:1796:10:1796:10 | T |
-| main.rs:1810:18:1810:22 | SelfParam |  | file://:0:0:0:0 | & |
-| main.rs:1810:18:1810:22 | SelfParam | &T | main.rs:1791:5:1794:5 | MyVec |
-| main.rs:1810:18:1810:22 | SelfParam | &T.T | main.rs:1806:10:1806:10 | T |
-| main.rs:1810:25:1810:29 | index |  | {EXTERNAL LOCATION} | usize |
-| main.rs:1810:56:1812:9 | { ... } |  | file://:0:0:0:0 | & |
-| main.rs:1810:56:1812:9 | { ... } | &T | main.rs:1806:10:1806:10 | T |
-| main.rs:1811:13:1811:29 | &... |  | file://:0:0:0:0 | & |
-| main.rs:1811:13:1811:29 | &... | &T | main.rs:1806:10:1806:10 | T |
-| main.rs:1811:14:1811:17 | self |  | file://:0:0:0:0 | & |
-| main.rs:1811:14:1811:17 | self | &T | main.rs:1791:5:1794:5 | MyVec |
-| main.rs:1811:14:1811:17 | self | &T.T | main.rs:1806:10:1806:10 | T |
-| main.rs:1811:14:1811:22 | self.data |  | {EXTERNAL LOCATION} | Vec |
-| main.rs:1811:14:1811:22 | self.data | A | {EXTERNAL LOCATION} | Global |
-| main.rs:1811:14:1811:22 | self.data | T | main.rs:1806:10:1806:10 | T |
-| main.rs:1811:14:1811:29 | ...[index] |  | main.rs:1806:10:1806:10 | T |
-| main.rs:1811:24:1811:28 | index |  | {EXTERNAL LOCATION} | usize |
-| main.rs:1815:22:1815:26 | slice |  | file://:0:0:0:0 | & |
-| main.rs:1815:22:1815:26 | slice | &T | file://:0:0:0:0 | [] |
-| main.rs:1815:22:1815:26 | slice | &T.[T] | main.rs:1782:5:1783:13 | S |
-| main.rs:1816:13:1816:13 | x |  | main.rs:1782:5:1783:13 | S |
-| main.rs:1816:17:1816:21 | slice |  | file://:0:0:0:0 | & |
-| main.rs:1816:17:1816:21 | slice | &T | file://:0:0:0:0 | [] |
-| main.rs:1816:17:1816:21 | slice | &T.[T] | main.rs:1782:5:1783:13 | S |
-| main.rs:1816:17:1816:24 | slice[0] |  | main.rs:1782:5:1783:13 | S |
-| main.rs:1816:17:1816:30 | ... .foo() |  | main.rs:1782:5:1783:13 | S |
-| main.rs:1816:23:1816:23 | 0 |  | {EXTERNAL LOCATION} | i32 |
-| main.rs:1820:13:1820:19 | mut vec |  | main.rs:1791:5:1794:5 | MyVec |
-| main.rs:1820:13:1820:19 | mut vec | T | main.rs:1782:5:1783:13 | S |
-| main.rs:1820:23:1820:34 | ...::new(...) |  | main.rs:1791:5:1794:5 | MyVec |
-| main.rs:1820:23:1820:34 | ...::new(...) | T | main.rs:1782:5:1783:13 | S |
-| main.rs:1821:9:1821:11 | vec |  | main.rs:1791:5:1794:5 | MyVec |
-| main.rs:1821:9:1821:11 | vec | T | main.rs:1782:5:1783:13 | S |
-| main.rs:1821:18:1821:18 | S |  | main.rs:1782:5:1783:13 | S |
-| main.rs:1822:9:1822:11 | vec |  | main.rs:1791:5:1794:5 | MyVec |
-| main.rs:1822:9:1822:11 | vec | T | main.rs:1782:5:1783:13 | S |
-| main.rs:1822:13:1822:13 | 0 |  | {EXTERNAL LOCATION} | i32 |
-| main.rs:1824:13:1824:14 | xs |  | file://:0:0:0:0 | [] |
-| main.rs:1824:13:1824:14 | xs |  | file://:0:0:0:0 | [] |
-| main.rs:1824:13:1824:14 | xs | [T;...] | main.rs:1782:5:1783:13 | S |
-| main.rs:1824:13:1824:14 | xs | [T] | main.rs:1782:5:1783:13 | S |
-| main.rs:1824:21:1824:21 | 1 |  | {EXTERNAL LOCATION} | i32 |
-| main.rs:1824:26:1824:28 | [...] |  | file://:0:0:0:0 | [] |
-| main.rs:1824:26:1824:28 | [...] |  | file://:0:0:0:0 | [] |
-| main.rs:1824:26:1824:28 | [...] | [T;...] | main.rs:1782:5:1783:13 | S |
-| main.rs:1824:26:1824:28 | [...] | [T] | main.rs:1782:5:1783:13 | S |
-| main.rs:1824:27:1824:27 | S |  | main.rs:1782:5:1783:13 | S |
-| main.rs:1825:13:1825:13 | x |  | main.rs:1782:5:1783:13 | S |
-| main.rs:1825:17:1825:18 | xs |  | file://:0:0:0:0 | [] |
-| main.rs:1825:17:1825:18 | xs |  | file://:0:0:0:0 | [] |
-| main.rs:1825:17:1825:18 | xs | [T;...] | main.rs:1782:5:1783:13 | S |
-| main.rs:1825:17:1825:18 | xs | [T] | main.rs:1782:5:1783:13 | S |
-| main.rs:1825:17:1825:21 | xs[0] |  | main.rs:1782:5:1783:13 | S |
-| main.rs:1825:17:1825:27 | ... .foo() |  | main.rs:1782:5:1783:13 | S |
-| main.rs:1825:20:1825:20 | 0 |  | {EXTERNAL LOCATION} | i32 |
-| main.rs:1827:23:1827:25 | &xs |  | file://:0:0:0:0 | & |
-| main.rs:1827:23:1827:25 | &xs | &T | file://:0:0:0:0 | [] |
-| main.rs:1827:23:1827:25 | &xs | &T | file://:0:0:0:0 | [] |
-| main.rs:1827:23:1827:25 | &xs | &T.[T;...] | main.rs:1782:5:1783:13 | S |
-| main.rs:1827:23:1827:25 | &xs | &T.[T] | main.rs:1782:5:1783:13 | S |
-| main.rs:1827:24:1827:25 | xs |  | file://:0:0:0:0 | [] |
-| main.rs:1827:24:1827:25 | xs |  | file://:0:0:0:0 | [] |
-| main.rs:1827:24:1827:25 | xs | [T;...] | main.rs:1782:5:1783:13 | S |
-| main.rs:1827:24:1827:25 | xs | [T] | main.rs:1782:5:1783:13 | S |
-| main.rs:1833:25:1833:35 | "Hello, {}" |  | {EXTERNAL LOCATION} | str |
-| main.rs:1833:25:1833:45 | ...::format(...) |  | {EXTERNAL LOCATION} | String |
-| main.rs:1833:25:1833:45 | { ... } |  | {EXTERNAL LOCATION} | String |
-| main.rs:1833:38:1833:45 | "World!" |  | {EXTERNAL LOCATION} | str |
-| main.rs:1839:19:1839:23 | SelfParam |  | file://:0:0:0:0 | & |
-| main.rs:1839:19:1839:23 | SelfParam | &T | main.rs:1838:5:1840:5 | Self [trait MyAdd] |
-| main.rs:1839:26:1839:30 | value |  | main.rs:1838:17:1838:17 | T |
-| main.rs:1844:19:1844:23 | SelfParam |  | file://:0:0:0:0 | & |
-| main.rs:1844:19:1844:23 | SelfParam | &T | {EXTERNAL LOCATION} | i64 |
-| main.rs:1844:26:1844:30 | value |  | {EXTERNAL LOCATION} | i64 |
-| main.rs:1844:46:1846:9 | { ... } |  | {EXTERNAL LOCATION} | i64 |
-| main.rs:1845:13:1845:17 | value |  | {EXTERNAL LOCATION} | i64 |
-| main.rs:1851:19:1851:23 | SelfParam |  | file://:0:0:0:0 | & |
-| main.rs:1851:19:1851:23 | SelfParam | &T | {EXTERNAL LOCATION} | i64 |
-| main.rs:1851:26:1851:30 | value |  | file://:0:0:0:0 | & |
-| main.rs:1851:26:1851:30 | value | &T | {EXTERNAL LOCATION} | i64 |
-| main.rs:1851:26:1851:30 | value | &T | file://:0:0:0:0 | & |
-| main.rs:1851:47:1853:9 | { ... } |  | {EXTERNAL LOCATION} | i64 |
-| main.rs:1851:47:1853:9 | { ... } |  | file://:0:0:0:0 | & |
-| main.rs:1852:13:1852:18 | * ... |  | {EXTERNAL LOCATION} | i64 |
-| main.rs:1852:13:1852:18 | * ... |  | file://:0:0:0:0 | & |
-| main.rs:1852:14:1852:18 | value |  | file://:0:0:0:0 | & |
-| main.rs:1852:14:1852:18 | value | &T | {EXTERNAL LOCATION} | i64 |
-| main.rs:1852:14:1852:18 | value | &T | file://:0:0:0:0 | & |
-| main.rs:1858:19:1858:23 | SelfParam |  | file://:0:0:0:0 | & |
-| main.rs:1858:19:1858:23 | SelfParam | &T | {EXTERNAL LOCATION} | i64 |
-| main.rs:1858:26:1858:30 | value |  | {EXTERNAL LOCATION} | bool |
-| main.rs:1858:47:1864:9 | { ... } |  | {EXTERNAL LOCATION} | i32 |
-| main.rs:1858:47:1864:9 | { ... } |  | {EXTERNAL LOCATION} | i64 |
-| main.rs:1859:13:1863:13 | if value {...} else {...} |  | {EXTERNAL LOCATION} | i32 |
-| main.rs:1859:13:1863:13 | if value {...} else {...} |  | {EXTERNAL LOCATION} | i64 |
-| main.rs:1859:16:1859:20 | value |  | {EXTERNAL LOCATION} | bool |
-| main.rs:1859:22:1861:13 | { ... } |  | {EXTERNAL LOCATION} | i32 |
-| main.rs:1859:22:1861:13 | { ... } |  | {EXTERNAL LOCATION} | i64 |
-| main.rs:1860:17:1860:17 | 1 |  | {EXTERNAL LOCATION} | i32 |
-| main.rs:1860:17:1860:17 | 1 |  | {EXTERNAL LOCATION} | i64 |
-| main.rs:1861:20:1863:13 | { ... } |  | {EXTERNAL LOCATION} | i32 |
-| main.rs:1861:20:1863:13 | { ... } |  | {EXTERNAL LOCATION} | i64 |
-| main.rs:1862:17:1862:17 | 0 |  | {EXTERNAL LOCATION} | i32 |
-| main.rs:1862:17:1862:17 | 0 |  | {EXTERNAL LOCATION} | i64 |
-| main.rs:1868:13:1868:13 | x |  | {EXTERNAL LOCATION} | i32 |
-| main.rs:1868:13:1868:13 | x |  | {EXTERNAL LOCATION} | i64 |
-| main.rs:1868:22:1868:23 | 73 |  | {EXTERNAL LOCATION} | i32 |
-| main.rs:1868:22:1868:23 | 73 |  | {EXTERNAL LOCATION} | i64 |
-| main.rs:1869:9:1869:9 | x |  | {EXTERNAL LOCATION} | i32 |
-| main.rs:1869:9:1869:9 | x |  | {EXTERNAL LOCATION} | i64 |
-| main.rs:1869:9:1869:22 | x.my_add(...) |  | {EXTERNAL LOCATION} | i64 |
-| main.rs:1869:18:1869:21 | 5i64 |  | {EXTERNAL LOCATION} | i64 |
-| main.rs:1870:9:1870:9 | x |  | {EXTERNAL LOCATION} | i32 |
-| main.rs:1870:9:1870:9 | x |  | {EXTERNAL LOCATION} | i64 |
-| main.rs:1870:9:1870:23 | x.my_add(...) |  | {EXTERNAL LOCATION} | i64 |
-| main.rs:1870:18:1870:22 | &5i64 |  | file://:0:0:0:0 | & |
-| main.rs:1870:18:1870:22 | &5i64 | &T | {EXTERNAL LOCATION} | i64 |
-| main.rs:1870:19:1870:22 | 5i64 |  | {EXTERNAL LOCATION} | i64 |
-| main.rs:1871:9:1871:9 | x |  | {EXTERNAL LOCATION} | i32 |
-| main.rs:1871:9:1871:9 | x |  | {EXTERNAL LOCATION} | i64 |
-| main.rs:1871:9:1871:22 | x.my_add(...) |  | {EXTERNAL LOCATION} | i64 |
-| main.rs:1871:18:1871:21 | true |  | {EXTERNAL LOCATION} | bool |
-| main.rs:1880:26:1882:9 | { ... } |  | main.rs:1876:5:1877:5 | MyCallable |
-| main.rs:1881:13:1881:25 | MyCallable {...} |  | main.rs:1876:5:1877:5 | MyCallable |
-| main.rs:1884:17:1884:21 | SelfParam |  | file://:0:0:0:0 | & |
-| main.rs:1884:17:1884:21 | SelfParam | &T | main.rs:1876:5:1877:5 | MyCallable |
-| main.rs:1884:31:1886:9 | { ... } |  | {EXTERNAL LOCATION} | i32 |
-| main.rs:1884:31:1886:9 | { ... } |  | {EXTERNAL LOCATION} | i64 |
-| main.rs:1885:13:1885:13 | 1 |  | {EXTERNAL LOCATION} | i32 |
-| main.rs:1885:13:1885:13 | 1 |  | {EXTERNAL LOCATION} | i64 |
-| main.rs:1892:13:1892:13 | i |  | {EXTERNAL LOCATION} | i32 |
-| main.rs:1892:18:1892:26 | [...] |  | file://:0:0:0:0 | [] |
-| main.rs:1892:18:1892:26 | [...] | [T;...] | {EXTERNAL LOCATION} | i32 |
-| main.rs:1892:19:1892:19 | 1 |  | {EXTERNAL LOCATION} | i32 |
-| main.rs:1892:22:1892:22 | 2 |  | {EXTERNAL LOCATION} | i32 |
-| main.rs:1892:25:1892:25 | 3 |  | {EXTERNAL LOCATION} | i32 |
-| main.rs:1893:18:1893:26 | [...] |  | file://:0:0:0:0 | [] |
-| main.rs:1893:18:1893:26 | [...] | [T;...] | {EXTERNAL LOCATION} | i32 |
-| main.rs:1893:18:1893:41 | ... .map(...) |  | file://:0:0:0:0 | [] |
-| main.rs:1893:19:1893:19 | 1 |  | {EXTERNAL LOCATION} | i32 |
-| main.rs:1893:22:1893:22 | 2 |  | {EXTERNAL LOCATION} | i32 |
-| main.rs:1893:25:1893:25 | 3 |  | {EXTERNAL LOCATION} | i32 |
-| main.rs:1893:40:1893:40 | 1 |  | {EXTERNAL LOCATION} | i32 |
-| main.rs:1894:18:1894:26 | [...] |  | file://:0:0:0:0 | [] |
-| main.rs:1894:18:1894:26 | [...] | [T;...] | {EXTERNAL LOCATION} | i32 |
-| main.rs:1894:19:1894:19 | 1 |  | {EXTERNAL LOCATION} | i32 |
-| main.rs:1894:22:1894:22 | 2 |  | {EXTERNAL LOCATION} | i32 |
-| main.rs:1894:25:1894:25 | 3 |  | {EXTERNAL LOCATION} | i32 |
-| main.rs:1896:13:1896:17 | vals1 |  | file://:0:0:0:0 | [] |
-| main.rs:1896:13:1896:17 | vals1 | [T;...] | {EXTERNAL LOCATION} | i32 |
-| main.rs:1896:13:1896:17 | vals1 | [T;...] | {EXTERNAL LOCATION} | u8 |
-| main.rs:1896:21:1896:31 | [...] |  | file://:0:0:0:0 | [] |
-| main.rs:1896:21:1896:31 | [...] | [T;...] | {EXTERNAL LOCATION} | i32 |
-| main.rs:1896:21:1896:31 | [...] | [T;...] | {EXTERNAL LOCATION} | u8 |
-| main.rs:1896:22:1896:24 | 1u8 |  | {EXTERNAL LOCATION} | i32 |
-| main.rs:1896:22:1896:24 | 1u8 |  | {EXTERNAL LOCATION} | u8 |
-| main.rs:1896:27:1896:27 | 2 |  | {EXTERNAL LOCATION} | i32 |
-| main.rs:1896:27:1896:27 | 2 |  | {EXTERNAL LOCATION} | u8 |
-| main.rs:1896:30:1896:30 | 3 |  | {EXTERNAL LOCATION} | i32 |
-| main.rs:1896:30:1896:30 | 3 |  | {EXTERNAL LOCATION} | u8 |
-| main.rs:1897:13:1897:13 | u |  | {EXTERNAL LOCATION} | i32 |
-| main.rs:1897:13:1897:13 | u |  | {EXTERNAL LOCATION} | u8 |
-| main.rs:1897:18:1897:22 | vals1 |  | file://:0:0:0:0 | [] |
-| main.rs:1897:18:1897:22 | vals1 | [T;...] | {EXTERNAL LOCATION} | i32 |
-| main.rs:1897:18:1897:22 | vals1 | [T;...] | {EXTERNAL LOCATION} | u8 |
-| main.rs:1899:13:1899:17 | vals2 |  | file://:0:0:0:0 | [] |
-| main.rs:1899:13:1899:17 | vals2 | [T;...] | {EXTERNAL LOCATION} | u16 |
-| main.rs:1899:21:1899:29 | [1u16; 3] |  | file://:0:0:0:0 | [] |
-| main.rs:1899:21:1899:29 | [1u16; 3] | [T;...] | {EXTERNAL LOCATION} | u16 |
-| main.rs:1899:22:1899:25 | 1u16 |  | {EXTERNAL LOCATION} | u16 |
-| main.rs:1899:28:1899:28 | 3 |  | {EXTERNAL LOCATION} | i32 |
-| main.rs:1900:13:1900:13 | u |  | {EXTERNAL LOCATION} | u16 |
-| main.rs:1900:18:1900:22 | vals2 |  | file://:0:0:0:0 | [] |
-| main.rs:1900:18:1900:22 | vals2 | [T;...] | {EXTERNAL LOCATION} | u16 |
-| main.rs:1902:13:1902:17 | vals3 |  | file://:0:0:0:0 | [] |
-| main.rs:1902:13:1902:17 | vals3 | [T;...] | {EXTERNAL LOCATION} | i32 |
-| main.rs:1902:13:1902:17 | vals3 | [T;...] | {EXTERNAL LOCATION} | u32 |
-| main.rs:1902:26:1902:26 | 3 |  | {EXTERNAL LOCATION} | i32 |
-| main.rs:1902:31:1902:39 | [...] |  | file://:0:0:0:0 | [] |
-| main.rs:1902:31:1902:39 | [...] | [T;...] | {EXTERNAL LOCATION} | i32 |
-| main.rs:1902:31:1902:39 | [...] | [T;...] | {EXTERNAL LOCATION} | u32 |
-| main.rs:1902:32:1902:32 | 1 |  | {EXTERNAL LOCATION} | i32 |
-| main.rs:1902:32:1902:32 | 1 |  | {EXTERNAL LOCATION} | u32 |
-| main.rs:1902:35:1902:35 | 2 |  | {EXTERNAL LOCATION} | i32 |
-| main.rs:1902:35:1902:35 | 2 |  | {EXTERNAL LOCATION} | u32 |
-| main.rs:1902:38:1902:38 | 3 |  | {EXTERNAL LOCATION} | i32 |
-| main.rs:1902:38:1902:38 | 3 |  | {EXTERNAL LOCATION} | u32 |
-| main.rs:1903:13:1903:13 | u |  | {EXTERNAL LOCATION} | i32 |
-| main.rs:1903:13:1903:13 | u |  | {EXTERNAL LOCATION} | u32 |
-| main.rs:1903:18:1903:22 | vals3 |  | file://:0:0:0:0 | [] |
-| main.rs:1903:18:1903:22 | vals3 | [T;...] | {EXTERNAL LOCATION} | i32 |
-| main.rs:1903:18:1903:22 | vals3 | [T;...] | {EXTERNAL LOCATION} | u32 |
-| main.rs:1905:13:1905:17 | vals4 |  | file://:0:0:0:0 | [] |
-| main.rs:1905:13:1905:17 | vals4 | [T;...] | {EXTERNAL LOCATION} | i32 |
-| main.rs:1905:13:1905:17 | vals4 | [T;...] | {EXTERNAL LOCATION} | u64 |
-| main.rs:1905:26:1905:26 | 3 |  | {EXTERNAL LOCATION} | i32 |
-| main.rs:1905:31:1905:36 | [1; 3] |  | file://:0:0:0:0 | [] |
-| main.rs:1905:31:1905:36 | [1; 3] | [T;...] | {EXTERNAL LOCATION} | i32 |
-| main.rs:1905:31:1905:36 | [1; 3] | [T;...] | {EXTERNAL LOCATION} | u64 |
-| main.rs:1905:32:1905:32 | 1 |  | {EXTERNAL LOCATION} | i32 |
-| main.rs:1905:32:1905:32 | 1 |  | {EXTERNAL LOCATION} | u64 |
-| main.rs:1905:35:1905:35 | 3 |  | {EXTERNAL LOCATION} | i32 |
-| main.rs:1906:13:1906:13 | u |  | {EXTERNAL LOCATION} | i32 |
-| main.rs:1906:13:1906:13 | u |  | {EXTERNAL LOCATION} | u64 |
-| main.rs:1906:18:1906:22 | vals4 |  | file://:0:0:0:0 | [] |
-| main.rs:1906:18:1906:22 | vals4 | [T;...] | {EXTERNAL LOCATION} | i32 |
-| main.rs:1906:18:1906:22 | vals4 | [T;...] | {EXTERNAL LOCATION} | u64 |
-| main.rs:1908:13:1908:24 | mut strings1 |  | file://:0:0:0:0 | [] |
-| main.rs:1908:13:1908:24 | mut strings1 | [T;...] | {EXTERNAL LOCATION} | str |
-| main.rs:1908:28:1908:48 | [...] |  | file://:0:0:0:0 | [] |
-| main.rs:1908:28:1908:48 | [...] | [T;...] | {EXTERNAL LOCATION} | str |
-| main.rs:1908:29:1908:33 | "foo" |  | {EXTERNAL LOCATION} | str |
-| main.rs:1908:36:1908:40 | "bar" |  | {EXTERNAL LOCATION} | str |
-| main.rs:1908:43:1908:47 | "baz" |  | {EXTERNAL LOCATION} | str |
-| main.rs:1909:18:1909:26 | &strings1 |  | file://:0:0:0:0 | & |
-| main.rs:1909:18:1909:26 | &strings1 | &T | file://:0:0:0:0 | [] |
-| main.rs:1909:18:1909:26 | &strings1 | &T.[T;...] | {EXTERNAL LOCATION} | str |
-| main.rs:1909:19:1909:26 | strings1 |  | file://:0:0:0:0 | [] |
-| main.rs:1909:19:1909:26 | strings1 | [T;...] | {EXTERNAL LOCATION} | str |
-| main.rs:1910:18:1910:30 | &mut strings1 |  | file://:0:0:0:0 | & |
-| main.rs:1910:18:1910:30 | &mut strings1 | &T | file://:0:0:0:0 | [] |
-| main.rs:1910:18:1910:30 | &mut strings1 | &T.[T;...] | {EXTERNAL LOCATION} | str |
-| main.rs:1910:23:1910:30 | strings1 |  | file://:0:0:0:0 | [] |
-| main.rs:1910:23:1910:30 | strings1 | [T;...] | {EXTERNAL LOCATION} | str |
-| main.rs:1911:13:1911:13 | s |  | {EXTERNAL LOCATION} | str |
-| main.rs:1911:18:1911:25 | strings1 |  | file://:0:0:0:0 | [] |
-| main.rs:1911:18:1911:25 | strings1 | [T;...] | {EXTERNAL LOCATION} | str |
-| main.rs:1913:13:1913:20 | strings2 |  | file://:0:0:0:0 | [] |
-| main.rs:1913:13:1913:20 | strings2 | [T;...] | {EXTERNAL LOCATION} | String |
-| main.rs:1913:24:1913:86 | [...] |  | file://:0:0:0:0 | [] |
-| main.rs:1913:24:1913:86 | [...] | [T;...] | {EXTERNAL LOCATION} | String |
-| main.rs:1913:25:1913:43 | ...::from(...) |  | {EXTERNAL LOCATION} | String |
-| main.rs:1913:38:1913:42 | "foo" |  | {EXTERNAL LOCATION} | str |
-| main.rs:1913:46:1913:64 | ...::from(...) |  | {EXTERNAL LOCATION} | String |
-| main.rs:1913:59:1913:63 | "bar" |  | {EXTERNAL LOCATION} | str |
-| main.rs:1913:67:1913:85 | ...::from(...) |  | {EXTERNAL LOCATION} | String |
-| main.rs:1913:80:1913:84 | "baz" |  | {EXTERNAL LOCATION} | str |
-| main.rs:1914:13:1914:13 | s |  | {EXTERNAL LOCATION} | String |
-| main.rs:1914:18:1914:25 | strings2 |  | file://:0:0:0:0 | [] |
-| main.rs:1914:18:1914:25 | strings2 | [T;...] | {EXTERNAL LOCATION} | String |
-| main.rs:1916:13:1916:20 | strings3 |  | file://:0:0:0:0 | & |
-| main.rs:1916:13:1916:20 | strings3 | &T | file://:0:0:0:0 | [] |
-| main.rs:1916:13:1916:20 | strings3 | &T.[T;...] | {EXTERNAL LOCATION} | String |
-| main.rs:1916:24:1916:87 | &... |  | file://:0:0:0:0 | & |
-| main.rs:1916:24:1916:87 | &... | &T | file://:0:0:0:0 | [] |
-| main.rs:1916:24:1916:87 | &... | &T.[T;...] | {EXTERNAL LOCATION} | String |
-| main.rs:1916:25:1916:87 | [...] |  | file://:0:0:0:0 | [] |
-| main.rs:1916:25:1916:87 | [...] | [T;...] | {EXTERNAL LOCATION} | String |
-| main.rs:1916:26:1916:44 | ...::from(...) |  | {EXTERNAL LOCATION} | String |
-| main.rs:1916:39:1916:43 | "foo" |  | {EXTERNAL LOCATION} | str |
-| main.rs:1916:47:1916:65 | ...::from(...) |  | {EXTERNAL LOCATION} | String |
-| main.rs:1916:60:1916:64 | "bar" |  | {EXTERNAL LOCATION} | str |
-| main.rs:1916:68:1916:86 | ...::from(...) |  | {EXTERNAL LOCATION} | String |
-| main.rs:1916:81:1916:85 | "baz" |  | {EXTERNAL LOCATION} | str |
-| main.rs:1917:18:1917:25 | strings3 |  | file://:0:0:0:0 | & |
-| main.rs:1917:18:1917:25 | strings3 | &T | file://:0:0:0:0 | [] |
-| main.rs:1917:18:1917:25 | strings3 | &T.[T;...] | {EXTERNAL LOCATION} | String |
-| main.rs:1919:13:1919:21 | callables |  | file://:0:0:0:0 | [] |
-| main.rs:1919:13:1919:21 | callables | [T;...] | main.rs:1876:5:1877:5 | MyCallable |
-| main.rs:1919:25:1919:81 | [...] |  | file://:0:0:0:0 | [] |
-| main.rs:1919:25:1919:81 | [...] | [T;...] | main.rs:1876:5:1877:5 | MyCallable |
-| main.rs:1919:26:1919:42 | ...::new(...) |  | main.rs:1876:5:1877:5 | MyCallable |
-| main.rs:1919:45:1919:61 | ...::new(...) |  | main.rs:1876:5:1877:5 | MyCallable |
-| main.rs:1919:64:1919:80 | ...::new(...) |  | main.rs:1876:5:1877:5 | MyCallable |
-| main.rs:1920:13:1920:13 | c |  | main.rs:1876:5:1877:5 | MyCallable |
-| main.rs:1920:18:1920:26 | callables |  | file://:0:0:0:0 | [] |
-| main.rs:1920:18:1920:26 | callables | [T;...] | main.rs:1876:5:1877:5 | MyCallable |
-| main.rs:1921:17:1921:22 | result |  | {EXTERNAL LOCATION} | i64 |
-| main.rs:1921:26:1921:26 | c |  | main.rs:1876:5:1877:5 | MyCallable |
-| main.rs:1921:26:1921:33 | c.call() |  | {EXTERNAL LOCATION} | i64 |
-| main.rs:1926:18:1926:18 | 0 |  | {EXTERNAL LOCATION} | i32 |
-| main.rs:1926:21:1926:22 | 10 |  | {EXTERNAL LOCATION} | i32 |
-| main.rs:1927:18:1927:28 | [...] |  | file://:0:0:0:0 | [] |
-| main.rs:1927:19:1927:21 | 0u8 |  | {EXTERNAL LOCATION} | u8 |
-| main.rs:1927:26:1927:27 | 10 |  | {EXTERNAL LOCATION} | i32 |
-| main.rs:1928:21:1928:21 | 0 |  | {EXTERNAL LOCATION} | i32 |
-| main.rs:1928:24:1928:25 | 10 |  | {EXTERNAL LOCATION} | i32 |
-| main.rs:1931:13:1931:18 | range1 |  | {EXTERNAL LOCATION} | Range |
-| main.rs:1931:13:1931:18 | range1 | Idx | {EXTERNAL LOCATION} | u16 |
-| main.rs:1931:22:1931:64 | ...::Range {...} |  | {EXTERNAL LOCATION} | Range |
-| main.rs:1931:22:1931:64 | ...::Range {...} | Idx | {EXTERNAL LOCATION} | u16 |
-| main.rs:1931:47:1931:50 | 0u16 |  | {EXTERNAL LOCATION} | u16 |
-| main.rs:1931:58:1931:62 | 10u16 |  | {EXTERNAL LOCATION} | u16 |
-| main.rs:1932:18:1932:23 | range1 |  | {EXTERNAL LOCATION} | Range |
-| main.rs:1932:18:1932:23 | range1 | Idx | {EXTERNAL LOCATION} | u16 |
-| main.rs:1936:26:1936:26 | 1 |  | {EXTERNAL LOCATION} | i32 |
-| main.rs:1936:29:1936:29 | 2 |  | {EXTERNAL LOCATION} | i32 |
-| main.rs:1936:32:1936:32 | 3 |  | {EXTERNAL LOCATION} | i32 |
-| main.rs:1939:13:1939:18 | vals4a |  | {EXTERNAL LOCATION} | Vec |
-| main.rs:1939:13:1939:18 | vals4a | A | {EXTERNAL LOCATION} | Global |
-| main.rs:1939:13:1939:18 | vals4a | T | {EXTERNAL LOCATION} | u16 |
-| main.rs:1939:33:1939:44 | [...] |  | file://:0:0:0:0 | [] |
-| main.rs:1939:33:1939:44 | [...] | [T;...] | {EXTERNAL LOCATION} | i32 |
-| main.rs:1939:33:1939:44 | [...] | [T;...] | {EXTERNAL LOCATION} | u16 |
-| main.rs:1939:33:1939:53 | ... .to_vec() |  | {EXTERNAL LOCATION} | Vec |
-| main.rs:1939:33:1939:53 | ... .to_vec() | A | {EXTERNAL LOCATION} | Global |
-| main.rs:1939:33:1939:53 | ... .to_vec() | T | {EXTERNAL LOCATION} | u16 |
-| main.rs:1939:34:1939:37 | 1u16 |  | {EXTERNAL LOCATION} | i32 |
-| main.rs:1939:34:1939:37 | 1u16 |  | {EXTERNAL LOCATION} | u16 |
-| main.rs:1939:40:1939:40 | 2 |  | {EXTERNAL LOCATION} | i32 |
-| main.rs:1939:40:1939:40 | 2 |  | {EXTERNAL LOCATION} | u16 |
-| main.rs:1939:43:1939:43 | 3 |  | {EXTERNAL LOCATION} | i32 |
-| main.rs:1939:43:1939:43 | 3 |  | {EXTERNAL LOCATION} | u16 |
-| main.rs:1940:13:1940:13 | u |  | {EXTERNAL LOCATION} | u16 |
-| main.rs:1940:18:1940:23 | vals4a |  | {EXTERNAL LOCATION} | Vec |
-| main.rs:1940:18:1940:23 | vals4a | A | {EXTERNAL LOCATION} | Global |
-| main.rs:1940:18:1940:23 | vals4a | T | {EXTERNAL LOCATION} | u16 |
-| main.rs:1942:22:1942:33 | [...] |  | file://:0:0:0:0 | [] |
-| main.rs:1942:22:1942:33 | [...] | [T;...] | {EXTERNAL LOCATION} | i32 |
-| main.rs:1942:22:1942:33 | [...] | [T;...] | {EXTERNAL LOCATION} | u16 |
-| main.rs:1942:23:1942:26 | 1u16 |  | {EXTERNAL LOCATION} | i32 |
-| main.rs:1942:23:1942:26 | 1u16 |  | {EXTERNAL LOCATION} | u16 |
-| main.rs:1942:29:1942:29 | 2 |  | {EXTERNAL LOCATION} | i32 |
-| main.rs:1942:29:1942:29 | 2 |  | {EXTERNAL LOCATION} | u16 |
-| main.rs:1942:32:1942:32 | 3 |  | {EXTERNAL LOCATION} | i32 |
-| main.rs:1942:32:1942:32 | 3 |  | {EXTERNAL LOCATION} | u16 |
-| main.rs:1945:13:1945:17 | vals5 |  | {EXTERNAL LOCATION} | Vec |
-| main.rs:1945:13:1945:17 | vals5 | A | {EXTERNAL LOCATION} | Global |
-| main.rs:1945:13:1945:17 | vals5 | T | {EXTERNAL LOCATION} | u8 |
-| main.rs:1945:21:1945:43 | ...::from(...) |  | {EXTERNAL LOCATION} | Vec |
-| main.rs:1945:21:1945:43 | ...::from(...) | A | {EXTERNAL LOCATION} | Global |
-| main.rs:1945:21:1945:43 | ...::from(...) | T | {EXTERNAL LOCATION} | u8 |
-| main.rs:1945:31:1945:42 | [...] |  | file://:0:0:0:0 | [] |
-| main.rs:1945:31:1945:42 | [...] | [T;...] | {EXTERNAL LOCATION} | i32 |
-| main.rs:1945:31:1945:42 | [...] | [T;...] | {EXTERNAL LOCATION} | u32 |
-| main.rs:1945:32:1945:35 | 1u32 |  | {EXTERNAL LOCATION} | i32 |
-| main.rs:1945:32:1945:35 | 1u32 |  | {EXTERNAL LOCATION} | u32 |
-| main.rs:1945:38:1945:38 | 2 |  | {EXTERNAL LOCATION} | i32 |
-| main.rs:1945:38:1945:38 | 2 |  | {EXTERNAL LOCATION} | u32 |
-| main.rs:1945:41:1945:41 | 3 |  | {EXTERNAL LOCATION} | i32 |
-| main.rs:1945:41:1945:41 | 3 |  | {EXTERNAL LOCATION} | u32 |
-| main.rs:1946:13:1946:13 | u |  | {EXTERNAL LOCATION} | u8 |
-| main.rs:1946:18:1946:22 | vals5 |  | {EXTERNAL LOCATION} | Vec |
-| main.rs:1946:18:1946:22 | vals5 | A | {EXTERNAL LOCATION} | Global |
-| main.rs:1946:18:1946:22 | vals5 | T | {EXTERNAL LOCATION} | u8 |
-| main.rs:1948:13:1948:17 | vals6 |  | {EXTERNAL LOCATION} | Vec |
-| main.rs:1948:13:1948:17 | vals6 | A | {EXTERNAL LOCATION} | Global |
-| main.rs:1948:13:1948:17 | vals6 | T | file://:0:0:0:0 | & |
-| main.rs:1948:13:1948:17 | vals6 | T.&T | {EXTERNAL LOCATION} | u64 |
-| main.rs:1948:33:1948:44 | [...] |  | file://:0:0:0:0 | [] |
-| main.rs:1948:33:1948:44 | [...] | [T;...] | {EXTERNAL LOCATION} | i32 |
-| main.rs:1948:33:1948:44 | [...] | [T;...] | {EXTERNAL LOCATION} | u64 |
-| main.rs:1948:33:1948:61 | ... .collect() |  | {EXTERNAL LOCATION} | Vec |
-| main.rs:1948:33:1948:61 | ... .collect() | A | {EXTERNAL LOCATION} | Global |
-| main.rs:1948:33:1948:61 | ... .collect() | T | file://:0:0:0:0 | & |
-| main.rs:1948:33:1948:61 | ... .collect() | T.&T | {EXTERNAL LOCATION} | u64 |
-| main.rs:1948:34:1948:37 | 1u64 |  | {EXTERNAL LOCATION} | i32 |
-| main.rs:1948:34:1948:37 | 1u64 |  | {EXTERNAL LOCATION} | u64 |
-| main.rs:1948:40:1948:40 | 2 |  | {EXTERNAL LOCATION} | i32 |
-| main.rs:1948:40:1948:40 | 2 |  | {EXTERNAL LOCATION} | u64 |
-| main.rs:1948:43:1948:43 | 3 |  | {EXTERNAL LOCATION} | i32 |
-| main.rs:1948:43:1948:43 | 3 |  | {EXTERNAL LOCATION} | u64 |
-| main.rs:1949:13:1949:13 | u |  | file://:0:0:0:0 | & |
-| main.rs:1949:13:1949:13 | u | &T | {EXTERNAL LOCATION} | u64 |
-| main.rs:1949:18:1949:22 | vals6 |  | {EXTERNAL LOCATION} | Vec |
-| main.rs:1949:18:1949:22 | vals6 | A | {EXTERNAL LOCATION} | Global |
-| main.rs:1949:18:1949:22 | vals6 | T | file://:0:0:0:0 | & |
-| main.rs:1949:18:1949:22 | vals6 | T.&T | {EXTERNAL LOCATION} | u64 |
-| main.rs:1951:13:1951:21 | mut vals7 |  | {EXTERNAL LOCATION} | Vec |
-| main.rs:1951:13:1951:21 | mut vals7 | A | {EXTERNAL LOCATION} | Global |
-| main.rs:1951:25:1951:34 | ...::new(...) |  | {EXTERNAL LOCATION} | Vec |
-| main.rs:1951:25:1951:34 | ...::new(...) | A | {EXTERNAL LOCATION} | Global |
-| main.rs:1952:9:1952:13 | vals7 |  | {EXTERNAL LOCATION} | Vec |
-| main.rs:1952:9:1952:13 | vals7 | A | {EXTERNAL LOCATION} | Global |
-| main.rs:1952:20:1952:22 | 1u8 |  | {EXTERNAL LOCATION} | u8 |
-| main.rs:1953:18:1953:22 | vals7 |  | {EXTERNAL LOCATION} | Vec |
-| main.rs:1953:18:1953:22 | vals7 | A | {EXTERNAL LOCATION} | Global |
-| main.rs:1955:33:1955:33 | 1 |  | {EXTERNAL LOCATION} | i32 |
-| main.rs:1955:36:1955:36 | 2 |  | {EXTERNAL LOCATION} | i32 |
-| main.rs:1955:45:1955:45 | 3 |  | {EXTERNAL LOCATION} | i32 |
-| main.rs:1955:48:1955:48 | 4 |  | {EXTERNAL LOCATION} | i32 |
-| main.rs:1961:13:1961:20 | mut map1 |  | {EXTERNAL LOCATION} | HashMap |
-| main.rs:1961:13:1961:20 | mut map1 | S | {EXTERNAL LOCATION} | RandomState |
-| main.rs:1961:24:1961:55 | ...::new(...) |  | {EXTERNAL LOCATION} | HashMap |
-| main.rs:1961:24:1961:55 | ...::new(...) | S | {EXTERNAL LOCATION} | RandomState |
-| main.rs:1962:9:1962:12 | map1 |  | {EXTERNAL LOCATION} | HashMap |
-| main.rs:1962:9:1962:12 | map1 | S | {EXTERNAL LOCATION} | RandomState |
-| main.rs:1962:9:1962:39 | map1.insert(...) |  | {EXTERNAL LOCATION} | Option |
-| main.rs:1962:21:1962:21 | 1 |  | {EXTERNAL LOCATION} | i32 |
-| main.rs:1962:24:1962:38 | ...::new(...) |  | {EXTERNAL LOCATION} | Box |
-| main.rs:1962:24:1962:38 | ...::new(...) | A | {EXTERNAL LOCATION} | Global |
-| main.rs:1962:33:1962:37 | "one" |  | {EXTERNAL LOCATION} | str |
-| main.rs:1963:9:1963:12 | map1 |  | {EXTERNAL LOCATION} | HashMap |
-| main.rs:1963:9:1963:12 | map1 | S | {EXTERNAL LOCATION} | RandomState |
-| main.rs:1963:9:1963:39 | map1.insert(...) |  | {EXTERNAL LOCATION} | Option |
-| main.rs:1963:21:1963:21 | 2 |  | {EXTERNAL LOCATION} | i32 |
-| main.rs:1963:24:1963:38 | ...::new(...) |  | {EXTERNAL LOCATION} | Box |
-| main.rs:1963:24:1963:38 | ...::new(...) | A | {EXTERNAL LOCATION} | Global |
-| main.rs:1963:33:1963:37 | "two" |  | {EXTERNAL LOCATION} | str |
-| main.rs:1964:20:1964:23 | map1 |  | {EXTERNAL LOCATION} | HashMap |
-| main.rs:1964:20:1964:23 | map1 | S | {EXTERNAL LOCATION} | RandomState |
-| main.rs:1964:20:1964:30 | map1.keys() |  | {EXTERNAL LOCATION} | Keys |
-| main.rs:1965:22:1965:25 | map1 |  | {EXTERNAL LOCATION} | HashMap |
-| main.rs:1965:22:1965:25 | map1 | S | {EXTERNAL LOCATION} | RandomState |
-| main.rs:1965:22:1965:34 | map1.values() |  | {EXTERNAL LOCATION} | Values |
-| main.rs:1966:29:1966:32 | map1 |  | {EXTERNAL LOCATION} | HashMap |
-| main.rs:1966:29:1966:32 | map1 | S | {EXTERNAL LOCATION} | RandomState |
-| main.rs:1966:29:1966:39 | map1.iter() |  | {EXTERNAL LOCATION} | Iter |
-| main.rs:1967:29:1967:33 | &map1 |  | file://:0:0:0:0 | & |
-| main.rs:1967:29:1967:33 | &map1 | &T | {EXTERNAL LOCATION} | HashMap |
-| main.rs:1967:29:1967:33 | &map1 | &T.S | {EXTERNAL LOCATION} | RandomState |
-| main.rs:1967:30:1967:33 | map1 |  | {EXTERNAL LOCATION} | HashMap |
-| main.rs:1967:30:1967:33 | map1 | S | {EXTERNAL LOCATION} | RandomState |
-| main.rs:1971:13:1971:17 | mut a |  | {EXTERNAL LOCATION} | i32 |
-| main.rs:1971:13:1971:17 | mut a |  | {EXTERNAL LOCATION} | i64 |
-| main.rs:1971:26:1971:26 | 0 |  | {EXTERNAL LOCATION} | i32 |
-| main.rs:1971:26:1971:26 | 0 |  | {EXTERNAL LOCATION} | i64 |
-| main.rs:1972:15:1972:15 | a |  | {EXTERNAL LOCATION} | i32 |
-| main.rs:1972:15:1972:15 | a |  | {EXTERNAL LOCATION} | i64 |
-| main.rs:1972:15:1972:20 | ... < ... |  | {EXTERNAL LOCATION} | bool |
-| main.rs:1972:19:1972:20 | 10 |  | {EXTERNAL LOCATION} | i32 |
-| main.rs:1973:13:1973:13 | a |  | {EXTERNAL LOCATION} | i32 |
-| main.rs:1973:13:1973:13 | a |  | {EXTERNAL LOCATION} | i64 |
-| main.rs:1973:13:1973:18 | ... += ... |  | file://:0:0:0:0 | () |
-| main.rs:1973:18:1973:18 | 1 |  | {EXTERNAL LOCATION} | i32 |
-| main.rs:1980:5:1980:20 | ...::f(...) |  | main.rs:72:5:72:21 | Foo |
-| main.rs:1981:5:1981:60 | ...::g(...) |  | main.rs:72:5:72:21 | Foo |
-| main.rs:1981:20:1981:38 | ...::Foo {...} |  | main.rs:72:5:72:21 | Foo |
-| main.rs:1981:41:1981:59 | ...::Foo {...} |  | main.rs:72:5:72:21 | Foo |
-| main.rs:1997:5:1997:15 | ...::f(...) |  | {EXTERNAL LOCATION} | trait Future |
-=======
 | main.rs:1631:13:1631:20 | vec2_add |  | main.rs:1322:5:1327:5 | Vec2 |
 | main.rs:1631:24:1631:25 | v1 |  | main.rs:1322:5:1327:5 | Vec2 |
 | main.rs:1631:24:1631:30 | ... + ... |  | main.rs:1322:5:1327:5 | Vec2 |
@@ -3320,10 +2705,302 @@
 | main.rs:1880:9:1880:9 | x |  | {EXTERNAL LOCATION} | i64 |
 | main.rs:1880:9:1880:22 | x.my_add(...) |  | {EXTERNAL LOCATION} | i64 |
 | main.rs:1880:18:1880:21 | true |  | {EXTERNAL LOCATION} | bool |
-| main.rs:1886:5:1886:20 | ...::f(...) |  | main.rs:72:5:72:21 | Foo |
-| main.rs:1887:5:1887:60 | ...::g(...) |  | main.rs:72:5:72:21 | Foo |
-| main.rs:1887:20:1887:38 | ...::Foo {...} |  | main.rs:72:5:72:21 | Foo |
-| main.rs:1887:41:1887:59 | ...::Foo {...} |  | main.rs:72:5:72:21 | Foo |
-| main.rs:1903:5:1903:15 | ...::f(...) |  | {EXTERNAL LOCATION} | trait Future |
->>>>>>> b62a6db3
+| main.rs:1889:26:1891:9 | { ... } |  | main.rs:1885:5:1886:5 | MyCallable |
+| main.rs:1890:13:1890:25 | MyCallable {...} |  | main.rs:1885:5:1886:5 | MyCallable |
+| main.rs:1893:17:1893:21 | SelfParam |  | file://:0:0:0:0 | & |
+| main.rs:1893:17:1893:21 | SelfParam | &T | main.rs:1885:5:1886:5 | MyCallable |
+| main.rs:1893:31:1895:9 | { ... } |  | {EXTERNAL LOCATION} | i32 |
+| main.rs:1893:31:1895:9 | { ... } |  | {EXTERNAL LOCATION} | i64 |
+| main.rs:1894:13:1894:13 | 1 |  | {EXTERNAL LOCATION} | i32 |
+| main.rs:1894:13:1894:13 | 1 |  | {EXTERNAL LOCATION} | i64 |
+| main.rs:1901:13:1901:13 | i |  | {EXTERNAL LOCATION} | i32 |
+| main.rs:1901:18:1901:26 | [...] |  | file://:0:0:0:0 | [] |
+| main.rs:1901:18:1901:26 | [...] | [T;...] | {EXTERNAL LOCATION} | i32 |
+| main.rs:1901:19:1901:19 | 1 |  | {EXTERNAL LOCATION} | i32 |
+| main.rs:1901:22:1901:22 | 2 |  | {EXTERNAL LOCATION} | i32 |
+| main.rs:1901:25:1901:25 | 3 |  | {EXTERNAL LOCATION} | i32 |
+| main.rs:1902:18:1902:26 | [...] |  | file://:0:0:0:0 | [] |
+| main.rs:1902:18:1902:26 | [...] | [T;...] | {EXTERNAL LOCATION} | i32 |
+| main.rs:1902:18:1902:41 | ... .map(...) |  | file://:0:0:0:0 | [] |
+| main.rs:1902:19:1902:19 | 1 |  | {EXTERNAL LOCATION} | i32 |
+| main.rs:1902:22:1902:22 | 2 |  | {EXTERNAL LOCATION} | i32 |
+| main.rs:1902:25:1902:25 | 3 |  | {EXTERNAL LOCATION} | i32 |
+| main.rs:1902:40:1902:40 | 1 |  | {EXTERNAL LOCATION} | i32 |
+| main.rs:1903:18:1903:26 | [...] |  | file://:0:0:0:0 | [] |
+| main.rs:1903:18:1903:26 | [...] | [T;...] | {EXTERNAL LOCATION} | i32 |
+| main.rs:1903:19:1903:19 | 1 |  | {EXTERNAL LOCATION} | i32 |
+| main.rs:1903:22:1903:22 | 2 |  | {EXTERNAL LOCATION} | i32 |
+| main.rs:1903:25:1903:25 | 3 |  | {EXTERNAL LOCATION} | i32 |
+| main.rs:1905:13:1905:17 | vals1 |  | file://:0:0:0:0 | [] |
+| main.rs:1905:13:1905:17 | vals1 | [T;...] | {EXTERNAL LOCATION} | i32 |
+| main.rs:1905:13:1905:17 | vals1 | [T;...] | {EXTERNAL LOCATION} | u8 |
+| main.rs:1905:21:1905:31 | [...] |  | file://:0:0:0:0 | [] |
+| main.rs:1905:21:1905:31 | [...] | [T;...] | {EXTERNAL LOCATION} | i32 |
+| main.rs:1905:21:1905:31 | [...] | [T;...] | {EXTERNAL LOCATION} | u8 |
+| main.rs:1905:22:1905:24 | 1u8 |  | {EXTERNAL LOCATION} | i32 |
+| main.rs:1905:22:1905:24 | 1u8 |  | {EXTERNAL LOCATION} | u8 |
+| main.rs:1905:27:1905:27 | 2 |  | {EXTERNAL LOCATION} | i32 |
+| main.rs:1905:27:1905:27 | 2 |  | {EXTERNAL LOCATION} | u8 |
+| main.rs:1905:30:1905:30 | 3 |  | {EXTERNAL LOCATION} | i32 |
+| main.rs:1905:30:1905:30 | 3 |  | {EXTERNAL LOCATION} | u8 |
+| main.rs:1906:13:1906:13 | u |  | {EXTERNAL LOCATION} | i32 |
+| main.rs:1906:13:1906:13 | u |  | {EXTERNAL LOCATION} | u8 |
+| main.rs:1906:18:1906:22 | vals1 |  | file://:0:0:0:0 | [] |
+| main.rs:1906:18:1906:22 | vals1 | [T;...] | {EXTERNAL LOCATION} | i32 |
+| main.rs:1906:18:1906:22 | vals1 | [T;...] | {EXTERNAL LOCATION} | u8 |
+| main.rs:1908:13:1908:17 | vals2 |  | file://:0:0:0:0 | [] |
+| main.rs:1908:13:1908:17 | vals2 | [T;...] | {EXTERNAL LOCATION} | u16 |
+| main.rs:1908:21:1908:29 | [1u16; 3] |  | file://:0:0:0:0 | [] |
+| main.rs:1908:21:1908:29 | [1u16; 3] | [T;...] | {EXTERNAL LOCATION} | u16 |
+| main.rs:1908:22:1908:25 | 1u16 |  | {EXTERNAL LOCATION} | u16 |
+| main.rs:1908:28:1908:28 | 3 |  | {EXTERNAL LOCATION} | i32 |
+| main.rs:1909:13:1909:13 | u |  | {EXTERNAL LOCATION} | u16 |
+| main.rs:1909:18:1909:22 | vals2 |  | file://:0:0:0:0 | [] |
+| main.rs:1909:18:1909:22 | vals2 | [T;...] | {EXTERNAL LOCATION} | u16 |
+| main.rs:1911:13:1911:17 | vals3 |  | file://:0:0:0:0 | [] |
+| main.rs:1911:13:1911:17 | vals3 | [T;...] | {EXTERNAL LOCATION} | i32 |
+| main.rs:1911:13:1911:17 | vals3 | [T;...] | {EXTERNAL LOCATION} | u32 |
+| main.rs:1911:26:1911:26 | 3 |  | {EXTERNAL LOCATION} | i32 |
+| main.rs:1911:31:1911:39 | [...] |  | file://:0:0:0:0 | [] |
+| main.rs:1911:31:1911:39 | [...] | [T;...] | {EXTERNAL LOCATION} | i32 |
+| main.rs:1911:31:1911:39 | [...] | [T;...] | {EXTERNAL LOCATION} | u32 |
+| main.rs:1911:32:1911:32 | 1 |  | {EXTERNAL LOCATION} | i32 |
+| main.rs:1911:32:1911:32 | 1 |  | {EXTERNAL LOCATION} | u32 |
+| main.rs:1911:35:1911:35 | 2 |  | {EXTERNAL LOCATION} | i32 |
+| main.rs:1911:35:1911:35 | 2 |  | {EXTERNAL LOCATION} | u32 |
+| main.rs:1911:38:1911:38 | 3 |  | {EXTERNAL LOCATION} | i32 |
+| main.rs:1911:38:1911:38 | 3 |  | {EXTERNAL LOCATION} | u32 |
+| main.rs:1912:13:1912:13 | u |  | {EXTERNAL LOCATION} | i32 |
+| main.rs:1912:13:1912:13 | u |  | {EXTERNAL LOCATION} | u32 |
+| main.rs:1912:18:1912:22 | vals3 |  | file://:0:0:0:0 | [] |
+| main.rs:1912:18:1912:22 | vals3 | [T;...] | {EXTERNAL LOCATION} | i32 |
+| main.rs:1912:18:1912:22 | vals3 | [T;...] | {EXTERNAL LOCATION} | u32 |
+| main.rs:1914:13:1914:17 | vals4 |  | file://:0:0:0:0 | [] |
+| main.rs:1914:13:1914:17 | vals4 | [T;...] | {EXTERNAL LOCATION} | i32 |
+| main.rs:1914:13:1914:17 | vals4 | [T;...] | {EXTERNAL LOCATION} | u64 |
+| main.rs:1914:26:1914:26 | 3 |  | {EXTERNAL LOCATION} | i32 |
+| main.rs:1914:31:1914:36 | [1; 3] |  | file://:0:0:0:0 | [] |
+| main.rs:1914:31:1914:36 | [1; 3] | [T;...] | {EXTERNAL LOCATION} | i32 |
+| main.rs:1914:31:1914:36 | [1; 3] | [T;...] | {EXTERNAL LOCATION} | u64 |
+| main.rs:1914:32:1914:32 | 1 |  | {EXTERNAL LOCATION} | i32 |
+| main.rs:1914:32:1914:32 | 1 |  | {EXTERNAL LOCATION} | u64 |
+| main.rs:1914:35:1914:35 | 3 |  | {EXTERNAL LOCATION} | i32 |
+| main.rs:1915:13:1915:13 | u |  | {EXTERNAL LOCATION} | i32 |
+| main.rs:1915:13:1915:13 | u |  | {EXTERNAL LOCATION} | u64 |
+| main.rs:1915:18:1915:22 | vals4 |  | file://:0:0:0:0 | [] |
+| main.rs:1915:18:1915:22 | vals4 | [T;...] | {EXTERNAL LOCATION} | i32 |
+| main.rs:1915:18:1915:22 | vals4 | [T;...] | {EXTERNAL LOCATION} | u64 |
+| main.rs:1917:13:1917:24 | mut strings1 |  | file://:0:0:0:0 | [] |
+| main.rs:1917:13:1917:24 | mut strings1 | [T;...] | {EXTERNAL LOCATION} | str |
+| main.rs:1917:28:1917:48 | [...] |  | file://:0:0:0:0 | [] |
+| main.rs:1917:28:1917:48 | [...] | [T;...] | {EXTERNAL LOCATION} | str |
+| main.rs:1917:29:1917:33 | "foo" |  | {EXTERNAL LOCATION} | str |
+| main.rs:1917:36:1917:40 | "bar" |  | {EXTERNAL LOCATION} | str |
+| main.rs:1917:43:1917:47 | "baz" |  | {EXTERNAL LOCATION} | str |
+| main.rs:1918:18:1918:26 | &strings1 |  | file://:0:0:0:0 | & |
+| main.rs:1918:18:1918:26 | &strings1 | &T | file://:0:0:0:0 | [] |
+| main.rs:1918:18:1918:26 | &strings1 | &T.[T;...] | {EXTERNAL LOCATION} | str |
+| main.rs:1918:19:1918:26 | strings1 |  | file://:0:0:0:0 | [] |
+| main.rs:1918:19:1918:26 | strings1 | [T;...] | {EXTERNAL LOCATION} | str |
+| main.rs:1919:18:1919:30 | &mut strings1 |  | file://:0:0:0:0 | & |
+| main.rs:1919:18:1919:30 | &mut strings1 | &T | file://:0:0:0:0 | [] |
+| main.rs:1919:18:1919:30 | &mut strings1 | &T.[T;...] | {EXTERNAL LOCATION} | str |
+| main.rs:1919:23:1919:30 | strings1 |  | file://:0:0:0:0 | [] |
+| main.rs:1919:23:1919:30 | strings1 | [T;...] | {EXTERNAL LOCATION} | str |
+| main.rs:1920:13:1920:13 | s |  | {EXTERNAL LOCATION} | str |
+| main.rs:1920:18:1920:25 | strings1 |  | file://:0:0:0:0 | [] |
+| main.rs:1920:18:1920:25 | strings1 | [T;...] | {EXTERNAL LOCATION} | str |
+| main.rs:1922:13:1922:20 | strings2 |  | file://:0:0:0:0 | [] |
+| main.rs:1922:13:1922:20 | strings2 | [T;...] | {EXTERNAL LOCATION} | String |
+| main.rs:1922:24:1922:86 | [...] |  | file://:0:0:0:0 | [] |
+| main.rs:1922:24:1922:86 | [...] | [T;...] | {EXTERNAL LOCATION} | String |
+| main.rs:1922:25:1922:43 | ...::from(...) |  | {EXTERNAL LOCATION} | String |
+| main.rs:1922:38:1922:42 | "foo" |  | {EXTERNAL LOCATION} | str |
+| main.rs:1922:46:1922:64 | ...::from(...) |  | {EXTERNAL LOCATION} | String |
+| main.rs:1922:59:1922:63 | "bar" |  | {EXTERNAL LOCATION} | str |
+| main.rs:1922:67:1922:85 | ...::from(...) |  | {EXTERNAL LOCATION} | String |
+| main.rs:1922:80:1922:84 | "baz" |  | {EXTERNAL LOCATION} | str |
+| main.rs:1923:13:1923:13 | s |  | {EXTERNAL LOCATION} | String |
+| main.rs:1923:18:1923:25 | strings2 |  | file://:0:0:0:0 | [] |
+| main.rs:1923:18:1923:25 | strings2 | [T;...] | {EXTERNAL LOCATION} | String |
+| main.rs:1925:13:1925:20 | strings3 |  | file://:0:0:0:0 | & |
+| main.rs:1925:13:1925:20 | strings3 | &T | file://:0:0:0:0 | [] |
+| main.rs:1925:13:1925:20 | strings3 | &T.[T;...] | {EXTERNAL LOCATION} | String |
+| main.rs:1925:24:1925:87 | &... |  | file://:0:0:0:0 | & |
+| main.rs:1925:24:1925:87 | &... | &T | file://:0:0:0:0 | [] |
+| main.rs:1925:24:1925:87 | &... | &T.[T;...] | {EXTERNAL LOCATION} | String |
+| main.rs:1925:25:1925:87 | [...] |  | file://:0:0:0:0 | [] |
+| main.rs:1925:25:1925:87 | [...] | [T;...] | {EXTERNAL LOCATION} | String |
+| main.rs:1925:26:1925:44 | ...::from(...) |  | {EXTERNAL LOCATION} | String |
+| main.rs:1925:39:1925:43 | "foo" |  | {EXTERNAL LOCATION} | str |
+| main.rs:1925:47:1925:65 | ...::from(...) |  | {EXTERNAL LOCATION} | String |
+| main.rs:1925:60:1925:64 | "bar" |  | {EXTERNAL LOCATION} | str |
+| main.rs:1925:68:1925:86 | ...::from(...) |  | {EXTERNAL LOCATION} | String |
+| main.rs:1925:81:1925:85 | "baz" |  | {EXTERNAL LOCATION} | str |
+| main.rs:1926:18:1926:25 | strings3 |  | file://:0:0:0:0 | & |
+| main.rs:1926:18:1926:25 | strings3 | &T | file://:0:0:0:0 | [] |
+| main.rs:1926:18:1926:25 | strings3 | &T.[T;...] | {EXTERNAL LOCATION} | String |
+| main.rs:1928:13:1928:21 | callables |  | file://:0:0:0:0 | [] |
+| main.rs:1928:13:1928:21 | callables | [T;...] | main.rs:1885:5:1886:5 | MyCallable |
+| main.rs:1928:25:1928:81 | [...] |  | file://:0:0:0:0 | [] |
+| main.rs:1928:25:1928:81 | [...] | [T;...] | main.rs:1885:5:1886:5 | MyCallable |
+| main.rs:1928:26:1928:42 | ...::new(...) |  | main.rs:1885:5:1886:5 | MyCallable |
+| main.rs:1928:45:1928:61 | ...::new(...) |  | main.rs:1885:5:1886:5 | MyCallable |
+| main.rs:1928:64:1928:80 | ...::new(...) |  | main.rs:1885:5:1886:5 | MyCallable |
+| main.rs:1929:13:1929:13 | c |  | main.rs:1885:5:1886:5 | MyCallable |
+| main.rs:1929:18:1929:26 | callables |  | file://:0:0:0:0 | [] |
+| main.rs:1929:18:1929:26 | callables | [T;...] | main.rs:1885:5:1886:5 | MyCallable |
+| main.rs:1930:17:1930:22 | result |  | {EXTERNAL LOCATION} | i64 |
+| main.rs:1930:26:1930:26 | c |  | main.rs:1885:5:1886:5 | MyCallable |
+| main.rs:1930:26:1930:33 | c.call() |  | {EXTERNAL LOCATION} | i64 |
+| main.rs:1935:18:1935:18 | 0 |  | {EXTERNAL LOCATION} | i32 |
+| main.rs:1935:21:1935:22 | 10 |  | {EXTERNAL LOCATION} | i32 |
+| main.rs:1936:18:1936:28 | [...] |  | file://:0:0:0:0 | [] |
+| main.rs:1936:19:1936:21 | 0u8 |  | {EXTERNAL LOCATION} | u8 |
+| main.rs:1936:26:1936:27 | 10 |  | {EXTERNAL LOCATION} | i32 |
+| main.rs:1937:21:1937:21 | 0 |  | {EXTERNAL LOCATION} | i32 |
+| main.rs:1937:24:1937:25 | 10 |  | {EXTERNAL LOCATION} | i32 |
+| main.rs:1940:13:1940:18 | range1 |  | {EXTERNAL LOCATION} | Range |
+| main.rs:1940:13:1940:18 | range1 | Idx | {EXTERNAL LOCATION} | u16 |
+| main.rs:1940:22:1940:64 | ...::Range {...} |  | {EXTERNAL LOCATION} | Range |
+| main.rs:1940:22:1940:64 | ...::Range {...} | Idx | {EXTERNAL LOCATION} | u16 |
+| main.rs:1940:47:1940:50 | 0u16 |  | {EXTERNAL LOCATION} | u16 |
+| main.rs:1940:58:1940:62 | 10u16 |  | {EXTERNAL LOCATION} | u16 |
+| main.rs:1941:18:1941:23 | range1 |  | {EXTERNAL LOCATION} | Range |
+| main.rs:1941:18:1941:23 | range1 | Idx | {EXTERNAL LOCATION} | u16 |
+| main.rs:1945:26:1945:26 | 1 |  | {EXTERNAL LOCATION} | i32 |
+| main.rs:1945:29:1945:29 | 2 |  | {EXTERNAL LOCATION} | i32 |
+| main.rs:1945:32:1945:32 | 3 |  | {EXTERNAL LOCATION} | i32 |
+| main.rs:1948:13:1948:18 | vals4a |  | {EXTERNAL LOCATION} | Vec |
+| main.rs:1948:13:1948:18 | vals4a | A | {EXTERNAL LOCATION} | Global |
+| main.rs:1948:13:1948:18 | vals4a | T | {EXTERNAL LOCATION} | u16 |
+| main.rs:1948:33:1948:44 | [...] |  | file://:0:0:0:0 | [] |
+| main.rs:1948:33:1948:44 | [...] | [T;...] | {EXTERNAL LOCATION} | i32 |
+| main.rs:1948:33:1948:44 | [...] | [T;...] | {EXTERNAL LOCATION} | u16 |
+| main.rs:1948:33:1948:53 | ... .to_vec() |  | {EXTERNAL LOCATION} | Vec |
+| main.rs:1948:33:1948:53 | ... .to_vec() | A | {EXTERNAL LOCATION} | Global |
+| main.rs:1948:33:1948:53 | ... .to_vec() | T | {EXTERNAL LOCATION} | u16 |
+| main.rs:1948:34:1948:37 | 1u16 |  | {EXTERNAL LOCATION} | i32 |
+| main.rs:1948:34:1948:37 | 1u16 |  | {EXTERNAL LOCATION} | u16 |
+| main.rs:1948:40:1948:40 | 2 |  | {EXTERNAL LOCATION} | i32 |
+| main.rs:1948:40:1948:40 | 2 |  | {EXTERNAL LOCATION} | u16 |
+| main.rs:1948:43:1948:43 | 3 |  | {EXTERNAL LOCATION} | i32 |
+| main.rs:1948:43:1948:43 | 3 |  | {EXTERNAL LOCATION} | u16 |
+| main.rs:1949:13:1949:13 | u |  | {EXTERNAL LOCATION} | u16 |
+| main.rs:1949:18:1949:23 | vals4a |  | {EXTERNAL LOCATION} | Vec |
+| main.rs:1949:18:1949:23 | vals4a | A | {EXTERNAL LOCATION} | Global |
+| main.rs:1949:18:1949:23 | vals4a | T | {EXTERNAL LOCATION} | u16 |
+| main.rs:1951:22:1951:33 | [...] |  | file://:0:0:0:0 | [] |
+| main.rs:1951:22:1951:33 | [...] | [T;...] | {EXTERNAL LOCATION} | i32 |
+| main.rs:1951:22:1951:33 | [...] | [T;...] | {EXTERNAL LOCATION} | u16 |
+| main.rs:1951:23:1951:26 | 1u16 |  | {EXTERNAL LOCATION} | i32 |
+| main.rs:1951:23:1951:26 | 1u16 |  | {EXTERNAL LOCATION} | u16 |
+| main.rs:1951:29:1951:29 | 2 |  | {EXTERNAL LOCATION} | i32 |
+| main.rs:1951:29:1951:29 | 2 |  | {EXTERNAL LOCATION} | u16 |
+| main.rs:1951:32:1951:32 | 3 |  | {EXTERNAL LOCATION} | i32 |
+| main.rs:1951:32:1951:32 | 3 |  | {EXTERNAL LOCATION} | u16 |
+| main.rs:1954:13:1954:17 | vals5 |  | {EXTERNAL LOCATION} | Vec |
+| main.rs:1954:13:1954:17 | vals5 | A | {EXTERNAL LOCATION} | Global |
+| main.rs:1954:13:1954:17 | vals5 | T | {EXTERNAL LOCATION} | u8 |
+| main.rs:1954:21:1954:43 | ...::from(...) |  | {EXTERNAL LOCATION} | Vec |
+| main.rs:1954:21:1954:43 | ...::from(...) | A | {EXTERNAL LOCATION} | Global |
+| main.rs:1954:21:1954:43 | ...::from(...) | T | {EXTERNAL LOCATION} | u8 |
+| main.rs:1954:31:1954:42 | [...] |  | file://:0:0:0:0 | [] |
+| main.rs:1954:31:1954:42 | [...] | [T;...] | {EXTERNAL LOCATION} | i32 |
+| main.rs:1954:31:1954:42 | [...] | [T;...] | {EXTERNAL LOCATION} | u32 |
+| main.rs:1954:32:1954:35 | 1u32 |  | {EXTERNAL LOCATION} | i32 |
+| main.rs:1954:32:1954:35 | 1u32 |  | {EXTERNAL LOCATION} | u32 |
+| main.rs:1954:38:1954:38 | 2 |  | {EXTERNAL LOCATION} | i32 |
+| main.rs:1954:38:1954:38 | 2 |  | {EXTERNAL LOCATION} | u32 |
+| main.rs:1954:41:1954:41 | 3 |  | {EXTERNAL LOCATION} | i32 |
+| main.rs:1954:41:1954:41 | 3 |  | {EXTERNAL LOCATION} | u32 |
+| main.rs:1955:13:1955:13 | u |  | {EXTERNAL LOCATION} | u8 |
+| main.rs:1955:18:1955:22 | vals5 |  | {EXTERNAL LOCATION} | Vec |
+| main.rs:1955:18:1955:22 | vals5 | A | {EXTERNAL LOCATION} | Global |
+| main.rs:1955:18:1955:22 | vals5 | T | {EXTERNAL LOCATION} | u8 |
+| main.rs:1957:13:1957:17 | vals6 |  | {EXTERNAL LOCATION} | Vec |
+| main.rs:1957:13:1957:17 | vals6 | A | {EXTERNAL LOCATION} | Global |
+| main.rs:1957:13:1957:17 | vals6 | T | file://:0:0:0:0 | & |
+| main.rs:1957:13:1957:17 | vals6 | T.&T | {EXTERNAL LOCATION} | u64 |
+| main.rs:1957:33:1957:44 | [...] |  | file://:0:0:0:0 | [] |
+| main.rs:1957:33:1957:44 | [...] | [T;...] | {EXTERNAL LOCATION} | i32 |
+| main.rs:1957:33:1957:44 | [...] | [T;...] | {EXTERNAL LOCATION} | u64 |
+| main.rs:1957:33:1957:61 | ... .collect() |  | {EXTERNAL LOCATION} | Vec |
+| main.rs:1957:33:1957:61 | ... .collect() | A | {EXTERNAL LOCATION} | Global |
+| main.rs:1957:33:1957:61 | ... .collect() | T | file://:0:0:0:0 | & |
+| main.rs:1957:33:1957:61 | ... .collect() | T.&T | {EXTERNAL LOCATION} | u64 |
+| main.rs:1957:34:1957:37 | 1u64 |  | {EXTERNAL LOCATION} | i32 |
+| main.rs:1957:34:1957:37 | 1u64 |  | {EXTERNAL LOCATION} | u64 |
+| main.rs:1957:40:1957:40 | 2 |  | {EXTERNAL LOCATION} | i32 |
+| main.rs:1957:40:1957:40 | 2 |  | {EXTERNAL LOCATION} | u64 |
+| main.rs:1957:43:1957:43 | 3 |  | {EXTERNAL LOCATION} | i32 |
+| main.rs:1957:43:1957:43 | 3 |  | {EXTERNAL LOCATION} | u64 |
+| main.rs:1958:13:1958:13 | u |  | file://:0:0:0:0 | & |
+| main.rs:1958:13:1958:13 | u | &T | {EXTERNAL LOCATION} | u64 |
+| main.rs:1958:18:1958:22 | vals6 |  | {EXTERNAL LOCATION} | Vec |
+| main.rs:1958:18:1958:22 | vals6 | A | {EXTERNAL LOCATION} | Global |
+| main.rs:1958:18:1958:22 | vals6 | T | file://:0:0:0:0 | & |
+| main.rs:1958:18:1958:22 | vals6 | T.&T | {EXTERNAL LOCATION} | u64 |
+| main.rs:1960:13:1960:21 | mut vals7 |  | {EXTERNAL LOCATION} | Vec |
+| main.rs:1960:13:1960:21 | mut vals7 | A | {EXTERNAL LOCATION} | Global |
+| main.rs:1960:25:1960:34 | ...::new(...) |  | {EXTERNAL LOCATION} | Vec |
+| main.rs:1960:25:1960:34 | ...::new(...) | A | {EXTERNAL LOCATION} | Global |
+| main.rs:1961:9:1961:13 | vals7 |  | {EXTERNAL LOCATION} | Vec |
+| main.rs:1961:9:1961:13 | vals7 | A | {EXTERNAL LOCATION} | Global |
+| main.rs:1961:20:1961:22 | 1u8 |  | {EXTERNAL LOCATION} | u8 |
+| main.rs:1962:18:1962:22 | vals7 |  | {EXTERNAL LOCATION} | Vec |
+| main.rs:1962:18:1962:22 | vals7 | A | {EXTERNAL LOCATION} | Global |
+| main.rs:1964:33:1964:33 | 1 |  | {EXTERNAL LOCATION} | i32 |
+| main.rs:1964:36:1964:36 | 2 |  | {EXTERNAL LOCATION} | i32 |
+| main.rs:1964:45:1964:45 | 3 |  | {EXTERNAL LOCATION} | i32 |
+| main.rs:1964:48:1964:48 | 4 |  | {EXTERNAL LOCATION} | i32 |
+| main.rs:1970:13:1970:20 | mut map1 |  | {EXTERNAL LOCATION} | HashMap |
+| main.rs:1970:13:1970:20 | mut map1 | S | {EXTERNAL LOCATION} | RandomState |
+| main.rs:1970:24:1970:55 | ...::new(...) |  | {EXTERNAL LOCATION} | HashMap |
+| main.rs:1970:24:1970:55 | ...::new(...) | S | {EXTERNAL LOCATION} | RandomState |
+| main.rs:1971:9:1971:12 | map1 |  | {EXTERNAL LOCATION} | HashMap |
+| main.rs:1971:9:1971:12 | map1 | S | {EXTERNAL LOCATION} | RandomState |
+| main.rs:1971:9:1971:39 | map1.insert(...) |  | {EXTERNAL LOCATION} | Option |
+| main.rs:1971:21:1971:21 | 1 |  | {EXTERNAL LOCATION} | i32 |
+| main.rs:1971:24:1971:38 | ...::new(...) |  | {EXTERNAL LOCATION} | Box |
+| main.rs:1971:24:1971:38 | ...::new(...) | A | {EXTERNAL LOCATION} | Global |
+| main.rs:1971:33:1971:37 | "one" |  | {EXTERNAL LOCATION} | str |
+| main.rs:1972:9:1972:12 | map1 |  | {EXTERNAL LOCATION} | HashMap |
+| main.rs:1972:9:1972:12 | map1 | S | {EXTERNAL LOCATION} | RandomState |
+| main.rs:1972:9:1972:39 | map1.insert(...) |  | {EXTERNAL LOCATION} | Option |
+| main.rs:1972:21:1972:21 | 2 |  | {EXTERNAL LOCATION} | i32 |
+| main.rs:1972:24:1972:38 | ...::new(...) |  | {EXTERNAL LOCATION} | Box |
+| main.rs:1972:24:1972:38 | ...::new(...) | A | {EXTERNAL LOCATION} | Global |
+| main.rs:1972:33:1972:37 | "two" |  | {EXTERNAL LOCATION} | str |
+| main.rs:1973:20:1973:23 | map1 |  | {EXTERNAL LOCATION} | HashMap |
+| main.rs:1973:20:1973:23 | map1 | S | {EXTERNAL LOCATION} | RandomState |
+| main.rs:1973:20:1973:30 | map1.keys() |  | {EXTERNAL LOCATION} | Keys |
+| main.rs:1974:22:1974:25 | map1 |  | {EXTERNAL LOCATION} | HashMap |
+| main.rs:1974:22:1974:25 | map1 | S | {EXTERNAL LOCATION} | RandomState |
+| main.rs:1974:22:1974:34 | map1.values() |  | {EXTERNAL LOCATION} | Values |
+| main.rs:1975:29:1975:32 | map1 |  | {EXTERNAL LOCATION} | HashMap |
+| main.rs:1975:29:1975:32 | map1 | S | {EXTERNAL LOCATION} | RandomState |
+| main.rs:1975:29:1975:39 | map1.iter() |  | {EXTERNAL LOCATION} | Iter |
+| main.rs:1976:29:1976:33 | &map1 |  | file://:0:0:0:0 | & |
+| main.rs:1976:29:1976:33 | &map1 | &T | {EXTERNAL LOCATION} | HashMap |
+| main.rs:1976:29:1976:33 | &map1 | &T.S | {EXTERNAL LOCATION} | RandomState |
+| main.rs:1976:30:1976:33 | map1 |  | {EXTERNAL LOCATION} | HashMap |
+| main.rs:1976:30:1976:33 | map1 | S | {EXTERNAL LOCATION} | RandomState |
+| main.rs:1980:13:1980:17 | mut a |  | {EXTERNAL LOCATION} | i32 |
+| main.rs:1980:13:1980:17 | mut a |  | {EXTERNAL LOCATION} | i64 |
+| main.rs:1980:26:1980:26 | 0 |  | {EXTERNAL LOCATION} | i32 |
+| main.rs:1980:26:1980:26 | 0 |  | {EXTERNAL LOCATION} | i64 |
+| main.rs:1981:15:1981:15 | a |  | {EXTERNAL LOCATION} | i32 |
+| main.rs:1981:15:1981:15 | a |  | {EXTERNAL LOCATION} | i64 |
+| main.rs:1981:15:1981:20 | ... < ... |  | {EXTERNAL LOCATION} | bool |
+| main.rs:1981:19:1981:20 | 10 |  | {EXTERNAL LOCATION} | i32 |
+| main.rs:1982:13:1982:13 | a |  | {EXTERNAL LOCATION} | i32 |
+| main.rs:1982:13:1982:13 | a |  | {EXTERNAL LOCATION} | i64 |
+| main.rs:1982:13:1982:18 | ... += ... |  | file://:0:0:0:0 | () |
+| main.rs:1982:18:1982:18 | 1 |  | {EXTERNAL LOCATION} | i32 |
+| main.rs:1989:5:1989:20 | ...::f(...) |  | main.rs:72:5:72:21 | Foo |
+| main.rs:1990:5:1990:60 | ...::g(...) |  | main.rs:72:5:72:21 | Foo |
+| main.rs:1990:20:1990:38 | ...::Foo {...} |  | main.rs:72:5:72:21 | Foo |
+| main.rs:1990:41:1990:59 | ...::Foo {...} |  | main.rs:72:5:72:21 | Foo |
+| main.rs:2006:5:2006:15 | ...::f(...) |  | {EXTERNAL LOCATION} | trait Future |
 testFailures