--- conflicted
+++ resolved
@@ -3387,567 +3387,6 @@
 | main.rs:2041:16:2041:21 | self.0 |  | main.rs:2033:14:2033:14 | T |
 | main.rs:2041:31:2041:35 | other |  | file://:0:0:0:0 | & |
 | main.rs:2041:31:2041:35 | other | &T | main.rs:2033:14:2033:14 | T |
-<<<<<<< HEAD
-| main.rs:2046:13:2046:13 | x |  | {EXTERNAL LOCATION} | i32 |
-| main.rs:2046:13:2046:13 | x |  | {EXTERNAL LOCATION} | i64 |
-| main.rs:2046:22:2046:23 | 73 |  | {EXTERNAL LOCATION} | i32 |
-| main.rs:2046:22:2046:23 | 73 |  | {EXTERNAL LOCATION} | i64 |
-| main.rs:2047:9:2047:9 | x |  | {EXTERNAL LOCATION} | i32 |
-| main.rs:2047:9:2047:9 | x |  | {EXTERNAL LOCATION} | i64 |
-| main.rs:2047:9:2047:22 | x.my_add(...) |  | {EXTERNAL LOCATION} | i64 |
-| main.rs:2047:18:2047:21 | 5i64 |  | {EXTERNAL LOCATION} | i64 |
-| main.rs:2048:9:2048:9 | x |  | {EXTERNAL LOCATION} | i32 |
-| main.rs:2048:9:2048:9 | x |  | {EXTERNAL LOCATION} | i64 |
-| main.rs:2048:9:2048:23 | x.my_add(...) |  | {EXTERNAL LOCATION} | i64 |
-| main.rs:2048:18:2048:22 | &5i64 |  | file://:0:0:0:0 | & |
-| main.rs:2048:18:2048:22 | &5i64 | &T | {EXTERNAL LOCATION} | i64 |
-| main.rs:2048:19:2048:22 | 5i64 |  | {EXTERNAL LOCATION} | i64 |
-| main.rs:2049:9:2049:9 | x |  | {EXTERNAL LOCATION} | i32 |
-| main.rs:2049:9:2049:9 | x |  | {EXTERNAL LOCATION} | i64 |
-| main.rs:2049:9:2049:22 | x.my_add(...) |  | {EXTERNAL LOCATION} | i64 |
-| main.rs:2049:18:2049:21 | true |  | {EXTERNAL LOCATION} | bool |
-| main.rs:2051:9:2051:15 | S(...) |  | main.rs:2013:5:2013:19 | S |
-| main.rs:2051:9:2051:15 | S(...) | T | {EXTERNAL LOCATION} | i64 |
-| main.rs:2051:9:2051:31 | ... .my_add(...) |  | main.rs:2013:5:2013:19 | S |
-| main.rs:2051:11:2051:14 | 1i64 |  | {EXTERNAL LOCATION} | i64 |
-| main.rs:2051:24:2051:30 | S(...) |  | main.rs:2013:5:2013:19 | S |
-| main.rs:2051:24:2051:30 | S(...) | T | {EXTERNAL LOCATION} | i64 |
-| main.rs:2051:26:2051:29 | 2i64 |  | {EXTERNAL LOCATION} | i64 |
-| main.rs:2052:9:2052:15 | S(...) |  | main.rs:2013:5:2013:19 | S |
-| main.rs:2052:9:2052:15 | S(...) | T | {EXTERNAL LOCATION} | i64 |
-| main.rs:2052:11:2052:14 | 1i64 |  | {EXTERNAL LOCATION} | i64 |
-| main.rs:2052:24:2052:27 | 3i64 |  | {EXTERNAL LOCATION} | i64 |
-| main.rs:2053:9:2053:15 | S(...) |  | main.rs:2013:5:2013:19 | S |
-| main.rs:2053:9:2053:15 | S(...) | T | {EXTERNAL LOCATION} | i64 |
-| main.rs:2053:9:2053:29 | ... .my_add(...) |  | main.rs:2013:5:2013:19 | S |
-| main.rs:2053:11:2053:14 | 1i64 |  | {EXTERNAL LOCATION} | i64 |
-| main.rs:2053:24:2053:28 | &3i64 |  | file://:0:0:0:0 | & |
-| main.rs:2053:24:2053:28 | &3i64 | &T | {EXTERNAL LOCATION} | i64 |
-| main.rs:2053:25:2053:28 | 3i64 |  | {EXTERNAL LOCATION} | i64 |
-| main.rs:2061:26:2063:9 | { ... } |  | main.rs:2058:5:2058:24 | MyCallable |
-| main.rs:2062:13:2062:25 | MyCallable {...} |  | main.rs:2058:5:2058:24 | MyCallable |
-| main.rs:2065:17:2065:21 | SelfParam |  | file://:0:0:0:0 | & |
-| main.rs:2065:17:2065:21 | SelfParam | &T | main.rs:2058:5:2058:24 | MyCallable |
-| main.rs:2065:31:2067:9 | { ... } |  | {EXTERNAL LOCATION} | i32 |
-| main.rs:2065:31:2067:9 | { ... } |  | {EXTERNAL LOCATION} | i64 |
-| main.rs:2066:13:2066:13 | 1 |  | {EXTERNAL LOCATION} | i32 |
-| main.rs:2066:13:2066:13 | 1 |  | {EXTERNAL LOCATION} | i64 |
-| main.rs:2073:13:2073:13 | i |  | {EXTERNAL LOCATION} | i32 |
-| main.rs:2073:18:2073:26 | [...] |  | file://:0:0:0:0 | [] |
-| main.rs:2073:18:2073:26 | [...] | [T;...] | {EXTERNAL LOCATION} | i32 |
-| main.rs:2073:19:2073:19 | 1 |  | {EXTERNAL LOCATION} | i32 |
-| main.rs:2073:22:2073:22 | 2 |  | {EXTERNAL LOCATION} | i32 |
-| main.rs:2073:25:2073:25 | 3 |  | {EXTERNAL LOCATION} | i32 |
-| main.rs:2074:18:2074:26 | [...] |  | file://:0:0:0:0 | [] |
-| main.rs:2074:18:2074:26 | [...] | [T;...] | {EXTERNAL LOCATION} | i32 |
-| main.rs:2074:18:2074:41 | ... .map(...) |  | file://:0:0:0:0 | [] |
-| main.rs:2074:19:2074:19 | 1 |  | {EXTERNAL LOCATION} | i32 |
-| main.rs:2074:22:2074:22 | 2 |  | {EXTERNAL LOCATION} | i32 |
-| main.rs:2074:25:2074:25 | 3 |  | {EXTERNAL LOCATION} | i32 |
-| main.rs:2074:40:2074:40 | 1 |  | {EXTERNAL LOCATION} | i32 |
-| main.rs:2075:18:2075:26 | [...] |  | file://:0:0:0:0 | [] |
-| main.rs:2075:18:2075:26 | [...] | [T;...] | {EXTERNAL LOCATION} | i32 |
-| main.rs:2075:19:2075:19 | 1 |  | {EXTERNAL LOCATION} | i32 |
-| main.rs:2075:22:2075:22 | 2 |  | {EXTERNAL LOCATION} | i32 |
-| main.rs:2075:25:2075:25 | 3 |  | {EXTERNAL LOCATION} | i32 |
-| main.rs:2077:13:2077:17 | vals1 |  | file://:0:0:0:0 | [] |
-| main.rs:2077:13:2077:17 | vals1 | [T;...] | {EXTERNAL LOCATION} | i32 |
-| main.rs:2077:13:2077:17 | vals1 | [T;...] | {EXTERNAL LOCATION} | u8 |
-| main.rs:2077:21:2077:31 | [...] |  | file://:0:0:0:0 | [] |
-| main.rs:2077:21:2077:31 | [...] | [T;...] | {EXTERNAL LOCATION} | i32 |
-| main.rs:2077:21:2077:31 | [...] | [T;...] | {EXTERNAL LOCATION} | u8 |
-| main.rs:2077:22:2077:24 | 1u8 |  | {EXTERNAL LOCATION} | i32 |
-| main.rs:2077:22:2077:24 | 1u8 |  | {EXTERNAL LOCATION} | u8 |
-| main.rs:2077:27:2077:27 | 2 |  | {EXTERNAL LOCATION} | i32 |
-| main.rs:2077:27:2077:27 | 2 |  | {EXTERNAL LOCATION} | u8 |
-| main.rs:2077:30:2077:30 | 3 |  | {EXTERNAL LOCATION} | i32 |
-| main.rs:2077:30:2077:30 | 3 |  | {EXTERNAL LOCATION} | u8 |
-| main.rs:2078:13:2078:13 | u |  | {EXTERNAL LOCATION} | i32 |
-| main.rs:2078:13:2078:13 | u |  | {EXTERNAL LOCATION} | u8 |
-| main.rs:2078:18:2078:22 | vals1 |  | file://:0:0:0:0 | [] |
-| main.rs:2078:18:2078:22 | vals1 | [T;...] | {EXTERNAL LOCATION} | i32 |
-| main.rs:2078:18:2078:22 | vals1 | [T;...] | {EXTERNAL LOCATION} | u8 |
-| main.rs:2080:13:2080:17 | vals2 |  | file://:0:0:0:0 | [] |
-| main.rs:2080:13:2080:17 | vals2 | [T;...] | {EXTERNAL LOCATION} | u16 |
-| main.rs:2080:21:2080:29 | [1u16; 3] |  | file://:0:0:0:0 | [] |
-| main.rs:2080:21:2080:29 | [1u16; 3] | [T;...] | {EXTERNAL LOCATION} | u16 |
-| main.rs:2080:22:2080:25 | 1u16 |  | {EXTERNAL LOCATION} | u16 |
-| main.rs:2080:28:2080:28 | 3 |  | {EXTERNAL LOCATION} | i32 |
-| main.rs:2081:13:2081:13 | u |  | {EXTERNAL LOCATION} | u16 |
-| main.rs:2081:18:2081:22 | vals2 |  | file://:0:0:0:0 | [] |
-| main.rs:2081:18:2081:22 | vals2 | [T;...] | {EXTERNAL LOCATION} | u16 |
-| main.rs:2083:13:2083:17 | vals3 |  | file://:0:0:0:0 | [] |
-| main.rs:2083:13:2083:17 | vals3 | [T;...] | {EXTERNAL LOCATION} | i32 |
-| main.rs:2083:13:2083:17 | vals3 | [T;...] | {EXTERNAL LOCATION} | u32 |
-| main.rs:2083:26:2083:26 | 3 |  | {EXTERNAL LOCATION} | i32 |
-| main.rs:2083:31:2083:39 | [...] |  | file://:0:0:0:0 | [] |
-| main.rs:2083:31:2083:39 | [...] | [T;...] | {EXTERNAL LOCATION} | i32 |
-| main.rs:2083:31:2083:39 | [...] | [T;...] | {EXTERNAL LOCATION} | u32 |
-| main.rs:2083:32:2083:32 | 1 |  | {EXTERNAL LOCATION} | i32 |
-| main.rs:2083:32:2083:32 | 1 |  | {EXTERNAL LOCATION} | u32 |
-| main.rs:2083:35:2083:35 | 2 |  | {EXTERNAL LOCATION} | i32 |
-| main.rs:2083:35:2083:35 | 2 |  | {EXTERNAL LOCATION} | u32 |
-| main.rs:2083:38:2083:38 | 3 |  | {EXTERNAL LOCATION} | i32 |
-| main.rs:2083:38:2083:38 | 3 |  | {EXTERNAL LOCATION} | u32 |
-| main.rs:2084:13:2084:13 | u |  | {EXTERNAL LOCATION} | i32 |
-| main.rs:2084:13:2084:13 | u |  | {EXTERNAL LOCATION} | u32 |
-| main.rs:2084:18:2084:22 | vals3 |  | file://:0:0:0:0 | [] |
-| main.rs:2084:18:2084:22 | vals3 | [T;...] | {EXTERNAL LOCATION} | i32 |
-| main.rs:2084:18:2084:22 | vals3 | [T;...] | {EXTERNAL LOCATION} | u32 |
-| main.rs:2086:13:2086:17 | vals4 |  | file://:0:0:0:0 | [] |
-| main.rs:2086:13:2086:17 | vals4 | [T;...] | {EXTERNAL LOCATION} | i32 |
-| main.rs:2086:13:2086:17 | vals4 | [T;...] | {EXTERNAL LOCATION} | u64 |
-| main.rs:2086:26:2086:26 | 3 |  | {EXTERNAL LOCATION} | i32 |
-| main.rs:2086:31:2086:36 | [1; 3] |  | file://:0:0:0:0 | [] |
-| main.rs:2086:31:2086:36 | [1; 3] | [T;...] | {EXTERNAL LOCATION} | i32 |
-| main.rs:2086:31:2086:36 | [1; 3] | [T;...] | {EXTERNAL LOCATION} | u64 |
-| main.rs:2086:32:2086:32 | 1 |  | {EXTERNAL LOCATION} | i32 |
-| main.rs:2086:32:2086:32 | 1 |  | {EXTERNAL LOCATION} | u64 |
-| main.rs:2086:35:2086:35 | 3 |  | {EXTERNAL LOCATION} | i32 |
-| main.rs:2087:13:2087:13 | u |  | {EXTERNAL LOCATION} | i32 |
-| main.rs:2087:13:2087:13 | u |  | {EXTERNAL LOCATION} | u64 |
-| main.rs:2087:18:2087:22 | vals4 |  | file://:0:0:0:0 | [] |
-| main.rs:2087:18:2087:22 | vals4 | [T;...] | {EXTERNAL LOCATION} | i32 |
-| main.rs:2087:18:2087:22 | vals4 | [T;...] | {EXTERNAL LOCATION} | u64 |
-| main.rs:2089:13:2089:24 | mut strings1 |  | file://:0:0:0:0 | [] |
-| main.rs:2089:13:2089:24 | mut strings1 | [T;...] | file://:0:0:0:0 | & |
-| main.rs:2089:13:2089:24 | mut strings1 | [T;...].&T | {EXTERNAL LOCATION} | str |
-| main.rs:2089:28:2089:48 | [...] |  | file://:0:0:0:0 | [] |
-| main.rs:2089:28:2089:48 | [...] | [T;...] | file://:0:0:0:0 | & |
-| main.rs:2089:28:2089:48 | [...] | [T;...].&T | {EXTERNAL LOCATION} | str |
-| main.rs:2089:29:2089:33 | "foo" |  | file://:0:0:0:0 | & |
-| main.rs:2089:29:2089:33 | "foo" | &T | {EXTERNAL LOCATION} | str |
-| main.rs:2089:36:2089:40 | "bar" |  | file://:0:0:0:0 | & |
-| main.rs:2089:36:2089:40 | "bar" | &T | {EXTERNAL LOCATION} | str |
-| main.rs:2089:43:2089:47 | "baz" |  | file://:0:0:0:0 | & |
-| main.rs:2089:43:2089:47 | "baz" | &T | {EXTERNAL LOCATION} | str |
-| main.rs:2090:13:2090:13 | s |  | {EXTERNAL LOCATION} | Item |
-| main.rs:2090:13:2090:13 | s |  | file://:0:0:0:0 | & |
-| main.rs:2090:13:2090:13 | s | &T | file://:0:0:0:0 | & |
-| main.rs:2090:13:2090:13 | s | &T.&T | {EXTERNAL LOCATION} | str |
-| main.rs:2090:18:2090:26 | &strings1 |  | file://:0:0:0:0 | & |
-| main.rs:2090:18:2090:26 | &strings1 | &T | file://:0:0:0:0 | [] |
-| main.rs:2090:18:2090:26 | &strings1 | &T.[T;...] | file://:0:0:0:0 | & |
-| main.rs:2090:18:2090:26 | &strings1 | &T.[T;...].&T | {EXTERNAL LOCATION} | str |
-| main.rs:2090:19:2090:26 | strings1 |  | file://:0:0:0:0 | [] |
-| main.rs:2090:19:2090:26 | strings1 | [T;...] | file://:0:0:0:0 | & |
-| main.rs:2090:19:2090:26 | strings1 | [T;...].&T | {EXTERNAL LOCATION} | str |
-| main.rs:2091:13:2091:13 | s |  | {EXTERNAL LOCATION} | Item |
-| main.rs:2091:13:2091:13 | s |  | file://:0:0:0:0 | & |
-| main.rs:2091:13:2091:13 | s | &T | file://:0:0:0:0 | & |
-| main.rs:2091:13:2091:13 | s | &T.&T | {EXTERNAL LOCATION} | str |
-| main.rs:2091:18:2091:30 | &mut strings1 |  | file://:0:0:0:0 | & |
-| main.rs:2091:18:2091:30 | &mut strings1 | &T | file://:0:0:0:0 | [] |
-| main.rs:2091:18:2091:30 | &mut strings1 | &T.[T;...] | file://:0:0:0:0 | & |
-| main.rs:2091:18:2091:30 | &mut strings1 | &T.[T;...].&T | {EXTERNAL LOCATION} | str |
-| main.rs:2091:23:2091:30 | strings1 |  | file://:0:0:0:0 | [] |
-| main.rs:2091:23:2091:30 | strings1 | [T;...] | file://:0:0:0:0 | & |
-| main.rs:2091:23:2091:30 | strings1 | [T;...].&T | {EXTERNAL LOCATION} | str |
-| main.rs:2092:13:2092:13 | s |  | file://:0:0:0:0 | & |
-| main.rs:2092:13:2092:13 | s | &T | {EXTERNAL LOCATION} | str |
-| main.rs:2092:18:2092:25 | strings1 |  | file://:0:0:0:0 | [] |
-| main.rs:2092:18:2092:25 | strings1 | [T;...] | file://:0:0:0:0 | & |
-| main.rs:2092:18:2092:25 | strings1 | [T;...].&T | {EXTERNAL LOCATION} | str |
-| main.rs:2094:13:2094:20 | strings2 |  | file://:0:0:0:0 | [] |
-| main.rs:2094:13:2094:20 | strings2 | [T;...] | {EXTERNAL LOCATION} | String |
-| main.rs:2095:9:2099:9 | [...] |  | file://:0:0:0:0 | [] |
-| main.rs:2095:9:2099:9 | [...] | [T;...] | {EXTERNAL LOCATION} | String |
-| main.rs:2096:13:2096:31 | ...::from(...) |  | {EXTERNAL LOCATION} | String |
-| main.rs:2096:26:2096:30 | "foo" |  | file://:0:0:0:0 | & |
-| main.rs:2096:26:2096:30 | "foo" | &T | {EXTERNAL LOCATION} | str |
-| main.rs:2097:13:2097:31 | ...::from(...) |  | {EXTERNAL LOCATION} | String |
-| main.rs:2097:26:2097:30 | "bar" |  | file://:0:0:0:0 | & |
-| main.rs:2097:26:2097:30 | "bar" | &T | {EXTERNAL LOCATION} | str |
-| main.rs:2098:13:2098:31 | ...::from(...) |  | {EXTERNAL LOCATION} | String |
-| main.rs:2098:26:2098:30 | "baz" |  | file://:0:0:0:0 | & |
-| main.rs:2098:26:2098:30 | "baz" | &T | {EXTERNAL LOCATION} | str |
-| main.rs:2100:13:2100:13 | s |  | {EXTERNAL LOCATION} | String |
-| main.rs:2100:18:2100:25 | strings2 |  | file://:0:0:0:0 | [] |
-| main.rs:2100:18:2100:25 | strings2 | [T;...] | {EXTERNAL LOCATION} | String |
-| main.rs:2102:13:2102:20 | strings3 |  | file://:0:0:0:0 | & |
-| main.rs:2102:13:2102:20 | strings3 | &T | file://:0:0:0:0 | [] |
-| main.rs:2102:13:2102:20 | strings3 | &T.[T;...] | {EXTERNAL LOCATION} | String |
-| main.rs:2103:9:2107:9 | &... |  | file://:0:0:0:0 | & |
-| main.rs:2103:9:2107:9 | &... | &T | file://:0:0:0:0 | [] |
-| main.rs:2103:9:2107:9 | &... | &T.[T;...] | {EXTERNAL LOCATION} | String |
-| main.rs:2103:10:2107:9 | [...] |  | file://:0:0:0:0 | [] |
-| main.rs:2103:10:2107:9 | [...] | [T;...] | {EXTERNAL LOCATION} | String |
-| main.rs:2104:13:2104:31 | ...::from(...) |  | {EXTERNAL LOCATION} | String |
-| main.rs:2104:26:2104:30 | "foo" |  | file://:0:0:0:0 | & |
-| main.rs:2104:26:2104:30 | "foo" | &T | {EXTERNAL LOCATION} | str |
-| main.rs:2105:13:2105:31 | ...::from(...) |  | {EXTERNAL LOCATION} | String |
-| main.rs:2105:26:2105:30 | "bar" |  | file://:0:0:0:0 | & |
-| main.rs:2105:26:2105:30 | "bar" | &T | {EXTERNAL LOCATION} | str |
-| main.rs:2106:13:2106:31 | ...::from(...) |  | {EXTERNAL LOCATION} | String |
-| main.rs:2106:26:2106:30 | "baz" |  | file://:0:0:0:0 | & |
-| main.rs:2106:26:2106:30 | "baz" | &T | {EXTERNAL LOCATION} | str |
-| main.rs:2108:13:2108:13 | s |  | {EXTERNAL LOCATION} | Item |
-| main.rs:2108:13:2108:13 | s |  | file://:0:0:0:0 | & |
-| main.rs:2108:13:2108:13 | s | &T | {EXTERNAL LOCATION} | String |
-| main.rs:2108:18:2108:25 | strings3 |  | file://:0:0:0:0 | & |
-| main.rs:2108:18:2108:25 | strings3 | &T | file://:0:0:0:0 | [] |
-| main.rs:2108:18:2108:25 | strings3 | &T.[T;...] | {EXTERNAL LOCATION} | String |
-| main.rs:2110:13:2110:21 | callables |  | file://:0:0:0:0 | [] |
-| main.rs:2110:13:2110:21 | callables | [T;...] | main.rs:2058:5:2058:24 | MyCallable |
-| main.rs:2110:25:2110:81 | [...] |  | file://:0:0:0:0 | [] |
-| main.rs:2110:25:2110:81 | [...] | [T;...] | main.rs:2058:5:2058:24 | MyCallable |
-| main.rs:2110:26:2110:42 | ...::new(...) |  | main.rs:2058:5:2058:24 | MyCallable |
-| main.rs:2110:45:2110:61 | ...::new(...) |  | main.rs:2058:5:2058:24 | MyCallable |
-| main.rs:2110:64:2110:80 | ...::new(...) |  | main.rs:2058:5:2058:24 | MyCallable |
-| main.rs:2111:13:2111:13 | c |  | main.rs:2058:5:2058:24 | MyCallable |
-| main.rs:2112:12:2112:20 | callables |  | file://:0:0:0:0 | [] |
-| main.rs:2112:12:2112:20 | callables | [T;...] | main.rs:2058:5:2058:24 | MyCallable |
-| main.rs:2114:17:2114:22 | result |  | {EXTERNAL LOCATION} | i64 |
-| main.rs:2114:26:2114:26 | c |  | main.rs:2058:5:2058:24 | MyCallable |
-| main.rs:2114:26:2114:33 | c.call() |  | {EXTERNAL LOCATION} | i64 |
-| main.rs:2119:13:2119:13 | i |  | {EXTERNAL LOCATION} | Item |
-| main.rs:2119:13:2119:13 | i |  | {EXTERNAL LOCATION} | i32 |
-| main.rs:2119:18:2119:18 | 0 |  | {EXTERNAL LOCATION} | i32 |
-| main.rs:2119:18:2119:22 | 0..10 |  | {EXTERNAL LOCATION} | Range |
-| main.rs:2119:18:2119:22 | 0..10 | Idx | {EXTERNAL LOCATION} | i32 |
-| main.rs:2119:21:2119:22 | 10 |  | {EXTERNAL LOCATION} | i32 |
-| main.rs:2120:13:2120:13 | u |  | {EXTERNAL LOCATION} | Range |
-| main.rs:2120:13:2120:13 | u | Idx | {EXTERNAL LOCATION} | i32 |
-| main.rs:2120:13:2120:13 | u | Idx | {EXTERNAL LOCATION} | u8 |
-| main.rs:2120:18:2120:26 | [...] |  | file://:0:0:0:0 | [] |
-| main.rs:2120:18:2120:26 | [...] | [T;...] | {EXTERNAL LOCATION} | Range |
-| main.rs:2120:18:2120:26 | [...] | [T;...].Idx | {EXTERNAL LOCATION} | i32 |
-| main.rs:2120:18:2120:26 | [...] | [T;...].Idx | {EXTERNAL LOCATION} | u8 |
-| main.rs:2120:19:2120:21 | 0u8 |  | {EXTERNAL LOCATION} | i32 |
-| main.rs:2120:19:2120:21 | 0u8 |  | {EXTERNAL LOCATION} | u8 |
-| main.rs:2120:19:2120:25 | 0u8..10 |  | {EXTERNAL LOCATION} | Range |
-| main.rs:2120:19:2120:25 | 0u8..10 | Idx | {EXTERNAL LOCATION} | i32 |
-| main.rs:2120:19:2120:25 | 0u8..10 | Idx | {EXTERNAL LOCATION} | u8 |
-| main.rs:2120:24:2120:25 | 10 |  | {EXTERNAL LOCATION} | i32 |
-| main.rs:2120:24:2120:25 | 10 |  | {EXTERNAL LOCATION} | u8 |
-| main.rs:2121:13:2121:17 | range |  | {EXTERNAL LOCATION} | Range |
-| main.rs:2121:13:2121:17 | range | Idx | {EXTERNAL LOCATION} | i32 |
-| main.rs:2121:21:2121:21 | 0 |  | {EXTERNAL LOCATION} | i32 |
-| main.rs:2121:21:2121:25 | 0..10 |  | {EXTERNAL LOCATION} | Range |
-| main.rs:2121:21:2121:25 | 0..10 | Idx | {EXTERNAL LOCATION} | i32 |
-| main.rs:2121:24:2121:25 | 10 |  | {EXTERNAL LOCATION} | i32 |
-| main.rs:2122:13:2122:13 | i |  | {EXTERNAL LOCATION} | Item |
-| main.rs:2122:13:2122:13 | i |  | {EXTERNAL LOCATION} | i32 |
-| main.rs:2122:18:2122:22 | range |  | {EXTERNAL LOCATION} | Range |
-| main.rs:2122:18:2122:22 | range | Idx | {EXTERNAL LOCATION} | i32 |
-| main.rs:2124:13:2124:18 | range1 |  | {EXTERNAL LOCATION} | Range |
-| main.rs:2124:13:2124:18 | range1 | Idx | {EXTERNAL LOCATION} | u16 |
-| main.rs:2125:9:2128:9 | ...::Range {...} |  | {EXTERNAL LOCATION} | Range |
-| main.rs:2125:9:2128:9 | ...::Range {...} | Idx | {EXTERNAL LOCATION} | u16 |
-| main.rs:2126:20:2126:23 | 0u16 |  | {EXTERNAL LOCATION} | u16 |
-| main.rs:2127:18:2127:22 | 10u16 |  | {EXTERNAL LOCATION} | u16 |
-| main.rs:2129:13:2129:13 | u |  | {EXTERNAL LOCATION} | Item |
-| main.rs:2129:13:2129:13 | u |  | {EXTERNAL LOCATION} | u16 |
-| main.rs:2129:18:2129:23 | range1 |  | {EXTERNAL LOCATION} | Range |
-| main.rs:2129:18:2129:23 | range1 | Idx | {EXTERNAL LOCATION} | u16 |
-| main.rs:2133:26:2133:26 | 1 |  | {EXTERNAL LOCATION} | i32 |
-| main.rs:2133:29:2133:29 | 2 |  | {EXTERNAL LOCATION} | i32 |
-| main.rs:2133:32:2133:32 | 3 |  | {EXTERNAL LOCATION} | i32 |
-| main.rs:2136:13:2136:18 | vals4a |  | {EXTERNAL LOCATION} | Vec |
-| main.rs:2136:13:2136:18 | vals4a | A | {EXTERNAL LOCATION} | Global |
-| main.rs:2136:13:2136:18 | vals4a | T | {EXTERNAL LOCATION} | u16 |
-| main.rs:2136:32:2136:43 | [...] |  | file://:0:0:0:0 | [] |
-| main.rs:2136:32:2136:43 | [...] | [T;...] | {EXTERNAL LOCATION} | i32 |
-| main.rs:2136:32:2136:43 | [...] | [T;...] | {EXTERNAL LOCATION} | u16 |
-| main.rs:2136:32:2136:52 | ... .to_vec() |  | {EXTERNAL LOCATION} | Vec |
-| main.rs:2136:32:2136:52 | ... .to_vec() | A | {EXTERNAL LOCATION} | Global |
-| main.rs:2136:32:2136:52 | ... .to_vec() | T | {EXTERNAL LOCATION} | u16 |
-| main.rs:2136:33:2136:36 | 1u16 |  | {EXTERNAL LOCATION} | i32 |
-| main.rs:2136:33:2136:36 | 1u16 |  | {EXTERNAL LOCATION} | u16 |
-| main.rs:2136:39:2136:39 | 2 |  | {EXTERNAL LOCATION} | i32 |
-| main.rs:2136:39:2136:39 | 2 |  | {EXTERNAL LOCATION} | u16 |
-| main.rs:2136:42:2136:42 | 3 |  | {EXTERNAL LOCATION} | i32 |
-| main.rs:2136:42:2136:42 | 3 |  | {EXTERNAL LOCATION} | u16 |
-| main.rs:2137:13:2137:13 | u |  | {EXTERNAL LOCATION} | Vec |
-| main.rs:2137:13:2137:13 | u |  | {EXTERNAL LOCATION} | u16 |
-| main.rs:2137:13:2137:13 | u |  | file://:0:0:0:0 | & |
-| main.rs:2137:13:2137:13 | u | A | {EXTERNAL LOCATION} | Global |
-| main.rs:2137:13:2137:13 | u | T | {EXTERNAL LOCATION} | u16 |
-| main.rs:2137:18:2137:23 | vals4a |  | {EXTERNAL LOCATION} | Vec |
-| main.rs:2137:18:2137:23 | vals4a | A | {EXTERNAL LOCATION} | Global |
-| main.rs:2137:18:2137:23 | vals4a | T | {EXTERNAL LOCATION} | u16 |
-| main.rs:2139:22:2139:33 | [...] |  | file://:0:0:0:0 | [] |
-| main.rs:2139:22:2139:33 | [...] | [T;...] | {EXTERNAL LOCATION} | i32 |
-| main.rs:2139:22:2139:33 | [...] | [T;...] | {EXTERNAL LOCATION} | u16 |
-| main.rs:2139:23:2139:26 | 1u16 |  | {EXTERNAL LOCATION} | i32 |
-| main.rs:2139:23:2139:26 | 1u16 |  | {EXTERNAL LOCATION} | u16 |
-| main.rs:2139:29:2139:29 | 2 |  | {EXTERNAL LOCATION} | i32 |
-| main.rs:2139:29:2139:29 | 2 |  | {EXTERNAL LOCATION} | u16 |
-| main.rs:2139:32:2139:32 | 3 |  | {EXTERNAL LOCATION} | i32 |
-| main.rs:2139:32:2139:32 | 3 |  | {EXTERNAL LOCATION} | u16 |
-| main.rs:2142:13:2142:17 | vals5 |  | {EXTERNAL LOCATION} | Vec |
-| main.rs:2142:13:2142:17 | vals5 | A | {EXTERNAL LOCATION} | Global |
-| main.rs:2142:13:2142:17 | vals5 | T | {EXTERNAL LOCATION} | u8 |
-| main.rs:2142:21:2142:43 | ...::from(...) |  | {EXTERNAL LOCATION} | Vec |
-| main.rs:2142:21:2142:43 | ...::from(...) | A | {EXTERNAL LOCATION} | Global |
-| main.rs:2142:21:2142:43 | ...::from(...) | T | {EXTERNAL LOCATION} | u8 |
-| main.rs:2142:31:2142:42 | [...] |  | file://:0:0:0:0 | [] |
-| main.rs:2142:31:2142:42 | [...] | [T;...] | {EXTERNAL LOCATION} | i32 |
-| main.rs:2142:31:2142:42 | [...] | [T;...] | {EXTERNAL LOCATION} | u32 |
-| main.rs:2142:32:2142:35 | 1u32 |  | {EXTERNAL LOCATION} | i32 |
-| main.rs:2142:32:2142:35 | 1u32 |  | {EXTERNAL LOCATION} | u32 |
-| main.rs:2142:38:2142:38 | 2 |  | {EXTERNAL LOCATION} | i32 |
-| main.rs:2142:38:2142:38 | 2 |  | {EXTERNAL LOCATION} | u32 |
-| main.rs:2142:41:2142:41 | 3 |  | {EXTERNAL LOCATION} | i32 |
-| main.rs:2142:41:2142:41 | 3 |  | {EXTERNAL LOCATION} | u32 |
-| main.rs:2143:13:2143:13 | u |  | {EXTERNAL LOCATION} | Vec |
-| main.rs:2143:13:2143:13 | u |  | {EXTERNAL LOCATION} | u8 |
-| main.rs:2143:13:2143:13 | u |  | file://:0:0:0:0 | & |
-| main.rs:2143:13:2143:13 | u | A | {EXTERNAL LOCATION} | Global |
-| main.rs:2143:13:2143:13 | u | T | {EXTERNAL LOCATION} | u8 |
-| main.rs:2143:18:2143:22 | vals5 |  | {EXTERNAL LOCATION} | Vec |
-| main.rs:2143:18:2143:22 | vals5 | A | {EXTERNAL LOCATION} | Global |
-| main.rs:2143:18:2143:22 | vals5 | T | {EXTERNAL LOCATION} | u8 |
-| main.rs:2145:13:2145:17 | vals6 |  | {EXTERNAL LOCATION} | Vec |
-| main.rs:2145:13:2145:17 | vals6 | A | {EXTERNAL LOCATION} | Global |
-| main.rs:2145:13:2145:17 | vals6 | T | file://:0:0:0:0 | & |
-| main.rs:2145:13:2145:17 | vals6 | T.&T | {EXTERNAL LOCATION} | u64 |
-| main.rs:2145:32:2145:43 | [...] |  | file://:0:0:0:0 | [] |
-| main.rs:2145:32:2145:43 | [...] | [T;...] | {EXTERNAL LOCATION} | i32 |
-| main.rs:2145:32:2145:43 | [...] | [T;...] | {EXTERNAL LOCATION} | u64 |
-| main.rs:2145:32:2145:60 | ... .collect() |  | {EXTERNAL LOCATION} | Vec |
-| main.rs:2145:32:2145:60 | ... .collect() | A | {EXTERNAL LOCATION} | Global |
-| main.rs:2145:32:2145:60 | ... .collect() | T | file://:0:0:0:0 | & |
-| main.rs:2145:32:2145:60 | ... .collect() | T.&T | {EXTERNAL LOCATION} | u64 |
-| main.rs:2145:33:2145:36 | 1u64 |  | {EXTERNAL LOCATION} | i32 |
-| main.rs:2145:33:2145:36 | 1u64 |  | {EXTERNAL LOCATION} | u64 |
-| main.rs:2145:39:2145:39 | 2 |  | {EXTERNAL LOCATION} | i32 |
-| main.rs:2145:39:2145:39 | 2 |  | {EXTERNAL LOCATION} | u64 |
-| main.rs:2145:42:2145:42 | 3 |  | {EXTERNAL LOCATION} | i32 |
-| main.rs:2145:42:2145:42 | 3 |  | {EXTERNAL LOCATION} | u64 |
-| main.rs:2146:13:2146:13 | u |  | {EXTERNAL LOCATION} | Vec |
-| main.rs:2146:13:2146:13 | u |  | file://:0:0:0:0 | & |
-| main.rs:2146:13:2146:13 | u | &T | {EXTERNAL LOCATION} | u64 |
-| main.rs:2146:13:2146:13 | u | A | {EXTERNAL LOCATION} | Global |
-| main.rs:2146:13:2146:13 | u | T | file://:0:0:0:0 | & |
-| main.rs:2146:13:2146:13 | u | T.&T | {EXTERNAL LOCATION} | u64 |
-| main.rs:2146:18:2146:22 | vals6 |  | {EXTERNAL LOCATION} | Vec |
-| main.rs:2146:18:2146:22 | vals6 | A | {EXTERNAL LOCATION} | Global |
-| main.rs:2146:18:2146:22 | vals6 | T | file://:0:0:0:0 | & |
-| main.rs:2146:18:2146:22 | vals6 | T.&T | {EXTERNAL LOCATION} | u64 |
-| main.rs:2148:13:2148:21 | mut vals7 |  | {EXTERNAL LOCATION} | Vec |
-| main.rs:2148:13:2148:21 | mut vals7 | A | {EXTERNAL LOCATION} | Global |
-| main.rs:2148:25:2148:34 | ...::new(...) |  | {EXTERNAL LOCATION} | Vec |
-| main.rs:2148:25:2148:34 | ...::new(...) | A | {EXTERNAL LOCATION} | Global |
-| main.rs:2149:9:2149:13 | vals7 |  | {EXTERNAL LOCATION} | Vec |
-| main.rs:2149:9:2149:13 | vals7 | A | {EXTERNAL LOCATION} | Global |
-| main.rs:2149:20:2149:22 | 1u8 |  | {EXTERNAL LOCATION} | u8 |
-| main.rs:2150:13:2150:13 | u |  | {EXTERNAL LOCATION} | Vec |
-| main.rs:2150:13:2150:13 | u |  | file://:0:0:0:0 | & |
-| main.rs:2150:13:2150:13 | u | A | {EXTERNAL LOCATION} | Global |
-| main.rs:2150:18:2150:22 | vals7 |  | {EXTERNAL LOCATION} | Vec |
-| main.rs:2150:18:2150:22 | vals7 | A | {EXTERNAL LOCATION} | Global |
-| main.rs:2152:33:2152:33 | 1 |  | {EXTERNAL LOCATION} | i32 |
-| main.rs:2152:36:2152:36 | 2 |  | {EXTERNAL LOCATION} | i32 |
-| main.rs:2152:45:2152:45 | 3 |  | {EXTERNAL LOCATION} | i32 |
-| main.rs:2152:48:2152:48 | 4 |  | {EXTERNAL LOCATION} | i32 |
-| main.rs:2159:13:2159:20 | mut map1 |  | {EXTERNAL LOCATION} | HashMap |
-| main.rs:2159:13:2159:20 | mut map1 | S | {EXTERNAL LOCATION} | RandomState |
-| main.rs:2159:24:2159:55 | ...::new(...) |  | {EXTERNAL LOCATION} | HashMap |
-| main.rs:2159:24:2159:55 | ...::new(...) | S | {EXTERNAL LOCATION} | RandomState |
-| main.rs:2160:9:2160:12 | map1 |  | {EXTERNAL LOCATION} | HashMap |
-| main.rs:2160:9:2160:12 | map1 | S | {EXTERNAL LOCATION} | RandomState |
-| main.rs:2160:9:2160:39 | map1.insert(...) |  | {EXTERNAL LOCATION} | Option |
-| main.rs:2160:21:2160:21 | 1 |  | {EXTERNAL LOCATION} | i32 |
-| main.rs:2160:24:2160:38 | ...::new(...) |  | {EXTERNAL LOCATION} | Box |
-| main.rs:2160:24:2160:38 | ...::new(...) | A | {EXTERNAL LOCATION} | Global |
-| main.rs:2160:33:2160:37 | "one" |  | file://:0:0:0:0 | & |
-| main.rs:2160:33:2160:37 | "one" | &T | {EXTERNAL LOCATION} | str |
-| main.rs:2161:9:2161:12 | map1 |  | {EXTERNAL LOCATION} | HashMap |
-| main.rs:2161:9:2161:12 | map1 | S | {EXTERNAL LOCATION} | RandomState |
-| main.rs:2161:9:2161:39 | map1.insert(...) |  | {EXTERNAL LOCATION} | Option |
-| main.rs:2161:21:2161:21 | 2 |  | {EXTERNAL LOCATION} | i32 |
-| main.rs:2161:24:2161:38 | ...::new(...) |  | {EXTERNAL LOCATION} | Box |
-| main.rs:2161:24:2161:38 | ...::new(...) | A | {EXTERNAL LOCATION} | Global |
-| main.rs:2161:33:2161:37 | "two" |  | file://:0:0:0:0 | & |
-| main.rs:2161:33:2161:37 | "two" | &T | {EXTERNAL LOCATION} | str |
-| main.rs:2162:13:2162:15 | key |  | {EXTERNAL LOCATION} | Item |
-| main.rs:2162:13:2162:15 | key |  | file://:0:0:0:0 | & |
-| main.rs:2162:20:2162:23 | map1 |  | {EXTERNAL LOCATION} | HashMap |
-| main.rs:2162:20:2162:23 | map1 | S | {EXTERNAL LOCATION} | RandomState |
-| main.rs:2162:20:2162:30 | map1.keys() |  | {EXTERNAL LOCATION} | Keys |
-| main.rs:2163:13:2163:17 | value |  | {EXTERNAL LOCATION} | Item |
-| main.rs:2163:13:2163:17 | value |  | file://:0:0:0:0 | & |
-| main.rs:2163:22:2163:25 | map1 |  | {EXTERNAL LOCATION} | HashMap |
-| main.rs:2163:22:2163:25 | map1 | S | {EXTERNAL LOCATION} | RandomState |
-| main.rs:2163:22:2163:34 | map1.values() |  | {EXTERNAL LOCATION} | Values |
-| main.rs:2164:13:2164:24 | TuplePat |  | {EXTERNAL LOCATION} | Item |
-| main.rs:2164:29:2164:32 | map1 |  | {EXTERNAL LOCATION} | HashMap |
-| main.rs:2164:29:2164:32 | map1 | S | {EXTERNAL LOCATION} | RandomState |
-| main.rs:2164:29:2164:39 | map1.iter() |  | {EXTERNAL LOCATION} | Iter |
-| main.rs:2165:13:2165:24 | TuplePat |  | {EXTERNAL LOCATION} | Item |
-| main.rs:2165:29:2165:33 | &map1 |  | file://:0:0:0:0 | & |
-| main.rs:2165:29:2165:33 | &map1 | &T | {EXTERNAL LOCATION} | HashMap |
-| main.rs:2165:29:2165:33 | &map1 | &T.S | {EXTERNAL LOCATION} | RandomState |
-| main.rs:2165:30:2165:33 | map1 |  | {EXTERNAL LOCATION} | HashMap |
-| main.rs:2165:30:2165:33 | map1 | S | {EXTERNAL LOCATION} | RandomState |
-| main.rs:2169:13:2169:17 | mut a |  | {EXTERNAL LOCATION} | i32 |
-| main.rs:2169:13:2169:17 | mut a |  | {EXTERNAL LOCATION} | i64 |
-| main.rs:2169:26:2169:26 | 0 |  | {EXTERNAL LOCATION} | i32 |
-| main.rs:2169:26:2169:26 | 0 |  | {EXTERNAL LOCATION} | i64 |
-| main.rs:2171:23:2171:23 | a |  | {EXTERNAL LOCATION} | i32 |
-| main.rs:2171:23:2171:23 | a |  | {EXTERNAL LOCATION} | i64 |
-| main.rs:2171:23:2171:28 | ... < ... |  | {EXTERNAL LOCATION} | bool |
-| main.rs:2171:27:2171:28 | 10 |  | {EXTERNAL LOCATION} | i32 |
-| main.rs:2173:13:2173:13 | a |  | {EXTERNAL LOCATION} | i32 |
-| main.rs:2173:13:2173:13 | a |  | {EXTERNAL LOCATION} | i64 |
-| main.rs:2173:13:2173:18 | ... += ... |  | file://:0:0:0:0 | () |
-| main.rs:2173:18:2173:18 | 1 |  | {EXTERNAL LOCATION} | i32 |
-| main.rs:2187:40:2189:9 | { ... } |  | {EXTERNAL LOCATION} | Option |
-| main.rs:2187:40:2189:9 | { ... } | T | main.rs:2181:5:2181:20 | S1 |
-| main.rs:2187:40:2189:9 | { ... } | T.T | main.rs:2186:10:2186:19 | T |
-| main.rs:2188:13:2188:16 | None |  | {EXTERNAL LOCATION} | Option |
-| main.rs:2188:13:2188:16 | None | T | main.rs:2181:5:2181:20 | S1 |
-| main.rs:2188:13:2188:16 | None | T.T | main.rs:2186:10:2186:19 | T |
-| main.rs:2191:30:2193:9 | { ... } |  | main.rs:2181:5:2181:20 | S1 |
-| main.rs:2191:30:2193:9 | { ... } | T | main.rs:2186:10:2186:19 | T |
-| main.rs:2192:13:2192:28 | S1(...) |  | main.rs:2181:5:2181:20 | S1 |
-| main.rs:2192:13:2192:28 | S1(...) | T | main.rs:2186:10:2186:19 | T |
-| main.rs:2192:16:2192:27 | ...::default(...) |  | main.rs:2186:10:2186:19 | T |
-| main.rs:2195:19:2195:22 | SelfParam |  | main.rs:2181:5:2181:20 | S1 |
-| main.rs:2195:19:2195:22 | SelfParam | T | main.rs:2186:10:2186:19 | T |
-| main.rs:2195:33:2197:9 | { ... } |  | main.rs:2181:5:2181:20 | S1 |
-| main.rs:2195:33:2197:9 | { ... } | T | main.rs:2186:10:2186:19 | T |
-| main.rs:2196:13:2196:16 | self |  | main.rs:2181:5:2181:20 | S1 |
-| main.rs:2196:13:2196:16 | self | T | main.rs:2186:10:2186:19 | T |
-| main.rs:2209:13:2209:14 | x1 |  | {EXTERNAL LOCATION} | Option |
-| main.rs:2209:13:2209:14 | x1 | T | main.rs:2181:5:2181:20 | S1 |
-| main.rs:2209:13:2209:14 | x1 | T.T | main.rs:2183:5:2184:14 | S2 |
-| main.rs:2209:34:2209:48 | ...::assoc_fun(...) |  | {EXTERNAL LOCATION} | Option |
-| main.rs:2209:34:2209:48 | ...::assoc_fun(...) | T | main.rs:2181:5:2181:20 | S1 |
-| main.rs:2209:34:2209:48 | ...::assoc_fun(...) | T.T | main.rs:2183:5:2184:14 | S2 |
-| main.rs:2210:13:2210:14 | x2 |  | {EXTERNAL LOCATION} | Option |
-| main.rs:2210:13:2210:14 | x2 | T | main.rs:2181:5:2181:20 | S1 |
-| main.rs:2210:13:2210:14 | x2 | T.T | main.rs:2183:5:2184:14 | S2 |
-| main.rs:2210:18:2210:38 | ...::assoc_fun(...) |  | {EXTERNAL LOCATION} | Option |
-| main.rs:2210:18:2210:38 | ...::assoc_fun(...) | T | main.rs:2181:5:2181:20 | S1 |
-| main.rs:2210:18:2210:38 | ...::assoc_fun(...) | T.T | main.rs:2183:5:2184:14 | S2 |
-| main.rs:2211:13:2211:14 | x3 |  | {EXTERNAL LOCATION} | Option |
-| main.rs:2211:13:2211:14 | x3 | T | main.rs:2181:5:2181:20 | S1 |
-| main.rs:2211:13:2211:14 | x3 | T.T | main.rs:2183:5:2184:14 | S2 |
-| main.rs:2211:18:2211:32 | ...::assoc_fun(...) |  | {EXTERNAL LOCATION} | Option |
-| main.rs:2211:18:2211:32 | ...::assoc_fun(...) | T | main.rs:2181:5:2181:20 | S1 |
-| main.rs:2211:18:2211:32 | ...::assoc_fun(...) | T.T | main.rs:2183:5:2184:14 | S2 |
-| main.rs:2212:13:2212:14 | x4 |  | main.rs:2181:5:2181:20 | S1 |
-| main.rs:2212:13:2212:14 | x4 | T | main.rs:2183:5:2184:14 | S2 |
-| main.rs:2212:18:2212:48 | ...::method(...) |  | main.rs:2181:5:2181:20 | S1 |
-| main.rs:2212:18:2212:48 | ...::method(...) | T | main.rs:2183:5:2184:14 | S2 |
-| main.rs:2212:35:2212:47 | ...::default(...) |  | main.rs:2181:5:2181:20 | S1 |
-| main.rs:2212:35:2212:47 | ...::default(...) | T | main.rs:2183:5:2184:14 | S2 |
-| main.rs:2213:13:2213:14 | x5 |  | main.rs:2181:5:2181:20 | S1 |
-| main.rs:2213:13:2213:14 | x5 | T | main.rs:2183:5:2184:14 | S2 |
-| main.rs:2213:18:2213:42 | ...::method(...) |  | main.rs:2181:5:2181:20 | S1 |
-| main.rs:2213:18:2213:42 | ...::method(...) | T | main.rs:2183:5:2184:14 | S2 |
-| main.rs:2213:29:2213:41 | ...::default(...) |  | main.rs:2181:5:2181:20 | S1 |
-| main.rs:2213:29:2213:41 | ...::default(...) | T | main.rs:2183:5:2184:14 | S2 |
-| main.rs:2214:13:2214:14 | x6 |  | main.rs:2202:5:2202:27 | S4 |
-| main.rs:2214:13:2214:14 | x6 | T4 | main.rs:2183:5:2184:14 | S2 |
-| main.rs:2214:18:2214:45 | S4::<...>(...) |  | main.rs:2202:5:2202:27 | S4 |
-| main.rs:2214:18:2214:45 | S4::<...>(...) | T4 | main.rs:2183:5:2184:14 | S2 |
-| main.rs:2214:27:2214:44 | ...::default(...) |  | {EXTERNAL LOCATION} | trait Default |
-| main.rs:2214:27:2214:44 | ...::default(...) |  | main.rs:2183:5:2184:14 | S2 |
-| main.rs:2215:13:2215:14 | x7 |  | main.rs:2202:5:2202:27 | S4 |
-| main.rs:2215:13:2215:14 | x7 | T4 | main.rs:2183:5:2184:14 | S2 |
-| main.rs:2215:18:2215:23 | S4(...) |  | main.rs:2202:5:2202:27 | S4 |
-| main.rs:2215:18:2215:23 | S4(...) | T4 | main.rs:2183:5:2184:14 | S2 |
-| main.rs:2215:21:2215:22 | S2 |  | main.rs:2183:5:2184:14 | S2 |
-| main.rs:2216:13:2216:14 | x8 |  | main.rs:2202:5:2202:27 | S4 |
-| main.rs:2216:13:2216:14 | x8 | T4 | {EXTERNAL LOCATION} | i32 |
-| main.rs:2216:18:2216:22 | S4(...) |  | main.rs:2202:5:2202:27 | S4 |
-| main.rs:2216:18:2216:22 | S4(...) | T4 | {EXTERNAL LOCATION} | i32 |
-| main.rs:2216:21:2216:21 | 0 |  | {EXTERNAL LOCATION} | i32 |
-| main.rs:2217:13:2217:14 | x9 |  | main.rs:2202:5:2202:27 | S4 |
-| main.rs:2217:13:2217:14 | x9 | T4 | main.rs:2183:5:2184:14 | S2 |
-| main.rs:2217:18:2217:34 | S4(...) |  | main.rs:2202:5:2202:27 | S4 |
-| main.rs:2217:18:2217:34 | S4(...) | T4 | main.rs:2183:5:2184:14 | S2 |
-| main.rs:2217:21:2217:33 | ...::default(...) |  | main.rs:2183:5:2184:14 | S2 |
-| main.rs:2218:13:2218:15 | x10 |  | main.rs:2204:5:2206:5 | S5 |
-| main.rs:2218:13:2218:15 | x10 | T5 | {EXTERNAL LOCATION} | trait Default |
-| main.rs:2218:13:2218:15 | x10 | T5 | main.rs:2183:5:2184:14 | S2 |
-| main.rs:2218:19:2221:9 | S5::<...> {...} |  | main.rs:2204:5:2206:5 | S5 |
-| main.rs:2218:19:2221:9 | S5::<...> {...} | T5 | {EXTERNAL LOCATION} | trait Default |
-| main.rs:2218:19:2221:9 | S5::<...> {...} | T5 | main.rs:2183:5:2184:14 | S2 |
-| main.rs:2220:20:2220:37 | ...::default(...) |  | {EXTERNAL LOCATION} | trait Default |
-| main.rs:2220:20:2220:37 | ...::default(...) |  | main.rs:2183:5:2184:14 | S2 |
-| main.rs:2222:13:2222:15 | x11 |  | main.rs:2204:5:2206:5 | S5 |
-| main.rs:2222:13:2222:15 | x11 | T5 | main.rs:2183:5:2184:14 | S2 |
-| main.rs:2222:19:2222:34 | S5 {...} |  | main.rs:2204:5:2206:5 | S5 |
-| main.rs:2222:19:2222:34 | S5 {...} | T5 | main.rs:2183:5:2184:14 | S2 |
-| main.rs:2222:31:2222:32 | S2 |  | main.rs:2183:5:2184:14 | S2 |
-| main.rs:2223:13:2223:15 | x12 |  | main.rs:2204:5:2206:5 | S5 |
-| main.rs:2223:13:2223:15 | x12 | T5 | {EXTERNAL LOCATION} | i32 |
-| main.rs:2223:19:2223:33 | S5 {...} |  | main.rs:2204:5:2206:5 | S5 |
-| main.rs:2223:19:2223:33 | S5 {...} | T5 | {EXTERNAL LOCATION} | i32 |
-| main.rs:2223:31:2223:31 | 0 |  | {EXTERNAL LOCATION} | i32 |
-| main.rs:2224:13:2224:15 | x13 |  | main.rs:2204:5:2206:5 | S5 |
-| main.rs:2224:13:2224:15 | x13 | T5 | main.rs:2183:5:2184:14 | S2 |
-| main.rs:2224:19:2227:9 | S5 {...} |  | main.rs:2204:5:2206:5 | S5 |
-| main.rs:2224:19:2227:9 | S5 {...} | T5 | main.rs:2183:5:2184:14 | S2 |
-| main.rs:2226:20:2226:32 | ...::default(...) |  | main.rs:2183:5:2184:14 | S2 |
-| main.rs:2236:14:2236:18 | S1 {...} |  | main.rs:2232:5:2232:16 | S1 |
-| main.rs:2236:21:2236:25 | S1 {...} |  | main.rs:2232:5:2232:16 | S1 |
-| main.rs:2238:16:2238:19 | SelfParam |  | main.rs:2232:5:2232:16 | S1 |
-| main.rs:2265:16:2265:20 | SelfParam |  | file://:0:0:0:0 | & |
-| main.rs:2265:16:2265:20 | SelfParam | &T | main.rs:2260:5:2262:5 | Row |
-| main.rs:2265:30:2267:9 | { ... } |  | {EXTERNAL LOCATION} | i64 |
-| main.rs:2266:13:2266:16 | self |  | file://:0:0:0:0 | & |
-| main.rs:2266:13:2266:16 | self | &T | main.rs:2260:5:2262:5 | Row |
-| main.rs:2266:13:2266:21 | self.data |  | {EXTERNAL LOCATION} | i64 |
-| main.rs:2275:26:2277:9 | { ... } |  | main.rs:2270:5:2272:5 | Table |
-| main.rs:2276:13:2276:38 | Table {...} |  | main.rs:2270:5:2272:5 | Table |
-| main.rs:2276:27:2276:36 | ...::new(...) |  | {EXTERNAL LOCATION} | Vec |
-| main.rs:2276:27:2276:36 | ...::new(...) | A | {EXTERNAL LOCATION} | Global |
-| main.rs:2276:27:2276:36 | ...::new(...) | T | main.rs:2260:5:2262:5 | Row |
-| main.rs:2279:23:2279:27 | SelfParam |  | file://:0:0:0:0 | & |
-| main.rs:2279:23:2279:27 | SelfParam | &T | main.rs:2270:5:2272:5 | Table |
-| main.rs:2279:30:2279:37 | property |  | main.rs:2279:40:2279:59 | ImplTraitTypeRepr |
-| main.rs:2279:69:2281:9 | { ... } |  | {EXTERNAL LOCATION} | i32 |
-| main.rs:2279:69:2281:9 | { ... } |  | {EXTERNAL LOCATION} | i64 |
-| main.rs:2280:13:2280:13 | 0 |  | {EXTERNAL LOCATION} | i32 |
-| main.rs:2280:13:2280:13 | 0 |  | {EXTERNAL LOCATION} | i64 |
-| main.rs:2285:13:2285:17 | table |  | main.rs:2270:5:2272:5 | Table |
-| main.rs:2285:21:2285:32 | ...::new(...) |  | main.rs:2270:5:2272:5 | Table |
-| main.rs:2286:13:2286:18 | result |  | {EXTERNAL LOCATION} | i64 |
-| main.rs:2286:22:2286:26 | table |  | main.rs:2270:5:2272:5 | Table |
-| main.rs:2286:22:2290:14 | table.count_with(...) |  | {EXTERNAL LOCATION} | i64 |
-| main.rs:2289:21:2289:21 | 0 |  | {EXTERNAL LOCATION} | i32 |
-| main.rs:2296:5:2296:20 | ...::f(...) |  | main.rs:72:5:72:21 | Foo |
-| main.rs:2297:5:2297:60 | ...::g(...) |  | main.rs:72:5:72:21 | Foo |
-| main.rs:2297:20:2297:38 | ...::Foo {...} |  | main.rs:72:5:72:21 | Foo |
-| main.rs:2297:41:2297:59 | ...::Foo {...} |  | main.rs:72:5:72:21 | Foo |
-| main.rs:2313:5:2313:15 | ...::f(...) |  | {EXTERNAL LOCATION} | trait Future |
-| main.rs:2326:44:2345:5 | { ... } |  | {EXTERNAL LOCATION} | Option |
-| main.rs:2327:13:2327:17 | value |  | {EXTERNAL LOCATION} | Option |
-| main.rs:2327:13:2327:17 | value | T | {EXTERNAL LOCATION} | i32 |
-| main.rs:2327:21:2327:28 | Some(...) |  | {EXTERNAL LOCATION} | Option |
-| main.rs:2327:21:2327:28 | Some(...) | T | {EXTERNAL LOCATION} | i32 |
-| main.rs:2327:26:2327:27 | 42 |  | {EXTERNAL LOCATION} | i32 |
-| main.rs:2328:29:2328:33 | value |  | {EXTERNAL LOCATION} | Option |
-| main.rs:2328:29:2328:33 | value | T | {EXTERNAL LOCATION} | i32 |
-| main.rs:2330:22:2330:29 | "{mesg}\\n" |  | file://:0:0:0:0 | & |
-| main.rs:2330:22:2330:29 | "{mesg}\\n" | &T | {EXTERNAL LOCATION} | str |
-| main.rs:2332:15:2332:19 | value |  | {EXTERNAL LOCATION} | Option |
-| main.rs:2332:15:2332:19 | value | T | {EXTERNAL LOCATION} | i32 |
-| main.rs:2335:26:2335:33 | "{mesg}\\n" |  | file://:0:0:0:0 | & |
-| main.rs:2335:26:2335:33 | "{mesg}\\n" | &T | {EXTERNAL LOCATION} | str |
-| main.rs:2339:13:2339:16 | mesg |  | {EXTERNAL LOCATION} | i32 |
-| main.rs:2339:20:2339:24 | value |  | {EXTERNAL LOCATION} | Option |
-| main.rs:2339:20:2339:24 | value | T | {EXTERNAL LOCATION} | i32 |
-| main.rs:2339:20:2339:33 | value.unwrap() |  | {EXTERNAL LOCATION} | i32 |
-| main.rs:2340:13:2340:16 | mesg |  | {EXTERNAL LOCATION} | i32 |
-| main.rs:2340:20:2340:23 | mesg |  | {EXTERNAL LOCATION} | i32 |
-| main.rs:2341:18:2341:25 | "{mesg}\\n" |  | file://:0:0:0:0 | & |
-| main.rs:2341:18:2341:25 | "{mesg}\\n" | &T | {EXTERNAL LOCATION} | str |
-| main.rs:2341:20:2341:23 | mesg |  | {EXTERNAL LOCATION} | i32 |
-| main.rs:2342:13:2342:16 | mesg |  | {EXTERNAL LOCATION} | i32 |
-| main.rs:2342:20:2342:24 | value |  | {EXTERNAL LOCATION} | Option |
-| main.rs:2342:20:2342:24 | value | T | {EXTERNAL LOCATION} | i32 |
-| main.rs:2342:20:2342:25 | TryExpr |  | {EXTERNAL LOCATION} | i32 |
-| main.rs:2343:18:2343:25 | "{mesg}\\n" |  | file://:0:0:0:0 | & |
-| main.rs:2343:18:2343:25 | "{mesg}\\n" | &T | {EXTERNAL LOCATION} | str |
-| main.rs:2343:20:2343:23 | mesg |  | {EXTERNAL LOCATION} | i32 |
-| main.rs:2344:9:2344:12 | None |  | {EXTERNAL LOCATION} | Option |
-=======
 | main.rs:2047:20:2047:24 | value |  | main.rs:2045:18:2045:18 | T |
 | main.rs:2052:20:2052:24 | value |  | {EXTERNAL LOCATION} | i64 |
 | main.rs:2052:40:2054:9 | { ... } |  | {EXTERNAL LOCATION} | i64 |
@@ -4673,19 +4112,43 @@
 | main.rs:2375:26:2375:43 | "Nested boxed: {}\\n" | &T | {EXTERNAL LOCATION} | str |
 | main.rs:2375:26:2375:59 | FormatArgsExpr |  | {EXTERNAL LOCATION} | Arguments |
 | main.rs:2375:26:2375:59 | MacroExpr |  | {EXTERNAL LOCATION} | Arguments |
-| main.rs:2383:9:2383:15 | Some(...) |  | {EXTERNAL LOCATION} | Option |
-| main.rs:2383:9:2383:15 | Some(...) | T | {EXTERNAL LOCATION} | i32 |
-| main.rs:2383:9:2386:10 | ... .map(...) |  | {EXTERNAL LOCATION} | Option |
-| main.rs:2383:14:2383:14 | 1 |  | {EXTERNAL LOCATION} | i32 |
-| main.rs:2385:22:2385:26 | "{x}\\n" |  | file://:0:0:0:0 | & |
-| main.rs:2385:22:2385:26 | "{x}\\n" | &T | {EXTERNAL LOCATION} | str |
-| main.rs:2385:22:2385:26 | FormatArgsExpr |  | {EXTERNAL LOCATION} | Arguments |
-| main.rs:2385:22:2385:26 | MacroExpr |  | {EXTERNAL LOCATION} | Arguments |
-| main.rs:2392:5:2392:20 | ...::f(...) |  | main.rs:72:5:72:21 | Foo |
-| main.rs:2393:5:2393:60 | ...::g(...) |  | main.rs:72:5:72:21 | Foo |
-| main.rs:2393:20:2393:38 | ...::Foo {...} |  | main.rs:72:5:72:21 | Foo |
-| main.rs:2393:41:2393:59 | ...::Foo {...} |  | main.rs:72:5:72:21 | Foo |
-| main.rs:2409:5:2409:15 | ...::f(...) |  | {EXTERNAL LOCATION} | trait Future |
+| main.rs:2387:16:2387:20 | SelfParam |  | file://:0:0:0:0 | & |
+| main.rs:2387:16:2387:20 | SelfParam | &T | main.rs:2382:5:2384:5 | Row |
+| main.rs:2387:30:2389:9 | { ... } |  | {EXTERNAL LOCATION} | i64 |
+| main.rs:2388:13:2388:16 | self |  | file://:0:0:0:0 | & |
+| main.rs:2388:13:2388:16 | self | &T | main.rs:2382:5:2384:5 | Row |
+| main.rs:2388:13:2388:21 | self.data |  | {EXTERNAL LOCATION} | i64 |
+| main.rs:2397:26:2399:9 | { ... } |  | main.rs:2392:5:2394:5 | Table |
+| main.rs:2398:13:2398:38 | Table {...} |  | main.rs:2392:5:2394:5 | Table |
+| main.rs:2398:27:2398:36 | ...::new(...) |  | {EXTERNAL LOCATION} | Vec |
+| main.rs:2398:27:2398:36 | ...::new(...) | A | {EXTERNAL LOCATION} | Global |
+| main.rs:2398:27:2398:36 | ...::new(...) | T | main.rs:2382:5:2384:5 | Row |
+| main.rs:2401:23:2401:27 | SelfParam |  | file://:0:0:0:0 | & |
+| main.rs:2401:23:2401:27 | SelfParam | &T | main.rs:2392:5:2394:5 | Table |
+| main.rs:2401:30:2401:37 | property |  | main.rs:2401:40:2401:59 | ImplTraitTypeRepr |
+| main.rs:2401:69:2403:9 | { ... } |  | {EXTERNAL LOCATION} | i32 |
+| main.rs:2401:69:2403:9 | { ... } |  | {EXTERNAL LOCATION} | i64 |
+| main.rs:2402:13:2402:13 | 0 |  | {EXTERNAL LOCATION} | i32 |
+| main.rs:2402:13:2402:13 | 0 |  | {EXTERNAL LOCATION} | i64 |
+| main.rs:2407:9:2407:15 | Some(...) |  | {EXTERNAL LOCATION} | Option |
+| main.rs:2407:9:2407:15 | Some(...) | T | {EXTERNAL LOCATION} | i32 |
+| main.rs:2407:9:2410:10 | ... .map(...) |  | {EXTERNAL LOCATION} | Option |
+| main.rs:2407:14:2407:14 | 1 |  | {EXTERNAL LOCATION} | i32 |
+| main.rs:2409:22:2409:26 | "{x}\\n" |  | file://:0:0:0:0 | & |
+| main.rs:2409:22:2409:26 | "{x}\\n" | &T | {EXTERNAL LOCATION} | str |
+| main.rs:2409:22:2409:26 | FormatArgsExpr |  | {EXTERNAL LOCATION} | Arguments |
+| main.rs:2409:22:2409:26 | MacroExpr |  | {EXTERNAL LOCATION} | Arguments |
+| main.rs:2412:13:2412:17 | table |  | main.rs:2392:5:2394:5 | Table |
+| main.rs:2412:21:2412:32 | ...::new(...) |  | main.rs:2392:5:2394:5 | Table |
+| main.rs:2413:13:2413:18 | result |  | {EXTERNAL LOCATION} | i64 |
+| main.rs:2413:22:2413:26 | table |  | main.rs:2392:5:2394:5 | Table |
+| main.rs:2413:22:2417:14 | table.count_with(...) |  | {EXTERNAL LOCATION} | i64 |
+| main.rs:2416:21:2416:21 | 0 |  | {EXTERNAL LOCATION} | i32 |
+| main.rs:2423:5:2423:20 | ...::f(...) |  | main.rs:72:5:72:21 | Foo |
+| main.rs:2424:5:2424:60 | ...::g(...) |  | main.rs:72:5:72:21 | Foo |
+| main.rs:2424:20:2424:38 | ...::Foo {...} |  | main.rs:72:5:72:21 | Foo |
+| main.rs:2424:41:2424:59 | ...::Foo {...} |  | main.rs:72:5:72:21 | Foo |
+| main.rs:2440:5:2440:15 | ...::f(...) |  | {EXTERNAL LOCATION} | trait Future |
 | pattern_matching.rs:13:26:133:1 | { ... } |  | {EXTERNAL LOCATION} | Option |
 | pattern_matching.rs:14:9:14:13 | value |  | {EXTERNAL LOCATION} | Option |
 | pattern_matching.rs:14:9:14:13 | value | T | {EXTERNAL LOCATION} | i32 |
@@ -5970,5 +5433,4 @@
 | pattern_matching.rs:806:38:806:44 | guard_x |  | {EXTERNAL LOCATION} | i32 |
 | pattern_matching.rs:808:9:808:9 | _ |  | {EXTERNAL LOCATION} | i32 |
 | pattern_matching.rs:813:5:813:7 | f(...) |  | {EXTERNAL LOCATION} | Option |
->>>>>>> 14a362d1
 testFailures