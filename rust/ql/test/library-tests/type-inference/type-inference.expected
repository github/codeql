--- conflicted
+++ resolved
@@ -2799,499 +2799,6 @@
 | main.rs:1863:22:1863:26 | slice |  | file://:0:0:0:0 | [] |
 | main.rs:1863:22:1863:26 | slice | &T | file://:0:0:0:0 | [] |
 | main.rs:1863:22:1863:26 | slice | &T.[T] | main.rs:1830:5:1831:13 | S |
-<<<<<<< HEAD
-| main.rs:1864:13:1864:13 | x |  | main.rs:1830:5:1831:13 | S |
-| main.rs:1864:17:1864:21 | slice |  | file://:0:0:0:0 | & |
-| main.rs:1864:17:1864:21 | slice | &T | file://:0:0:0:0 | [] |
-| main.rs:1864:17:1864:21 | slice | &T.[T] | main.rs:1830:5:1831:13 | S |
-| main.rs:1864:17:1864:24 | slice[0] |  | main.rs:1830:5:1831:13 | S |
-| main.rs:1864:17:1864:30 | ... .foo() |  | main.rs:1830:5:1831:13 | S |
-| main.rs:1864:23:1864:23 | 0 |  | {EXTERNAL LOCATION} | i32 |
-| main.rs:1868:13:1868:19 | mut vec |  | main.rs:1839:5:1842:5 | MyVec |
-| main.rs:1868:13:1868:19 | mut vec | T | main.rs:1830:5:1831:13 | S |
-| main.rs:1868:23:1868:34 | ...::new(...) |  | main.rs:1839:5:1842:5 | MyVec |
-| main.rs:1868:23:1868:34 | ...::new(...) | T | main.rs:1830:5:1831:13 | S |
-| main.rs:1869:9:1869:11 | vec |  | main.rs:1839:5:1842:5 | MyVec |
-| main.rs:1869:9:1869:11 | vec | T | main.rs:1830:5:1831:13 | S |
-| main.rs:1869:18:1869:18 | S |  | main.rs:1830:5:1831:13 | S |
-| main.rs:1870:9:1870:11 | vec |  | main.rs:1839:5:1842:5 | MyVec |
-| main.rs:1870:9:1870:11 | vec | T | main.rs:1830:5:1831:13 | S |
-| main.rs:1870:13:1870:13 | 0 |  | {EXTERNAL LOCATION} | i32 |
-| main.rs:1872:13:1872:14 | xs |  | file://:0:0:0:0 | [] |
-| main.rs:1872:13:1872:14 | xs |  | file://:0:0:0:0 | [] |
-| main.rs:1872:13:1872:14 | xs | [T;...] | main.rs:1830:5:1831:13 | S |
-| main.rs:1872:13:1872:14 | xs | [T] | main.rs:1830:5:1831:13 | S |
-| main.rs:1872:21:1872:21 | 1 |  | {EXTERNAL LOCATION} | i32 |
-| main.rs:1872:26:1872:28 | [...] |  | file://:0:0:0:0 | [] |
-| main.rs:1872:26:1872:28 | [...] |  | file://:0:0:0:0 | [] |
-| main.rs:1872:26:1872:28 | [...] | [T;...] | main.rs:1830:5:1831:13 | S |
-| main.rs:1872:26:1872:28 | [...] | [T] | main.rs:1830:5:1831:13 | S |
-| main.rs:1872:27:1872:27 | S |  | main.rs:1830:5:1831:13 | S |
-| main.rs:1873:13:1873:13 | x |  | main.rs:1830:5:1831:13 | S |
-| main.rs:1873:17:1873:18 | xs |  | file://:0:0:0:0 | [] |
-| main.rs:1873:17:1873:18 | xs |  | file://:0:0:0:0 | [] |
-| main.rs:1873:17:1873:18 | xs | [T;...] | main.rs:1830:5:1831:13 | S |
-| main.rs:1873:17:1873:18 | xs | [T] | main.rs:1830:5:1831:13 | S |
-| main.rs:1873:17:1873:21 | xs[0] |  | main.rs:1830:5:1831:13 | S |
-| main.rs:1873:17:1873:27 | ... .foo() |  | main.rs:1830:5:1831:13 | S |
-| main.rs:1873:20:1873:20 | 0 |  | {EXTERNAL LOCATION} | i32 |
-| main.rs:1875:23:1875:25 | &xs |  | file://:0:0:0:0 | & |
-| main.rs:1875:23:1875:25 | &xs | &T | file://:0:0:0:0 | [] |
-| main.rs:1875:23:1875:25 | &xs | &T | file://:0:0:0:0 | [] |
-| main.rs:1875:23:1875:25 | &xs | &T.[T;...] | main.rs:1830:5:1831:13 | S |
-| main.rs:1875:23:1875:25 | &xs | &T.[T] | main.rs:1830:5:1831:13 | S |
-| main.rs:1875:24:1875:25 | xs |  | file://:0:0:0:0 | [] |
-| main.rs:1875:24:1875:25 | xs |  | file://:0:0:0:0 | [] |
-| main.rs:1875:24:1875:25 | xs | [T;...] | main.rs:1830:5:1831:13 | S |
-| main.rs:1875:24:1875:25 | xs | [T] | main.rs:1830:5:1831:13 | S |
-| main.rs:1881:25:1881:35 | "Hello, {}" |  | {EXTERNAL LOCATION} | str |
-| main.rs:1881:25:1881:45 | ...::format(...) |  | {EXTERNAL LOCATION} | String |
-| main.rs:1881:25:1881:45 | { ... } |  | {EXTERNAL LOCATION} | String |
-| main.rs:1881:38:1881:45 | "World!" |  | {EXTERNAL LOCATION} | str |
-| main.rs:1887:19:1887:23 | SelfParam |  | file://:0:0:0:0 | & |
-| main.rs:1887:19:1887:23 | SelfParam | &T | main.rs:1886:5:1888:5 | Self [trait MyAdd] |
-| main.rs:1887:26:1887:30 | value |  | main.rs:1886:17:1886:17 | T |
-| main.rs:1892:19:1892:23 | SelfParam |  | file://:0:0:0:0 | & |
-| main.rs:1892:19:1892:23 | SelfParam | &T | {EXTERNAL LOCATION} | i64 |
-| main.rs:1892:26:1892:30 | value |  | {EXTERNAL LOCATION} | i64 |
-| main.rs:1892:46:1894:9 | { ... } |  | {EXTERNAL LOCATION} | i64 |
-| main.rs:1893:13:1893:17 | value |  | {EXTERNAL LOCATION} | i64 |
-| main.rs:1899:19:1899:23 | SelfParam |  | file://:0:0:0:0 | & |
-| main.rs:1899:19:1899:23 | SelfParam | &T | {EXTERNAL LOCATION} | i64 |
-| main.rs:1899:26:1899:30 | value |  | file://:0:0:0:0 | & |
-| main.rs:1899:26:1899:30 | value | &T | {EXTERNAL LOCATION} | i64 |
-| main.rs:1899:47:1901:9 | { ... } |  | {EXTERNAL LOCATION} | i64 |
-| main.rs:1899:47:1901:9 | { ... } |  | file://:0:0:0:0 | & |
-| main.rs:1899:47:1901:9 | { ... } | &T | {EXTERNAL LOCATION} | i64 |
-| main.rs:1900:13:1900:18 | * ... |  | {EXTERNAL LOCATION} | i64 |
-| main.rs:1900:13:1900:18 | * ... |  | file://:0:0:0:0 | & |
-| main.rs:1900:13:1900:18 | * ... | &T | {EXTERNAL LOCATION} | i64 |
-| main.rs:1900:14:1900:18 | value |  | file://:0:0:0:0 | & |
-| main.rs:1900:14:1900:18 | value | &T | {EXTERNAL LOCATION} | i64 |
-| main.rs:1906:19:1906:23 | SelfParam |  | file://:0:0:0:0 | & |
-| main.rs:1906:19:1906:23 | SelfParam | &T | {EXTERNAL LOCATION} | i64 |
-| main.rs:1906:26:1906:30 | value |  | {EXTERNAL LOCATION} | bool |
-| main.rs:1906:47:1908:9 | { ... } |  | {EXTERNAL LOCATION} | i32 |
-| main.rs:1906:47:1908:9 | { ... } |  | {EXTERNAL LOCATION} | i64 |
-| main.rs:1907:13:1907:37 | if value {...} else {...} |  | {EXTERNAL LOCATION} | i32 |
-| main.rs:1907:13:1907:37 | if value {...} else {...} |  | {EXTERNAL LOCATION} | i64 |
-| main.rs:1907:16:1907:20 | value |  | {EXTERNAL LOCATION} | bool |
-| main.rs:1907:22:1907:26 | { ... } |  | {EXTERNAL LOCATION} | i32 |
-| main.rs:1907:22:1907:26 | { ... } |  | {EXTERNAL LOCATION} | i64 |
-| main.rs:1907:24:1907:24 | 1 |  | {EXTERNAL LOCATION} | i32 |
-| main.rs:1907:24:1907:24 | 1 |  | {EXTERNAL LOCATION} | i64 |
-| main.rs:1907:33:1907:37 | { ... } |  | {EXTERNAL LOCATION} | i32 |
-| main.rs:1907:33:1907:37 | { ... } |  | {EXTERNAL LOCATION} | i64 |
-| main.rs:1907:35:1907:35 | 0 |  | {EXTERNAL LOCATION} | i32 |
-| main.rs:1907:35:1907:35 | 0 |  | {EXTERNAL LOCATION} | i64 |
-| main.rs:1912:13:1912:13 | x |  | {EXTERNAL LOCATION} | i32 |
-| main.rs:1912:13:1912:13 | x |  | {EXTERNAL LOCATION} | i64 |
-| main.rs:1912:22:1912:23 | 73 |  | {EXTERNAL LOCATION} | i32 |
-| main.rs:1912:22:1912:23 | 73 |  | {EXTERNAL LOCATION} | i64 |
-| main.rs:1913:9:1913:9 | x |  | {EXTERNAL LOCATION} | i32 |
-| main.rs:1913:9:1913:9 | x |  | {EXTERNAL LOCATION} | i64 |
-| main.rs:1913:9:1913:22 | x.my_add(...) |  | {EXTERNAL LOCATION} | i64 |
-| main.rs:1913:18:1913:21 | 5i64 |  | {EXTERNAL LOCATION} | i64 |
-| main.rs:1914:9:1914:9 | x |  | {EXTERNAL LOCATION} | i32 |
-| main.rs:1914:9:1914:9 | x |  | {EXTERNAL LOCATION} | i64 |
-| main.rs:1914:9:1914:23 | x.my_add(...) |  | {EXTERNAL LOCATION} | i64 |
-| main.rs:1914:18:1914:22 | &5i64 |  | file://:0:0:0:0 | & |
-| main.rs:1914:18:1914:22 | &5i64 | &T | {EXTERNAL LOCATION} | i64 |
-| main.rs:1914:19:1914:22 | 5i64 |  | {EXTERNAL LOCATION} | i64 |
-| main.rs:1915:9:1915:9 | x |  | {EXTERNAL LOCATION} | i32 |
-| main.rs:1915:9:1915:9 | x |  | {EXTERNAL LOCATION} | i64 |
-| main.rs:1915:9:1915:22 | x.my_add(...) |  | {EXTERNAL LOCATION} | i64 |
-| main.rs:1915:18:1915:21 | true |  | {EXTERNAL LOCATION} | bool |
-| main.rs:1923:26:1925:9 | { ... } |  | main.rs:1920:5:1920:24 | MyCallable |
-| main.rs:1924:13:1924:25 | MyCallable {...} |  | main.rs:1920:5:1920:24 | MyCallable |
-| main.rs:1927:17:1927:21 | SelfParam |  | file://:0:0:0:0 | & |
-| main.rs:1927:17:1927:21 | SelfParam | &T | main.rs:1920:5:1920:24 | MyCallable |
-| main.rs:1927:31:1929:9 | { ... } |  | {EXTERNAL LOCATION} | i32 |
-| main.rs:1927:31:1929:9 | { ... } |  | {EXTERNAL LOCATION} | i64 |
-| main.rs:1928:13:1928:13 | 1 |  | {EXTERNAL LOCATION} | i32 |
-| main.rs:1928:13:1928:13 | 1 |  | {EXTERNAL LOCATION} | i64 |
-| main.rs:1935:13:1935:13 | i |  | {EXTERNAL LOCATION} | i32 |
-| main.rs:1935:18:1935:26 | [...] |  | file://:0:0:0:0 | [] |
-| main.rs:1935:18:1935:26 | [...] | [T;...] | {EXTERNAL LOCATION} | i32 |
-| main.rs:1935:19:1935:19 | 1 |  | {EXTERNAL LOCATION} | i32 |
-| main.rs:1935:22:1935:22 | 2 |  | {EXTERNAL LOCATION} | i32 |
-| main.rs:1935:25:1935:25 | 3 |  | {EXTERNAL LOCATION} | i32 |
-| main.rs:1936:18:1936:26 | [...] |  | file://:0:0:0:0 | [] |
-| main.rs:1936:18:1936:26 | [...] | [T;...] | {EXTERNAL LOCATION} | i32 |
-| main.rs:1936:18:1936:41 | ... .map(...) |  | file://:0:0:0:0 | [] |
-| main.rs:1936:19:1936:19 | 1 |  | {EXTERNAL LOCATION} | i32 |
-| main.rs:1936:22:1936:22 | 2 |  | {EXTERNAL LOCATION} | i32 |
-| main.rs:1936:25:1936:25 | 3 |  | {EXTERNAL LOCATION} | i32 |
-| main.rs:1936:40:1936:40 | 1 |  | {EXTERNAL LOCATION} | i32 |
-| main.rs:1937:18:1937:26 | [...] |  | file://:0:0:0:0 | [] |
-| main.rs:1937:18:1937:26 | [...] | [T;...] | {EXTERNAL LOCATION} | i32 |
-| main.rs:1937:19:1937:19 | 1 |  | {EXTERNAL LOCATION} | i32 |
-| main.rs:1937:22:1937:22 | 2 |  | {EXTERNAL LOCATION} | i32 |
-| main.rs:1937:25:1937:25 | 3 |  | {EXTERNAL LOCATION} | i32 |
-| main.rs:1939:13:1939:17 | vals1 |  | file://:0:0:0:0 | [] |
-| main.rs:1939:13:1939:17 | vals1 | [T;...] | {EXTERNAL LOCATION} | i32 |
-| main.rs:1939:13:1939:17 | vals1 | [T;...] | {EXTERNAL LOCATION} | u8 |
-| main.rs:1939:21:1939:31 | [...] |  | file://:0:0:0:0 | [] |
-| main.rs:1939:21:1939:31 | [...] | [T;...] | {EXTERNAL LOCATION} | i32 |
-| main.rs:1939:21:1939:31 | [...] | [T;...] | {EXTERNAL LOCATION} | u8 |
-| main.rs:1939:22:1939:24 | 1u8 |  | {EXTERNAL LOCATION} | i32 |
-| main.rs:1939:22:1939:24 | 1u8 |  | {EXTERNAL LOCATION} | u8 |
-| main.rs:1939:27:1939:27 | 2 |  | {EXTERNAL LOCATION} | i32 |
-| main.rs:1939:27:1939:27 | 2 |  | {EXTERNAL LOCATION} | u8 |
-| main.rs:1939:30:1939:30 | 3 |  | {EXTERNAL LOCATION} | i32 |
-| main.rs:1939:30:1939:30 | 3 |  | {EXTERNAL LOCATION} | u8 |
-| main.rs:1940:13:1940:13 | u |  | {EXTERNAL LOCATION} | i32 |
-| main.rs:1940:13:1940:13 | u |  | {EXTERNAL LOCATION} | u8 |
-| main.rs:1940:18:1940:22 | vals1 |  | file://:0:0:0:0 | [] |
-| main.rs:1940:18:1940:22 | vals1 | [T;...] | {EXTERNAL LOCATION} | i32 |
-| main.rs:1940:18:1940:22 | vals1 | [T;...] | {EXTERNAL LOCATION} | u8 |
-| main.rs:1942:13:1942:17 | vals2 |  | file://:0:0:0:0 | [] |
-| main.rs:1942:13:1942:17 | vals2 | [T;...] | {EXTERNAL LOCATION} | u16 |
-| main.rs:1942:21:1942:29 | [1u16; 3] |  | file://:0:0:0:0 | [] |
-| main.rs:1942:21:1942:29 | [1u16; 3] | [T;...] | {EXTERNAL LOCATION} | u16 |
-| main.rs:1942:22:1942:25 | 1u16 |  | {EXTERNAL LOCATION} | u16 |
-| main.rs:1942:28:1942:28 | 3 |  | {EXTERNAL LOCATION} | i32 |
-| main.rs:1943:13:1943:13 | u |  | {EXTERNAL LOCATION} | u16 |
-| main.rs:1943:18:1943:22 | vals2 |  | file://:0:0:0:0 | [] |
-| main.rs:1943:18:1943:22 | vals2 | [T;...] | {EXTERNAL LOCATION} | u16 |
-| main.rs:1945:13:1945:17 | vals3 |  | file://:0:0:0:0 | [] |
-| main.rs:1945:13:1945:17 | vals3 | [T;...] | {EXTERNAL LOCATION} | i32 |
-| main.rs:1945:13:1945:17 | vals3 | [T;...] | {EXTERNAL LOCATION} | u32 |
-| main.rs:1945:26:1945:26 | 3 |  | {EXTERNAL LOCATION} | i32 |
-| main.rs:1945:31:1945:39 | [...] |  | file://:0:0:0:0 | [] |
-| main.rs:1945:31:1945:39 | [...] | [T;...] | {EXTERNAL LOCATION} | i32 |
-| main.rs:1945:31:1945:39 | [...] | [T;...] | {EXTERNAL LOCATION} | u32 |
-| main.rs:1945:32:1945:32 | 1 |  | {EXTERNAL LOCATION} | i32 |
-| main.rs:1945:32:1945:32 | 1 |  | {EXTERNAL LOCATION} | u32 |
-| main.rs:1945:35:1945:35 | 2 |  | {EXTERNAL LOCATION} | i32 |
-| main.rs:1945:35:1945:35 | 2 |  | {EXTERNAL LOCATION} | u32 |
-| main.rs:1945:38:1945:38 | 3 |  | {EXTERNAL LOCATION} | i32 |
-| main.rs:1945:38:1945:38 | 3 |  | {EXTERNAL LOCATION} | u32 |
-| main.rs:1946:13:1946:13 | u |  | {EXTERNAL LOCATION} | i32 |
-| main.rs:1946:13:1946:13 | u |  | {EXTERNAL LOCATION} | u32 |
-| main.rs:1946:18:1946:22 | vals3 |  | file://:0:0:0:0 | [] |
-| main.rs:1946:18:1946:22 | vals3 | [T;...] | {EXTERNAL LOCATION} | i32 |
-| main.rs:1946:18:1946:22 | vals3 | [T;...] | {EXTERNAL LOCATION} | u32 |
-| main.rs:1948:13:1948:17 | vals4 |  | file://:0:0:0:0 | [] |
-| main.rs:1948:13:1948:17 | vals4 | [T;...] | {EXTERNAL LOCATION} | i32 |
-| main.rs:1948:13:1948:17 | vals4 | [T;...] | {EXTERNAL LOCATION} | u64 |
-| main.rs:1948:26:1948:26 | 3 |  | {EXTERNAL LOCATION} | i32 |
-| main.rs:1948:31:1948:36 | [1; 3] |  | file://:0:0:0:0 | [] |
-| main.rs:1948:31:1948:36 | [1; 3] | [T;...] | {EXTERNAL LOCATION} | i32 |
-| main.rs:1948:31:1948:36 | [1; 3] | [T;...] | {EXTERNAL LOCATION} | u64 |
-| main.rs:1948:32:1948:32 | 1 |  | {EXTERNAL LOCATION} | i32 |
-| main.rs:1948:32:1948:32 | 1 |  | {EXTERNAL LOCATION} | u64 |
-| main.rs:1948:35:1948:35 | 3 |  | {EXTERNAL LOCATION} | i32 |
-| main.rs:1949:13:1949:13 | u |  | {EXTERNAL LOCATION} | i32 |
-| main.rs:1949:13:1949:13 | u |  | {EXTERNAL LOCATION} | u64 |
-| main.rs:1949:18:1949:22 | vals4 |  | file://:0:0:0:0 | [] |
-| main.rs:1949:18:1949:22 | vals4 | [T;...] | {EXTERNAL LOCATION} | i32 |
-| main.rs:1949:18:1949:22 | vals4 | [T;...] | {EXTERNAL LOCATION} | u64 |
-| main.rs:1951:13:1951:24 | mut strings1 |  | file://:0:0:0:0 | [] |
-| main.rs:1951:13:1951:24 | mut strings1 | [T;...] | {EXTERNAL LOCATION} | str |
-| main.rs:1951:28:1951:48 | [...] |  | file://:0:0:0:0 | [] |
-| main.rs:1951:28:1951:48 | [...] | [T;...] | {EXTERNAL LOCATION} | str |
-| main.rs:1951:29:1951:33 | "foo" |  | {EXTERNAL LOCATION} | str |
-| main.rs:1951:36:1951:40 | "bar" |  | {EXTERNAL LOCATION} | str |
-| main.rs:1951:43:1951:47 | "baz" |  | {EXTERNAL LOCATION} | str |
-| main.rs:1952:18:1952:26 | &strings1 |  | file://:0:0:0:0 | & |
-| main.rs:1952:18:1952:26 | &strings1 | &T | file://:0:0:0:0 | [] |
-| main.rs:1952:18:1952:26 | &strings1 | &T.[T;...] | {EXTERNAL LOCATION} | str |
-| main.rs:1952:19:1952:26 | strings1 |  | file://:0:0:0:0 | [] |
-| main.rs:1952:19:1952:26 | strings1 | [T;...] | {EXTERNAL LOCATION} | str |
-| main.rs:1953:18:1953:30 | &mut strings1 |  | file://:0:0:0:0 | & |
-| main.rs:1953:18:1953:30 | &mut strings1 | &T | file://:0:0:0:0 | [] |
-| main.rs:1953:18:1953:30 | &mut strings1 | &T.[T;...] | {EXTERNAL LOCATION} | str |
-| main.rs:1953:23:1953:30 | strings1 |  | file://:0:0:0:0 | [] |
-| main.rs:1953:23:1953:30 | strings1 | [T;...] | {EXTERNAL LOCATION} | str |
-| main.rs:1954:13:1954:13 | s |  | {EXTERNAL LOCATION} | str |
-| main.rs:1954:18:1954:25 | strings1 |  | file://:0:0:0:0 | [] |
-| main.rs:1954:18:1954:25 | strings1 | [T;...] | {EXTERNAL LOCATION} | str |
-| main.rs:1956:13:1956:20 | strings2 |  | file://:0:0:0:0 | [] |
-| main.rs:1956:13:1956:20 | strings2 | [T;...] | {EXTERNAL LOCATION} | String |
-| main.rs:1956:24:1960:9 | [...] |  | file://:0:0:0:0 | [] |
-| main.rs:1956:24:1960:9 | [...] | [T;...] | {EXTERNAL LOCATION} | String |
-| main.rs:1957:13:1957:31 | ...::from(...) |  | {EXTERNAL LOCATION} | String |
-| main.rs:1957:26:1957:30 | "foo" |  | {EXTERNAL LOCATION} | str |
-| main.rs:1958:13:1958:31 | ...::from(...) |  | {EXTERNAL LOCATION} | String |
-| main.rs:1958:26:1958:30 | "bar" |  | {EXTERNAL LOCATION} | str |
-| main.rs:1959:13:1959:31 | ...::from(...) |  | {EXTERNAL LOCATION} | String |
-| main.rs:1959:26:1959:30 | "baz" |  | {EXTERNAL LOCATION} | str |
-| main.rs:1961:13:1961:13 | s |  | {EXTERNAL LOCATION} | String |
-| main.rs:1961:18:1961:25 | strings2 |  | file://:0:0:0:0 | [] |
-| main.rs:1961:18:1961:25 | strings2 | [T;...] | {EXTERNAL LOCATION} | String |
-| main.rs:1963:13:1963:20 | strings3 |  | file://:0:0:0:0 | & |
-| main.rs:1963:13:1963:20 | strings3 | &T | file://:0:0:0:0 | [] |
-| main.rs:1963:13:1963:20 | strings3 | &T.[T;...] | {EXTERNAL LOCATION} | String |
-| main.rs:1963:24:1967:9 | &... |  | file://:0:0:0:0 | & |
-| main.rs:1963:24:1967:9 | &... | &T | file://:0:0:0:0 | [] |
-| main.rs:1963:24:1967:9 | &... | &T.[T;...] | {EXTERNAL LOCATION} | String |
-| main.rs:1963:25:1967:9 | [...] |  | file://:0:0:0:0 | [] |
-| main.rs:1963:25:1967:9 | [...] | [T;...] | {EXTERNAL LOCATION} | String |
-| main.rs:1964:13:1964:31 | ...::from(...) |  | {EXTERNAL LOCATION} | String |
-| main.rs:1964:26:1964:30 | "foo" |  | {EXTERNAL LOCATION} | str |
-| main.rs:1965:13:1965:31 | ...::from(...) |  | {EXTERNAL LOCATION} | String |
-| main.rs:1965:26:1965:30 | "bar" |  | {EXTERNAL LOCATION} | str |
-| main.rs:1966:13:1966:31 | ...::from(...) |  | {EXTERNAL LOCATION} | String |
-| main.rs:1966:26:1966:30 | "baz" |  | {EXTERNAL LOCATION} | str |
-| main.rs:1968:18:1968:25 | strings3 |  | file://:0:0:0:0 | & |
-| main.rs:1968:18:1968:25 | strings3 | &T | file://:0:0:0:0 | [] |
-| main.rs:1968:18:1968:25 | strings3 | &T.[T;...] | {EXTERNAL LOCATION} | String |
-| main.rs:1970:13:1970:21 | callables |  | file://:0:0:0:0 | [] |
-| main.rs:1970:13:1970:21 | callables | [T;...] | main.rs:1920:5:1920:24 | MyCallable |
-| main.rs:1970:25:1970:81 | [...] |  | file://:0:0:0:0 | [] |
-| main.rs:1970:25:1970:81 | [...] | [T;...] | main.rs:1920:5:1920:24 | MyCallable |
-| main.rs:1970:26:1970:42 | ...::new(...) |  | main.rs:1920:5:1920:24 | MyCallable |
-| main.rs:1970:45:1970:61 | ...::new(...) |  | main.rs:1920:5:1920:24 | MyCallable |
-| main.rs:1970:64:1970:80 | ...::new(...) |  | main.rs:1920:5:1920:24 | MyCallable |
-| main.rs:1971:13:1971:13 | c |  | main.rs:1920:5:1920:24 | MyCallable |
-| main.rs:1971:18:1971:26 | callables |  | file://:0:0:0:0 | [] |
-| main.rs:1971:18:1971:26 | callables | [T;...] | main.rs:1920:5:1920:24 | MyCallable |
-| main.rs:1973:17:1973:22 | result |  | {EXTERNAL LOCATION} | i64 |
-| main.rs:1973:26:1973:26 | c |  | main.rs:1920:5:1920:24 | MyCallable |
-| main.rs:1973:26:1973:33 | c.call() |  | {EXTERNAL LOCATION} | i64 |
-| main.rs:1978:18:1978:18 | 0 |  | {EXTERNAL LOCATION} | i32 |
-| main.rs:1978:21:1978:22 | 10 |  | {EXTERNAL LOCATION} | i32 |
-| main.rs:1979:18:1979:26 | [...] |  | file://:0:0:0:0 | [] |
-| main.rs:1979:19:1979:21 | 0u8 |  | {EXTERNAL LOCATION} | u8 |
-| main.rs:1979:24:1979:25 | 10 |  | {EXTERNAL LOCATION} | i32 |
-| main.rs:1980:21:1980:21 | 0 |  | {EXTERNAL LOCATION} | i32 |
-| main.rs:1980:24:1980:25 | 10 |  | {EXTERNAL LOCATION} | i32 |
-| main.rs:1983:13:1983:18 | range1 |  | {EXTERNAL LOCATION} | Range |
-| main.rs:1983:13:1983:18 | range1 | Idx | {EXTERNAL LOCATION} | u16 |
-| main.rs:1983:22:1986:9 | ...::Range {...} |  | {EXTERNAL LOCATION} | Range |
-| main.rs:1983:22:1986:9 | ...::Range {...} | Idx | {EXTERNAL LOCATION} | u16 |
-| main.rs:1984:20:1984:23 | 0u16 |  | {EXTERNAL LOCATION} | u16 |
-| main.rs:1985:18:1985:22 | 10u16 |  | {EXTERNAL LOCATION} | u16 |
-| main.rs:1987:18:1987:23 | range1 |  | {EXTERNAL LOCATION} | Range |
-| main.rs:1987:18:1987:23 | range1 | Idx | {EXTERNAL LOCATION} | u16 |
-| main.rs:1991:26:1991:26 | 1 |  | {EXTERNAL LOCATION} | i32 |
-| main.rs:1991:29:1991:29 | 2 |  | {EXTERNAL LOCATION} | i32 |
-| main.rs:1991:32:1991:32 | 3 |  | {EXTERNAL LOCATION} | i32 |
-| main.rs:1994:13:1994:18 | vals4a |  | {EXTERNAL LOCATION} | Vec |
-| main.rs:1994:13:1994:18 | vals4a | A | {EXTERNAL LOCATION} | Global |
-| main.rs:1994:13:1994:18 | vals4a | T | {EXTERNAL LOCATION} | u16 |
-| main.rs:1994:32:1994:43 | [...] |  | file://:0:0:0:0 | [] |
-| main.rs:1994:32:1994:43 | [...] | [T;...] | {EXTERNAL LOCATION} | i32 |
-| main.rs:1994:32:1994:43 | [...] | [T;...] | {EXTERNAL LOCATION} | u16 |
-| main.rs:1994:32:1994:52 | ... .to_vec() |  | {EXTERNAL LOCATION} | Vec |
-| main.rs:1994:32:1994:52 | ... .to_vec() | A | {EXTERNAL LOCATION} | Global |
-| main.rs:1994:32:1994:52 | ... .to_vec() | T | {EXTERNAL LOCATION} | u16 |
-| main.rs:1994:33:1994:36 | 1u16 |  | {EXTERNAL LOCATION} | i32 |
-| main.rs:1994:33:1994:36 | 1u16 |  | {EXTERNAL LOCATION} | u16 |
-| main.rs:1994:39:1994:39 | 2 |  | {EXTERNAL LOCATION} | i32 |
-| main.rs:1994:39:1994:39 | 2 |  | {EXTERNAL LOCATION} | u16 |
-| main.rs:1994:42:1994:42 | 3 |  | {EXTERNAL LOCATION} | i32 |
-| main.rs:1994:42:1994:42 | 3 |  | {EXTERNAL LOCATION} | u16 |
-| main.rs:1995:13:1995:13 | u |  | {EXTERNAL LOCATION} | u16 |
-| main.rs:1995:18:1995:23 | vals4a |  | {EXTERNAL LOCATION} | Vec |
-| main.rs:1995:18:1995:23 | vals4a | A | {EXTERNAL LOCATION} | Global |
-| main.rs:1995:18:1995:23 | vals4a | T | {EXTERNAL LOCATION} | u16 |
-| main.rs:1997:22:1997:33 | [...] |  | file://:0:0:0:0 | [] |
-| main.rs:1997:22:1997:33 | [...] | [T;...] | {EXTERNAL LOCATION} | i32 |
-| main.rs:1997:22:1997:33 | [...] | [T;...] | {EXTERNAL LOCATION} | u16 |
-| main.rs:1997:23:1997:26 | 1u16 |  | {EXTERNAL LOCATION} | i32 |
-| main.rs:1997:23:1997:26 | 1u16 |  | {EXTERNAL LOCATION} | u16 |
-| main.rs:1997:29:1997:29 | 2 |  | {EXTERNAL LOCATION} | i32 |
-| main.rs:1997:29:1997:29 | 2 |  | {EXTERNAL LOCATION} | u16 |
-| main.rs:1997:32:1997:32 | 3 |  | {EXTERNAL LOCATION} | i32 |
-| main.rs:1997:32:1997:32 | 3 |  | {EXTERNAL LOCATION} | u16 |
-| main.rs:2000:13:2000:17 | vals5 |  | {EXTERNAL LOCATION} | Vec |
-| main.rs:2000:13:2000:17 | vals5 | A | {EXTERNAL LOCATION} | Global |
-| main.rs:2000:13:2000:17 | vals5 | T | {EXTERNAL LOCATION} | u8 |
-| main.rs:2000:21:2000:43 | ...::from(...) |  | {EXTERNAL LOCATION} | Vec |
-| main.rs:2000:21:2000:43 | ...::from(...) | A | {EXTERNAL LOCATION} | Global |
-| main.rs:2000:21:2000:43 | ...::from(...) | T | {EXTERNAL LOCATION} | u8 |
-| main.rs:2000:31:2000:42 | [...] |  | file://:0:0:0:0 | [] |
-| main.rs:2000:31:2000:42 | [...] | [T;...] | {EXTERNAL LOCATION} | i32 |
-| main.rs:2000:31:2000:42 | [...] | [T;...] | {EXTERNAL LOCATION} | u32 |
-| main.rs:2000:32:2000:35 | 1u32 |  | {EXTERNAL LOCATION} | i32 |
-| main.rs:2000:32:2000:35 | 1u32 |  | {EXTERNAL LOCATION} | u32 |
-| main.rs:2000:38:2000:38 | 2 |  | {EXTERNAL LOCATION} | i32 |
-| main.rs:2000:38:2000:38 | 2 |  | {EXTERNAL LOCATION} | u32 |
-| main.rs:2000:41:2000:41 | 3 |  | {EXTERNAL LOCATION} | i32 |
-| main.rs:2000:41:2000:41 | 3 |  | {EXTERNAL LOCATION} | u32 |
-| main.rs:2001:13:2001:13 | u |  | {EXTERNAL LOCATION} | u8 |
-| main.rs:2001:18:2001:22 | vals5 |  | {EXTERNAL LOCATION} | Vec |
-| main.rs:2001:18:2001:22 | vals5 | A | {EXTERNAL LOCATION} | Global |
-| main.rs:2001:18:2001:22 | vals5 | T | {EXTERNAL LOCATION} | u8 |
-| main.rs:2003:13:2003:17 | vals6 |  | {EXTERNAL LOCATION} | Vec |
-| main.rs:2003:13:2003:17 | vals6 | A | {EXTERNAL LOCATION} | Global |
-| main.rs:2003:13:2003:17 | vals6 | T | file://:0:0:0:0 | & |
-| main.rs:2003:13:2003:17 | vals6 | T.&T | {EXTERNAL LOCATION} | u64 |
-| main.rs:2003:32:2003:43 | [...] |  | file://:0:0:0:0 | [] |
-| main.rs:2003:32:2003:43 | [...] | [T;...] | {EXTERNAL LOCATION} | i32 |
-| main.rs:2003:32:2003:43 | [...] | [T;...] | {EXTERNAL LOCATION} | u64 |
-| main.rs:2003:32:2003:60 | ... .collect() |  | {EXTERNAL LOCATION} | Vec |
-| main.rs:2003:32:2003:60 | ... .collect() | A | {EXTERNAL LOCATION} | Global |
-| main.rs:2003:32:2003:60 | ... .collect() | T | file://:0:0:0:0 | & |
-| main.rs:2003:32:2003:60 | ... .collect() | T.&T | {EXTERNAL LOCATION} | u64 |
-| main.rs:2003:33:2003:36 | 1u64 |  | {EXTERNAL LOCATION} | i32 |
-| main.rs:2003:33:2003:36 | 1u64 |  | {EXTERNAL LOCATION} | u64 |
-| main.rs:2003:39:2003:39 | 2 |  | {EXTERNAL LOCATION} | i32 |
-| main.rs:2003:39:2003:39 | 2 |  | {EXTERNAL LOCATION} | u64 |
-| main.rs:2003:42:2003:42 | 3 |  | {EXTERNAL LOCATION} | i32 |
-| main.rs:2003:42:2003:42 | 3 |  | {EXTERNAL LOCATION} | u64 |
-| main.rs:2004:13:2004:13 | u |  | file://:0:0:0:0 | & |
-| main.rs:2004:13:2004:13 | u | &T | {EXTERNAL LOCATION} | u64 |
-| main.rs:2004:18:2004:22 | vals6 |  | {EXTERNAL LOCATION} | Vec |
-| main.rs:2004:18:2004:22 | vals6 | A | {EXTERNAL LOCATION} | Global |
-| main.rs:2004:18:2004:22 | vals6 | T | file://:0:0:0:0 | & |
-| main.rs:2004:18:2004:22 | vals6 | T.&T | {EXTERNAL LOCATION} | u64 |
-| main.rs:2006:13:2006:21 | mut vals7 |  | {EXTERNAL LOCATION} | Vec |
-| main.rs:2006:13:2006:21 | mut vals7 | A | {EXTERNAL LOCATION} | Global |
-| main.rs:2006:25:2006:34 | ...::new(...) |  | {EXTERNAL LOCATION} | Vec |
-| main.rs:2006:25:2006:34 | ...::new(...) | A | {EXTERNAL LOCATION} | Global |
-| main.rs:2007:9:2007:13 | vals7 |  | {EXTERNAL LOCATION} | Vec |
-| main.rs:2007:9:2007:13 | vals7 | A | {EXTERNAL LOCATION} | Global |
-| main.rs:2007:20:2007:22 | 1u8 |  | {EXTERNAL LOCATION} | u8 |
-| main.rs:2008:18:2008:22 | vals7 |  | {EXTERNAL LOCATION} | Vec |
-| main.rs:2008:18:2008:22 | vals7 | A | {EXTERNAL LOCATION} | Global |
-| main.rs:2010:33:2010:33 | 1 |  | {EXTERNAL LOCATION} | i32 |
-| main.rs:2010:36:2010:36 | 2 |  | {EXTERNAL LOCATION} | i32 |
-| main.rs:2010:45:2010:45 | 3 |  | {EXTERNAL LOCATION} | i32 |
-| main.rs:2010:48:2010:48 | 4 |  | {EXTERNAL LOCATION} | i32 |
-| main.rs:2017:13:2017:20 | mut map1 |  | {EXTERNAL LOCATION} | HashMap |
-| main.rs:2017:13:2017:20 | mut map1 | S | {EXTERNAL LOCATION} | RandomState |
-| main.rs:2017:24:2017:55 | ...::new(...) |  | {EXTERNAL LOCATION} | HashMap |
-| main.rs:2017:24:2017:55 | ...::new(...) | S | {EXTERNAL LOCATION} | RandomState |
-| main.rs:2018:9:2018:12 | map1 |  | {EXTERNAL LOCATION} | HashMap |
-| main.rs:2018:9:2018:12 | map1 | S | {EXTERNAL LOCATION} | RandomState |
-| main.rs:2018:9:2018:39 | map1.insert(...) |  | {EXTERNAL LOCATION} | Option |
-| main.rs:2018:21:2018:21 | 1 |  | {EXTERNAL LOCATION} | i32 |
-| main.rs:2018:24:2018:38 | ...::new(...) |  | {EXTERNAL LOCATION} | Box |
-| main.rs:2018:24:2018:38 | ...::new(...) | A | {EXTERNAL LOCATION} | Global |
-| main.rs:2018:33:2018:37 | "one" |  | {EXTERNAL LOCATION} | str |
-| main.rs:2019:9:2019:12 | map1 |  | {EXTERNAL LOCATION} | HashMap |
-| main.rs:2019:9:2019:12 | map1 | S | {EXTERNAL LOCATION} | RandomState |
-| main.rs:2019:9:2019:39 | map1.insert(...) |  | {EXTERNAL LOCATION} | Option |
-| main.rs:2019:21:2019:21 | 2 |  | {EXTERNAL LOCATION} | i32 |
-| main.rs:2019:24:2019:38 | ...::new(...) |  | {EXTERNAL LOCATION} | Box |
-| main.rs:2019:24:2019:38 | ...::new(...) | A | {EXTERNAL LOCATION} | Global |
-| main.rs:2019:33:2019:37 | "two" |  | {EXTERNAL LOCATION} | str |
-| main.rs:2020:20:2020:23 | map1 |  | {EXTERNAL LOCATION} | HashMap |
-| main.rs:2020:20:2020:23 | map1 | S | {EXTERNAL LOCATION} | RandomState |
-| main.rs:2020:20:2020:30 | map1.keys() |  | {EXTERNAL LOCATION} | Keys |
-| main.rs:2021:22:2021:25 | map1 |  | {EXTERNAL LOCATION} | HashMap |
-| main.rs:2021:22:2021:25 | map1 | S | {EXTERNAL LOCATION} | RandomState |
-| main.rs:2021:22:2021:34 | map1.values() |  | {EXTERNAL LOCATION} | Values |
-| main.rs:2022:29:2022:32 | map1 |  | {EXTERNAL LOCATION} | HashMap |
-| main.rs:2022:29:2022:32 | map1 | S | {EXTERNAL LOCATION} | RandomState |
-| main.rs:2022:29:2022:39 | map1.iter() |  | {EXTERNAL LOCATION} | Iter |
-| main.rs:2023:29:2023:33 | &map1 |  | file://:0:0:0:0 | & |
-| main.rs:2023:29:2023:33 | &map1 | &T | {EXTERNAL LOCATION} | HashMap |
-| main.rs:2023:29:2023:33 | &map1 | &T.S | {EXTERNAL LOCATION} | RandomState |
-| main.rs:2023:30:2023:33 | map1 |  | {EXTERNAL LOCATION} | HashMap |
-| main.rs:2023:30:2023:33 | map1 | S | {EXTERNAL LOCATION} | RandomState |
-| main.rs:2027:13:2027:17 | mut a |  | {EXTERNAL LOCATION} | i32 |
-| main.rs:2027:13:2027:17 | mut a |  | {EXTERNAL LOCATION} | i64 |
-| main.rs:2027:26:2027:26 | 0 |  | {EXTERNAL LOCATION} | i32 |
-| main.rs:2027:26:2027:26 | 0 |  | {EXTERNAL LOCATION} | i64 |
-| main.rs:2028:15:2028:15 | a |  | {EXTERNAL LOCATION} | i32 |
-| main.rs:2028:15:2028:15 | a |  | {EXTERNAL LOCATION} | i64 |
-| main.rs:2028:15:2028:20 | ... < ... |  | {EXTERNAL LOCATION} | bool |
-| main.rs:2028:19:2028:20 | 10 |  | {EXTERNAL LOCATION} | i32 |
-| main.rs:2030:13:2030:13 | a |  | {EXTERNAL LOCATION} | i32 |
-| main.rs:2030:13:2030:13 | a |  | {EXTERNAL LOCATION} | i64 |
-| main.rs:2030:13:2030:18 | ... += ... |  | file://:0:0:0:0 | () |
-| main.rs:2030:18:2030:18 | 1 |  | {EXTERNAL LOCATION} | i32 |
-| main.rs:2039:5:2039:20 | ...::f(...) |  | main.rs:72:5:72:21 | Foo |
-| main.rs:2040:5:2040:60 | ...::g(...) |  | main.rs:72:5:72:21 | Foo |
-| main.rs:2040:20:2040:38 | ...::Foo {...} |  | main.rs:72:5:72:21 | Foo |
-| main.rs:2040:41:2040:59 | ...::Foo {...} |  | main.rs:72:5:72:21 | Foo |
-| main.rs:2056:5:2056:15 | ...::f(...) |  | {EXTERNAL LOCATION} | trait Future |
-testFailures
-| main.rs:2:5:2:20 | f.write_str(...) | Unexpected result: method=write_str |
-| main.rs:5:5:5:20 | f.debug_struct(...) | Unexpected result: method=debug_struct |
-| main.rs:7:9:7:9 | ... .field(...) | Unexpected result: method=field |
-| main.rs:7:9:7:9 | ... .finish() | Unexpected result: method=finish |
-| main.rs:10:5:10:20 | ... .field(...) | Unexpected result: method=field |
-| main.rs:10:5:10:20 | ... .finish() | Unexpected result: method=finish |
-| main.rs:10:5:10:20 | f.debug_tuple(...) | Unexpected result: method=debug_tuple |
-| main.rs:16:5:16:20 | f.debug_struct(...) | Unexpected result: method=debug_struct |
-| main.rs:18:9:18:9 | ... .field(...) | Unexpected result: method=field |
-| main.rs:18:9:18:9 | ... .finish() | Unexpected result: method=finish |
-| main.rs:99:5:99:20 | f.debug_struct(...) | Unexpected result: method=debug_struct |
-| main.rs:101:9:101:13 | ... .field(...) | Unexpected result: method=field |
-| main.rs:101:9:101:13 | ... .finish() | Unexpected result: method=finish |
-| main.rs:125:5:125:20 | f.debug_struct(...) | Unexpected result: method=debug_struct |
-| main.rs:127:9:127:9 | ... .field(...) | Unexpected result: method=field |
-| main.rs:127:9:127:9 | ... .finish() | Unexpected result: method=finish |
-| main.rs:130:5:130:20 | f.write_str(...) | Unexpected result: method=write_str |
-| main.rs:132:5:132:20 | f.write_str(...) | Unexpected result: method=write_str |
-| main.rs:175:5:175:33 | f.debug_struct(...) | Unexpected result: method=debug_struct |
-| main.rs:177:9:177:9 | ... .field(...) | Unexpected result: method=field |
-| main.rs:177:9:177:9 | ... .finish() | Unexpected result: method=finish |
-| main.rs:180:5:180:33 | f.debug_struct(...) | Unexpected result: method=debug_struct |
-| main.rs:182:9:182:10 | ... .field(...) | Unexpected result: method=field |
-| main.rs:182:9:183:10 | ... .field(...) | Unexpected result: method=field |
-| main.rs:182:9:183:10 | ... .finish() | Unexpected result: method=finish |
-| main.rs:186:5:186:33 | f.write_str(...) | Unexpected result: method=write_str |
-| main.rs:188:5:188:33 | f.write_str(...) | Unexpected result: method=write_str |
-| main.rs:190:5:190:42 | f.write_str(...) | Unexpected result: method=write_str |
-| main.rs:397:5:397:33 | f.write_str(...) | Unexpected result: method=write_str |
-| main.rs:440:5:440:20 | f.write_str(...) | Unexpected result: method=write_str |
-| main.rs:443:5:443:20 | f.write_str(...) | Unexpected result: method=write_str |
-| main.rs:516:5:516:20 | f.debug_struct(...) | Unexpected result: method=debug_struct |
-| main.rs:518:9:518:9 | ... .field(...) | Unexpected result: method=field |
-| main.rs:518:9:518:9 | ... .finish() | Unexpected result: method=finish |
-| main.rs:521:5:521:20 | f.write_str(...) | Unexpected result: method=write_str |
-| main.rs:523:5:523:20 | f.write_str(...) | Unexpected result: method=write_str |
-| main.rs:587:5:587:20 | f.debug_struct(...) | Unexpected result: method=debug_struct |
-| main.rs:589:9:589:13 | ... .field(...) | Unexpected result: method=field |
-| main.rs:589:9:589:13 | ... .finish() | Unexpected result: method=finish |
-| main.rs:638:5:638:29 | f.write_str(...) | Unexpected result: method=write_str |
-| main.rs:641:5:641:29 | f.write_str(...) | Unexpected result: method=write_str |
-| main.rs:644:5:644:29 | f.write_str(...) | Unexpected result: method=write_str |
-| main.rs:736:5:736:20 | ... .field(...) | Unexpected result: method=field |
-| main.rs:736:5:736:20 | ... .finish() | Unexpected result: method=finish |
-| main.rs:736:5:736:20 | f.debug_struct(...) | Unexpected result: method=debug_struct |
-| main.rs:736:5:736:20 | f.debug_tuple(...) | Unexpected result: method=debug_tuple |
-| main.rs:739:14:739:14 | ... .field(...) | Unexpected result: method=field |
-| main.rs:739:14:739:14 | ... .finish() | Unexpected result: method=finish |
-| main.rs:742:5:742:20 | f.write_str(...) | Unexpected result: method=write_str |
-| main.rs:744:5:744:20 | f.write_str(...) | Unexpected result: method=write_str |
-| main.rs:766:5:766:20 | f.debug_struct(...) | Unexpected result: method=debug_struct |
-| main.rs:768:9:768:9 | ... .field(...) | Unexpected result: method=field |
-| main.rs:768:9:768:9 | ... .finish() | Unexpected result: method=finish |
-| main.rs:771:5:771:20 | f.debug_struct(...) | Unexpected result: method=debug_struct |
-| main.rs:773:9:773:9 | ... .field(...) | Unexpected result: method=field |
-| main.rs:773:9:773:9 | ... .finish() | Unexpected result: method=finish |
-| main.rs:776:5:776:20 | f.write_str(...) | Unexpected result: method=write_str |
-| main.rs:778:5:778:20 | f.write_str(...) | Unexpected result: method=write_str |
-| main.rs:875:5:875:20 | f.write_str(...) | Unexpected result: method=write_str |
-| main.rs:878:5:878:20 | f.write_str(...) | Unexpected result: method=write_str |
-| main.rs:921:5:921:20 | ... .field(...) | Unexpected result: method=field |
-| main.rs:921:5:921:20 | ... .finish() | Unexpected result: method=finish |
-| main.rs:921:5:921:20 | f.debug_tuple(...) | Unexpected result: method=debug_tuple |
-| main.rs:940:5:940:20 | f.write_str(...) | Unexpected result: method=write_str |
-| main.rs:943:5:943:20 | f.write_str(...) | Unexpected result: method=write_str |
-| main.rs:946:5:946:20 | f.write_str(...) | Unexpected result: method=write_str |
-| main.rs:988:5:988:20 | ... .field(...) | Unexpected result: method=field |
-| main.rs:988:5:988:20 | ... .finish() | Unexpected result: method=finish |
-| main.rs:988:5:988:20 | f.debug_tuple(...) | Unexpected result: method=debug_tuple |
-| main.rs:1023:5:1023:20 | f.write_str(...) | Unexpected result: method=write_str |
-| main.rs:1076:5:1076:33 | ... .field(...) | Unexpected result: method=field |
-| main.rs:1076:5:1076:33 | ... .finish() | Unexpected result: method=finish |
-| main.rs:1076:5:1076:33 | f.debug_tuple(...) | Unexpected result: method=debug_tuple |
-| main.rs:1079:5:1079:33 | f.write_str(...) | Unexpected result: method=write_str |
-| main.rs:1082:5:1082:42 | f.debug_struct(...) | Unexpected result: method=debug_struct |
-| main.rs:1084:9:1084:9 | ... .field(...) | Unexpected result: method=field |
-| main.rs:1084:9:1084:9 | ... .finish() | Unexpected result: method=finish |
-| main.rs:1216:5:1216:42 | f.debug_struct(...) | Unexpected result: method=debug_struct |
-| main.rs:1218:9:1218:12 | ... .field(...) | Unexpected result: method=field |
-| main.rs:1218:9:1218:12 | ... .finish() | Unexpected result: method=finish |
-| main.rs:1266:5:1266:20 | f.write_str(...) | Unexpected result: method=write_str |
-| main.rs:1269:5:1269:20 | f.write_str(...) | Unexpected result: method=write_str |
-| main.rs:1357:5:1357:33 | f.debug_struct(...) | Unexpected result: method=debug_struct |
-| main.rs:1359:9:1359:9 | ... .field(...) | Unexpected result: method=field |
-| main.rs:1359:9:1360:9 | ... .field(...) | Unexpected result: method=field |
-| main.rs:1359:9:1360:9 | ... .finish() | Unexpected result: method=finish |
-| main.rs:1830:5:1830:20 | f.write_str(...) | Unexpected result: method=write_str |
-| main.rs:1839:5:1839:20 | f.debug_struct(...) | Unexpected result: method=debug_struct |
-| main.rs:1841:9:1841:12 | ... .field(...) | Unexpected result: method=field |
-| main.rs:1841:9:1841:12 | ... .finish() | Unexpected result: method=finish |
-=======
 | main.rs:1870:13:1870:13 | x |  | main.rs:1830:5:1831:13 | S |
 | main.rs:1870:17:1870:21 | slice |  | file://:0:0:0:0 | & |
 | main.rs:1870:17:1870:21 | slice |  | file://:0:0:0:0 | [] |
@@ -3363,41 +2870,333 @@
 | main.rs:1912:19:1912:23 | SelfParam |  | file://:0:0:0:0 | & |
 | main.rs:1912:19:1912:23 | SelfParam | &T | {EXTERNAL LOCATION} | i64 |
 | main.rs:1912:26:1912:30 | value |  | {EXTERNAL LOCATION} | bool |
-| main.rs:1912:47:1918:9 | { ... } |  | {EXTERNAL LOCATION} | i32 |
-| main.rs:1912:47:1918:9 | { ... } |  | {EXTERNAL LOCATION} | i64 |
-| main.rs:1913:13:1917:13 | if value {...} else {...} |  | {EXTERNAL LOCATION} | i32 |
-| main.rs:1913:13:1917:13 | if value {...} else {...} |  | {EXTERNAL LOCATION} | i64 |
+| main.rs:1912:47:1914:9 | { ... } |  | {EXTERNAL LOCATION} | i32 |
+| main.rs:1912:47:1914:9 | { ... } |  | {EXTERNAL LOCATION} | i64 |
+| main.rs:1913:13:1913:37 | if value {...} else {...} |  | {EXTERNAL LOCATION} | i32 |
+| main.rs:1913:13:1913:37 | if value {...} else {...} |  | {EXTERNAL LOCATION} | i64 |
 | main.rs:1913:16:1913:20 | value |  | {EXTERNAL LOCATION} | bool |
-| main.rs:1913:22:1915:13 | { ... } |  | {EXTERNAL LOCATION} | i32 |
-| main.rs:1913:22:1915:13 | { ... } |  | {EXTERNAL LOCATION} | i64 |
-| main.rs:1914:17:1914:17 | 1 |  | {EXTERNAL LOCATION} | i32 |
-| main.rs:1914:17:1914:17 | 1 |  | {EXTERNAL LOCATION} | i64 |
-| main.rs:1915:20:1917:13 | { ... } |  | {EXTERNAL LOCATION} | i32 |
-| main.rs:1915:20:1917:13 | { ... } |  | {EXTERNAL LOCATION} | i64 |
-| main.rs:1916:17:1916:17 | 0 |  | {EXTERNAL LOCATION} | i32 |
-| main.rs:1916:17:1916:17 | 0 |  | {EXTERNAL LOCATION} | i64 |
-| main.rs:1922:13:1922:13 | x |  | {EXTERNAL LOCATION} | i32 |
-| main.rs:1922:13:1922:13 | x |  | {EXTERNAL LOCATION} | i64 |
-| main.rs:1922:22:1922:23 | 73 |  | {EXTERNAL LOCATION} | i32 |
-| main.rs:1922:22:1922:23 | 73 |  | {EXTERNAL LOCATION} | i64 |
-| main.rs:1923:9:1923:9 | x |  | {EXTERNAL LOCATION} | i32 |
-| main.rs:1923:9:1923:9 | x |  | {EXTERNAL LOCATION} | i64 |
-| main.rs:1923:9:1923:22 | x.my_add(...) |  | {EXTERNAL LOCATION} | i64 |
-| main.rs:1923:18:1923:21 | 5i64 |  | {EXTERNAL LOCATION} | i64 |
-| main.rs:1924:9:1924:9 | x |  | {EXTERNAL LOCATION} | i32 |
-| main.rs:1924:9:1924:9 | x |  | {EXTERNAL LOCATION} | i64 |
-| main.rs:1924:9:1924:23 | x.my_add(...) |  | {EXTERNAL LOCATION} | i64 |
-| main.rs:1924:18:1924:22 | &5i64 |  | file://:0:0:0:0 | & |
-| main.rs:1924:18:1924:22 | &5i64 | &T | {EXTERNAL LOCATION} | i64 |
-| main.rs:1924:19:1924:22 | 5i64 |  | {EXTERNAL LOCATION} | i64 |
-| main.rs:1925:9:1925:9 | x |  | {EXTERNAL LOCATION} | i32 |
-| main.rs:1925:9:1925:9 | x |  | {EXTERNAL LOCATION} | i64 |
-| main.rs:1925:9:1925:22 | x.my_add(...) |  | {EXTERNAL LOCATION} | i64 |
-| main.rs:1925:18:1925:21 | true |  | {EXTERNAL LOCATION} | bool |
-| main.rs:1933:5:1933:20 | ...::f(...) |  | main.rs:72:5:72:21 | Foo |
-| main.rs:1934:5:1934:60 | ...::g(...) |  | main.rs:72:5:72:21 | Foo |
-| main.rs:1934:20:1934:38 | ...::Foo {...} |  | main.rs:72:5:72:21 | Foo |
-| main.rs:1934:41:1934:59 | ...::Foo {...} |  | main.rs:72:5:72:21 | Foo |
-| main.rs:1950:5:1950:15 | ...::f(...) |  | {EXTERNAL LOCATION} | trait Future |
-testFailures
->>>>>>> 601e317b
+| main.rs:1913:22:1913:26 | { ... } |  | {EXTERNAL LOCATION} | i32 |
+| main.rs:1913:22:1913:26 | { ... } |  | {EXTERNAL LOCATION} | i64 |
+| main.rs:1913:24:1913:24 | 1 |  | {EXTERNAL LOCATION} | i32 |
+| main.rs:1913:24:1913:24 | 1 |  | {EXTERNAL LOCATION} | i64 |
+| main.rs:1913:33:1913:37 | { ... } |  | {EXTERNAL LOCATION} | i32 |
+| main.rs:1913:33:1913:37 | { ... } |  | {EXTERNAL LOCATION} | i64 |
+| main.rs:1913:35:1913:35 | 0 |  | {EXTERNAL LOCATION} | i32 |
+| main.rs:1913:35:1913:35 | 0 |  | {EXTERNAL LOCATION} | i64 |
+| main.rs:1918:13:1918:13 | x |  | {EXTERNAL LOCATION} | i32 |
+| main.rs:1918:13:1918:13 | x |  | {EXTERNAL LOCATION} | i64 |
+| main.rs:1918:22:1918:23 | 73 |  | {EXTERNAL LOCATION} | i32 |
+| main.rs:1918:22:1918:23 | 73 |  | {EXTERNAL LOCATION} | i64 |
+| main.rs:1919:9:1919:9 | x |  | {EXTERNAL LOCATION} | i32 |
+| main.rs:1919:9:1919:9 | x |  | {EXTERNAL LOCATION} | i64 |
+| main.rs:1919:9:1919:22 | x.my_add(...) |  | {EXTERNAL LOCATION} | i64 |
+| main.rs:1919:18:1919:21 | 5i64 |  | {EXTERNAL LOCATION} | i64 |
+| main.rs:1920:9:1920:9 | x |  | {EXTERNAL LOCATION} | i32 |
+| main.rs:1920:9:1920:9 | x |  | {EXTERNAL LOCATION} | i64 |
+| main.rs:1920:9:1920:23 | x.my_add(...) |  | {EXTERNAL LOCATION} | i64 |
+| main.rs:1920:18:1920:22 | &5i64 |  | file://:0:0:0:0 | & |
+| main.rs:1920:18:1920:22 | &5i64 | &T | {EXTERNAL LOCATION} | i64 |
+| main.rs:1920:19:1920:22 | 5i64 |  | {EXTERNAL LOCATION} | i64 |
+| main.rs:1921:9:1921:9 | x |  | {EXTERNAL LOCATION} | i32 |
+| main.rs:1921:9:1921:9 | x |  | {EXTERNAL LOCATION} | i64 |
+| main.rs:1921:9:1921:22 | x.my_add(...) |  | {EXTERNAL LOCATION} | i64 |
+| main.rs:1921:18:1921:21 | true |  | {EXTERNAL LOCATION} | bool |
+| main.rs:1929:26:1931:9 | { ... } |  | main.rs:1926:5:1926:24 | MyCallable |
+| main.rs:1930:13:1930:25 | MyCallable {...} |  | main.rs:1926:5:1926:24 | MyCallable |
+| main.rs:1933:17:1933:21 | SelfParam |  | file://:0:0:0:0 | & |
+| main.rs:1933:17:1933:21 | SelfParam | &T | main.rs:1926:5:1926:24 | MyCallable |
+| main.rs:1933:31:1935:9 | { ... } |  | {EXTERNAL LOCATION} | i32 |
+| main.rs:1933:31:1935:9 | { ... } |  | {EXTERNAL LOCATION} | i64 |
+| main.rs:1934:13:1934:13 | 1 |  | {EXTERNAL LOCATION} | i32 |
+| main.rs:1934:13:1934:13 | 1 |  | {EXTERNAL LOCATION} | i64 |
+| main.rs:1941:13:1941:13 | i |  | {EXTERNAL LOCATION} | i32 |
+| main.rs:1941:18:1941:26 | [...] |  | file://:0:0:0:0 | [] |
+| main.rs:1941:18:1941:26 | [...] | [T;...] | {EXTERNAL LOCATION} | i32 |
+| main.rs:1941:19:1941:19 | 1 |  | {EXTERNAL LOCATION} | i32 |
+| main.rs:1941:22:1941:22 | 2 |  | {EXTERNAL LOCATION} | i32 |
+| main.rs:1941:25:1941:25 | 3 |  | {EXTERNAL LOCATION} | i32 |
+| main.rs:1942:18:1942:26 | [...] |  | file://:0:0:0:0 | [] |
+| main.rs:1942:18:1942:26 | [...] | [T;...] | {EXTERNAL LOCATION} | i32 |
+| main.rs:1942:18:1942:41 | ... .map(...) |  | file://:0:0:0:0 | [] |
+| main.rs:1942:19:1942:19 | 1 |  | {EXTERNAL LOCATION} | i32 |
+| main.rs:1942:22:1942:22 | 2 |  | {EXTERNAL LOCATION} | i32 |
+| main.rs:1942:25:1942:25 | 3 |  | {EXTERNAL LOCATION} | i32 |
+| main.rs:1942:40:1942:40 | 1 |  | {EXTERNAL LOCATION} | i32 |
+| main.rs:1943:18:1943:26 | [...] |  | file://:0:0:0:0 | [] |
+| main.rs:1943:18:1943:26 | [...] | [T;...] | {EXTERNAL LOCATION} | i32 |
+| main.rs:1943:19:1943:19 | 1 |  | {EXTERNAL LOCATION} | i32 |
+| main.rs:1943:22:1943:22 | 2 |  | {EXTERNAL LOCATION} | i32 |
+| main.rs:1943:25:1943:25 | 3 |  | {EXTERNAL LOCATION} | i32 |
+| main.rs:1945:13:1945:17 | vals1 |  | file://:0:0:0:0 | [] |
+| main.rs:1945:13:1945:17 | vals1 | [T;...] | {EXTERNAL LOCATION} | i32 |
+| main.rs:1945:13:1945:17 | vals1 | [T;...] | {EXTERNAL LOCATION} | u8 |
+| main.rs:1945:21:1945:31 | [...] |  | file://:0:0:0:0 | [] |
+| main.rs:1945:21:1945:31 | [...] | [T;...] | {EXTERNAL LOCATION} | i32 |
+| main.rs:1945:21:1945:31 | [...] | [T;...] | {EXTERNAL LOCATION} | u8 |
+| main.rs:1945:22:1945:24 | 1u8 |  | {EXTERNAL LOCATION} | i32 |
+| main.rs:1945:22:1945:24 | 1u8 |  | {EXTERNAL LOCATION} | u8 |
+| main.rs:1945:27:1945:27 | 2 |  | {EXTERNAL LOCATION} | i32 |
+| main.rs:1945:27:1945:27 | 2 |  | {EXTERNAL LOCATION} | u8 |
+| main.rs:1945:30:1945:30 | 3 |  | {EXTERNAL LOCATION} | i32 |
+| main.rs:1945:30:1945:30 | 3 |  | {EXTERNAL LOCATION} | u8 |
+| main.rs:1946:13:1946:13 | u |  | {EXTERNAL LOCATION} | i32 |
+| main.rs:1946:13:1946:13 | u |  | {EXTERNAL LOCATION} | u8 |
+| main.rs:1946:18:1946:22 | vals1 |  | file://:0:0:0:0 | [] |
+| main.rs:1946:18:1946:22 | vals1 | [T;...] | {EXTERNAL LOCATION} | i32 |
+| main.rs:1946:18:1946:22 | vals1 | [T;...] | {EXTERNAL LOCATION} | u8 |
+| main.rs:1948:13:1948:17 | vals2 |  | file://:0:0:0:0 | [] |
+| main.rs:1948:13:1948:17 | vals2 | [T;...] | {EXTERNAL LOCATION} | u16 |
+| main.rs:1948:21:1948:29 | [1u16; 3] |  | file://:0:0:0:0 | [] |
+| main.rs:1948:21:1948:29 | [1u16; 3] | [T;...] | {EXTERNAL LOCATION} | u16 |
+| main.rs:1948:22:1948:25 | 1u16 |  | {EXTERNAL LOCATION} | u16 |
+| main.rs:1948:28:1948:28 | 3 |  | {EXTERNAL LOCATION} | i32 |
+| main.rs:1949:13:1949:13 | u |  | {EXTERNAL LOCATION} | u16 |
+| main.rs:1949:18:1949:22 | vals2 |  | file://:0:0:0:0 | [] |
+| main.rs:1949:18:1949:22 | vals2 | [T;...] | {EXTERNAL LOCATION} | u16 |
+| main.rs:1951:13:1951:17 | vals3 |  | file://:0:0:0:0 | [] |
+| main.rs:1951:13:1951:17 | vals3 | [T;...] | {EXTERNAL LOCATION} | i32 |
+| main.rs:1951:13:1951:17 | vals3 | [T;...] | {EXTERNAL LOCATION} | u32 |
+| main.rs:1951:26:1951:26 | 3 |  | {EXTERNAL LOCATION} | i32 |
+| main.rs:1951:31:1951:39 | [...] |  | file://:0:0:0:0 | [] |
+| main.rs:1951:31:1951:39 | [...] | [T;...] | {EXTERNAL LOCATION} | i32 |
+| main.rs:1951:31:1951:39 | [...] | [T;...] | {EXTERNAL LOCATION} | u32 |
+| main.rs:1951:32:1951:32 | 1 |  | {EXTERNAL LOCATION} | i32 |
+| main.rs:1951:32:1951:32 | 1 |  | {EXTERNAL LOCATION} | u32 |
+| main.rs:1951:35:1951:35 | 2 |  | {EXTERNAL LOCATION} | i32 |
+| main.rs:1951:35:1951:35 | 2 |  | {EXTERNAL LOCATION} | u32 |
+| main.rs:1951:38:1951:38 | 3 |  | {EXTERNAL LOCATION} | i32 |
+| main.rs:1951:38:1951:38 | 3 |  | {EXTERNAL LOCATION} | u32 |
+| main.rs:1952:13:1952:13 | u |  | {EXTERNAL LOCATION} | i32 |
+| main.rs:1952:13:1952:13 | u |  | {EXTERNAL LOCATION} | u32 |
+| main.rs:1952:18:1952:22 | vals3 |  | file://:0:0:0:0 | [] |
+| main.rs:1952:18:1952:22 | vals3 | [T;...] | {EXTERNAL LOCATION} | i32 |
+| main.rs:1952:18:1952:22 | vals3 | [T;...] | {EXTERNAL LOCATION} | u32 |
+| main.rs:1954:13:1954:17 | vals4 |  | file://:0:0:0:0 | [] |
+| main.rs:1954:13:1954:17 | vals4 | [T;...] | {EXTERNAL LOCATION} | i32 |
+| main.rs:1954:13:1954:17 | vals4 | [T;...] | {EXTERNAL LOCATION} | u64 |
+| main.rs:1954:26:1954:26 | 3 |  | {EXTERNAL LOCATION} | i32 |
+| main.rs:1954:31:1954:36 | [1; 3] |  | file://:0:0:0:0 | [] |
+| main.rs:1954:31:1954:36 | [1; 3] | [T;...] | {EXTERNAL LOCATION} | i32 |
+| main.rs:1954:31:1954:36 | [1; 3] | [T;...] | {EXTERNAL LOCATION} | u64 |
+| main.rs:1954:32:1954:32 | 1 |  | {EXTERNAL LOCATION} | i32 |
+| main.rs:1954:32:1954:32 | 1 |  | {EXTERNAL LOCATION} | u64 |
+| main.rs:1954:35:1954:35 | 3 |  | {EXTERNAL LOCATION} | i32 |
+| main.rs:1955:13:1955:13 | u |  | {EXTERNAL LOCATION} | i32 |
+| main.rs:1955:13:1955:13 | u |  | {EXTERNAL LOCATION} | u64 |
+| main.rs:1955:18:1955:22 | vals4 |  | file://:0:0:0:0 | [] |
+| main.rs:1955:18:1955:22 | vals4 | [T;...] | {EXTERNAL LOCATION} | i32 |
+| main.rs:1955:18:1955:22 | vals4 | [T;...] | {EXTERNAL LOCATION} | u64 |
+| main.rs:1957:13:1957:24 | mut strings1 |  | file://:0:0:0:0 | [] |
+| main.rs:1957:13:1957:24 | mut strings1 | [T;...] | {EXTERNAL LOCATION} | str |
+| main.rs:1957:28:1957:48 | [...] |  | file://:0:0:0:0 | [] |
+| main.rs:1957:28:1957:48 | [...] | [T;...] | {EXTERNAL LOCATION} | str |
+| main.rs:1957:29:1957:33 | "foo" |  | {EXTERNAL LOCATION} | str |
+| main.rs:1957:36:1957:40 | "bar" |  | {EXTERNAL LOCATION} | str |
+| main.rs:1957:43:1957:47 | "baz" |  | {EXTERNAL LOCATION} | str |
+| main.rs:1958:18:1958:26 | &strings1 |  | file://:0:0:0:0 | & |
+| main.rs:1958:18:1958:26 | &strings1 | &T | file://:0:0:0:0 | [] |
+| main.rs:1958:18:1958:26 | &strings1 | &T.[T;...] | {EXTERNAL LOCATION} | str |
+| main.rs:1958:19:1958:26 | strings1 |  | file://:0:0:0:0 | [] |
+| main.rs:1958:19:1958:26 | strings1 | [T;...] | {EXTERNAL LOCATION} | str |
+| main.rs:1959:18:1959:30 | &mut strings1 |  | file://:0:0:0:0 | & |
+| main.rs:1959:18:1959:30 | &mut strings1 | &T | file://:0:0:0:0 | [] |
+| main.rs:1959:18:1959:30 | &mut strings1 | &T.[T;...] | {EXTERNAL LOCATION} | str |
+| main.rs:1959:23:1959:30 | strings1 |  | file://:0:0:0:0 | [] |
+| main.rs:1959:23:1959:30 | strings1 | [T;...] | {EXTERNAL LOCATION} | str |
+| main.rs:1960:13:1960:13 | s |  | {EXTERNAL LOCATION} | str |
+| main.rs:1960:18:1960:25 | strings1 |  | file://:0:0:0:0 | [] |
+| main.rs:1960:18:1960:25 | strings1 | [T;...] | {EXTERNAL LOCATION} | str |
+| main.rs:1962:13:1962:20 | strings2 |  | file://:0:0:0:0 | [] |
+| main.rs:1962:13:1962:20 | strings2 | [T;...] | {EXTERNAL LOCATION} | String |
+| main.rs:1962:24:1966:9 | [...] |  | file://:0:0:0:0 | [] |
+| main.rs:1962:24:1966:9 | [...] | [T;...] | {EXTERNAL LOCATION} | String |
+| main.rs:1963:13:1963:31 | ...::from(...) |  | {EXTERNAL LOCATION} | String |
+| main.rs:1963:26:1963:30 | "foo" |  | {EXTERNAL LOCATION} | str |
+| main.rs:1964:13:1964:31 | ...::from(...) |  | {EXTERNAL LOCATION} | String |
+| main.rs:1964:26:1964:30 | "bar" |  | {EXTERNAL LOCATION} | str |
+| main.rs:1965:13:1965:31 | ...::from(...) |  | {EXTERNAL LOCATION} | String |
+| main.rs:1965:26:1965:30 | "baz" |  | {EXTERNAL LOCATION} | str |
+| main.rs:1967:13:1967:13 | s |  | {EXTERNAL LOCATION} | String |
+| main.rs:1967:18:1967:25 | strings2 |  | file://:0:0:0:0 | [] |
+| main.rs:1967:18:1967:25 | strings2 | [T;...] | {EXTERNAL LOCATION} | String |
+| main.rs:1969:13:1969:20 | strings3 |  | file://:0:0:0:0 | & |
+| main.rs:1969:13:1969:20 | strings3 | &T | file://:0:0:0:0 | [] |
+| main.rs:1969:13:1969:20 | strings3 | &T.[T;...] | {EXTERNAL LOCATION} | String |
+| main.rs:1969:24:1973:9 | &... |  | file://:0:0:0:0 | & |
+| main.rs:1969:24:1973:9 | &... | &T | file://:0:0:0:0 | [] |
+| main.rs:1969:24:1973:9 | &... | &T.[T;...] | {EXTERNAL LOCATION} | String |
+| main.rs:1969:25:1973:9 | [...] |  | file://:0:0:0:0 | [] |
+| main.rs:1969:25:1973:9 | [...] | [T;...] | {EXTERNAL LOCATION} | String |
+| main.rs:1970:13:1970:31 | ...::from(...) |  | {EXTERNAL LOCATION} | String |
+| main.rs:1970:26:1970:30 | "foo" |  | {EXTERNAL LOCATION} | str |
+| main.rs:1971:13:1971:31 | ...::from(...) |  | {EXTERNAL LOCATION} | String |
+| main.rs:1971:26:1971:30 | "bar" |  | {EXTERNAL LOCATION} | str |
+| main.rs:1972:13:1972:31 | ...::from(...) |  | {EXTERNAL LOCATION} | String |
+| main.rs:1972:26:1972:30 | "baz" |  | {EXTERNAL LOCATION} | str |
+| main.rs:1974:18:1974:25 | strings3 |  | file://:0:0:0:0 | & |
+| main.rs:1974:18:1974:25 | strings3 | &T | file://:0:0:0:0 | [] |
+| main.rs:1974:18:1974:25 | strings3 | &T.[T;...] | {EXTERNAL LOCATION} | String |
+| main.rs:1976:13:1976:21 | callables |  | file://:0:0:0:0 | [] |
+| main.rs:1976:13:1976:21 | callables | [T;...] | main.rs:1926:5:1926:24 | MyCallable |
+| main.rs:1976:25:1976:81 | [...] |  | file://:0:0:0:0 | [] |
+| main.rs:1976:25:1976:81 | [...] | [T;...] | main.rs:1926:5:1926:24 | MyCallable |
+| main.rs:1976:26:1976:42 | ...::new(...) |  | main.rs:1926:5:1926:24 | MyCallable |
+| main.rs:1976:45:1976:61 | ...::new(...) |  | main.rs:1926:5:1926:24 | MyCallable |
+| main.rs:1976:64:1976:80 | ...::new(...) |  | main.rs:1926:5:1926:24 | MyCallable |
+| main.rs:1977:13:1977:13 | c |  | main.rs:1926:5:1926:24 | MyCallable |
+| main.rs:1977:18:1977:26 | callables |  | file://:0:0:0:0 | [] |
+| main.rs:1977:18:1977:26 | callables | [T;...] | main.rs:1926:5:1926:24 | MyCallable |
+| main.rs:1979:17:1979:22 | result |  | {EXTERNAL LOCATION} | i64 |
+| main.rs:1979:26:1979:26 | c |  | main.rs:1926:5:1926:24 | MyCallable |
+| main.rs:1979:26:1979:33 | c.call() |  | {EXTERNAL LOCATION} | i64 |
+| main.rs:1984:18:1984:18 | 0 |  | {EXTERNAL LOCATION} | i32 |
+| main.rs:1984:21:1984:22 | 10 |  | {EXTERNAL LOCATION} | i32 |
+| main.rs:1985:18:1985:26 | [...] |  | file://:0:0:0:0 | [] |
+| main.rs:1985:19:1985:21 | 0u8 |  | {EXTERNAL LOCATION} | u8 |
+| main.rs:1985:24:1985:25 | 10 |  | {EXTERNAL LOCATION} | i32 |
+| main.rs:1986:21:1986:21 | 0 |  | {EXTERNAL LOCATION} | i32 |
+| main.rs:1986:24:1986:25 | 10 |  | {EXTERNAL LOCATION} | i32 |
+| main.rs:1989:13:1989:18 | range1 |  | {EXTERNAL LOCATION} | Range |
+| main.rs:1989:13:1989:18 | range1 | Idx | {EXTERNAL LOCATION} | u16 |
+| main.rs:1989:22:1992:9 | ...::Range {...} |  | {EXTERNAL LOCATION} | Range |
+| main.rs:1989:22:1992:9 | ...::Range {...} | Idx | {EXTERNAL LOCATION} | u16 |
+| main.rs:1990:20:1990:23 | 0u16 |  | {EXTERNAL LOCATION} | u16 |
+| main.rs:1991:18:1991:22 | 10u16 |  | {EXTERNAL LOCATION} | u16 |
+| main.rs:1993:18:1993:23 | range1 |  | {EXTERNAL LOCATION} | Range |
+| main.rs:1993:18:1993:23 | range1 | Idx | {EXTERNAL LOCATION} | u16 |
+| main.rs:1997:26:1997:26 | 1 |  | {EXTERNAL LOCATION} | i32 |
+| main.rs:1997:29:1997:29 | 2 |  | {EXTERNAL LOCATION} | i32 |
+| main.rs:1997:32:1997:32 | 3 |  | {EXTERNAL LOCATION} | i32 |
+| main.rs:2000:13:2000:18 | vals4a |  | {EXTERNAL LOCATION} | Vec |
+| main.rs:2000:13:2000:18 | vals4a | A | {EXTERNAL LOCATION} | Global |
+| main.rs:2000:13:2000:18 | vals4a | T | {EXTERNAL LOCATION} | u16 |
+| main.rs:2000:32:2000:43 | [...] |  | file://:0:0:0:0 | [] |
+| main.rs:2000:32:2000:43 | [...] | [T;...] | {EXTERNAL LOCATION} | i32 |
+| main.rs:2000:32:2000:43 | [...] | [T;...] | {EXTERNAL LOCATION} | u16 |
+| main.rs:2000:32:2000:52 | ... .to_vec() |  | {EXTERNAL LOCATION} | Vec |
+| main.rs:2000:32:2000:52 | ... .to_vec() | A | {EXTERNAL LOCATION} | Global |
+| main.rs:2000:32:2000:52 | ... .to_vec() | T | {EXTERNAL LOCATION} | u16 |
+| main.rs:2000:33:2000:36 | 1u16 |  | {EXTERNAL LOCATION} | i32 |
+| main.rs:2000:33:2000:36 | 1u16 |  | {EXTERNAL LOCATION} | u16 |
+| main.rs:2000:39:2000:39 | 2 |  | {EXTERNAL LOCATION} | i32 |
+| main.rs:2000:39:2000:39 | 2 |  | {EXTERNAL LOCATION} | u16 |
+| main.rs:2000:42:2000:42 | 3 |  | {EXTERNAL LOCATION} | i32 |
+| main.rs:2000:42:2000:42 | 3 |  | {EXTERNAL LOCATION} | u16 |
+| main.rs:2001:13:2001:13 | u |  | {EXTERNAL LOCATION} | u16 |
+| main.rs:2001:18:2001:23 | vals4a |  | {EXTERNAL LOCATION} | Vec |
+| main.rs:2001:18:2001:23 | vals4a | A | {EXTERNAL LOCATION} | Global |
+| main.rs:2001:18:2001:23 | vals4a | T | {EXTERNAL LOCATION} | u16 |
+| main.rs:2003:22:2003:33 | [...] |  | file://:0:0:0:0 | [] |
+| main.rs:2003:22:2003:33 | [...] | [T;...] | {EXTERNAL LOCATION} | i32 |
+| main.rs:2003:22:2003:33 | [...] | [T;...] | {EXTERNAL LOCATION} | u16 |
+| main.rs:2003:23:2003:26 | 1u16 |  | {EXTERNAL LOCATION} | i32 |
+| main.rs:2003:23:2003:26 | 1u16 |  | {EXTERNAL LOCATION} | u16 |
+| main.rs:2003:29:2003:29 | 2 |  | {EXTERNAL LOCATION} | i32 |
+| main.rs:2003:29:2003:29 | 2 |  | {EXTERNAL LOCATION} | u16 |
+| main.rs:2003:32:2003:32 | 3 |  | {EXTERNAL LOCATION} | i32 |
+| main.rs:2003:32:2003:32 | 3 |  | {EXTERNAL LOCATION} | u16 |
+| main.rs:2006:13:2006:17 | vals5 |  | {EXTERNAL LOCATION} | Vec |
+| main.rs:2006:13:2006:17 | vals5 | A | {EXTERNAL LOCATION} | Global |
+| main.rs:2006:13:2006:17 | vals5 | T | {EXTERNAL LOCATION} | u8 |
+| main.rs:2006:21:2006:43 | ...::from(...) |  | {EXTERNAL LOCATION} | Vec |
+| main.rs:2006:21:2006:43 | ...::from(...) | A | {EXTERNAL LOCATION} | Global |
+| main.rs:2006:21:2006:43 | ...::from(...) | T | {EXTERNAL LOCATION} | u8 |
+| main.rs:2006:31:2006:42 | [...] |  | file://:0:0:0:0 | [] |
+| main.rs:2006:31:2006:42 | [...] | [T;...] | {EXTERNAL LOCATION} | i32 |
+| main.rs:2006:31:2006:42 | [...] | [T;...] | {EXTERNAL LOCATION} | u32 |
+| main.rs:2006:32:2006:35 | 1u32 |  | {EXTERNAL LOCATION} | i32 |
+| main.rs:2006:32:2006:35 | 1u32 |  | {EXTERNAL LOCATION} | u32 |
+| main.rs:2006:38:2006:38 | 2 |  | {EXTERNAL LOCATION} | i32 |
+| main.rs:2006:38:2006:38 | 2 |  | {EXTERNAL LOCATION} | u32 |
+| main.rs:2006:41:2006:41 | 3 |  | {EXTERNAL LOCATION} | i32 |
+| main.rs:2006:41:2006:41 | 3 |  | {EXTERNAL LOCATION} | u32 |
+| main.rs:2007:13:2007:13 | u |  | {EXTERNAL LOCATION} | u8 |
+| main.rs:2007:18:2007:22 | vals5 |  | {EXTERNAL LOCATION} | Vec |
+| main.rs:2007:18:2007:22 | vals5 | A | {EXTERNAL LOCATION} | Global |
+| main.rs:2007:18:2007:22 | vals5 | T | {EXTERNAL LOCATION} | u8 |
+| main.rs:2009:13:2009:17 | vals6 |  | {EXTERNAL LOCATION} | Vec |
+| main.rs:2009:13:2009:17 | vals6 | A | {EXTERNAL LOCATION} | Global |
+| main.rs:2009:13:2009:17 | vals6 | T | file://:0:0:0:0 | & |
+| main.rs:2009:13:2009:17 | vals6 | T.&T | {EXTERNAL LOCATION} | u64 |
+| main.rs:2009:32:2009:43 | [...] |  | file://:0:0:0:0 | [] |
+| main.rs:2009:32:2009:43 | [...] | [T;...] | {EXTERNAL LOCATION} | i32 |
+| main.rs:2009:32:2009:43 | [...] | [T;...] | {EXTERNAL LOCATION} | u64 |
+| main.rs:2009:32:2009:60 | ... .collect() |  | {EXTERNAL LOCATION} | Vec |
+| main.rs:2009:32:2009:60 | ... .collect() | A | {EXTERNAL LOCATION} | Global |
+| main.rs:2009:32:2009:60 | ... .collect() | T | file://:0:0:0:0 | & |
+| main.rs:2009:32:2009:60 | ... .collect() | T.&T | {EXTERNAL LOCATION} | u64 |
+| main.rs:2009:33:2009:36 | 1u64 |  | {EXTERNAL LOCATION} | i32 |
+| main.rs:2009:33:2009:36 | 1u64 |  | {EXTERNAL LOCATION} | u64 |
+| main.rs:2009:39:2009:39 | 2 |  | {EXTERNAL LOCATION} | i32 |
+| main.rs:2009:39:2009:39 | 2 |  | {EXTERNAL LOCATION} | u64 |
+| main.rs:2009:42:2009:42 | 3 |  | {EXTERNAL LOCATION} | i32 |
+| main.rs:2009:42:2009:42 | 3 |  | {EXTERNAL LOCATION} | u64 |
+| main.rs:2010:13:2010:13 | u |  | file://:0:0:0:0 | & |
+| main.rs:2010:13:2010:13 | u | &T | {EXTERNAL LOCATION} | u64 |
+| main.rs:2010:18:2010:22 | vals6 |  | {EXTERNAL LOCATION} | Vec |
+| main.rs:2010:18:2010:22 | vals6 | A | {EXTERNAL LOCATION} | Global |
+| main.rs:2010:18:2010:22 | vals6 | T | file://:0:0:0:0 | & |
+| main.rs:2010:18:2010:22 | vals6 | T.&T | {EXTERNAL LOCATION} | u64 |
+| main.rs:2012:13:2012:21 | mut vals7 |  | {EXTERNAL LOCATION} | Vec |
+| main.rs:2012:13:2012:21 | mut vals7 | A | {EXTERNAL LOCATION} | Global |
+| main.rs:2012:25:2012:34 | ...::new(...) |  | {EXTERNAL LOCATION} | Vec |
+| main.rs:2012:25:2012:34 | ...::new(...) | A | {EXTERNAL LOCATION} | Global |
+| main.rs:2013:9:2013:13 | vals7 |  | {EXTERNAL LOCATION} | Vec |
+| main.rs:2013:9:2013:13 | vals7 | A | {EXTERNAL LOCATION} | Global |
+| main.rs:2013:20:2013:22 | 1u8 |  | {EXTERNAL LOCATION} | u8 |
+| main.rs:2014:18:2014:22 | vals7 |  | {EXTERNAL LOCATION} | Vec |
+| main.rs:2014:18:2014:22 | vals7 | A | {EXTERNAL LOCATION} | Global |
+| main.rs:2016:33:2016:33 | 1 |  | {EXTERNAL LOCATION} | i32 |
+| main.rs:2016:36:2016:36 | 2 |  | {EXTERNAL LOCATION} | i32 |
+| main.rs:2016:45:2016:45 | 3 |  | {EXTERNAL LOCATION} | i32 |
+| main.rs:2016:48:2016:48 | 4 |  | {EXTERNAL LOCATION} | i32 |
+| main.rs:2023:13:2023:20 | mut map1 |  | {EXTERNAL LOCATION} | HashMap |
+| main.rs:2023:13:2023:20 | mut map1 | S | {EXTERNAL LOCATION} | RandomState |
+| main.rs:2023:24:2023:55 | ...::new(...) |  | {EXTERNAL LOCATION} | HashMap |
+| main.rs:2023:24:2023:55 | ...::new(...) | S | {EXTERNAL LOCATION} | RandomState |
+| main.rs:2024:9:2024:12 | map1 |  | {EXTERNAL LOCATION} | HashMap |
+| main.rs:2024:9:2024:12 | map1 | S | {EXTERNAL LOCATION} | RandomState |
+| main.rs:2024:9:2024:39 | map1.insert(...) |  | {EXTERNAL LOCATION} | Option |
+| main.rs:2024:21:2024:21 | 1 |  | {EXTERNAL LOCATION} | i32 |
+| main.rs:2024:24:2024:38 | ...::new(...) |  | {EXTERNAL LOCATION} | Box |
+| main.rs:2024:24:2024:38 | ...::new(...) | A | {EXTERNAL LOCATION} | Global |
+| main.rs:2024:33:2024:37 | "one" |  | {EXTERNAL LOCATION} | str |
+| main.rs:2025:9:2025:12 | map1 |  | {EXTERNAL LOCATION} | HashMap |
+| main.rs:2025:9:2025:12 | map1 | S | {EXTERNAL LOCATION} | RandomState |
+| main.rs:2025:9:2025:39 | map1.insert(...) |  | {EXTERNAL LOCATION} | Option |
+| main.rs:2025:21:2025:21 | 2 |  | {EXTERNAL LOCATION} | i32 |
+| main.rs:2025:24:2025:38 | ...::new(...) |  | {EXTERNAL LOCATION} | Box |
+| main.rs:2025:24:2025:38 | ...::new(...) | A | {EXTERNAL LOCATION} | Global |
+| main.rs:2025:33:2025:37 | "two" |  | {EXTERNAL LOCATION} | str |
+| main.rs:2026:20:2026:23 | map1 |  | {EXTERNAL LOCATION} | HashMap |
+| main.rs:2026:20:2026:23 | map1 | S | {EXTERNAL LOCATION} | RandomState |
+| main.rs:2026:20:2026:30 | map1.keys() |  | {EXTERNAL LOCATION} | Keys |
+| main.rs:2027:22:2027:25 | map1 |  | {EXTERNAL LOCATION} | HashMap |
+| main.rs:2027:22:2027:25 | map1 | S | {EXTERNAL LOCATION} | RandomState |
+| main.rs:2027:22:2027:34 | map1.values() |  | {EXTERNAL LOCATION} | Values |
+| main.rs:2028:29:2028:32 | map1 |  | {EXTERNAL LOCATION} | HashMap |
+| main.rs:2028:29:2028:32 | map1 | S | {EXTERNAL LOCATION} | RandomState |
+| main.rs:2028:29:2028:39 | map1.iter() |  | {EXTERNAL LOCATION} | Iter |
+| main.rs:2029:29:2029:33 | &map1 |  | file://:0:0:0:0 | & |
+| main.rs:2029:29:2029:33 | &map1 | &T | {EXTERNAL LOCATION} | HashMap |
+| main.rs:2029:29:2029:33 | &map1 | &T.S | {EXTERNAL LOCATION} | RandomState |
+| main.rs:2029:30:2029:33 | map1 |  | {EXTERNAL LOCATION} | HashMap |
+| main.rs:2029:30:2029:33 | map1 | S | {EXTERNAL LOCATION} | RandomState |
+| main.rs:2033:13:2033:17 | mut a |  | {EXTERNAL LOCATION} | i32 |
+| main.rs:2033:13:2033:17 | mut a |  | {EXTERNAL LOCATION} | i64 |
+| main.rs:2033:26:2033:26 | 0 |  | {EXTERNAL LOCATION} | i32 |
+| main.rs:2033:26:2033:26 | 0 |  | {EXTERNAL LOCATION} | i64 |
+| main.rs:2034:15:2034:15 | a |  | {EXTERNAL LOCATION} | i32 |
+| main.rs:2034:15:2034:15 | a |  | {EXTERNAL LOCATION} | i64 |
+| main.rs:2034:15:2034:20 | ... < ... |  | {EXTERNAL LOCATION} | bool |
+| main.rs:2034:19:2034:20 | 10 |  | {EXTERNAL LOCATION} | i32 |
+| main.rs:2036:13:2036:13 | a |  | {EXTERNAL LOCATION} | i32 |
+| main.rs:2036:13:2036:13 | a |  | {EXTERNAL LOCATION} | i64 |
+| main.rs:2036:13:2036:18 | ... += ... |  | file://:0:0:0:0 | () |
+| main.rs:2036:18:2036:18 | 1 |  | {EXTERNAL LOCATION} | i32 |
+| main.rs:2045:5:2045:20 | ...::f(...) |  | main.rs:72:5:72:21 | Foo |
+| main.rs:2046:5:2046:60 | ...::g(...) |  | main.rs:72:5:72:21 | Foo |
+| main.rs:2046:20:2046:38 | ...::Foo {...} |  | main.rs:72:5:72:21 | Foo |
+| main.rs:2046:41:2046:59 | ...::Foo {...} |  | main.rs:72:5:72:21 | Foo |
+| main.rs:2062:5:2062:15 | ...::f(...) |  | {EXTERNAL LOCATION} | trait Future |
+testFailures