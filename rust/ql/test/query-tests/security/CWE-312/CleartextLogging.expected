--- conflicted
+++ resolved
@@ -1,9 +1,54 @@
 #select
+| test_logging.rs:42:5:42:36 | ...::log | test_logging.rs:42:28:42:35 | password | test_logging.rs:42:5:42:36 | ...::log | This operation writes $@ to a log file. | test_logging.rs:42:28:42:35 | password | password |
+| test_logging.rs:43:5:43:36 | ...::log | test_logging.rs:43:28:43:35 | password | test_logging.rs:43:5:43:36 | ...::log | This operation writes $@ to a log file. | test_logging.rs:43:28:43:35 | password | password |
+| test_logging.rs:44:5:44:35 | ...::log | test_logging.rs:44:27:44:34 | password | test_logging.rs:44:5:44:35 | ...::log | This operation writes $@ to a log file. | test_logging.rs:44:27:44:34 | password | password |
+| test_logging.rs:45:5:45:36 | ...::log | test_logging.rs:45:28:45:35 | password | test_logging.rs:45:5:45:36 | ...::log | This operation writes $@ to a log file. | test_logging.rs:45:28:45:35 | password | password |
+| test_logging.rs:46:5:46:35 | ...::log | test_logging.rs:46:27:46:34 | password | test_logging.rs:46:5:46:35 | ...::log | This operation writes $@ to a log file. | test_logging.rs:46:27:46:34 | password | password |
+| test_logging.rs:47:5:47:48 | ...::log | test_logging.rs:47:40:47:47 | password | test_logging.rs:47:5:47:48 | ...::log | This operation writes $@ to a log file. | test_logging.rs:47:40:47:47 | password | password |
+| test_logging.rs:52:5:52:36 | ...::log | test_logging.rs:52:28:52:35 | password | test_logging.rs:52:5:52:36 | ...::log | This operation writes $@ to a log file. | test_logging.rs:52:28:52:35 | password | password |
+| test_logging.rs:54:5:54:49 | ...::log | test_logging.rs:54:41:54:48 | password | test_logging.rs:54:5:54:49 | ...::log | This operation writes $@ to a log file. | test_logging.rs:54:41:54:48 | password | password |
+| test_logging.rs:56:5:56:47 | ...::log | test_logging.rs:56:39:56:46 | password | test_logging.rs:56:5:56:47 | ...::log | This operation writes $@ to a log file. | test_logging.rs:56:39:56:46 | password | password |
+| test_logging.rs:57:5:57:34 | ...::log | test_logging.rs:57:24:57:31 | password | test_logging.rs:57:5:57:34 | ...::log | This operation writes $@ to a log file. | test_logging.rs:57:24:57:31 | password | password |
+| test_logging.rs:58:5:58:36 | ...::log | test_logging.rs:58:24:58:31 | password | test_logging.rs:58:5:58:36 | ...::log | This operation writes $@ to a log file. | test_logging.rs:58:24:58:31 | password | password |
+| test_logging.rs:60:5:60:54 | ...::log | test_logging.rs:60:46:60:53 | password | test_logging.rs:60:5:60:54 | ...::log | This operation writes $@ to a log file. | test_logging.rs:60:46:60:53 | password | password |
+| test_logging.rs:61:5:61:55 | ...::log | test_logging.rs:61:21:61:28 | password | test_logging.rs:61:5:61:55 | ...::log | This operation writes $@ to a log file. | test_logging.rs:61:21:61:28 | password | password |
+| test_logging.rs:65:5:65:48 | ...::log | test_logging.rs:65:40:65:47 | password | test_logging.rs:65:5:65:48 | ...::log | This operation writes $@ to a log file. | test_logging.rs:65:40:65:47 | password | password |
+| test_logging.rs:67:5:67:66 | ...::log | test_logging.rs:67:58:67:65 | password | test_logging.rs:67:5:67:66 | ...::log | This operation writes $@ to a log file. | test_logging.rs:67:58:67:65 | password | password |
+| test_logging.rs:68:5:68:67 | ...::log | test_logging.rs:68:19:68:26 | password | test_logging.rs:68:5:68:67 | ...::log | This operation writes $@ to a log file. | test_logging.rs:68:19:68:26 | password | password |
+| test_logging.rs:72:5:72:47 | ...::log | test_logging.rs:72:39:72:46 | password | test_logging.rs:72:5:72:47 | ...::log | This operation writes $@ to a log file. | test_logging.rs:72:39:72:46 | password | password |
+| test_logging.rs:74:5:74:65 | ...::log | test_logging.rs:74:57:74:64 | password | test_logging.rs:74:5:74:65 | ...::log | This operation writes $@ to a log file. | test_logging.rs:74:57:74:64 | password | password |
+| test_logging.rs:75:5:75:51 | ...::log | test_logging.rs:75:21:75:28 | password | test_logging.rs:75:5:75:51 | ...::log | This operation writes $@ to a log file. | test_logging.rs:75:21:75:28 | password | password |
+| test_logging.rs:76:5:76:47 | ...::log | test_logging.rs:76:39:76:46 | password | test_logging.rs:76:5:76:47 | ...::log | This operation writes $@ to a log file. | test_logging.rs:76:39:76:46 | password | password |
+| test_logging.rs:82:5:82:44 | ...::log | test_logging.rs:82:36:82:43 | password | test_logging.rs:82:5:82:44 | ...::log | This operation writes $@ to a log file. | test_logging.rs:82:36:82:43 | password | password |
+| test_logging.rs:84:5:84:62 | ...::log | test_logging.rs:84:54:84:61 | password | test_logging.rs:84:5:84:62 | ...::log | This operation writes $@ to a log file. | test_logging.rs:84:54:84:61 | password | password |
+| test_logging.rs:85:5:85:48 | ...::log | test_logging.rs:85:21:85:28 | password | test_logging.rs:85:5:85:48 | ...::log | This operation writes $@ to a log file. | test_logging.rs:85:21:85:28 | password | password |
+| test_logging.rs:86:5:86:44 | ...::log | test_logging.rs:86:36:86:43 | password | test_logging.rs:86:5:86:44 | ...::log | This operation writes $@ to a log file. | test_logging.rs:86:36:86:43 | password | password |
+| test_logging.rs:94:5:94:29 | ...::log | test_logging.rs:93:15:93:22 | password | test_logging.rs:94:5:94:29 | ...::log | This operation writes $@ to a log file. | test_logging.rs:93:15:93:22 | password | password |
+| test_logging.rs:97:5:97:19 | ...::log | test_logging.rs:96:42:96:49 | password | test_logging.rs:97:5:97:19 | ...::log | This operation writes $@ to a log file. | test_logging.rs:96:42:96:49 | password | password |
+| test_logging.rs:100:5:100:19 | ...::log | test_logging.rs:99:38:99:45 | password | test_logging.rs:100:5:100:19 | ...::log | This operation writes $@ to a log file. | test_logging.rs:99:38:99:45 | password | password |
+| test_logging.rs:118:5:118:42 | ...::log | test_logging.rs:118:28:118:41 | get_password(...) | test_logging.rs:118:5:118:42 | ...::log | This operation writes $@ to a log file. | test_logging.rs:118:28:118:41 | get_password(...) | get_password(...) |
+| test_logging.rs:131:5:131:32 | ...::log | test_logging.rs:129:25:129:32 | password | test_logging.rs:131:5:131:32 | ...::log | This operation writes $@ to a log file. | test_logging.rs:129:25:129:32 | password | password |
+| test_logging.rs:141:5:141:38 | ...::log | test_logging.rs:141:27:141:37 | s1.password | test_logging.rs:141:5:141:38 | ...::log | This operation writes $@ to a log file. | test_logging.rs:141:27:141:37 | s1.password | s1.password |
+| test_logging.rs:151:5:151:38 | ...::log | test_logging.rs:151:27:151:37 | s2.password | test_logging.rs:151:5:151:38 | ...::log | This operation writes $@ to a log file. | test_logging.rs:151:27:151:37 | s2.password | s2.password |
+| test_logging.rs:176:22:176:31 | log_expect | test_logging.rs:176:70:176:78 | password2 | test_logging.rs:176:22:176:31 | log_expect | This operation writes $@ to a log file. | test_logging.rs:176:70:176:78 | password2 | password2 |
+| test_logging.rs:180:24:180:33 | log_expect | test_logging.rs:180:72:180:80 | password2 | test_logging.rs:180:24:180:33 | log_expect | This operation writes $@ to a log file. | test_logging.rs:180:72:180:80 | password2 | password2 |
 | test_logging.rs:184:25:184:34 | log_expect | test_logging.rs:183:51:183:59 | password2 | test_logging.rs:184:25:184:34 | log_expect | This operation writes $@ to a log file. | test_logging.rs:183:51:183:59 | password2 | password2 |
 | test_logging.rs:188:25:188:34 | log_unwrap | test_logging.rs:187:51:187:59 | password2 | test_logging.rs:188:25:188:34 | log_unwrap | This operation writes $@ to a log file. | test_logging.rs:187:51:187:59 | password2 | password2 |
+| test_logging.rs:192:5:192:38 | ...::_print | test_logging.rs:192:30:192:37 | password | test_logging.rs:192:5:192:38 | ...::_print | This operation writes $@ to a log file. | test_logging.rs:192:30:192:37 | password | password |
+| test_logging.rs:193:5:193:38 | ...::_print | test_logging.rs:193:30:193:37 | password | test_logging.rs:193:5:193:38 | ...::_print | This operation writes $@ to a log file. | test_logging.rs:193:30:193:37 | password | password |
+| test_logging.rs:194:5:194:39 | ...::_eprint | test_logging.rs:194:31:194:38 | password | test_logging.rs:194:5:194:39 | ...::_eprint | This operation writes $@ to a log file. | test_logging.rs:194:31:194:38 | password | password |
+| test_logging.rs:195:5:195:39 | ...::_eprint | test_logging.rs:195:31:195:38 | password | test_logging.rs:195:5:195:39 | ...::_eprint | This operation writes $@ to a log file. | test_logging.rs:195:31:195:38 | password | password |
+| test_logging.rs:199:13:199:44 | ...::panic_fmt | test_logging.rs:199:36:199:43 | password | test_logging.rs:199:13:199:44 | ...::panic_fmt | This operation writes $@ to a log file. | test_logging.rs:199:36:199:43 | password | password |
+| test_logging.rs:202:13:202:43 | ...::panic_fmt | test_logging.rs:202:35:202:42 | password | test_logging.rs:202:13:202:43 | ...::panic_fmt | This operation writes $@ to a log file. | test_logging.rs:202:35:202:42 | password | password |
+| test_logging.rs:205:13:205:52 | ...::panic_fmt | test_logging.rs:205:44:205:51 | password | test_logging.rs:205:13:205:52 | ...::panic_fmt | This operation writes $@ to a log file. | test_logging.rs:205:44:205:51 | password | password |
+| test_logging.rs:208:13:208:50 | ...::panic_fmt | test_logging.rs:208:42:208:49 | password | test_logging.rs:208:13:208:50 | ...::panic_fmt | This operation writes $@ to a log file. | test_logging.rs:208:42:208:49 | password | password |
+| test_logging.rs:211:13:211:52 | ...::panic_fmt | test_logging.rs:211:44:211:51 | password | test_logging.rs:211:13:211:52 | ...::panic_fmt | This operation writes $@ to a log file. | test_logging.rs:211:44:211:51 | password | password |
+| test_logging.rs:214:13:214:54 | ...::assert_failed | test_logging.rs:214:46:214:53 | password | test_logging.rs:214:13:214:54 | ...::assert_failed | This operation writes $@ to a log file. | test_logging.rs:214:46:214:53 | password | password |
+| test_logging.rs:217:13:217:54 | ...::assert_failed | test_logging.rs:217:46:217:53 | password | test_logging.rs:217:13:217:54 | ...::assert_failed | This operation writes $@ to a log file. | test_logging.rs:217:46:217:53 | password | password |
+| test_logging.rs:220:13:220:58 | ...::panic_fmt | test_logging.rs:220:50:220:57 | password | test_logging.rs:220:13:220:58 | ...::panic_fmt | This operation writes $@ to a log file. | test_logging.rs:220:50:220:57 | password | password |
+| test_logging.rs:223:13:223:60 | ...::assert_failed | test_logging.rs:223:52:223:59 | password | test_logging.rs:223:13:223:60 | ...::assert_failed | This operation writes $@ to a log file. | test_logging.rs:223:52:223:59 | password | password |
+| test_logging.rs:226:13:226:60 | ...::assert_failed | test_logging.rs:226:52:226:59 | password | test_logging.rs:226:13:226:60 | ...::assert_failed | This operation writes $@ to a log file. | test_logging.rs:226:52:226:59 | password | password |
 edges
-<<<<<<< HEAD
-=======
 | test_logging.rs:42:12:42:35 | MacroExpr | test_logging.rs:42:5:42:36 | ...::log | provenance | MaD:10 Sink:MaD:10 |
 | test_logging.rs:42:28:42:35 | password | test_logging.rs:42:12:42:35 | MacroExpr | provenance |  |
 | test_logging.rs:43:12:43:35 | MacroExpr | test_logging.rs:43:5:43:36 | ...::log | provenance | MaD:10 Sink:MaD:10 |
@@ -128,21 +173,14 @@
 | test_logging.rs:180:44:180:80 | MacroExpr | test_logging.rs:180:44:180:80 | ...::format(...) | provenance | MaD:13 |
 | test_logging.rs:180:44:180:80 | { ... } | test_logging.rs:180:44:180:80 | ...::must_use(...) | provenance | MaD:12 |
 | test_logging.rs:180:72:180:80 | password2 | test_logging.rs:180:44:180:80 | MacroExpr | provenance |  |
->>>>>>> 4eb98fc4
 | test_logging.rs:183:9:183:19 | err_result2 [Err] | test_logging.rs:184:13:184:23 | err_result2 [Err] | provenance |  |
 | test_logging.rs:183:47:183:68 | Err(...) [Err] | test_logging.rs:183:9:183:19 | err_result2 [Err] | provenance |  |
 | test_logging.rs:183:51:183:59 | password2 | test_logging.rs:183:51:183:67 | password2.clone() | provenance | generated |
 | test_logging.rs:183:51:183:67 | password2.clone() | test_logging.rs:183:47:183:68 | Err(...) [Err] | provenance |  |
-| test_logging.rs:184:13:184:23 | err_result2 [Err] | test_logging.rs:184:25:184:34 | log_expect | provenance | MaD:1 Sink:MaD:1 |
+| test_logging.rs:184:13:184:23 | err_result2 [Err] | test_logging.rs:184:25:184:34 | log_expect | provenance | MaD:8 Sink:MaD:8 |
 | test_logging.rs:187:9:187:19 | err_result3 [Err] | test_logging.rs:188:13:188:23 | err_result3 [Err] | provenance |  |
 | test_logging.rs:187:47:187:60 | Err(...) [Err] | test_logging.rs:187:9:187:19 | err_result3 [Err] | provenance |  |
 | test_logging.rs:187:51:187:59 | password2 | test_logging.rs:187:47:187:60 | Err(...) [Err] | provenance |  |
-<<<<<<< HEAD
-| test_logging.rs:188:13:188:23 | err_result3 [Err] | test_logging.rs:188:25:188:34 | log_unwrap | provenance | MaD:2 Sink:MaD:2 |
-models
-| 1 | Sink: repo:https://github.com/DesmondWillowbrook/rs-log_err:log_err; <crate::result::Result as crate::LogErrResult>::log_expect; Argument[self].Field[core::result::Result::Err(0)]; log-injection |
-| 2 | Sink: repo:https://github.com/DesmondWillowbrook/rs-log_err:log_err; <crate::result::Result as crate::LogErrResult>::log_unwrap; Argument[self].Field[core::result::Result::Err(0)]; log-injection |
-=======
 | test_logging.rs:188:13:188:23 | err_result3 [Err] | test_logging.rs:188:25:188:34 | log_unwrap | provenance | MaD:9 Sink:MaD:9 |
 | test_logging.rs:192:12:192:37 | MacroExpr | test_logging.rs:192:5:192:38 | ...::_print | provenance | MaD:5 Sink:MaD:5 |
 | test_logging.rs:192:30:192:37 | password | test_logging.rs:192:12:192:37 | MacroExpr | provenance |  |
@@ -198,8 +236,154 @@
 | 11 | Sink: repo:https://github.com/rust-lang/log:log; crate::__private_api::log; Argument[3]; log-injection |
 | 12 | Summary: core::hint::must_use; Argument[0]; ReturnValue; value |
 | 13 | Summary: lang:alloc; crate::fmt::format; Argument[0]; ReturnValue; taint |
->>>>>>> 4eb98fc4
 nodes
+| test_logging.rs:42:5:42:36 | ...::log | semmle.label | ...::log |
+| test_logging.rs:42:12:42:35 | MacroExpr | semmle.label | MacroExpr |
+| test_logging.rs:42:28:42:35 | password | semmle.label | password |
+| test_logging.rs:43:5:43:36 | ...::log | semmle.label | ...::log |
+| test_logging.rs:43:12:43:35 | MacroExpr | semmle.label | MacroExpr |
+| test_logging.rs:43:28:43:35 | password | semmle.label | password |
+| test_logging.rs:44:5:44:35 | ...::log | semmle.label | ...::log |
+| test_logging.rs:44:11:44:34 | MacroExpr | semmle.label | MacroExpr |
+| test_logging.rs:44:27:44:34 | password | semmle.label | password |
+| test_logging.rs:45:5:45:36 | ...::log | semmle.label | ...::log |
+| test_logging.rs:45:12:45:35 | MacroExpr | semmle.label | MacroExpr |
+| test_logging.rs:45:28:45:35 | password | semmle.label | password |
+| test_logging.rs:46:5:46:35 | ...::log | semmle.label | ...::log |
+| test_logging.rs:46:11:46:34 | MacroExpr | semmle.label | MacroExpr |
+| test_logging.rs:46:27:46:34 | password | semmle.label | password |
+| test_logging.rs:47:5:47:48 | ...::log | semmle.label | ...::log |
+| test_logging.rs:47:24:47:47 | MacroExpr | semmle.label | MacroExpr |
+| test_logging.rs:47:40:47:47 | password | semmle.label | password |
+| test_logging.rs:52:5:52:36 | ...::log | semmle.label | ...::log |
+| test_logging.rs:52:12:52:35 | MacroExpr | semmle.label | MacroExpr |
+| test_logging.rs:52:28:52:35 | password | semmle.label | password |
+| test_logging.rs:54:5:54:49 | ...::log | semmle.label | ...::log |
+| test_logging.rs:54:12:54:48 | MacroExpr | semmle.label | MacroExpr |
+| test_logging.rs:54:41:54:48 | password | semmle.label | password |
+| test_logging.rs:56:5:56:47 | ...::log | semmle.label | ...::log |
+| test_logging.rs:56:12:56:46 | MacroExpr | semmle.label | MacroExpr |
+| test_logging.rs:56:39:56:46 | password | semmle.label | password |
+| test_logging.rs:57:5:57:34 | ...::log | semmle.label | ...::log |
+| test_logging.rs:57:12:57:33 | MacroExpr | semmle.label | MacroExpr |
+| test_logging.rs:57:24:57:31 | password | semmle.label | password |
+| test_logging.rs:58:5:58:36 | ...::log | semmle.label | ...::log |
+| test_logging.rs:58:12:58:35 | MacroExpr | semmle.label | MacroExpr |
+| test_logging.rs:58:24:58:31 | password | semmle.label | password |
+| test_logging.rs:60:5:60:54 | ...::log | semmle.label | ...::log |
+| test_logging.rs:60:30:60:53 | MacroExpr | semmle.label | MacroExpr |
+| test_logging.rs:60:46:60:53 | password | semmle.label | password |
+| test_logging.rs:61:5:61:55 | ...::log | semmle.label | ...::log |
+| test_logging.rs:61:20:61:28 | &... [&ref, tuple.0, &ref] | semmle.label | &... [&ref, tuple.0, &ref] |
+| test_logging.rs:61:20:61:28 | &... [&ref, tuple.0] | semmle.label | &... [&ref, tuple.0] |
+| test_logging.rs:61:20:61:28 | &password | semmle.label | &password |
+| test_logging.rs:61:20:61:28 | &password [&ref] | semmle.label | &password [&ref] |
+| test_logging.rs:61:20:61:28 | TupleExpr [tuple.0, &ref] | semmle.label | TupleExpr [tuple.0, &ref] |
+| test_logging.rs:61:20:61:28 | TupleExpr [tuple.0] | semmle.label | TupleExpr [tuple.0] |
+| test_logging.rs:61:21:61:28 | password | semmle.label | password |
+| test_logging.rs:65:5:65:48 | ...::log | semmle.label | ...::log |
+| test_logging.rs:65:24:65:47 | MacroExpr | semmle.label | MacroExpr |
+| test_logging.rs:65:40:65:47 | password | semmle.label | password |
+| test_logging.rs:67:5:67:66 | ...::log | semmle.label | ...::log |
+| test_logging.rs:67:42:67:65 | MacroExpr | semmle.label | MacroExpr |
+| test_logging.rs:67:58:67:65 | password | semmle.label | password |
+| test_logging.rs:68:5:68:67 | ...::log | semmle.label | ...::log |
+| test_logging.rs:68:18:68:26 | &... [&ref, tuple.0, &ref] | semmle.label | &... [&ref, tuple.0, &ref] |
+| test_logging.rs:68:18:68:26 | &... [&ref, tuple.0] | semmle.label | &... [&ref, tuple.0] |
+| test_logging.rs:68:18:68:26 | &password | semmle.label | &password |
+| test_logging.rs:68:18:68:26 | &password [&ref] | semmle.label | &password [&ref] |
+| test_logging.rs:68:18:68:26 | TupleExpr [tuple.0, &ref] | semmle.label | TupleExpr [tuple.0, &ref] |
+| test_logging.rs:68:18:68:26 | TupleExpr [tuple.0] | semmle.label | TupleExpr [tuple.0] |
+| test_logging.rs:68:19:68:26 | password | semmle.label | password |
+| test_logging.rs:72:5:72:47 | ...::log | semmle.label | ...::log |
+| test_logging.rs:72:23:72:46 | MacroExpr | semmle.label | MacroExpr |
+| test_logging.rs:72:39:72:46 | password | semmle.label | password |
+| test_logging.rs:74:5:74:65 | ...::log | semmle.label | ...::log |
+| test_logging.rs:74:41:74:64 | MacroExpr | semmle.label | MacroExpr |
+| test_logging.rs:74:57:74:64 | password | semmle.label | password |
+| test_logging.rs:75:5:75:51 | ...::log | semmle.label | ...::log |
+| test_logging.rs:75:20:75:28 | &... [&ref, tuple.0, &ref] | semmle.label | &... [&ref, tuple.0, &ref] |
+| test_logging.rs:75:20:75:28 | &... [&ref, tuple.0] | semmle.label | &... [&ref, tuple.0] |
+| test_logging.rs:75:20:75:28 | &password | semmle.label | &password |
+| test_logging.rs:75:20:75:28 | &password [&ref] | semmle.label | &password [&ref] |
+| test_logging.rs:75:20:75:28 | TupleExpr [tuple.0, &ref] | semmle.label | TupleExpr [tuple.0, &ref] |
+| test_logging.rs:75:20:75:28 | TupleExpr [tuple.0] | semmle.label | TupleExpr [tuple.0] |
+| test_logging.rs:75:21:75:28 | password | semmle.label | password |
+| test_logging.rs:76:5:76:47 | ...::log | semmle.label | ...::log |
+| test_logging.rs:76:23:76:46 | MacroExpr | semmle.label | MacroExpr |
+| test_logging.rs:76:39:76:46 | password | semmle.label | password |
+| test_logging.rs:82:5:82:44 | ...::log | semmle.label | ...::log |
+| test_logging.rs:82:20:82:43 | MacroExpr | semmle.label | MacroExpr |
+| test_logging.rs:82:36:82:43 | password | semmle.label | password |
+| test_logging.rs:84:5:84:62 | ...::log | semmle.label | ...::log |
+| test_logging.rs:84:38:84:61 | MacroExpr | semmle.label | MacroExpr |
+| test_logging.rs:84:54:84:61 | password | semmle.label | password |
+| test_logging.rs:85:5:85:48 | ...::log | semmle.label | ...::log |
+| test_logging.rs:85:20:85:28 | &... [&ref, tuple.0, &ref] | semmle.label | &... [&ref, tuple.0, &ref] |
+| test_logging.rs:85:20:85:28 | &... [&ref, tuple.0] | semmle.label | &... [&ref, tuple.0] |
+| test_logging.rs:85:20:85:28 | &password | semmle.label | &password |
+| test_logging.rs:85:20:85:28 | &password [&ref] | semmle.label | &password [&ref] |
+| test_logging.rs:85:20:85:28 | TupleExpr [tuple.0, &ref] | semmle.label | TupleExpr [tuple.0, &ref] |
+| test_logging.rs:85:20:85:28 | TupleExpr [tuple.0] | semmle.label | TupleExpr [tuple.0] |
+| test_logging.rs:85:21:85:28 | password | semmle.label | password |
+| test_logging.rs:86:5:86:44 | ...::log | semmle.label | ...::log |
+| test_logging.rs:86:20:86:43 | MacroExpr | semmle.label | MacroExpr |
+| test_logging.rs:86:36:86:43 | password | semmle.label | password |
+| test_logging.rs:93:9:93:10 | m1 | semmle.label | m1 |
+| test_logging.rs:93:14:93:22 | &password | semmle.label | &password |
+| test_logging.rs:93:15:93:22 | password | semmle.label | password |
+| test_logging.rs:94:5:94:29 | ...::log | semmle.label | ...::log |
+| test_logging.rs:94:11:94:28 | MacroExpr | semmle.label | MacroExpr |
+| test_logging.rs:96:9:96:10 | m2 | semmle.label | m2 |
+| test_logging.rs:96:41:96:49 | &password | semmle.label | &password |
+| test_logging.rs:96:42:96:49 | password | semmle.label | password |
+| test_logging.rs:97:5:97:19 | ...::log | semmle.label | ...::log |
+| test_logging.rs:97:11:97:18 | MacroExpr | semmle.label | MacroExpr |
+| test_logging.rs:99:9:99:10 | m3 | semmle.label | m3 |
+| test_logging.rs:99:14:99:46 | res | semmle.label | res |
+| test_logging.rs:99:22:99:45 | ...::format(...) | semmle.label | ...::format(...) |
+| test_logging.rs:99:22:99:45 | ...::must_use(...) | semmle.label | ...::must_use(...) |
+| test_logging.rs:99:22:99:45 | MacroExpr | semmle.label | MacroExpr |
+| test_logging.rs:99:22:99:45 | { ... } | semmle.label | { ... } |
+| test_logging.rs:99:38:99:45 | password | semmle.label | password |
+| test_logging.rs:100:5:100:19 | ...::log | semmle.label | ...::log |
+| test_logging.rs:100:11:100:18 | MacroExpr | semmle.label | MacroExpr |
+| test_logging.rs:118:5:118:42 | ...::log | semmle.label | ...::log |
+| test_logging.rs:118:12:118:41 | MacroExpr | semmle.label | MacroExpr |
+| test_logging.rs:118:28:118:41 | get_password(...) | semmle.label | get_password(...) |
+| test_logging.rs:129:9:129:10 | t1 [tuple.1] | semmle.label | t1 [tuple.1] |
+| test_logging.rs:129:14:129:33 | TupleExpr [tuple.1] | semmle.label | TupleExpr [tuple.1] |
+| test_logging.rs:129:25:129:32 | password | semmle.label | password |
+| test_logging.rs:131:5:131:32 | ...::log | semmle.label | ...::log |
+| test_logging.rs:131:12:131:31 | MacroExpr | semmle.label | MacroExpr |
+| test_logging.rs:131:28:131:29 | t1 [tuple.1] | semmle.label | t1 [tuple.1] |
+| test_logging.rs:131:28:131:31 | t1.1 | semmle.label | t1.1 |
+| test_logging.rs:141:5:141:38 | ...::log | semmle.label | ...::log |
+| test_logging.rs:141:11:141:37 | MacroExpr | semmle.label | MacroExpr |
+| test_logging.rs:141:27:141:37 | s1.password | semmle.label | s1.password |
+| test_logging.rs:151:5:151:38 | ...::log | semmle.label | ...::log |
+| test_logging.rs:151:11:151:37 | MacroExpr | semmle.label | MacroExpr |
+| test_logging.rs:151:27:151:37 | s2.password | semmle.label | s2.password |
+| test_logging.rs:176:22:176:31 | log_expect | semmle.label | log_expect |
+| test_logging.rs:176:33:176:79 | &... | semmle.label | &... |
+| test_logging.rs:176:33:176:79 | &... [&ref] | semmle.label | &... [&ref] |
+| test_logging.rs:176:34:176:79 | MacroExpr | semmle.label | MacroExpr |
+| test_logging.rs:176:34:176:79 | res | semmle.label | res |
+| test_logging.rs:176:42:176:78 | ...::format(...) | semmle.label | ...::format(...) |
+| test_logging.rs:176:42:176:78 | ...::must_use(...) | semmle.label | ...::must_use(...) |
+| test_logging.rs:176:42:176:78 | MacroExpr | semmle.label | MacroExpr |
+| test_logging.rs:176:42:176:78 | { ... } | semmle.label | { ... } |
+| test_logging.rs:176:70:176:78 | password2 | semmle.label | password2 |
+| test_logging.rs:180:24:180:33 | log_expect | semmle.label | log_expect |
+| test_logging.rs:180:35:180:81 | &... | semmle.label | &... |
+| test_logging.rs:180:35:180:81 | &... [&ref] | semmle.label | &... [&ref] |
+| test_logging.rs:180:36:180:81 | MacroExpr | semmle.label | MacroExpr |
+| test_logging.rs:180:36:180:81 | res | semmle.label | res |
+| test_logging.rs:180:44:180:80 | ...::format(...) | semmle.label | ...::format(...) |
+| test_logging.rs:180:44:180:80 | ...::must_use(...) | semmle.label | ...::must_use(...) |
+| test_logging.rs:180:44:180:80 | MacroExpr | semmle.label | MacroExpr |
+| test_logging.rs:180:44:180:80 | { ... } | semmle.label | { ... } |
+| test_logging.rs:180:72:180:80 | password2 | semmle.label | password2 |
 | test_logging.rs:183:9:183:19 | err_result2 [Err] | semmle.label | err_result2 [Err] |
 | test_logging.rs:183:47:183:68 | Err(...) [Err] | semmle.label | Err(...) [Err] |
 | test_logging.rs:183:51:183:59 | password2 | semmle.label | password2 |
@@ -211,56 +395,54 @@
 | test_logging.rs:187:51:187:59 | password2 | semmle.label | password2 |
 | test_logging.rs:188:13:188:23 | err_result3 [Err] | semmle.label | err_result3 [Err] |
 | test_logging.rs:188:25:188:34 | log_unwrap | semmle.label | log_unwrap |
-subpaths
-testFailures
-| test_logging.rs:42:39:42:72 | //... | Missing result: Alert[rust/cleartext-logging] |
-| test_logging.rs:43:39:43:72 | //... | Missing result: Alert[rust/cleartext-logging] |
-| test_logging.rs:44:38:44:71 | //... | Missing result: Alert[rust/cleartext-logging] |
-| test_logging.rs:45:39:45:72 | //... | Missing result: Alert[rust/cleartext-logging] |
-| test_logging.rs:46:38:46:71 | //... | Missing result: Alert[rust/cleartext-logging] |
-| test_logging.rs:47:51:47:84 | //... | Missing result: Alert[rust/cleartext-logging] |
-| test_logging.rs:52:39:52:72 | //... | Missing result: Alert[rust/cleartext-logging] |
-| test_logging.rs:54:52:54:85 | //... | Missing result: Alert[rust/cleartext-logging] |
-| test_logging.rs:56:50:56:83 | //... | Missing result: Alert[rust/cleartext-logging] |
-| test_logging.rs:57:37:57:70 | //... | Missing result: Alert[rust/cleartext-logging] |
-| test_logging.rs:58:39:58:72 | //... | Missing result: Alert[rust/cleartext-logging] |
-| test_logging.rs:60:57:60:90 | //... | Missing result: Alert[rust/cleartext-logging] |
-| test_logging.rs:61:58:61:91 | //... | Missing result: Alert[rust/cleartext-logging] |
-| test_logging.rs:65:51:65:84 | //... | Missing result: Alert[rust/cleartext-logging] |
-| test_logging.rs:67:69:67:102 | //... | Missing result: Alert[rust/cleartext-logging] |
-| test_logging.rs:68:70:68:103 | //... | Missing result: Alert[rust/cleartext-logging] |
-| test_logging.rs:72:50:72:83 | //... | Missing result: Alert[rust/cleartext-logging] |
-| test_logging.rs:74:68:74:101 | //... | Missing result: Alert[rust/cleartext-logging] |
-| test_logging.rs:75:54:75:87 | //... | Missing result: Alert[rust/cleartext-logging] |
-| test_logging.rs:76:50:76:83 | //... | Missing result: Alert[rust/cleartext-logging] |
-| test_logging.rs:82:47:82:80 | //... | Missing result: Alert[rust/cleartext-logging] |
-| test_logging.rs:84:65:84:98 | //... | Missing result: Alert[rust/cleartext-logging] |
-| test_logging.rs:85:51:85:84 | //... | Missing result: Alert[rust/cleartext-logging] |
-| test_logging.rs:86:47:86:80 | //... | Missing result: Alert[rust/cleartext-logging] |
-| test_logging.rs:93:25:93:38 | //... | Missing result: Source=m1 |
-| test_logging.rs:94:32:94:68 | //... | Missing result: Alert[rust/cleartext-logging]=m1 |
-| test_logging.rs:96:52:96:65 | //... | Missing result: Source=m2 |
-| test_logging.rs:97:22:97:58 | //... | Missing result: Alert[rust/cleartext-logging]=m2 |
-| test_logging.rs:99:49:99:62 | //... | Missing result: Source=m3 |
-| test_logging.rs:100:22:100:59 | //... | Missing result: Alert[rust/cleartext-logging]=m3 |
-| test_logging.rs:118:45:118:78 | //... | Missing result: Alert[rust/cleartext-logging] |
-| test_logging.rs:129:36:129:49 | //... | Missing result: Source=t1 |
-| test_logging.rs:131:35:131:71 | //... | Missing result: Alert[rust/cleartext-logging]=t1 |
-| test_logging.rs:141:41:141:74 | //... | Missing result: Alert[rust/cleartext-logging] |
-| test_logging.rs:151:41:151:74 | //... | Missing result: Alert[rust/cleartext-logging] |
-| test_logging.rs:176:83:176:116 | //... | Missing result: Alert[rust/cleartext-logging] |
-| test_logging.rs:180:85:180:118 | //... | Missing result: Alert[rust/cleartext-logging] |
-| test_logging.rs:192:41:192:74 | //... | Missing result: Alert[rust/cleartext-logging] |
-| test_logging.rs:193:41:193:74 | //... | Missing result: Alert[rust/cleartext-logging] |
-| test_logging.rs:194:42:194:75 | //... | Missing result: Alert[rust/cleartext-logging] |
-| test_logging.rs:195:42:195:75 | //... | Missing result: Alert[rust/cleartext-logging] |
-| test_logging.rs:199:47:199:80 | //... | Missing result: Alert[rust/cleartext-logging] |
-| test_logging.rs:202:46:202:79 | //... | Missing result: Alert[rust/cleartext-logging] |
-| test_logging.rs:205:55:205:88 | //... | Missing result: Alert[rust/cleartext-logging] |
-| test_logging.rs:208:53:208:86 | //... | Missing result: Alert[rust/cleartext-logging] |
-| test_logging.rs:211:55:211:88 | //... | Missing result: Alert[rust/cleartext-logging] |
-| test_logging.rs:214:57:214:90 | //... | Missing result: Alert[rust/cleartext-logging] |
-| test_logging.rs:217:57:217:90 | //... | Missing result: Alert[rust/cleartext-logging] |
-| test_logging.rs:220:61:220:94 | //... | Missing result: Alert[rust/cleartext-logging] |
-| test_logging.rs:223:63:223:96 | //... | Missing result: Alert[rust/cleartext-logging] |
-| test_logging.rs:226:63:226:96 | //... | Missing result: Alert[rust/cleartext-logging] |+| test_logging.rs:192:5:192:38 | ...::_print | semmle.label | ...::_print |
+| test_logging.rs:192:12:192:37 | MacroExpr | semmle.label | MacroExpr |
+| test_logging.rs:192:30:192:37 | password | semmle.label | password |
+| test_logging.rs:193:5:193:38 | ...::_print | semmle.label | ...::_print |
+| test_logging.rs:193:14:193:37 | MacroExpr | semmle.label | MacroExpr |
+| test_logging.rs:193:30:193:37 | password | semmle.label | password |
+| test_logging.rs:194:5:194:39 | ...::_eprint | semmle.label | ...::_eprint |
+| test_logging.rs:194:13:194:38 | MacroExpr | semmle.label | MacroExpr |
+| test_logging.rs:194:31:194:38 | password | semmle.label | password |
+| test_logging.rs:195:5:195:39 | ...::_eprint | semmle.label | ...::_eprint |
+| test_logging.rs:195:15:195:38 | MacroExpr | semmle.label | MacroExpr |
+| test_logging.rs:195:31:195:38 | password | semmle.label | password |
+| test_logging.rs:199:13:199:44 | ...::panic_fmt | semmle.label | ...::panic_fmt |
+| test_logging.rs:199:20:199:43 | MacroExpr | semmle.label | MacroExpr |
+| test_logging.rs:199:36:199:43 | password | semmle.label | password |
+| test_logging.rs:202:13:202:43 | ...::panic_fmt | semmle.label | ...::panic_fmt |
+| test_logging.rs:202:19:202:42 | MacroExpr | semmle.label | MacroExpr |
+| test_logging.rs:202:35:202:42 | password | semmle.label | password |
+| test_logging.rs:205:13:205:52 | ...::panic_fmt | semmle.label | ...::panic_fmt |
+| test_logging.rs:205:28:205:51 | MacroExpr | semmle.label | MacroExpr |
+| test_logging.rs:205:44:205:51 | password | semmle.label | password |
+| test_logging.rs:208:13:208:50 | ...::panic_fmt | semmle.label | ...::panic_fmt |
+| test_logging.rs:208:26:208:49 | MacroExpr | semmle.label | MacroExpr |
+| test_logging.rs:208:42:208:49 | password | semmle.label | password |
+| test_logging.rs:211:13:211:52 | ...::panic_fmt | semmle.label | ...::panic_fmt |
+| test_logging.rs:211:28:211:51 | MacroExpr | semmle.label | MacroExpr |
+| test_logging.rs:211:44:211:51 | password | semmle.label | password |
+| test_logging.rs:214:13:214:54 | ...::assert_failed | semmle.label | ...::assert_failed |
+| test_logging.rs:214:13:214:54 | ...::assert_failed [Some] | semmle.label | ...::assert_failed [Some] |
+| test_logging.rs:214:30:214:53 | ...::Some(...) [Some] | semmle.label | ...::Some(...) [Some] |
+| test_logging.rs:214:30:214:53 | MacroExpr | semmle.label | MacroExpr |
+| test_logging.rs:214:46:214:53 | password | semmle.label | password |
+| test_logging.rs:217:13:217:54 | ...::assert_failed | semmle.label | ...::assert_failed |
+| test_logging.rs:217:13:217:54 | ...::assert_failed [Some] | semmle.label | ...::assert_failed [Some] |
+| test_logging.rs:217:30:217:53 | ...::Some(...) [Some] | semmle.label | ...::Some(...) [Some] |
+| test_logging.rs:217:30:217:53 | MacroExpr | semmle.label | MacroExpr |
+| test_logging.rs:217:46:217:53 | password | semmle.label | password |
+| test_logging.rs:220:13:220:58 | ...::panic_fmt | semmle.label | ...::panic_fmt |
+| test_logging.rs:220:34:220:57 | MacroExpr | semmle.label | MacroExpr |
+| test_logging.rs:220:50:220:57 | password | semmle.label | password |
+| test_logging.rs:223:13:223:60 | ...::assert_failed | semmle.label | ...::assert_failed |
+| test_logging.rs:223:13:223:60 | ...::assert_failed [Some] | semmle.label | ...::assert_failed [Some] |
+| test_logging.rs:223:36:223:59 | ...::Some(...) [Some] | semmle.label | ...::Some(...) [Some] |
+| test_logging.rs:223:36:223:59 | MacroExpr | semmle.label | MacroExpr |
+| test_logging.rs:223:52:223:59 | password | semmle.label | password |
+| test_logging.rs:226:13:226:60 | ...::assert_failed | semmle.label | ...::assert_failed |
+| test_logging.rs:226:13:226:60 | ...::assert_failed [Some] | semmle.label | ...::assert_failed [Some] |
+| test_logging.rs:226:36:226:59 | ...::Some(...) [Some] | semmle.label | ...::Some(...) [Some] |
+| test_logging.rs:226:36:226:59 | MacroExpr | semmle.label | MacroExpr |
+| test_logging.rs:226:52:226:59 | password | semmle.label | password |
+subpaths