#select
| test_logging.rs:42:5:42:36 | ...::log | test_logging.rs:42:28:42:35 | password | test_logging.rs:42:5:42:36 | ...::log | This operation writes $@ to a log file. | test_logging.rs:42:28:42:35 | password | password |
| test_logging.rs:43:5:43:36 | ...::log | test_logging.rs:43:28:43:35 | password | test_logging.rs:43:5:43:36 | ...::log | This operation writes $@ to a log file. | test_logging.rs:43:28:43:35 | password | password |
<<<<<<< HEAD
| test_logging.rs:44:5:44:36 | ...::log | test_logging.rs:44:28:44:35 | password | test_logging.rs:44:5:44:36 | ...::log | This operation writes $@ to a log file. | test_logging.rs:44:28:44:35 | password | password |
| test_logging.rs:45:5:45:35 | ...::log | test_logging.rs:45:27:45:34 | password | test_logging.rs:45:5:45:35 | ...::log | This operation writes $@ to a log file. | test_logging.rs:45:27:45:34 | password | password |
| test_logging.rs:46:5:46:36 | ...::log | test_logging.rs:46:28:46:35 | password | test_logging.rs:46:5:46:36 | ...::log | This operation writes $@ to a log file. | test_logging.rs:46:28:46:35 | password | password |
| test_logging.rs:47:5:47:35 | ...::log | test_logging.rs:47:27:47:34 | password | test_logging.rs:47:5:47:35 | ...::log | This operation writes $@ to a log file. | test_logging.rs:47:27:47:34 | password | password |
| test_logging.rs:48:5:48:48 | ...::log | test_logging.rs:48:40:48:47 | password | test_logging.rs:48:5:48:48 | ...::log | This operation writes $@ to a log file. | test_logging.rs:48:40:48:47 | password | password |
| test_logging.rs:53:5:53:36 | ...::log | test_logging.rs:53:28:53:35 | password | test_logging.rs:53:5:53:36 | ...::log | This operation writes $@ to a log file. | test_logging.rs:53:28:53:35 | password | password |
| test_logging.rs:55:5:55:49 | ...::log | test_logging.rs:55:41:55:48 | password | test_logging.rs:55:5:55:49 | ...::log | This operation writes $@ to a log file. | test_logging.rs:55:41:55:48 | password | password |
| test_logging.rs:57:5:57:47 | ...::log | test_logging.rs:57:39:57:46 | password | test_logging.rs:57:5:57:47 | ...::log | This operation writes $@ to a log file. | test_logging.rs:57:39:57:46 | password | password |
| test_logging.rs:58:5:58:34 | ...::log | test_logging.rs:58:24:58:31 | password | test_logging.rs:58:5:58:34 | ...::log | This operation writes $@ to a log file. | test_logging.rs:58:24:58:31 | password | password |
| test_logging.rs:59:5:59:36 | ...::log | test_logging.rs:59:24:59:31 | password | test_logging.rs:59:5:59:36 | ...::log | This operation writes $@ to a log file. | test_logging.rs:59:24:59:31 | password | password |
| test_logging.rs:61:5:61:54 | ...::log | test_logging.rs:61:46:61:53 | password | test_logging.rs:61:5:61:54 | ...::log | This operation writes $@ to a log file. | test_logging.rs:61:46:61:53 | password | password |
| test_logging.rs:62:5:62:55 | ...::log | test_logging.rs:62:21:62:28 | password | test_logging.rs:62:5:62:55 | ...::log | This operation writes $@ to a log file. | test_logging.rs:62:21:62:28 | password | password |
| test_logging.rs:66:5:66:48 | ...::log | test_logging.rs:66:40:66:47 | password | test_logging.rs:66:5:66:48 | ...::log | This operation writes $@ to a log file. | test_logging.rs:66:40:66:47 | password | password |
| test_logging.rs:68:5:68:66 | ...::log | test_logging.rs:68:58:68:65 | password | test_logging.rs:68:5:68:66 | ...::log | This operation writes $@ to a log file. | test_logging.rs:68:58:68:65 | password | password |
| test_logging.rs:69:5:69:67 | ...::log | test_logging.rs:69:19:69:26 | password | test_logging.rs:69:5:69:67 | ...::log | This operation writes $@ to a log file. | test_logging.rs:69:19:69:26 | password | password |
| test_logging.rs:73:5:73:47 | ...::log | test_logging.rs:73:39:73:46 | password | test_logging.rs:73:5:73:47 | ...::log | This operation writes $@ to a log file. | test_logging.rs:73:39:73:46 | password | password |
| test_logging.rs:75:5:75:65 | ...::log | test_logging.rs:75:57:75:64 | password | test_logging.rs:75:5:75:65 | ...::log | This operation writes $@ to a log file. | test_logging.rs:75:57:75:64 | password | password |
| test_logging.rs:76:5:76:51 | ...::log | test_logging.rs:76:21:76:28 | password | test_logging.rs:76:5:76:51 | ...::log | This operation writes $@ to a log file. | test_logging.rs:76:21:76:28 | password | password |
| test_logging.rs:77:5:77:47 | ...::log | test_logging.rs:77:39:77:46 | password | test_logging.rs:77:5:77:47 | ...::log | This operation writes $@ to a log file. | test_logging.rs:77:39:77:46 | password | password |
| test_logging.rs:83:5:83:44 | ...::log | test_logging.rs:83:36:83:43 | password | test_logging.rs:83:5:83:44 | ...::log | This operation writes $@ to a log file. | test_logging.rs:83:36:83:43 | password | password |
| test_logging.rs:85:5:85:62 | ...::log | test_logging.rs:85:54:85:61 | password | test_logging.rs:85:5:85:62 | ...::log | This operation writes $@ to a log file. | test_logging.rs:85:54:85:61 | password | password |
| test_logging.rs:86:5:86:48 | ...::log | test_logging.rs:86:21:86:28 | password | test_logging.rs:86:5:86:48 | ...::log | This operation writes $@ to a log file. | test_logging.rs:86:21:86:28 | password | password |
| test_logging.rs:87:5:87:44 | ...::log | test_logging.rs:87:36:87:43 | password | test_logging.rs:87:5:87:44 | ...::log | This operation writes $@ to a log file. | test_logging.rs:87:36:87:43 | password | password |
| test_logging.rs:95:5:95:29 | ...::log | test_logging.rs:94:15:94:22 | password | test_logging.rs:95:5:95:29 | ...::log | This operation writes $@ to a log file. | test_logging.rs:94:15:94:22 | password | password |
| test_logging.rs:98:5:98:19 | ...::log | test_logging.rs:97:42:97:49 | password | test_logging.rs:98:5:98:19 | ...::log | This operation writes $@ to a log file. | test_logging.rs:97:42:97:49 | password | password |
| test_logging.rs:101:5:101:19 | ...::log | test_logging.rs:100:38:100:45 | password | test_logging.rs:101:5:101:19 | ...::log | This operation writes $@ to a log file. | test_logging.rs:100:38:100:45 | password | password |
| test_logging.rs:119:5:119:42 | ...::log | test_logging.rs:119:28:119:41 | get_password(...) | test_logging.rs:119:5:119:42 | ...::log | This operation writes $@ to a log file. | test_logging.rs:119:28:119:41 | get_password(...) | get_password(...) |
| test_logging.rs:132:5:132:32 | ...::log | test_logging.rs:130:25:130:32 | password | test_logging.rs:132:5:132:32 | ...::log | This operation writes $@ to a log file. | test_logging.rs:130:25:130:32 | password | password |
| test_logging.rs:139:5:139:38 | ...::log | test_logging.rs:139:27:139:37 | s1.password | test_logging.rs:139:5:139:38 | ...::log | This operation writes $@ to a log file. | test_logging.rs:139:27:139:37 | s1.password | s1.password |
| test_logging.rs:146:5:146:38 | ...::log | test_logging.rs:146:27:146:37 | s2.password | test_logging.rs:146:5:146:38 | ...::log | This operation writes $@ to a log file. | test_logging.rs:146:27:146:37 | s2.password | s2.password |
| test_logging.rs:171:22:171:31 | log_expect | test_logging.rs:171:70:171:78 | password2 | test_logging.rs:171:22:171:31 | log_expect | This operation writes $@ to a log file. | test_logging.rs:171:70:171:78 | password2 | password2 |
| test_logging.rs:175:24:175:33 | log_expect | test_logging.rs:175:72:175:80 | password2 | test_logging.rs:175:24:175:33 | log_expect | This operation writes $@ to a log file. | test_logging.rs:175:72:175:80 | password2 | password2 |
| test_logging.rs:183:25:183:34 | log_unwrap | test_logging.rs:182:51:182:59 | password2 | test_logging.rs:183:25:183:34 | log_unwrap | This operation writes $@ to a log file. | test_logging.rs:182:51:182:59 | password2 | password2 |
| test_logging.rs:187:5:187:38 | ...::_print | test_logging.rs:187:30:187:37 | password | test_logging.rs:187:5:187:38 | ...::_print | This operation writes $@ to a log file. | test_logging.rs:187:30:187:37 | password | password |
| test_logging.rs:188:5:188:38 | ...::_print | test_logging.rs:188:30:188:37 | password | test_logging.rs:188:5:188:38 | ...::_print | This operation writes $@ to a log file. | test_logging.rs:188:30:188:37 | password | password |
| test_logging.rs:189:5:189:39 | ...::_eprint | test_logging.rs:189:31:189:38 | password | test_logging.rs:189:5:189:39 | ...::_eprint | This operation writes $@ to a log file. | test_logging.rs:189:31:189:38 | password | password |
| test_logging.rs:190:5:190:39 | ...::_eprint | test_logging.rs:190:31:190:38 | password | test_logging.rs:190:5:190:39 | ...::_eprint | This operation writes $@ to a log file. | test_logging.rs:190:31:190:38 | password | password |
| test_logging.rs:193:16:193:47 | ...::panic_fmt | test_logging.rs:193:39:193:46 | password | test_logging.rs:193:16:193:47 | ...::panic_fmt | This operation writes $@ to a log file. | test_logging.rs:193:39:193:46 | password | password |
| test_logging.rs:194:16:194:46 | ...::panic_fmt | test_logging.rs:194:38:194:45 | password | test_logging.rs:194:16:194:46 | ...::panic_fmt | This operation writes $@ to a log file. | test_logging.rs:194:38:194:45 | password | password |
| test_logging.rs:195:16:195:55 | ...::panic_fmt | test_logging.rs:195:47:195:54 | password | test_logging.rs:195:16:195:55 | ...::panic_fmt | This operation writes $@ to a log file. | test_logging.rs:195:47:195:54 | password | password |
| test_logging.rs:196:16:196:53 | ...::panic_fmt | test_logging.rs:196:45:196:52 | password | test_logging.rs:196:16:196:53 | ...::panic_fmt | This operation writes $@ to a log file. | test_logging.rs:196:45:196:52 | password | password |
| test_logging.rs:197:16:197:55 | ...::panic_fmt | test_logging.rs:197:47:197:54 | password | test_logging.rs:197:16:197:55 | ...::panic_fmt | This operation writes $@ to a log file. | test_logging.rs:197:47:197:54 | password | password |
| test_logging.rs:198:16:198:57 | ...::assert_failed | test_logging.rs:198:49:198:56 | password | test_logging.rs:198:16:198:57 | ...::assert_failed | This operation writes $@ to a log file. | test_logging.rs:198:49:198:56 | password | password |
| test_logging.rs:199:16:199:57 | ...::assert_failed | test_logging.rs:199:49:199:56 | password | test_logging.rs:199:16:199:57 | ...::assert_failed | This operation writes $@ to a log file. | test_logging.rs:199:49:199:56 | password | password |
| test_logging.rs:200:16:200:61 | ...::panic_fmt | test_logging.rs:200:53:200:60 | password | test_logging.rs:200:16:200:61 | ...::panic_fmt | This operation writes $@ to a log file. | test_logging.rs:200:53:200:60 | password | password |
| test_logging.rs:201:16:201:63 | ...::assert_failed | test_logging.rs:201:55:201:62 | password | test_logging.rs:201:16:201:63 | ...::assert_failed | This operation writes $@ to a log file. | test_logging.rs:201:55:201:62 | password | password |
| test_logging.rs:202:17:202:64 | ...::assert_failed | test_logging.rs:202:56:202:63 | password | test_logging.rs:202:17:202:64 | ...::assert_failed | This operation writes $@ to a log file. | test_logging.rs:202:56:202:63 | password | password |
| test_logging.rs:203:27:203:32 | expect | test_logging.rs:203:58:203:65 | password | test_logging.rs:203:27:203:32 | expect | This operation writes $@ to a log file. | test_logging.rs:203:58:203:65 | password | password |
| test_logging.rs:203:27:203:32 | expect | test_logging.rs:203:58:203:65 | password | test_logging.rs:203:27:203:32 | expect | This operation writes $@ to a log file. | test_logging.rs:203:58:203:65 | password | password |
| test_logging.rs:209:30:209:34 | write | test_logging.rs:209:62:209:69 | password | test_logging.rs:209:30:209:34 | write | This operation writes $@ to a log file. | test_logging.rs:209:62:209:69 | password | password |
| test_logging.rs:210:30:210:38 | write_all | test_logging.rs:210:66:210:73 | password | test_logging.rs:210:30:210:38 | write_all | This operation writes $@ to a log file. | test_logging.rs:210:66:210:73 | password | password |
| test_logging.rs:213:9:213:13 | write | test_logging.rs:213:41:213:48 | password | test_logging.rs:213:9:213:13 | write | This operation writes $@ to a log file. | test_logging.rs:213:41:213:48 | password | password |
| test_logging.rs:216:9:216:13 | write | test_logging.rs:216:41:216:48 | password | test_logging.rs:216:9:216:13 | write | This operation writes $@ to a log file. | test_logging.rs:216:41:216:48 | password | password |
edges
| test_logging.rs:43:12:43:35 | MacroExpr | test_logging.rs:43:5:43:36 | ...::log | provenance | MaD:13 Sink:MaD:13 |
| test_logging.rs:43:28:43:35 | password | test_logging.rs:43:12:43:35 | MacroExpr | provenance |  |
| test_logging.rs:44:12:44:35 | MacroExpr | test_logging.rs:44:5:44:36 | ...::log | provenance | MaD:13 Sink:MaD:13 |
| test_logging.rs:44:28:44:35 | password | test_logging.rs:44:12:44:35 | MacroExpr | provenance |  |
| test_logging.rs:45:11:45:34 | MacroExpr | test_logging.rs:45:5:45:35 | ...::log | provenance | MaD:13 Sink:MaD:13 |
| test_logging.rs:45:27:45:34 | password | test_logging.rs:45:11:45:34 | MacroExpr | provenance |  |
| test_logging.rs:46:12:46:35 | MacroExpr | test_logging.rs:46:5:46:36 | ...::log | provenance | MaD:13 Sink:MaD:13 |
| test_logging.rs:46:28:46:35 | password | test_logging.rs:46:12:46:35 | MacroExpr | provenance |  |
| test_logging.rs:47:11:47:34 | MacroExpr | test_logging.rs:47:5:47:35 | ...::log | provenance | MaD:13 Sink:MaD:13 |
| test_logging.rs:47:27:47:34 | password | test_logging.rs:47:11:47:34 | MacroExpr | provenance |  |
| test_logging.rs:48:24:48:47 | MacroExpr | test_logging.rs:48:5:48:48 | ...::log | provenance | MaD:13 Sink:MaD:13 |
| test_logging.rs:48:40:48:47 | password | test_logging.rs:48:24:48:47 | MacroExpr | provenance |  |
| test_logging.rs:53:12:53:35 | MacroExpr | test_logging.rs:53:5:53:36 | ...::log | provenance | MaD:13 Sink:MaD:13 |
| test_logging.rs:53:28:53:35 | password | test_logging.rs:53:12:53:35 | MacroExpr | provenance |  |
| test_logging.rs:55:12:55:48 | MacroExpr | test_logging.rs:55:5:55:49 | ...::log | provenance | MaD:13 Sink:MaD:13 |
| test_logging.rs:55:41:55:48 | password | test_logging.rs:55:12:55:48 | MacroExpr | provenance |  |
| test_logging.rs:57:12:57:46 | MacroExpr | test_logging.rs:57:5:57:47 | ...::log | provenance | MaD:13 Sink:MaD:13 |
| test_logging.rs:57:39:57:46 | password | test_logging.rs:57:12:57:46 | MacroExpr | provenance |  |
| test_logging.rs:58:12:58:33 | MacroExpr | test_logging.rs:58:5:58:34 | ...::log | provenance | MaD:13 Sink:MaD:13 |
| test_logging.rs:58:24:58:31 | password | test_logging.rs:58:12:58:33 | MacroExpr | provenance |  |
| test_logging.rs:59:12:59:35 | MacroExpr | test_logging.rs:59:5:59:36 | ...::log | provenance | MaD:13 Sink:MaD:13 |
| test_logging.rs:59:24:59:31 | password | test_logging.rs:59:12:59:35 | MacroExpr | provenance |  |
| test_logging.rs:61:30:61:53 | MacroExpr | test_logging.rs:61:5:61:54 | ...::log | provenance | MaD:13 Sink:MaD:13 |
| test_logging.rs:61:46:61:53 | password | test_logging.rs:61:30:61:53 | MacroExpr | provenance |  |
| test_logging.rs:62:20:62:28 | &... [&ref, tuple.0, &ref] | test_logging.rs:62:5:62:55 | ...::log | provenance | MaD:14 Sink:MaD:14 Sink:MaD:14 |
| test_logging.rs:62:20:62:28 | &... [&ref, tuple.0, &ref] | test_logging.rs:62:5:62:55 | ...::log | provenance | MaD:14 Sink:MaD:14 Sink:MaD:14 Sink:MaD:14 |
| test_logging.rs:62:20:62:28 | &... [&ref, tuple.0] | test_logging.rs:62:5:62:55 | ...::log | provenance | MaD:14 Sink:MaD:14 Sink:MaD:14 |
| test_logging.rs:62:20:62:28 | &password | test_logging.rs:62:20:62:28 | TupleExpr [tuple.0] | provenance |  |
| test_logging.rs:62:20:62:28 | &password [&ref] | test_logging.rs:62:20:62:28 | TupleExpr [tuple.0, &ref] | provenance |  |
| test_logging.rs:62:20:62:28 | TupleExpr [tuple.0, &ref] | test_logging.rs:62:20:62:28 | &... [&ref, tuple.0, &ref] | provenance |  |
| test_logging.rs:62:20:62:28 | TupleExpr [tuple.0] | test_logging.rs:62:20:62:28 | &... [&ref, tuple.0] | provenance |  |
| test_logging.rs:62:21:62:28 | password | test_logging.rs:62:20:62:28 | &password | provenance | Config |
| test_logging.rs:62:21:62:28 | password | test_logging.rs:62:20:62:28 | &password [&ref] | provenance |  |
| test_logging.rs:66:24:66:47 | MacroExpr | test_logging.rs:66:5:66:48 | ...::log | provenance | MaD:13 Sink:MaD:13 |
| test_logging.rs:66:40:66:47 | password | test_logging.rs:66:24:66:47 | MacroExpr | provenance |  |
| test_logging.rs:68:42:68:65 | MacroExpr | test_logging.rs:68:5:68:66 | ...::log | provenance | MaD:13 Sink:MaD:13 |
| test_logging.rs:68:58:68:65 | password | test_logging.rs:68:42:68:65 | MacroExpr | provenance |  |
| test_logging.rs:69:18:69:26 | &... [&ref, tuple.0, &ref] | test_logging.rs:69:5:69:67 | ...::log | provenance | MaD:14 Sink:MaD:14 Sink:MaD:14 |
| test_logging.rs:69:18:69:26 | &... [&ref, tuple.0, &ref] | test_logging.rs:69:5:69:67 | ...::log | provenance | MaD:14 Sink:MaD:14 Sink:MaD:14 Sink:MaD:14 |
| test_logging.rs:69:18:69:26 | &... [&ref, tuple.0] | test_logging.rs:69:5:69:67 | ...::log | provenance | MaD:14 Sink:MaD:14 Sink:MaD:14 |
| test_logging.rs:69:18:69:26 | &password | test_logging.rs:69:18:69:26 | TupleExpr [tuple.0] | provenance |  |
| test_logging.rs:69:18:69:26 | &password [&ref] | test_logging.rs:69:18:69:26 | TupleExpr [tuple.0, &ref] | provenance |  |
| test_logging.rs:69:18:69:26 | TupleExpr [tuple.0, &ref] | test_logging.rs:69:18:69:26 | &... [&ref, tuple.0, &ref] | provenance |  |
| test_logging.rs:69:18:69:26 | TupleExpr [tuple.0] | test_logging.rs:69:18:69:26 | &... [&ref, tuple.0] | provenance |  |
| test_logging.rs:69:19:69:26 | password | test_logging.rs:69:18:69:26 | &password | provenance | Config |
| test_logging.rs:69:19:69:26 | password | test_logging.rs:69:18:69:26 | &password [&ref] | provenance |  |
| test_logging.rs:73:23:73:46 | MacroExpr | test_logging.rs:73:5:73:47 | ...::log | provenance | MaD:13 Sink:MaD:13 |
| test_logging.rs:73:39:73:46 | password | test_logging.rs:73:23:73:46 | MacroExpr | provenance |  |
| test_logging.rs:75:41:75:64 | MacroExpr | test_logging.rs:75:5:75:65 | ...::log | provenance | MaD:13 Sink:MaD:13 |
| test_logging.rs:75:57:75:64 | password | test_logging.rs:75:41:75:64 | MacroExpr | provenance |  |
| test_logging.rs:76:20:76:28 | &... [&ref, tuple.0, &ref] | test_logging.rs:76:5:76:51 | ...::log | provenance | MaD:14 Sink:MaD:14 Sink:MaD:14 |
| test_logging.rs:76:20:76:28 | &... [&ref, tuple.0, &ref] | test_logging.rs:76:5:76:51 | ...::log | provenance | MaD:14 Sink:MaD:14 Sink:MaD:14 Sink:MaD:14 |
| test_logging.rs:76:20:76:28 | &... [&ref, tuple.0] | test_logging.rs:76:5:76:51 | ...::log | provenance | MaD:14 Sink:MaD:14 Sink:MaD:14 |
| test_logging.rs:76:20:76:28 | &password | test_logging.rs:76:20:76:28 | TupleExpr [tuple.0] | provenance |  |
| test_logging.rs:76:20:76:28 | &password [&ref] | test_logging.rs:76:20:76:28 | TupleExpr [tuple.0, &ref] | provenance |  |
| test_logging.rs:76:20:76:28 | TupleExpr [tuple.0, &ref] | test_logging.rs:76:20:76:28 | &... [&ref, tuple.0, &ref] | provenance |  |
| test_logging.rs:76:20:76:28 | TupleExpr [tuple.0] | test_logging.rs:76:20:76:28 | &... [&ref, tuple.0] | provenance |  |
| test_logging.rs:76:21:76:28 | password | test_logging.rs:76:20:76:28 | &password | provenance | Config |
| test_logging.rs:76:21:76:28 | password | test_logging.rs:76:20:76:28 | &password [&ref] | provenance |  |
| test_logging.rs:77:23:77:46 | MacroExpr | test_logging.rs:77:5:77:47 | ...::log | provenance | MaD:13 Sink:MaD:13 |
| test_logging.rs:77:39:77:46 | password | test_logging.rs:77:23:77:46 | MacroExpr | provenance |  |
| test_logging.rs:83:20:83:43 | MacroExpr | test_logging.rs:83:5:83:44 | ...::log | provenance | MaD:13 Sink:MaD:13 |
| test_logging.rs:83:36:83:43 | password | test_logging.rs:83:20:83:43 | MacroExpr | provenance |  |
| test_logging.rs:85:38:85:61 | MacroExpr | test_logging.rs:85:5:85:62 | ...::log | provenance | MaD:13 Sink:MaD:13 |
| test_logging.rs:85:54:85:61 | password | test_logging.rs:85:38:85:61 | MacroExpr | provenance |  |
| test_logging.rs:86:20:86:28 | &... [&ref, tuple.0, &ref] | test_logging.rs:86:5:86:48 | ...::log | provenance | MaD:14 Sink:MaD:14 Sink:MaD:14 |
| test_logging.rs:86:20:86:28 | &... [&ref, tuple.0, &ref] | test_logging.rs:86:5:86:48 | ...::log | provenance | MaD:14 Sink:MaD:14 Sink:MaD:14 Sink:MaD:14 |
| test_logging.rs:86:20:86:28 | &... [&ref, tuple.0] | test_logging.rs:86:5:86:48 | ...::log | provenance | MaD:14 Sink:MaD:14 Sink:MaD:14 |
| test_logging.rs:86:20:86:28 | &password | test_logging.rs:86:20:86:28 | TupleExpr [tuple.0] | provenance |  |
| test_logging.rs:86:20:86:28 | &password [&ref] | test_logging.rs:86:20:86:28 | TupleExpr [tuple.0, &ref] | provenance |  |
| test_logging.rs:86:20:86:28 | TupleExpr [tuple.0, &ref] | test_logging.rs:86:20:86:28 | &... [&ref, tuple.0, &ref] | provenance |  |
| test_logging.rs:86:20:86:28 | TupleExpr [tuple.0] | test_logging.rs:86:20:86:28 | &... [&ref, tuple.0] | provenance |  |
| test_logging.rs:86:21:86:28 | password | test_logging.rs:86:20:86:28 | &password | provenance | Config |
| test_logging.rs:86:21:86:28 | password | test_logging.rs:86:20:86:28 | &password [&ref] | provenance |  |
| test_logging.rs:87:20:87:43 | MacroExpr | test_logging.rs:87:5:87:44 | ...::log | provenance | MaD:13 Sink:MaD:13 |
| test_logging.rs:87:36:87:43 | password | test_logging.rs:87:20:87:43 | MacroExpr | provenance |  |
| test_logging.rs:94:9:94:10 | m1 | test_logging.rs:95:11:95:28 | MacroExpr | provenance |  |
| test_logging.rs:94:14:94:22 | &password | test_logging.rs:94:9:94:10 | m1 | provenance |  |
| test_logging.rs:94:15:94:22 | password | test_logging.rs:94:14:94:22 | &password | provenance | Config |
| test_logging.rs:95:11:95:28 | MacroExpr | test_logging.rs:95:5:95:29 | ...::log | provenance | MaD:13 Sink:MaD:13 |
| test_logging.rs:97:9:97:10 | m2 | test_logging.rs:98:11:98:18 | MacroExpr | provenance |  |
| test_logging.rs:97:41:97:49 | &password | test_logging.rs:97:9:97:10 | m2 | provenance |  |
| test_logging.rs:97:42:97:49 | password | test_logging.rs:97:41:97:49 | &password | provenance | Config |
| test_logging.rs:98:11:98:18 | MacroExpr | test_logging.rs:98:5:98:19 | ...::log | provenance | MaD:13 Sink:MaD:13 |
| test_logging.rs:100:9:100:10 | m3 | test_logging.rs:101:11:101:18 | MacroExpr | provenance |  |
| test_logging.rs:100:14:100:46 | res | test_logging.rs:100:22:100:45 | { ... } | provenance |  |
| test_logging.rs:100:22:100:45 | ...::format(...) | test_logging.rs:100:14:100:46 | res | provenance |  |
| test_logging.rs:100:22:100:45 | ...::must_use(...) | test_logging.rs:100:9:100:10 | m3 | provenance |  |
| test_logging.rs:100:22:100:45 | MacroExpr | test_logging.rs:100:22:100:45 | ...::format(...) | provenance | MaD:17 |
| test_logging.rs:100:22:100:45 | { ... } | test_logging.rs:100:22:100:45 | ...::must_use(...) | provenance | MaD:18 |
| test_logging.rs:100:38:100:45 | password | test_logging.rs:100:22:100:45 | MacroExpr | provenance |  |
| test_logging.rs:101:11:101:18 | MacroExpr | test_logging.rs:101:5:101:19 | ...::log | provenance | MaD:13 Sink:MaD:13 |
| test_logging.rs:119:12:119:41 | MacroExpr | test_logging.rs:119:5:119:42 | ...::log | provenance | MaD:13 Sink:MaD:13 |
| test_logging.rs:119:28:119:41 | get_password(...) | test_logging.rs:119:12:119:41 | MacroExpr | provenance |  |
| test_logging.rs:130:9:130:10 | t1 [tuple.1] | test_logging.rs:132:28:132:29 | t1 [tuple.1] | provenance |  |
| test_logging.rs:130:14:130:33 | TupleExpr [tuple.1] | test_logging.rs:130:9:130:10 | t1 [tuple.1] | provenance |  |
| test_logging.rs:130:25:130:32 | password | test_logging.rs:130:14:130:33 | TupleExpr [tuple.1] | provenance |  |
| test_logging.rs:132:12:132:31 | MacroExpr | test_logging.rs:132:5:132:32 | ...::log | provenance | MaD:13 Sink:MaD:13 |
| test_logging.rs:132:28:132:29 | t1 [tuple.1] | test_logging.rs:132:28:132:31 | t1.1 | provenance |  |
| test_logging.rs:132:28:132:31 | t1.1 | test_logging.rs:132:12:132:31 | MacroExpr | provenance |  |
| test_logging.rs:139:11:139:37 | MacroExpr | test_logging.rs:139:5:139:38 | ...::log | provenance | MaD:13 Sink:MaD:13 |
| test_logging.rs:139:27:139:37 | s1.password | test_logging.rs:139:11:139:37 | MacroExpr | provenance |  |
| test_logging.rs:146:11:146:37 | MacroExpr | test_logging.rs:146:5:146:38 | ...::log | provenance | MaD:13 Sink:MaD:13 |
| test_logging.rs:146:27:146:37 | s2.password | test_logging.rs:146:11:146:37 | MacroExpr | provenance |  |
| test_logging.rs:171:33:171:79 | &... | test_logging.rs:171:22:171:31 | log_expect | provenance | MaD:10 Sink:MaD:10 |
| test_logging.rs:171:33:171:79 | &... [&ref] | test_logging.rs:171:22:171:31 | log_expect | provenance | MaD:10 Sink:MaD:10 |
| test_logging.rs:171:34:171:79 | MacroExpr | test_logging.rs:171:33:171:79 | &... | provenance | Config |
| test_logging.rs:171:34:171:79 | MacroExpr | test_logging.rs:171:33:171:79 | &... [&ref] | provenance |  |
| test_logging.rs:171:34:171:79 | res | test_logging.rs:171:42:171:78 | { ... } | provenance |  |
| test_logging.rs:171:42:171:78 | ...::format(...) | test_logging.rs:171:34:171:79 | res | provenance |  |
| test_logging.rs:171:42:171:78 | ...::must_use(...) | test_logging.rs:171:34:171:79 | MacroExpr | provenance |  |
| test_logging.rs:171:42:171:78 | MacroExpr | test_logging.rs:171:42:171:78 | ...::format(...) | provenance | MaD:17 |
| test_logging.rs:171:42:171:78 | { ... } | test_logging.rs:171:42:171:78 | ...::must_use(...) | provenance | MaD:18 |
| test_logging.rs:171:70:171:78 | password2 | test_logging.rs:171:42:171:78 | MacroExpr | provenance |  |
| test_logging.rs:175:35:175:81 | &... | test_logging.rs:175:24:175:33 | log_expect | provenance | MaD:11 Sink:MaD:11 |
| test_logging.rs:175:35:175:81 | &... [&ref] | test_logging.rs:175:24:175:33 | log_expect | provenance | MaD:11 Sink:MaD:11 |
| test_logging.rs:175:36:175:81 | MacroExpr | test_logging.rs:175:35:175:81 | &... | provenance | Config |
| test_logging.rs:175:36:175:81 | MacroExpr | test_logging.rs:175:35:175:81 | &... [&ref] | provenance |  |
| test_logging.rs:175:36:175:81 | res | test_logging.rs:175:44:175:80 | { ... } | provenance |  |
| test_logging.rs:175:44:175:80 | ...::format(...) | test_logging.rs:175:36:175:81 | res | provenance |  |
| test_logging.rs:175:44:175:80 | ...::must_use(...) | test_logging.rs:175:36:175:81 | MacroExpr | provenance |  |
| test_logging.rs:175:44:175:80 | MacroExpr | test_logging.rs:175:44:175:80 | ...::format(...) | provenance | MaD:17 |
| test_logging.rs:175:44:175:80 | { ... } | test_logging.rs:175:44:175:80 | ...::must_use(...) | provenance | MaD:18 |
| test_logging.rs:175:72:175:80 | password2 | test_logging.rs:175:44:175:80 | MacroExpr | provenance |  |
| test_logging.rs:182:9:182:19 | err_result3 [Err] | test_logging.rs:183:13:183:23 | err_result3 [Err] | provenance |  |
| test_logging.rs:182:47:182:60 | Err(...) [Err] | test_logging.rs:182:9:182:19 | err_result3 [Err] | provenance |  |
| test_logging.rs:182:51:182:59 | password2 | test_logging.rs:182:47:182:60 | Err(...) [Err] | provenance |  |
| test_logging.rs:183:13:183:23 | err_result3 [Err] | test_logging.rs:183:25:183:34 | log_unwrap | provenance | MaD:12 Sink:MaD:12 |
| test_logging.rs:187:12:187:37 | MacroExpr | test_logging.rs:187:5:187:38 | ...::_print | provenance | MaD:9 Sink:MaD:9 |
| test_logging.rs:187:30:187:37 | password | test_logging.rs:187:12:187:37 | MacroExpr | provenance |  |
| test_logging.rs:188:14:188:37 | MacroExpr | test_logging.rs:188:5:188:38 | ...::_print | provenance | MaD:9 Sink:MaD:9 |
| test_logging.rs:188:30:188:37 | password | test_logging.rs:188:14:188:37 | MacroExpr | provenance |  |
| test_logging.rs:189:13:189:38 | MacroExpr | test_logging.rs:189:5:189:39 | ...::_eprint | provenance | MaD:8 Sink:MaD:8 |
| test_logging.rs:189:31:189:38 | password | test_logging.rs:189:13:189:38 | MacroExpr | provenance |  |
| test_logging.rs:190:15:190:38 | MacroExpr | test_logging.rs:190:5:190:39 | ...::_eprint | provenance | MaD:8 Sink:MaD:8 |
| test_logging.rs:190:31:190:38 | password | test_logging.rs:190:15:190:38 | MacroExpr | provenance |  |
| test_logging.rs:193:23:193:46 | MacroExpr | test_logging.rs:193:16:193:47 | ...::panic_fmt | provenance | MaD:4 Sink:MaD:4 |
| test_logging.rs:193:39:193:46 | password | test_logging.rs:193:23:193:46 | MacroExpr | provenance |  |
| test_logging.rs:194:22:194:45 | MacroExpr | test_logging.rs:194:16:194:46 | ...::panic_fmt | provenance | MaD:4 Sink:MaD:4 |
| test_logging.rs:194:38:194:45 | password | test_logging.rs:194:22:194:45 | MacroExpr | provenance |  |
| test_logging.rs:195:31:195:54 | MacroExpr | test_logging.rs:195:16:195:55 | ...::panic_fmt | provenance | MaD:4 Sink:MaD:4 |
| test_logging.rs:195:47:195:54 | password | test_logging.rs:195:31:195:54 | MacroExpr | provenance |  |
| test_logging.rs:196:29:196:52 | MacroExpr | test_logging.rs:196:16:196:53 | ...::panic_fmt | provenance | MaD:4 Sink:MaD:4 |
| test_logging.rs:196:45:196:52 | password | test_logging.rs:196:29:196:52 | MacroExpr | provenance |  |
| test_logging.rs:197:31:197:54 | MacroExpr | test_logging.rs:197:16:197:55 | ...::panic_fmt | provenance | MaD:4 Sink:MaD:4 |
| test_logging.rs:197:47:197:54 | password | test_logging.rs:197:31:197:54 | MacroExpr | provenance |  |
| test_logging.rs:198:16:198:57 | ...::assert_failed [Some] | test_logging.rs:198:16:198:57 | ...::assert_failed | provenance | Sink:MaD:3 |
| test_logging.rs:198:33:198:56 | ...::Some(...) [Some] | test_logging.rs:198:16:198:57 | ...::assert_failed | provenance | MaD:3 Sink:MaD:3 |
| test_logging.rs:198:33:198:56 | ...::Some(...) [Some] | test_logging.rs:198:16:198:57 | ...::assert_failed [Some] | provenance | MaD:2 |
| test_logging.rs:198:33:198:56 | MacroExpr | test_logging.rs:198:33:198:56 | ...::Some(...) [Some] | provenance |  |
| test_logging.rs:198:49:198:56 | password | test_logging.rs:198:33:198:56 | MacroExpr | provenance |  |
| test_logging.rs:199:16:199:57 | ...::assert_failed [Some] | test_logging.rs:199:16:199:57 | ...::assert_failed | provenance | Sink:MaD:3 |
| test_logging.rs:199:33:199:56 | ...::Some(...) [Some] | test_logging.rs:199:16:199:57 | ...::assert_failed | provenance | MaD:3 Sink:MaD:3 |
| test_logging.rs:199:33:199:56 | ...::Some(...) [Some] | test_logging.rs:199:16:199:57 | ...::assert_failed [Some] | provenance | MaD:2 |
| test_logging.rs:199:33:199:56 | MacroExpr | test_logging.rs:199:33:199:56 | ...::Some(...) [Some] | provenance |  |
| test_logging.rs:199:49:199:56 | password | test_logging.rs:199:33:199:56 | MacroExpr | provenance |  |
| test_logging.rs:200:37:200:60 | MacroExpr | test_logging.rs:200:16:200:61 | ...::panic_fmt | provenance | MaD:4 Sink:MaD:4 |
| test_logging.rs:200:53:200:60 | password | test_logging.rs:200:37:200:60 | MacroExpr | provenance |  |
| test_logging.rs:201:16:201:63 | ...::assert_failed [Some] | test_logging.rs:201:16:201:63 | ...::assert_failed | provenance | Sink:MaD:3 |
| test_logging.rs:201:39:201:62 | ...::Some(...) [Some] | test_logging.rs:201:16:201:63 | ...::assert_failed | provenance | MaD:3 Sink:MaD:3 |
| test_logging.rs:201:39:201:62 | ...::Some(...) [Some] | test_logging.rs:201:16:201:63 | ...::assert_failed [Some] | provenance | MaD:2 |
| test_logging.rs:201:39:201:62 | MacroExpr | test_logging.rs:201:39:201:62 | ...::Some(...) [Some] | provenance |  |
| test_logging.rs:201:55:201:62 | password | test_logging.rs:201:39:201:62 | MacroExpr | provenance |  |
| test_logging.rs:202:17:202:64 | ...::assert_failed [Some] | test_logging.rs:202:17:202:64 | ...::assert_failed | provenance | Sink:MaD:3 |
| test_logging.rs:202:40:202:63 | ...::Some(...) [Some] | test_logging.rs:202:17:202:64 | ...::assert_failed | provenance | MaD:3 Sink:MaD:3 |
| test_logging.rs:202:40:202:63 | ...::Some(...) [Some] | test_logging.rs:202:17:202:64 | ...::assert_failed [Some] | provenance | MaD:2 |
| test_logging.rs:202:40:202:63 | MacroExpr | test_logging.rs:202:40:202:63 | ...::Some(...) [Some] | provenance |  |
| test_logging.rs:202:56:202:63 | password | test_logging.rs:202:40:202:63 | MacroExpr | provenance |  |
| test_logging.rs:203:34:203:66 | res | test_logging.rs:203:42:203:65 | { ... } | provenance |  |
| test_logging.rs:203:34:203:75 | ... .as_str() | test_logging.rs:203:27:203:32 | expect | provenance | MaD:1 Sink:MaD:1 |
| test_logging.rs:203:34:203:75 | ... .as_str() | test_logging.rs:203:27:203:32 | expect | provenance | MaD:1 Sink:MaD:1 |
| test_logging.rs:203:42:203:65 | ...::format(...) | test_logging.rs:203:34:203:66 | res | provenance |  |
| test_logging.rs:203:42:203:65 | ...::must_use(...) | test_logging.rs:203:34:203:75 | ... .as_str() | provenance | MaD:16 |
| test_logging.rs:203:42:203:65 | MacroExpr | test_logging.rs:203:42:203:65 | ...::format(...) | provenance | MaD:17 |
| test_logging.rs:203:42:203:65 | { ... } | test_logging.rs:203:42:203:65 | ...::must_use(...) | provenance | MaD:18 |
| test_logging.rs:203:58:203:65 | password | test_logging.rs:203:42:203:65 | MacroExpr | provenance |  |
| test_logging.rs:209:36:209:70 | res | test_logging.rs:209:44:209:69 | { ... } | provenance |  |
| test_logging.rs:209:36:209:81 | ... .as_bytes() | test_logging.rs:209:30:209:34 | write | provenance | MaD:6 Sink:MaD:6 |
| test_logging.rs:209:44:209:69 | ...::format(...) | test_logging.rs:209:36:209:70 | res | provenance |  |
| test_logging.rs:209:44:209:69 | ...::must_use(...) | test_logging.rs:209:36:209:81 | ... .as_bytes() | provenance | MaD:15 |
| test_logging.rs:209:44:209:69 | MacroExpr | test_logging.rs:209:44:209:69 | ...::format(...) | provenance | MaD:17 |
| test_logging.rs:209:44:209:69 | { ... } | test_logging.rs:209:44:209:69 | ...::must_use(...) | provenance | MaD:18 |
| test_logging.rs:209:62:209:69 | password | test_logging.rs:209:44:209:69 | MacroExpr | provenance |  |
| test_logging.rs:210:40:210:74 | res | test_logging.rs:210:48:210:73 | { ... } | provenance |  |
| test_logging.rs:210:40:210:85 | ... .as_bytes() | test_logging.rs:210:30:210:38 | write_all | provenance | MaD:7 Sink:MaD:7 |
| test_logging.rs:210:48:210:73 | ...::format(...) | test_logging.rs:210:40:210:74 | res | provenance |  |
| test_logging.rs:210:48:210:73 | ...::must_use(...) | test_logging.rs:210:40:210:85 | ... .as_bytes() | provenance | MaD:15 |
| test_logging.rs:210:48:210:73 | MacroExpr | test_logging.rs:210:48:210:73 | ...::format(...) | provenance | MaD:17 |
| test_logging.rs:210:48:210:73 | { ... } | test_logging.rs:210:48:210:73 | ...::must_use(...) | provenance | MaD:18 |
| test_logging.rs:210:66:210:73 | password | test_logging.rs:210:48:210:73 | MacroExpr | provenance |  |
| test_logging.rs:213:15:213:49 | res | test_logging.rs:213:23:213:48 | { ... } | provenance |  |
| test_logging.rs:213:15:213:60 | ... .as_bytes() | test_logging.rs:213:9:213:13 | write | provenance | MaD:6 Sink:MaD:6 |
| test_logging.rs:213:23:213:48 | ...::format(...) | test_logging.rs:213:15:213:49 | res | provenance |  |
| test_logging.rs:213:23:213:48 | ...::must_use(...) | test_logging.rs:213:15:213:60 | ... .as_bytes() | provenance | MaD:15 |
| test_logging.rs:213:23:213:48 | MacroExpr | test_logging.rs:213:23:213:48 | ...::format(...) | provenance | MaD:17 |
| test_logging.rs:213:23:213:48 | { ... } | test_logging.rs:213:23:213:48 | ...::must_use(...) | provenance | MaD:18 |
| test_logging.rs:213:41:213:48 | password | test_logging.rs:213:23:213:48 | MacroExpr | provenance |  |
| test_logging.rs:216:15:216:49 | res | test_logging.rs:216:23:216:48 | { ... } | provenance |  |
| test_logging.rs:216:15:216:60 | ... .as_bytes() | test_logging.rs:216:9:216:13 | write | provenance | MaD:5 Sink:MaD:5 |
| test_logging.rs:216:23:216:48 | ...::format(...) | test_logging.rs:216:15:216:49 | res | provenance |  |
| test_logging.rs:216:23:216:48 | ...::must_use(...) | test_logging.rs:216:15:216:60 | ... .as_bytes() | provenance | MaD:15 |
| test_logging.rs:216:23:216:48 | MacroExpr | test_logging.rs:216:23:216:48 | ...::format(...) | provenance | MaD:17 |
| test_logging.rs:216:23:216:48 | { ... } | test_logging.rs:216:23:216:48 | ...::must_use(...) | provenance | MaD:18 |
| test_logging.rs:216:41:216:48 | password | test_logging.rs:216:23:216:48 | MacroExpr | provenance |  |
models
| 1 | Sink: lang:core; <crate::option::Option>::expect; log-injection; Argument[0] |
| 2 | Sink: lang:core; crate::panicking::assert_failed; log-injection; Argument[3] |
| 3 | Sink: lang:core; crate::panicking::assert_failed; log-injection; Argument[3].Field[crate::option::Option::Some(0)] |
| 4 | Sink: lang:core; crate::panicking::panic_fmt; log-injection; Argument[0] |
| 5 | Sink: lang:std; <crate::io::stdio::StderrLock as crate::io::Write>::write; log-injection; Argument[0] |
| 6 | Sink: lang:std; <crate::io::stdio::StdoutLock as crate::io::Write>::write; log-injection; Argument[0] |
| 7 | Sink: lang:std; <crate::io::stdio::StdoutLock as crate::io::Write>::write_all; log-injection; Argument[0] |
| 8 | Sink: lang:std; crate::io::stdio::_eprint; log-injection; Argument[0] |
| 9 | Sink: lang:std; crate::io::stdio::_print; log-injection; Argument[0] |
| 10 | Sink: repo:https://github.com/DesmondWillowbrook/rs-log_err:log_err; <crate::option::Option as crate::LogErrOption>::log_expect; log-injection; Argument[0] |
| 11 | Sink: repo:https://github.com/DesmondWillowbrook/rs-log_err:log_err; <crate::result::Result as crate::LogErrResult>::log_expect; log-injection; Argument[0] |
=======
| test_logging.rs:44:5:44:35 | ...::log | test_logging.rs:44:27:44:34 | password | test_logging.rs:44:5:44:35 | ...::log | This operation writes $@ to a log file. | test_logging.rs:44:27:44:34 | password | password |
| test_logging.rs:45:5:45:36 | ...::log | test_logging.rs:45:28:45:35 | password | test_logging.rs:45:5:45:36 | ...::log | This operation writes $@ to a log file. | test_logging.rs:45:28:45:35 | password | password |
| test_logging.rs:46:5:46:35 | ...::log | test_logging.rs:46:27:46:34 | password | test_logging.rs:46:5:46:35 | ...::log | This operation writes $@ to a log file. | test_logging.rs:46:27:46:34 | password | password |
| test_logging.rs:47:5:47:48 | ...::log | test_logging.rs:47:40:47:47 | password | test_logging.rs:47:5:47:48 | ...::log | This operation writes $@ to a log file. | test_logging.rs:47:40:47:47 | password | password |
| test_logging.rs:52:5:52:36 | ...::log | test_logging.rs:52:28:52:35 | password | test_logging.rs:52:5:52:36 | ...::log | This operation writes $@ to a log file. | test_logging.rs:52:28:52:35 | password | password |
| test_logging.rs:54:5:54:49 | ...::log | test_logging.rs:54:41:54:48 | password | test_logging.rs:54:5:54:49 | ...::log | This operation writes $@ to a log file. | test_logging.rs:54:41:54:48 | password | password |
| test_logging.rs:56:5:56:47 | ...::log | test_logging.rs:56:39:56:46 | password | test_logging.rs:56:5:56:47 | ...::log | This operation writes $@ to a log file. | test_logging.rs:56:39:56:46 | password | password |
| test_logging.rs:57:5:57:34 | ...::log | test_logging.rs:57:24:57:31 | password | test_logging.rs:57:5:57:34 | ...::log | This operation writes $@ to a log file. | test_logging.rs:57:24:57:31 | password | password |
| test_logging.rs:58:5:58:36 | ...::log | test_logging.rs:58:24:58:31 | password | test_logging.rs:58:5:58:36 | ...::log | This operation writes $@ to a log file. | test_logging.rs:58:24:58:31 | password | password |
| test_logging.rs:60:5:60:54 | ...::log | test_logging.rs:60:46:60:53 | password | test_logging.rs:60:5:60:54 | ...::log | This operation writes $@ to a log file. | test_logging.rs:60:46:60:53 | password | password |
| test_logging.rs:61:5:61:55 | ...::log | test_logging.rs:61:21:61:28 | password | test_logging.rs:61:5:61:55 | ...::log | This operation writes $@ to a log file. | test_logging.rs:61:21:61:28 | password | password |
| test_logging.rs:65:5:65:48 | ...::log | test_logging.rs:65:40:65:47 | password | test_logging.rs:65:5:65:48 | ...::log | This operation writes $@ to a log file. | test_logging.rs:65:40:65:47 | password | password |
| test_logging.rs:67:5:67:66 | ...::log | test_logging.rs:67:58:67:65 | password | test_logging.rs:67:5:67:66 | ...::log | This operation writes $@ to a log file. | test_logging.rs:67:58:67:65 | password | password |
| test_logging.rs:68:5:68:67 | ...::log | test_logging.rs:68:19:68:26 | password | test_logging.rs:68:5:68:67 | ...::log | This operation writes $@ to a log file. | test_logging.rs:68:19:68:26 | password | password |
| test_logging.rs:72:5:72:47 | ...::log | test_logging.rs:72:39:72:46 | password | test_logging.rs:72:5:72:47 | ...::log | This operation writes $@ to a log file. | test_logging.rs:72:39:72:46 | password | password |
| test_logging.rs:74:5:74:65 | ...::log | test_logging.rs:74:57:74:64 | password | test_logging.rs:74:5:74:65 | ...::log | This operation writes $@ to a log file. | test_logging.rs:74:57:74:64 | password | password |
| test_logging.rs:75:5:75:51 | ...::log | test_logging.rs:75:21:75:28 | password | test_logging.rs:75:5:75:51 | ...::log | This operation writes $@ to a log file. | test_logging.rs:75:21:75:28 | password | password |
| test_logging.rs:76:5:76:47 | ...::log | test_logging.rs:76:39:76:46 | password | test_logging.rs:76:5:76:47 | ...::log | This operation writes $@ to a log file. | test_logging.rs:76:39:76:46 | password | password |
| test_logging.rs:82:5:82:44 | ...::log | test_logging.rs:82:36:82:43 | password | test_logging.rs:82:5:82:44 | ...::log | This operation writes $@ to a log file. | test_logging.rs:82:36:82:43 | password | password |
| test_logging.rs:84:5:84:62 | ...::log | test_logging.rs:84:54:84:61 | password | test_logging.rs:84:5:84:62 | ...::log | This operation writes $@ to a log file. | test_logging.rs:84:54:84:61 | password | password |
| test_logging.rs:85:5:85:48 | ...::log | test_logging.rs:85:21:85:28 | password | test_logging.rs:85:5:85:48 | ...::log | This operation writes $@ to a log file. | test_logging.rs:85:21:85:28 | password | password |
| test_logging.rs:86:5:86:44 | ...::log | test_logging.rs:86:36:86:43 | password | test_logging.rs:86:5:86:44 | ...::log | This operation writes $@ to a log file. | test_logging.rs:86:36:86:43 | password | password |
| test_logging.rs:94:5:94:29 | ...::log | test_logging.rs:93:15:93:22 | password | test_logging.rs:94:5:94:29 | ...::log | This operation writes $@ to a log file. | test_logging.rs:93:15:93:22 | password | password |
| test_logging.rs:97:5:97:19 | ...::log | test_logging.rs:96:42:96:49 | password | test_logging.rs:97:5:97:19 | ...::log | This operation writes $@ to a log file. | test_logging.rs:96:42:96:49 | password | password |
| test_logging.rs:100:5:100:19 | ...::log | test_logging.rs:99:38:99:45 | password | test_logging.rs:100:5:100:19 | ...::log | This operation writes $@ to a log file. | test_logging.rs:99:38:99:45 | password | password |
| test_logging.rs:118:5:118:42 | ...::log | test_logging.rs:118:28:118:41 | get_password(...) | test_logging.rs:118:5:118:42 | ...::log | This operation writes $@ to a log file. | test_logging.rs:118:28:118:41 | get_password(...) | get_password(...) |
| test_logging.rs:131:5:131:32 | ...::log | test_logging.rs:129:25:129:32 | password | test_logging.rs:131:5:131:32 | ...::log | This operation writes $@ to a log file. | test_logging.rs:129:25:129:32 | password | password |
| test_logging.rs:141:5:141:38 | ...::log | test_logging.rs:141:27:141:37 | s1.password | test_logging.rs:141:5:141:38 | ...::log | This operation writes $@ to a log file. | test_logging.rs:141:27:141:37 | s1.password | s1.password |
| test_logging.rs:151:5:151:38 | ...::log | test_logging.rs:151:27:151:37 | s2.password | test_logging.rs:151:5:151:38 | ...::log | This operation writes $@ to a log file. | test_logging.rs:151:27:151:37 | s2.password | s2.password |
| test_logging.rs:176:22:176:31 | log_expect | test_logging.rs:176:70:176:78 | password2 | test_logging.rs:176:22:176:31 | log_expect | This operation writes $@ to a log file. | test_logging.rs:176:70:176:78 | password2 | password2 |
| test_logging.rs:180:24:180:33 | log_expect | test_logging.rs:180:72:180:80 | password2 | test_logging.rs:180:24:180:33 | log_expect | This operation writes $@ to a log file. | test_logging.rs:180:72:180:80 | password2 | password2 |
| test_logging.rs:184:25:184:34 | log_expect | test_logging.rs:183:51:183:59 | password2 | test_logging.rs:184:25:184:34 | log_expect | This operation writes $@ to a log file. | test_logging.rs:183:51:183:59 | password2 | password2 |
| test_logging.rs:188:25:188:34 | log_unwrap | test_logging.rs:187:51:187:59 | password2 | test_logging.rs:188:25:188:34 | log_unwrap | This operation writes $@ to a log file. | test_logging.rs:187:51:187:59 | password2 | password2 |
| test_logging.rs:192:5:192:38 | ...::_print | test_logging.rs:192:30:192:37 | password | test_logging.rs:192:5:192:38 | ...::_print | This operation writes $@ to a log file. | test_logging.rs:192:30:192:37 | password | password |
| test_logging.rs:193:5:193:38 | ...::_print | test_logging.rs:193:30:193:37 | password | test_logging.rs:193:5:193:38 | ...::_print | This operation writes $@ to a log file. | test_logging.rs:193:30:193:37 | password | password |
| test_logging.rs:194:5:194:39 | ...::_eprint | test_logging.rs:194:31:194:38 | password | test_logging.rs:194:5:194:39 | ...::_eprint | This operation writes $@ to a log file. | test_logging.rs:194:31:194:38 | password | password |
| test_logging.rs:195:5:195:39 | ...::_eprint | test_logging.rs:195:31:195:38 | password | test_logging.rs:195:5:195:39 | ...::_eprint | This operation writes $@ to a log file. | test_logging.rs:195:31:195:38 | password | password |
| test_logging.rs:199:13:199:44 | ...::panic_fmt | test_logging.rs:199:36:199:43 | password | test_logging.rs:199:13:199:44 | ...::panic_fmt | This operation writes $@ to a log file. | test_logging.rs:199:36:199:43 | password | password |
| test_logging.rs:202:13:202:43 | ...::panic_fmt | test_logging.rs:202:35:202:42 | password | test_logging.rs:202:13:202:43 | ...::panic_fmt | This operation writes $@ to a log file. | test_logging.rs:202:35:202:42 | password | password |
| test_logging.rs:205:13:205:52 | ...::panic_fmt | test_logging.rs:205:44:205:51 | password | test_logging.rs:205:13:205:52 | ...::panic_fmt | This operation writes $@ to a log file. | test_logging.rs:205:44:205:51 | password | password |
| test_logging.rs:208:13:208:50 | ...::panic_fmt | test_logging.rs:208:42:208:49 | password | test_logging.rs:208:13:208:50 | ...::panic_fmt | This operation writes $@ to a log file. | test_logging.rs:208:42:208:49 | password | password |
| test_logging.rs:211:13:211:52 | ...::panic_fmt | test_logging.rs:211:44:211:51 | password | test_logging.rs:211:13:211:52 | ...::panic_fmt | This operation writes $@ to a log file. | test_logging.rs:211:44:211:51 | password | password |
| test_logging.rs:214:13:214:54 | ...::assert_failed | test_logging.rs:214:46:214:53 | password | test_logging.rs:214:13:214:54 | ...::assert_failed | This operation writes $@ to a log file. | test_logging.rs:214:46:214:53 | password | password |
| test_logging.rs:217:13:217:54 | ...::assert_failed | test_logging.rs:217:46:217:53 | password | test_logging.rs:217:13:217:54 | ...::assert_failed | This operation writes $@ to a log file. | test_logging.rs:217:46:217:53 | password | password |
| test_logging.rs:220:13:220:58 | ...::panic_fmt | test_logging.rs:220:50:220:57 | password | test_logging.rs:220:13:220:58 | ...::panic_fmt | This operation writes $@ to a log file. | test_logging.rs:220:50:220:57 | password | password |
| test_logging.rs:223:13:223:60 | ...::assert_failed | test_logging.rs:223:52:223:59 | password | test_logging.rs:223:13:223:60 | ...::assert_failed | This operation writes $@ to a log file. | test_logging.rs:223:52:223:59 | password | password |
| test_logging.rs:226:13:226:60 | ...::assert_failed | test_logging.rs:226:52:226:59 | password | test_logging.rs:226:13:226:60 | ...::assert_failed | This operation writes $@ to a log file. | test_logging.rs:226:52:226:59 | password | password |
| test_logging.rs:229:23:229:28 | expect | test_logging.rs:229:54:229:61 | password | test_logging.rs:229:23:229:28 | expect | This operation writes $@ to a log file. | test_logging.rs:229:54:229:61 | password | password |
| test_logging.rs:242:10:242:14 | write | test_logging.rs:242:42:242:49 | password | test_logging.rs:242:10:242:14 | write | This operation writes $@ to a log file. | test_logging.rs:242:42:242:49 | password | password |
| test_logging.rs:245:10:245:18 | write_all | test_logging.rs:245:46:245:53 | password | test_logging.rs:245:10:245:18 | write_all | This operation writes $@ to a log file. | test_logging.rs:245:46:245:53 | password | password |
| test_logging.rs:248:9:248:13 | write | test_logging.rs:248:41:248:48 | password | test_logging.rs:248:9:248:13 | write | This operation writes $@ to a log file. | test_logging.rs:248:41:248:48 | password | password |
| test_logging.rs:251:9:251:13 | write | test_logging.rs:251:41:251:48 | password | test_logging.rs:251:9:251:13 | write | This operation writes $@ to a log file. | test_logging.rs:251:41:251:48 | password | password |
edges
| test_logging.rs:42:12:42:35 | MacroExpr | test_logging.rs:42:5:42:36 | ...::log | provenance | MaD:13 Sink:MaD:13 |
| test_logging.rs:42:28:42:35 | password | test_logging.rs:42:12:42:35 | MacroExpr | provenance |  |
| test_logging.rs:43:12:43:35 | MacroExpr | test_logging.rs:43:5:43:36 | ...::log | provenance | MaD:13 Sink:MaD:13 |
| test_logging.rs:43:28:43:35 | password | test_logging.rs:43:12:43:35 | MacroExpr | provenance |  |
| test_logging.rs:44:11:44:34 | MacroExpr | test_logging.rs:44:5:44:35 | ...::log | provenance | MaD:13 Sink:MaD:13 |
| test_logging.rs:44:27:44:34 | password | test_logging.rs:44:11:44:34 | MacroExpr | provenance |  |
| test_logging.rs:45:12:45:35 | MacroExpr | test_logging.rs:45:5:45:36 | ...::log | provenance | MaD:13 Sink:MaD:13 |
| test_logging.rs:45:28:45:35 | password | test_logging.rs:45:12:45:35 | MacroExpr | provenance |  |
| test_logging.rs:46:11:46:34 | MacroExpr | test_logging.rs:46:5:46:35 | ...::log | provenance | MaD:13 Sink:MaD:13 |
| test_logging.rs:46:27:46:34 | password | test_logging.rs:46:11:46:34 | MacroExpr | provenance |  |
| test_logging.rs:47:24:47:47 | MacroExpr | test_logging.rs:47:5:47:48 | ...::log | provenance | MaD:13 Sink:MaD:13 |
| test_logging.rs:47:40:47:47 | password | test_logging.rs:47:24:47:47 | MacroExpr | provenance |  |
| test_logging.rs:52:12:52:35 | MacroExpr | test_logging.rs:52:5:52:36 | ...::log | provenance | MaD:13 Sink:MaD:13 |
| test_logging.rs:52:28:52:35 | password | test_logging.rs:52:12:52:35 | MacroExpr | provenance |  |
| test_logging.rs:54:12:54:48 | MacroExpr | test_logging.rs:54:5:54:49 | ...::log | provenance | MaD:13 Sink:MaD:13 |
| test_logging.rs:54:41:54:48 | password | test_logging.rs:54:12:54:48 | MacroExpr | provenance |  |
| test_logging.rs:56:12:56:46 | MacroExpr | test_logging.rs:56:5:56:47 | ...::log | provenance | MaD:13 Sink:MaD:13 |
| test_logging.rs:56:39:56:46 | password | test_logging.rs:56:12:56:46 | MacroExpr | provenance |  |
| test_logging.rs:57:12:57:33 | MacroExpr | test_logging.rs:57:5:57:34 | ...::log | provenance | MaD:13 Sink:MaD:13 |
| test_logging.rs:57:24:57:31 | password | test_logging.rs:57:12:57:33 | MacroExpr | provenance |  |
| test_logging.rs:58:12:58:35 | MacroExpr | test_logging.rs:58:5:58:36 | ...::log | provenance | MaD:13 Sink:MaD:13 |
| test_logging.rs:58:24:58:31 | password | test_logging.rs:58:12:58:35 | MacroExpr | provenance |  |
| test_logging.rs:60:30:60:53 | MacroExpr | test_logging.rs:60:5:60:54 | ...::log | provenance | MaD:13 Sink:MaD:13 |
| test_logging.rs:60:46:60:53 | password | test_logging.rs:60:30:60:53 | MacroExpr | provenance |  |
| test_logging.rs:61:20:61:28 | &... [&ref, tuple.0, &ref] | test_logging.rs:61:5:61:55 | ...::log | provenance | MaD:14 Sink:MaD:14 Sink:MaD:14 |
| test_logging.rs:61:20:61:28 | &... [&ref, tuple.0, &ref] | test_logging.rs:61:5:61:55 | ...::log | provenance | MaD:14 Sink:MaD:14 Sink:MaD:14 Sink:MaD:14 |
| test_logging.rs:61:20:61:28 | &... [&ref, tuple.0] | test_logging.rs:61:5:61:55 | ...::log | provenance | MaD:14 Sink:MaD:14 Sink:MaD:14 |
| test_logging.rs:61:20:61:28 | &password | test_logging.rs:61:20:61:28 | TupleExpr [tuple.0] | provenance |  |
| test_logging.rs:61:20:61:28 | &password [&ref] | test_logging.rs:61:20:61:28 | TupleExpr [tuple.0, &ref] | provenance |  |
| test_logging.rs:61:20:61:28 | TupleExpr [tuple.0, &ref] | test_logging.rs:61:20:61:28 | &... [&ref, tuple.0, &ref] | provenance |  |
| test_logging.rs:61:20:61:28 | TupleExpr [tuple.0] | test_logging.rs:61:20:61:28 | &... [&ref, tuple.0] | provenance |  |
| test_logging.rs:61:21:61:28 | password | test_logging.rs:61:20:61:28 | &password | provenance | Config |
| test_logging.rs:61:21:61:28 | password | test_logging.rs:61:20:61:28 | &password [&ref] | provenance |  |
| test_logging.rs:65:24:65:47 | MacroExpr | test_logging.rs:65:5:65:48 | ...::log | provenance | MaD:13 Sink:MaD:13 |
| test_logging.rs:65:40:65:47 | password | test_logging.rs:65:24:65:47 | MacroExpr | provenance |  |
| test_logging.rs:67:42:67:65 | MacroExpr | test_logging.rs:67:5:67:66 | ...::log | provenance | MaD:13 Sink:MaD:13 |
| test_logging.rs:67:58:67:65 | password | test_logging.rs:67:42:67:65 | MacroExpr | provenance |  |
| test_logging.rs:68:18:68:26 | &... [&ref, tuple.0, &ref] | test_logging.rs:68:5:68:67 | ...::log | provenance | MaD:14 Sink:MaD:14 Sink:MaD:14 |
| test_logging.rs:68:18:68:26 | &... [&ref, tuple.0, &ref] | test_logging.rs:68:5:68:67 | ...::log | provenance | MaD:14 Sink:MaD:14 Sink:MaD:14 Sink:MaD:14 |
| test_logging.rs:68:18:68:26 | &... [&ref, tuple.0] | test_logging.rs:68:5:68:67 | ...::log | provenance | MaD:14 Sink:MaD:14 Sink:MaD:14 |
| test_logging.rs:68:18:68:26 | &password | test_logging.rs:68:18:68:26 | TupleExpr [tuple.0] | provenance |  |
| test_logging.rs:68:18:68:26 | &password [&ref] | test_logging.rs:68:18:68:26 | TupleExpr [tuple.0, &ref] | provenance |  |
| test_logging.rs:68:18:68:26 | TupleExpr [tuple.0, &ref] | test_logging.rs:68:18:68:26 | &... [&ref, tuple.0, &ref] | provenance |  |
| test_logging.rs:68:18:68:26 | TupleExpr [tuple.0] | test_logging.rs:68:18:68:26 | &... [&ref, tuple.0] | provenance |  |
| test_logging.rs:68:19:68:26 | password | test_logging.rs:68:18:68:26 | &password | provenance | Config |
| test_logging.rs:68:19:68:26 | password | test_logging.rs:68:18:68:26 | &password [&ref] | provenance |  |
| test_logging.rs:72:23:72:46 | MacroExpr | test_logging.rs:72:5:72:47 | ...::log | provenance | MaD:13 Sink:MaD:13 |
| test_logging.rs:72:39:72:46 | password | test_logging.rs:72:23:72:46 | MacroExpr | provenance |  |
| test_logging.rs:74:41:74:64 | MacroExpr | test_logging.rs:74:5:74:65 | ...::log | provenance | MaD:13 Sink:MaD:13 |
| test_logging.rs:74:57:74:64 | password | test_logging.rs:74:41:74:64 | MacroExpr | provenance |  |
| test_logging.rs:75:20:75:28 | &... [&ref, tuple.0, &ref] | test_logging.rs:75:5:75:51 | ...::log | provenance | MaD:14 Sink:MaD:14 Sink:MaD:14 |
| test_logging.rs:75:20:75:28 | &... [&ref, tuple.0, &ref] | test_logging.rs:75:5:75:51 | ...::log | provenance | MaD:14 Sink:MaD:14 Sink:MaD:14 Sink:MaD:14 |
| test_logging.rs:75:20:75:28 | &... [&ref, tuple.0] | test_logging.rs:75:5:75:51 | ...::log | provenance | MaD:14 Sink:MaD:14 Sink:MaD:14 |
| test_logging.rs:75:20:75:28 | &password | test_logging.rs:75:20:75:28 | TupleExpr [tuple.0] | provenance |  |
| test_logging.rs:75:20:75:28 | &password [&ref] | test_logging.rs:75:20:75:28 | TupleExpr [tuple.0, &ref] | provenance |  |
| test_logging.rs:75:20:75:28 | TupleExpr [tuple.0, &ref] | test_logging.rs:75:20:75:28 | &... [&ref, tuple.0, &ref] | provenance |  |
| test_logging.rs:75:20:75:28 | TupleExpr [tuple.0] | test_logging.rs:75:20:75:28 | &... [&ref, tuple.0] | provenance |  |
| test_logging.rs:75:21:75:28 | password | test_logging.rs:75:20:75:28 | &password | provenance | Config |
| test_logging.rs:75:21:75:28 | password | test_logging.rs:75:20:75:28 | &password [&ref] | provenance |  |
| test_logging.rs:76:23:76:46 | MacroExpr | test_logging.rs:76:5:76:47 | ...::log | provenance | MaD:13 Sink:MaD:13 |
| test_logging.rs:76:39:76:46 | password | test_logging.rs:76:23:76:46 | MacroExpr | provenance |  |
| test_logging.rs:82:20:82:43 | MacroExpr | test_logging.rs:82:5:82:44 | ...::log | provenance | MaD:13 Sink:MaD:13 |
| test_logging.rs:82:36:82:43 | password | test_logging.rs:82:20:82:43 | MacroExpr | provenance |  |
| test_logging.rs:84:38:84:61 | MacroExpr | test_logging.rs:84:5:84:62 | ...::log | provenance | MaD:13 Sink:MaD:13 |
| test_logging.rs:84:54:84:61 | password | test_logging.rs:84:38:84:61 | MacroExpr | provenance |  |
| test_logging.rs:85:20:85:28 | &... [&ref, tuple.0, &ref] | test_logging.rs:85:5:85:48 | ...::log | provenance | MaD:14 Sink:MaD:14 Sink:MaD:14 |
| test_logging.rs:85:20:85:28 | &... [&ref, tuple.0, &ref] | test_logging.rs:85:5:85:48 | ...::log | provenance | MaD:14 Sink:MaD:14 Sink:MaD:14 Sink:MaD:14 |
| test_logging.rs:85:20:85:28 | &... [&ref, tuple.0] | test_logging.rs:85:5:85:48 | ...::log | provenance | MaD:14 Sink:MaD:14 Sink:MaD:14 |
| test_logging.rs:85:20:85:28 | &password | test_logging.rs:85:20:85:28 | TupleExpr [tuple.0] | provenance |  |
| test_logging.rs:85:20:85:28 | &password [&ref] | test_logging.rs:85:20:85:28 | TupleExpr [tuple.0, &ref] | provenance |  |
| test_logging.rs:85:20:85:28 | TupleExpr [tuple.0, &ref] | test_logging.rs:85:20:85:28 | &... [&ref, tuple.0, &ref] | provenance |  |
| test_logging.rs:85:20:85:28 | TupleExpr [tuple.0] | test_logging.rs:85:20:85:28 | &... [&ref, tuple.0] | provenance |  |
| test_logging.rs:85:21:85:28 | password | test_logging.rs:85:20:85:28 | &password | provenance | Config |
| test_logging.rs:85:21:85:28 | password | test_logging.rs:85:20:85:28 | &password [&ref] | provenance |  |
| test_logging.rs:86:20:86:43 | MacroExpr | test_logging.rs:86:5:86:44 | ...::log | provenance | MaD:13 Sink:MaD:13 |
| test_logging.rs:86:36:86:43 | password | test_logging.rs:86:20:86:43 | MacroExpr | provenance |  |
| test_logging.rs:93:9:93:10 | m1 | test_logging.rs:94:11:94:28 | MacroExpr | provenance |  |
| test_logging.rs:93:14:93:22 | &password | test_logging.rs:93:9:93:10 | m1 | provenance |  |
| test_logging.rs:93:15:93:22 | password | test_logging.rs:93:14:93:22 | &password | provenance | Config |
| test_logging.rs:94:11:94:28 | MacroExpr | test_logging.rs:94:5:94:29 | ...::log | provenance | MaD:13 Sink:MaD:13 |
| test_logging.rs:96:9:96:10 | m2 | test_logging.rs:97:11:97:18 | MacroExpr | provenance |  |
| test_logging.rs:96:41:96:49 | &password | test_logging.rs:96:9:96:10 | m2 | provenance |  |
| test_logging.rs:96:42:96:49 | password | test_logging.rs:96:41:96:49 | &password | provenance | Config |
| test_logging.rs:97:11:97:18 | MacroExpr | test_logging.rs:97:5:97:19 | ...::log | provenance | MaD:13 Sink:MaD:13 |
| test_logging.rs:99:9:99:10 | m3 | test_logging.rs:100:11:100:18 | MacroExpr | provenance |  |
| test_logging.rs:99:14:99:46 | res | test_logging.rs:99:22:99:45 | { ... } | provenance |  |
| test_logging.rs:99:22:99:45 | ...::format(...) | test_logging.rs:99:14:99:46 | res | provenance |  |
| test_logging.rs:99:22:99:45 | ...::must_use(...) | test_logging.rs:99:9:99:10 | m3 | provenance |  |
| test_logging.rs:99:22:99:45 | MacroExpr | test_logging.rs:99:22:99:45 | ...::format(...) | provenance | MaD:17 |
| test_logging.rs:99:22:99:45 | { ... } | test_logging.rs:99:22:99:45 | ...::must_use(...) | provenance | MaD:18 |
| test_logging.rs:99:38:99:45 | password | test_logging.rs:99:22:99:45 | MacroExpr | provenance |  |
| test_logging.rs:100:11:100:18 | MacroExpr | test_logging.rs:100:5:100:19 | ...::log | provenance | MaD:13 Sink:MaD:13 |
| test_logging.rs:118:12:118:41 | MacroExpr | test_logging.rs:118:5:118:42 | ...::log | provenance | MaD:13 Sink:MaD:13 |
| test_logging.rs:118:28:118:41 | get_password(...) | test_logging.rs:118:12:118:41 | MacroExpr | provenance |  |
| test_logging.rs:129:9:129:10 | t1 [tuple.1] | test_logging.rs:131:28:131:29 | t1 [tuple.1] | provenance |  |
| test_logging.rs:129:14:129:33 | TupleExpr [tuple.1] | test_logging.rs:129:9:129:10 | t1 [tuple.1] | provenance |  |
| test_logging.rs:129:25:129:32 | password | test_logging.rs:129:14:129:33 | TupleExpr [tuple.1] | provenance |  |
| test_logging.rs:131:12:131:31 | MacroExpr | test_logging.rs:131:5:131:32 | ...::log | provenance | MaD:13 Sink:MaD:13 |
| test_logging.rs:131:28:131:29 | t1 [tuple.1] | test_logging.rs:131:28:131:31 | t1.1 | provenance |  |
| test_logging.rs:131:28:131:31 | t1.1 | test_logging.rs:131:12:131:31 | MacroExpr | provenance |  |
| test_logging.rs:141:11:141:37 | MacroExpr | test_logging.rs:141:5:141:38 | ...::log | provenance | MaD:13 Sink:MaD:13 |
| test_logging.rs:141:27:141:37 | s1.password | test_logging.rs:141:11:141:37 | MacroExpr | provenance |  |
| test_logging.rs:151:11:151:37 | MacroExpr | test_logging.rs:151:5:151:38 | ...::log | provenance | MaD:13 Sink:MaD:13 |
| test_logging.rs:151:27:151:37 | s2.password | test_logging.rs:151:11:151:37 | MacroExpr | provenance |  |
| test_logging.rs:176:33:176:79 | &... | test_logging.rs:176:22:176:31 | log_expect | provenance | MaD:9 Sink:MaD:9 |
| test_logging.rs:176:33:176:79 | &... [&ref] | test_logging.rs:176:22:176:31 | log_expect | provenance | MaD:9 Sink:MaD:9 |
| test_logging.rs:176:34:176:79 | MacroExpr | test_logging.rs:176:33:176:79 | &... | provenance | Config |
| test_logging.rs:176:34:176:79 | MacroExpr | test_logging.rs:176:33:176:79 | &... [&ref] | provenance |  |
| test_logging.rs:176:34:176:79 | res | test_logging.rs:176:42:176:78 | { ... } | provenance |  |
| test_logging.rs:176:42:176:78 | ...::format(...) | test_logging.rs:176:34:176:79 | res | provenance |  |
| test_logging.rs:176:42:176:78 | ...::must_use(...) | test_logging.rs:176:34:176:79 | MacroExpr | provenance |  |
| test_logging.rs:176:42:176:78 | MacroExpr | test_logging.rs:176:42:176:78 | ...::format(...) | provenance | MaD:17 |
| test_logging.rs:176:42:176:78 | { ... } | test_logging.rs:176:42:176:78 | ...::must_use(...) | provenance | MaD:18 |
| test_logging.rs:176:70:176:78 | password2 | test_logging.rs:176:42:176:78 | MacroExpr | provenance |  |
| test_logging.rs:180:35:180:81 | &... | test_logging.rs:180:24:180:33 | log_expect | provenance | MaD:10 Sink:MaD:10 |
| test_logging.rs:180:35:180:81 | &... [&ref] | test_logging.rs:180:24:180:33 | log_expect | provenance | MaD:10 Sink:MaD:10 |
| test_logging.rs:180:36:180:81 | MacroExpr | test_logging.rs:180:35:180:81 | &... | provenance | Config |
| test_logging.rs:180:36:180:81 | MacroExpr | test_logging.rs:180:35:180:81 | &... [&ref] | provenance |  |
| test_logging.rs:180:36:180:81 | res | test_logging.rs:180:44:180:80 | { ... } | provenance |  |
| test_logging.rs:180:44:180:80 | ...::format(...) | test_logging.rs:180:36:180:81 | res | provenance |  |
| test_logging.rs:180:44:180:80 | ...::must_use(...) | test_logging.rs:180:36:180:81 | MacroExpr | provenance |  |
| test_logging.rs:180:44:180:80 | MacroExpr | test_logging.rs:180:44:180:80 | ...::format(...) | provenance | MaD:17 |
| test_logging.rs:180:44:180:80 | { ... } | test_logging.rs:180:44:180:80 | ...::must_use(...) | provenance | MaD:18 |
| test_logging.rs:180:72:180:80 | password2 | test_logging.rs:180:44:180:80 | MacroExpr | provenance |  |
| test_logging.rs:183:9:183:19 | err_result2 [Err] | test_logging.rs:184:13:184:23 | err_result2 [Err] | provenance |  |
| test_logging.rs:183:47:183:68 | Err(...) [Err] | test_logging.rs:183:9:183:19 | err_result2 [Err] | provenance |  |
| test_logging.rs:183:51:183:59 | password2 | test_logging.rs:183:51:183:67 | password2.clone() | provenance | generated |
| test_logging.rs:183:51:183:67 | password2.clone() | test_logging.rs:183:47:183:68 | Err(...) [Err] | provenance |  |
| test_logging.rs:184:13:184:23 | err_result2 [Err] | test_logging.rs:184:25:184:34 | log_expect | provenance | MaD:11 Sink:MaD:11 |
| test_logging.rs:187:9:187:19 | err_result3 [Err] | test_logging.rs:188:13:188:23 | err_result3 [Err] | provenance |  |
| test_logging.rs:187:47:187:60 | Err(...) [Err] | test_logging.rs:187:9:187:19 | err_result3 [Err] | provenance |  |
| test_logging.rs:187:51:187:59 | password2 | test_logging.rs:187:47:187:60 | Err(...) [Err] | provenance |  |
| test_logging.rs:188:13:188:23 | err_result3 [Err] | test_logging.rs:188:25:188:34 | log_unwrap | provenance | MaD:12 Sink:MaD:12 |
| test_logging.rs:192:12:192:37 | MacroExpr | test_logging.rs:192:5:192:38 | ...::_print | provenance | MaD:8 Sink:MaD:8 |
| test_logging.rs:192:30:192:37 | password | test_logging.rs:192:12:192:37 | MacroExpr | provenance |  |
| test_logging.rs:193:14:193:37 | MacroExpr | test_logging.rs:193:5:193:38 | ...::_print | provenance | MaD:8 Sink:MaD:8 |
| test_logging.rs:193:30:193:37 | password | test_logging.rs:193:14:193:37 | MacroExpr | provenance |  |
| test_logging.rs:194:13:194:38 | MacroExpr | test_logging.rs:194:5:194:39 | ...::_eprint | provenance | MaD:7 Sink:MaD:7 |
| test_logging.rs:194:31:194:38 | password | test_logging.rs:194:13:194:38 | MacroExpr | provenance |  |
| test_logging.rs:195:15:195:38 | MacroExpr | test_logging.rs:195:5:195:39 | ...::_eprint | provenance | MaD:7 Sink:MaD:7 |
| test_logging.rs:195:31:195:38 | password | test_logging.rs:195:15:195:38 | MacroExpr | provenance |  |
| test_logging.rs:199:20:199:43 | MacroExpr | test_logging.rs:199:13:199:44 | ...::panic_fmt | provenance | MaD:3 Sink:MaD:3 |
| test_logging.rs:199:36:199:43 | password | test_logging.rs:199:20:199:43 | MacroExpr | provenance |  |
| test_logging.rs:202:19:202:42 | MacroExpr | test_logging.rs:202:13:202:43 | ...::panic_fmt | provenance | MaD:3 Sink:MaD:3 |
| test_logging.rs:202:35:202:42 | password | test_logging.rs:202:19:202:42 | MacroExpr | provenance |  |
| test_logging.rs:205:28:205:51 | MacroExpr | test_logging.rs:205:13:205:52 | ...::panic_fmt | provenance | MaD:3 Sink:MaD:3 |
| test_logging.rs:205:44:205:51 | password | test_logging.rs:205:28:205:51 | MacroExpr | provenance |  |
| test_logging.rs:208:26:208:49 | MacroExpr | test_logging.rs:208:13:208:50 | ...::panic_fmt | provenance | MaD:3 Sink:MaD:3 |
| test_logging.rs:208:42:208:49 | password | test_logging.rs:208:26:208:49 | MacroExpr | provenance |  |
| test_logging.rs:211:28:211:51 | MacroExpr | test_logging.rs:211:13:211:52 | ...::panic_fmt | provenance | MaD:3 Sink:MaD:3 |
| test_logging.rs:211:44:211:51 | password | test_logging.rs:211:28:211:51 | MacroExpr | provenance |  |
| test_logging.rs:214:30:214:53 | ...::Some(...) [Some] | test_logging.rs:214:13:214:54 | ...::assert_failed | provenance | MaD:2 Sink:MaD:2 |
| test_logging.rs:214:30:214:53 | MacroExpr | test_logging.rs:214:30:214:53 | ...::Some(...) [Some] | provenance |  |
| test_logging.rs:214:46:214:53 | password | test_logging.rs:214:30:214:53 | MacroExpr | provenance |  |
| test_logging.rs:217:30:217:53 | ...::Some(...) [Some] | test_logging.rs:217:13:217:54 | ...::assert_failed | provenance | MaD:2 Sink:MaD:2 |
| test_logging.rs:217:30:217:53 | MacroExpr | test_logging.rs:217:30:217:53 | ...::Some(...) [Some] | provenance |  |
| test_logging.rs:217:46:217:53 | password | test_logging.rs:217:30:217:53 | MacroExpr | provenance |  |
| test_logging.rs:220:34:220:57 | MacroExpr | test_logging.rs:220:13:220:58 | ...::panic_fmt | provenance | MaD:3 Sink:MaD:3 |
| test_logging.rs:220:50:220:57 | password | test_logging.rs:220:34:220:57 | MacroExpr | provenance |  |
| test_logging.rs:223:36:223:59 | ...::Some(...) [Some] | test_logging.rs:223:13:223:60 | ...::assert_failed | provenance | MaD:2 Sink:MaD:2 |
| test_logging.rs:223:36:223:59 | MacroExpr | test_logging.rs:223:36:223:59 | ...::Some(...) [Some] | provenance |  |
| test_logging.rs:223:52:223:59 | password | test_logging.rs:223:36:223:59 | MacroExpr | provenance |  |
| test_logging.rs:226:36:226:59 | ...::Some(...) [Some] | test_logging.rs:226:13:226:60 | ...::assert_failed | provenance | MaD:2 Sink:MaD:2 |
| test_logging.rs:226:36:226:59 | MacroExpr | test_logging.rs:226:36:226:59 | ...::Some(...) [Some] | provenance |  |
| test_logging.rs:226:52:226:59 | password | test_logging.rs:226:36:226:59 | MacroExpr | provenance |  |
| test_logging.rs:229:30:229:62 | res | test_logging.rs:229:38:229:61 | { ... } | provenance |  |
| test_logging.rs:229:30:229:71 | ... .as_str() | test_logging.rs:229:23:229:28 | expect | provenance | MaD:1 Sink:MaD:1 |
| test_logging.rs:229:38:229:61 | ...::format(...) | test_logging.rs:229:30:229:62 | res | provenance |  |
| test_logging.rs:229:38:229:61 | ...::must_use(...) | test_logging.rs:229:30:229:71 | ... .as_str() | provenance | MaD:16 |
| test_logging.rs:229:38:229:61 | MacroExpr | test_logging.rs:229:38:229:61 | ...::format(...) | provenance | MaD:17 |
| test_logging.rs:229:38:229:61 | { ... } | test_logging.rs:229:38:229:61 | ...::must_use(...) | provenance | MaD:18 |
| test_logging.rs:229:54:229:61 | password | test_logging.rs:229:38:229:61 | MacroExpr | provenance |  |
| test_logging.rs:242:16:242:50 | res | test_logging.rs:242:24:242:49 | { ... } | provenance |  |
| test_logging.rs:242:16:242:61 | ... .as_bytes() | test_logging.rs:242:10:242:14 | write | provenance | MaD:5 Sink:MaD:5 |
| test_logging.rs:242:24:242:49 | ...::format(...) | test_logging.rs:242:16:242:50 | res | provenance |  |
| test_logging.rs:242:24:242:49 | ...::must_use(...) | test_logging.rs:242:16:242:61 | ... .as_bytes() | provenance | MaD:15 |
| test_logging.rs:242:24:242:49 | MacroExpr | test_logging.rs:242:24:242:49 | ...::format(...) | provenance | MaD:17 |
| test_logging.rs:242:24:242:49 | { ... } | test_logging.rs:242:24:242:49 | ...::must_use(...) | provenance | MaD:18 |
| test_logging.rs:242:42:242:49 | password | test_logging.rs:242:24:242:49 | MacroExpr | provenance |  |
| test_logging.rs:245:20:245:54 | res | test_logging.rs:245:28:245:53 | { ... } | provenance |  |
| test_logging.rs:245:20:245:65 | ... .as_bytes() | test_logging.rs:245:10:245:18 | write_all | provenance | MaD:6 Sink:MaD:6 |
| test_logging.rs:245:28:245:53 | ...::format(...) | test_logging.rs:245:20:245:54 | res | provenance |  |
| test_logging.rs:245:28:245:53 | ...::must_use(...) | test_logging.rs:245:20:245:65 | ... .as_bytes() | provenance | MaD:15 |
| test_logging.rs:245:28:245:53 | MacroExpr | test_logging.rs:245:28:245:53 | ...::format(...) | provenance | MaD:17 |
| test_logging.rs:245:28:245:53 | { ... } | test_logging.rs:245:28:245:53 | ...::must_use(...) | provenance | MaD:18 |
| test_logging.rs:245:46:245:53 | password | test_logging.rs:245:28:245:53 | MacroExpr | provenance |  |
| test_logging.rs:248:15:248:49 | res | test_logging.rs:248:23:248:48 | { ... } | provenance |  |
| test_logging.rs:248:15:248:60 | ... .as_bytes() | test_logging.rs:248:9:248:13 | write | provenance | MaD:5 Sink:MaD:5 |
| test_logging.rs:248:23:248:48 | ...::format(...) | test_logging.rs:248:15:248:49 | res | provenance |  |
| test_logging.rs:248:23:248:48 | ...::must_use(...) | test_logging.rs:248:15:248:60 | ... .as_bytes() | provenance | MaD:15 |
| test_logging.rs:248:23:248:48 | MacroExpr | test_logging.rs:248:23:248:48 | ...::format(...) | provenance | MaD:17 |
| test_logging.rs:248:23:248:48 | { ... } | test_logging.rs:248:23:248:48 | ...::must_use(...) | provenance | MaD:18 |
| test_logging.rs:248:41:248:48 | password | test_logging.rs:248:23:248:48 | MacroExpr | provenance |  |
| test_logging.rs:251:15:251:49 | res | test_logging.rs:251:23:251:48 | { ... } | provenance |  |
| test_logging.rs:251:15:251:60 | ... .as_bytes() | test_logging.rs:251:9:251:13 | write | provenance | MaD:4 Sink:MaD:4 |
| test_logging.rs:251:23:251:48 | ...::format(...) | test_logging.rs:251:15:251:49 | res | provenance |  |
| test_logging.rs:251:23:251:48 | ...::must_use(...) | test_logging.rs:251:15:251:60 | ... .as_bytes() | provenance | MaD:15 |
| test_logging.rs:251:23:251:48 | MacroExpr | test_logging.rs:251:23:251:48 | ...::format(...) | provenance | MaD:17 |
| test_logging.rs:251:23:251:48 | { ... } | test_logging.rs:251:23:251:48 | ...::must_use(...) | provenance | MaD:18 |
| test_logging.rs:251:41:251:48 | password | test_logging.rs:251:23:251:48 | MacroExpr | provenance |  |
models
| 1 | Sink: lang:core; <crate::option::Option>::expect; log-injection; Argument[0] |
| 2 | Sink: lang:core; crate::panicking::assert_failed; log-injection; Argument[3].Field[crate::option::Option::Some(0)] |
| 3 | Sink: lang:core; crate::panicking::panic_fmt; log-injection; Argument[0] |
| 4 | Sink: lang:std; <crate::io::stdio::StderrLock as crate::io::Write>::write; log-injection; Argument[0] |
| 5 | Sink: lang:std; <crate::io::stdio::StdoutLock as crate::io::Write>::write; log-injection; Argument[0] |
| 6 | Sink: lang:std; <crate::io::stdio::StdoutLock as crate::io::Write>::write_all; log-injection; Argument[0] |
| 7 | Sink: lang:std; crate::io::stdio::_eprint; log-injection; Argument[0] |
| 8 | Sink: lang:std; crate::io::stdio::_print; log-injection; Argument[0] |
| 9 | Sink: repo:https://github.com/DesmondWillowbrook/rs-log_err:log_err; <crate::option::Option as crate::LogErrOption>::log_expect; log-injection; Argument[0] |
| 10 | Sink: repo:https://github.com/DesmondWillowbrook/rs-log_err:log_err; <crate::result::Result as crate::LogErrResult>::log_expect; log-injection; Argument[0] |
| 11 | Sink: repo:https://github.com/DesmondWillowbrook/rs-log_err:log_err; <crate::result::Result as crate::LogErrResult>::log_expect; log-injection; Argument[self].Field[crate::result::Result::Err(0)] |
>>>>>>> 3af10d2c
| 12 | Sink: repo:https://github.com/DesmondWillowbrook/rs-log_err:log_err; <crate::result::Result as crate::LogErrResult>::log_unwrap; log-injection; Argument[self].Field[crate::result::Result::Err(0)] |
| 13 | Sink: repo:https://github.com/rust-lang/log:log; crate::__private_api::log; log-injection; Argument[1] |
| 14 | Sink: repo:https://github.com/rust-lang/log:log; crate::__private_api::log; log-injection; Argument[3] |
| 15 | Summary: lang:alloc; <crate::string::String>::as_bytes; Argument[self]; ReturnValue; value |
| 16 | Summary: lang:alloc; <crate::string::String>::as_str; Argument[self]; ReturnValue; value |
| 17 | Summary: lang:alloc; crate::fmt::format; Argument[0]; ReturnValue; taint |
| 18 | Summary: lang:core; crate::hint::must_use; Argument[0]; ReturnValue; value |
nodes
| test_logging.rs:42:5:42:36 | ...::log | semmle.label | ...::log |
| test_logging.rs:42:12:42:35 | MacroExpr | semmle.label | MacroExpr |
| test_logging.rs:42:28:42:35 | password | semmle.label | password |
| test_logging.rs:43:5:43:36 | ...::log | semmle.label | ...::log |
| test_logging.rs:43:12:43:35 | MacroExpr | semmle.label | MacroExpr |
| test_logging.rs:43:28:43:35 | password | semmle.label | password |
| test_logging.rs:44:5:44:35 | ...::log | semmle.label | ...::log |
| test_logging.rs:44:11:44:34 | MacroExpr | semmle.label | MacroExpr |
| test_logging.rs:44:27:44:34 | password | semmle.label | password |
| test_logging.rs:45:5:45:36 | ...::log | semmle.label | ...::log |
| test_logging.rs:45:12:45:35 | MacroExpr | semmle.label | MacroExpr |
| test_logging.rs:45:28:45:35 | password | semmle.label | password |
| test_logging.rs:46:5:46:35 | ...::log | semmle.label | ...::log |
| test_logging.rs:46:11:46:34 | MacroExpr | semmle.label | MacroExpr |
| test_logging.rs:46:27:46:34 | password | semmle.label | password |
| test_logging.rs:47:5:47:48 | ...::log | semmle.label | ...::log |
| test_logging.rs:47:24:47:47 | MacroExpr | semmle.label | MacroExpr |
| test_logging.rs:47:40:47:47 | password | semmle.label | password |
| test_logging.rs:52:5:52:36 | ...::log | semmle.label | ...::log |
| test_logging.rs:52:12:52:35 | MacroExpr | semmle.label | MacroExpr |
| test_logging.rs:52:28:52:35 | password | semmle.label | password |
| test_logging.rs:54:5:54:49 | ...::log | semmle.label | ...::log |
| test_logging.rs:54:12:54:48 | MacroExpr | semmle.label | MacroExpr |
| test_logging.rs:54:41:54:48 | password | semmle.label | password |
| test_logging.rs:56:5:56:47 | ...::log | semmle.label | ...::log |
| test_logging.rs:56:12:56:46 | MacroExpr | semmle.label | MacroExpr |
| test_logging.rs:56:39:56:46 | password | semmle.label | password |
| test_logging.rs:57:5:57:34 | ...::log | semmle.label | ...::log |
| test_logging.rs:57:12:57:33 | MacroExpr | semmle.label | MacroExpr |
| test_logging.rs:57:24:57:31 | password | semmle.label | password |
| test_logging.rs:58:5:58:36 | ...::log | semmle.label | ...::log |
| test_logging.rs:58:12:58:35 | MacroExpr | semmle.label | MacroExpr |
| test_logging.rs:58:24:58:31 | password | semmle.label | password |
<<<<<<< HEAD
| test_logging.rs:59:5:59:36 | ...::log | semmle.label | ...::log |
| test_logging.rs:59:12:59:35 | MacroExpr | semmle.label | MacroExpr |
| test_logging.rs:59:24:59:31 | password | semmle.label | password |
| test_logging.rs:61:5:61:54 | ...::log | semmle.label | ...::log |
| test_logging.rs:61:30:61:53 | MacroExpr | semmle.label | MacroExpr |
| test_logging.rs:61:46:61:53 | password | semmle.label | password |
| test_logging.rs:62:5:62:55 | ...::log | semmle.label | ...::log |
| test_logging.rs:62:20:62:28 | &... [&ref, tuple.0, &ref] | semmle.label | &... [&ref, tuple.0, &ref] |
| test_logging.rs:62:20:62:28 | &... [&ref, tuple.0] | semmle.label | &... [&ref, tuple.0] |
| test_logging.rs:62:20:62:28 | &password | semmle.label | &password |
| test_logging.rs:62:20:62:28 | &password [&ref] | semmle.label | &password [&ref] |
| test_logging.rs:62:20:62:28 | TupleExpr [tuple.0, &ref] | semmle.label | TupleExpr [tuple.0, &ref] |
| test_logging.rs:62:20:62:28 | TupleExpr [tuple.0] | semmle.label | TupleExpr [tuple.0] |
| test_logging.rs:62:21:62:28 | password | semmle.label | password |
| test_logging.rs:66:5:66:48 | ...::log | semmle.label | ...::log |
| test_logging.rs:66:24:66:47 | MacroExpr | semmle.label | MacroExpr |
| test_logging.rs:66:40:66:47 | password | semmle.label | password |
| test_logging.rs:68:5:68:66 | ...::log | semmle.label | ...::log |
| test_logging.rs:68:42:68:65 | MacroExpr | semmle.label | MacroExpr |
| test_logging.rs:68:58:68:65 | password | semmle.label | password |
| test_logging.rs:69:5:69:67 | ...::log | semmle.label | ...::log |
| test_logging.rs:69:18:69:26 | &... [&ref, tuple.0, &ref] | semmle.label | &... [&ref, tuple.0, &ref] |
| test_logging.rs:69:18:69:26 | &... [&ref, tuple.0] | semmle.label | &... [&ref, tuple.0] |
| test_logging.rs:69:18:69:26 | &password | semmle.label | &password |
| test_logging.rs:69:18:69:26 | &password [&ref] | semmle.label | &password [&ref] |
| test_logging.rs:69:18:69:26 | TupleExpr [tuple.0, &ref] | semmle.label | TupleExpr [tuple.0, &ref] |
| test_logging.rs:69:18:69:26 | TupleExpr [tuple.0] | semmle.label | TupleExpr [tuple.0] |
| test_logging.rs:69:19:69:26 | password | semmle.label | password |
| test_logging.rs:73:5:73:47 | ...::log | semmle.label | ...::log |
| test_logging.rs:73:23:73:46 | MacroExpr | semmle.label | MacroExpr |
| test_logging.rs:73:39:73:46 | password | semmle.label | password |
| test_logging.rs:75:5:75:65 | ...::log | semmle.label | ...::log |
| test_logging.rs:75:41:75:64 | MacroExpr | semmle.label | MacroExpr |
| test_logging.rs:75:57:75:64 | password | semmle.label | password |
| test_logging.rs:76:5:76:51 | ...::log | semmle.label | ...::log |
| test_logging.rs:76:20:76:28 | &... [&ref, tuple.0, &ref] | semmle.label | &... [&ref, tuple.0, &ref] |
| test_logging.rs:76:20:76:28 | &... [&ref, tuple.0] | semmle.label | &... [&ref, tuple.0] |
| test_logging.rs:76:20:76:28 | &password | semmle.label | &password |
| test_logging.rs:76:20:76:28 | &password [&ref] | semmle.label | &password [&ref] |
| test_logging.rs:76:20:76:28 | TupleExpr [tuple.0, &ref] | semmle.label | TupleExpr [tuple.0, &ref] |
| test_logging.rs:76:20:76:28 | TupleExpr [tuple.0] | semmle.label | TupleExpr [tuple.0] |
| test_logging.rs:76:21:76:28 | password | semmle.label | password |
| test_logging.rs:77:5:77:47 | ...::log | semmle.label | ...::log |
| test_logging.rs:77:23:77:46 | MacroExpr | semmle.label | MacroExpr |
| test_logging.rs:77:39:77:46 | password | semmle.label | password |
| test_logging.rs:83:5:83:44 | ...::log | semmle.label | ...::log |
| test_logging.rs:83:20:83:43 | MacroExpr | semmle.label | MacroExpr |
| test_logging.rs:83:36:83:43 | password | semmle.label | password |
| test_logging.rs:85:5:85:62 | ...::log | semmle.label | ...::log |
| test_logging.rs:85:38:85:61 | MacroExpr | semmle.label | MacroExpr |
| test_logging.rs:85:54:85:61 | password | semmle.label | password |
| test_logging.rs:86:5:86:48 | ...::log | semmle.label | ...::log |
| test_logging.rs:86:20:86:28 | &... [&ref, tuple.0, &ref] | semmle.label | &... [&ref, tuple.0, &ref] |
| test_logging.rs:86:20:86:28 | &... [&ref, tuple.0] | semmle.label | &... [&ref, tuple.0] |
| test_logging.rs:86:20:86:28 | &password | semmle.label | &password |
| test_logging.rs:86:20:86:28 | &password [&ref] | semmle.label | &password [&ref] |
| test_logging.rs:86:20:86:28 | TupleExpr [tuple.0, &ref] | semmle.label | TupleExpr [tuple.0, &ref] |
| test_logging.rs:86:20:86:28 | TupleExpr [tuple.0] | semmle.label | TupleExpr [tuple.0] |
| test_logging.rs:86:21:86:28 | password | semmle.label | password |
| test_logging.rs:87:5:87:44 | ...::log | semmle.label | ...::log |
| test_logging.rs:87:20:87:43 | MacroExpr | semmle.label | MacroExpr |
| test_logging.rs:87:36:87:43 | password | semmle.label | password |
| test_logging.rs:94:9:94:10 | m1 | semmle.label | m1 |
| test_logging.rs:94:14:94:22 | &password | semmle.label | &password |
| test_logging.rs:94:15:94:22 | password | semmle.label | password |
| test_logging.rs:95:5:95:29 | ...::log | semmle.label | ...::log |
| test_logging.rs:95:11:95:28 | MacroExpr | semmle.label | MacroExpr |
| test_logging.rs:97:9:97:10 | m2 | semmle.label | m2 |
| test_logging.rs:97:41:97:49 | &password | semmle.label | &password |
| test_logging.rs:97:42:97:49 | password | semmle.label | password |
| test_logging.rs:98:5:98:19 | ...::log | semmle.label | ...::log |
| test_logging.rs:98:11:98:18 | MacroExpr | semmle.label | MacroExpr |
| test_logging.rs:100:9:100:10 | m3 | semmle.label | m3 |
| test_logging.rs:100:14:100:46 | res | semmle.label | res |
| test_logging.rs:100:22:100:45 | ...::format(...) | semmle.label | ...::format(...) |
| test_logging.rs:100:22:100:45 | ...::must_use(...) | semmle.label | ...::must_use(...) |
| test_logging.rs:100:22:100:45 | MacroExpr | semmle.label | MacroExpr |
| test_logging.rs:100:22:100:45 | { ... } | semmle.label | { ... } |
| test_logging.rs:100:38:100:45 | password | semmle.label | password |
| test_logging.rs:101:5:101:19 | ...::log | semmle.label | ...::log |
| test_logging.rs:101:11:101:18 | MacroExpr | semmle.label | MacroExpr |
| test_logging.rs:119:5:119:42 | ...::log | semmle.label | ...::log |
| test_logging.rs:119:12:119:41 | MacroExpr | semmle.label | MacroExpr |
| test_logging.rs:119:28:119:41 | get_password(...) | semmle.label | get_password(...) |
| test_logging.rs:130:9:130:10 | t1 [tuple.1] | semmle.label | t1 [tuple.1] |
| test_logging.rs:130:14:130:33 | TupleExpr [tuple.1] | semmle.label | TupleExpr [tuple.1] |
| test_logging.rs:130:25:130:32 | password | semmle.label | password |
| test_logging.rs:132:5:132:32 | ...::log | semmle.label | ...::log |
| test_logging.rs:132:12:132:31 | MacroExpr | semmle.label | MacroExpr |
| test_logging.rs:132:28:132:29 | t1 [tuple.1] | semmle.label | t1 [tuple.1] |
| test_logging.rs:132:28:132:31 | t1.1 | semmle.label | t1.1 |
| test_logging.rs:139:5:139:38 | ...::log | semmle.label | ...::log |
| test_logging.rs:139:11:139:37 | MacroExpr | semmle.label | MacroExpr |
| test_logging.rs:139:27:139:37 | s1.password | semmle.label | s1.password |
| test_logging.rs:146:5:146:38 | ...::log | semmle.label | ...::log |
| test_logging.rs:146:11:146:37 | MacroExpr | semmle.label | MacroExpr |
| test_logging.rs:146:27:146:37 | s2.password | semmle.label | s2.password |
| test_logging.rs:171:22:171:31 | log_expect | semmle.label | log_expect |
| test_logging.rs:171:33:171:79 | &... | semmle.label | &... |
| test_logging.rs:171:33:171:79 | &... [&ref] | semmle.label | &... [&ref] |
| test_logging.rs:171:34:171:79 | MacroExpr | semmle.label | MacroExpr |
| test_logging.rs:171:34:171:79 | res | semmle.label | res |
| test_logging.rs:171:42:171:78 | ...::format(...) | semmle.label | ...::format(...) |
| test_logging.rs:171:42:171:78 | ...::must_use(...) | semmle.label | ...::must_use(...) |
| test_logging.rs:171:42:171:78 | MacroExpr | semmle.label | MacroExpr |
| test_logging.rs:171:42:171:78 | { ... } | semmle.label | { ... } |
| test_logging.rs:171:70:171:78 | password2 | semmle.label | password2 |
| test_logging.rs:175:24:175:33 | log_expect | semmle.label | log_expect |
| test_logging.rs:175:35:175:81 | &... | semmle.label | &... |
| test_logging.rs:175:35:175:81 | &... [&ref] | semmle.label | &... [&ref] |
| test_logging.rs:175:36:175:81 | MacroExpr | semmle.label | MacroExpr |
| test_logging.rs:175:36:175:81 | res | semmle.label | res |
| test_logging.rs:175:44:175:80 | ...::format(...) | semmle.label | ...::format(...) |
| test_logging.rs:175:44:175:80 | ...::must_use(...) | semmle.label | ...::must_use(...) |
| test_logging.rs:175:44:175:80 | MacroExpr | semmle.label | MacroExpr |
| test_logging.rs:175:44:175:80 | { ... } | semmle.label | { ... } |
| test_logging.rs:175:72:175:80 | password2 | semmle.label | password2 |
| test_logging.rs:182:9:182:19 | err_result3 [Err] | semmle.label | err_result3 [Err] |
| test_logging.rs:182:47:182:60 | Err(...) [Err] | semmle.label | Err(...) [Err] |
| test_logging.rs:182:51:182:59 | password2 | semmle.label | password2 |
| test_logging.rs:183:13:183:23 | err_result3 [Err] | semmle.label | err_result3 [Err] |
| test_logging.rs:183:25:183:34 | log_unwrap | semmle.label | log_unwrap |
| test_logging.rs:187:5:187:38 | ...::_print | semmle.label | ...::_print |
| test_logging.rs:187:12:187:37 | MacroExpr | semmle.label | MacroExpr |
| test_logging.rs:187:30:187:37 | password | semmle.label | password |
| test_logging.rs:188:5:188:38 | ...::_print | semmle.label | ...::_print |
| test_logging.rs:188:14:188:37 | MacroExpr | semmle.label | MacroExpr |
| test_logging.rs:188:30:188:37 | password | semmle.label | password |
| test_logging.rs:189:5:189:39 | ...::_eprint | semmle.label | ...::_eprint |
| test_logging.rs:189:13:189:38 | MacroExpr | semmle.label | MacroExpr |
| test_logging.rs:189:31:189:38 | password | semmle.label | password |
| test_logging.rs:190:5:190:39 | ...::_eprint | semmle.label | ...::_eprint |
| test_logging.rs:190:15:190:38 | MacroExpr | semmle.label | MacroExpr |
| test_logging.rs:190:31:190:38 | password | semmle.label | password |
| test_logging.rs:193:16:193:47 | ...::panic_fmt | semmle.label | ...::panic_fmt |
| test_logging.rs:193:23:193:46 | MacroExpr | semmle.label | MacroExpr |
| test_logging.rs:193:39:193:46 | password | semmle.label | password |
| test_logging.rs:194:16:194:46 | ...::panic_fmt | semmle.label | ...::panic_fmt |
| test_logging.rs:194:22:194:45 | MacroExpr | semmle.label | MacroExpr |
| test_logging.rs:194:38:194:45 | password | semmle.label | password |
| test_logging.rs:195:16:195:55 | ...::panic_fmt | semmle.label | ...::panic_fmt |
| test_logging.rs:195:31:195:54 | MacroExpr | semmle.label | MacroExpr |
| test_logging.rs:195:47:195:54 | password | semmle.label | password |
| test_logging.rs:196:16:196:53 | ...::panic_fmt | semmle.label | ...::panic_fmt |
| test_logging.rs:196:29:196:52 | MacroExpr | semmle.label | MacroExpr |
| test_logging.rs:196:45:196:52 | password | semmle.label | password |
| test_logging.rs:197:16:197:55 | ...::panic_fmt | semmle.label | ...::panic_fmt |
| test_logging.rs:197:31:197:54 | MacroExpr | semmle.label | MacroExpr |
| test_logging.rs:197:47:197:54 | password | semmle.label | password |
| test_logging.rs:198:16:198:57 | ...::assert_failed | semmle.label | ...::assert_failed |
| test_logging.rs:198:16:198:57 | ...::assert_failed [Some] | semmle.label | ...::assert_failed [Some] |
| test_logging.rs:198:33:198:56 | ...::Some(...) [Some] | semmle.label | ...::Some(...) [Some] |
| test_logging.rs:198:33:198:56 | MacroExpr | semmle.label | MacroExpr |
| test_logging.rs:198:49:198:56 | password | semmle.label | password |
| test_logging.rs:199:16:199:57 | ...::assert_failed | semmle.label | ...::assert_failed |
| test_logging.rs:199:16:199:57 | ...::assert_failed [Some] | semmle.label | ...::assert_failed [Some] |
| test_logging.rs:199:33:199:56 | ...::Some(...) [Some] | semmle.label | ...::Some(...) [Some] |
| test_logging.rs:199:33:199:56 | MacroExpr | semmle.label | MacroExpr |
| test_logging.rs:199:49:199:56 | password | semmle.label | password |
| test_logging.rs:200:16:200:61 | ...::panic_fmt | semmle.label | ...::panic_fmt |
| test_logging.rs:200:37:200:60 | MacroExpr | semmle.label | MacroExpr |
| test_logging.rs:200:53:200:60 | password | semmle.label | password |
| test_logging.rs:201:16:201:63 | ...::assert_failed | semmle.label | ...::assert_failed |
| test_logging.rs:201:16:201:63 | ...::assert_failed [Some] | semmle.label | ...::assert_failed [Some] |
| test_logging.rs:201:39:201:62 | ...::Some(...) [Some] | semmle.label | ...::Some(...) [Some] |
| test_logging.rs:201:39:201:62 | MacroExpr | semmle.label | MacroExpr |
| test_logging.rs:201:55:201:62 | password | semmle.label | password |
| test_logging.rs:202:17:202:64 | ...::assert_failed | semmle.label | ...::assert_failed |
| test_logging.rs:202:17:202:64 | ...::assert_failed [Some] | semmle.label | ...::assert_failed [Some] |
| test_logging.rs:202:40:202:63 | ...::Some(...) [Some] | semmle.label | ...::Some(...) [Some] |
| test_logging.rs:202:40:202:63 | MacroExpr | semmle.label | MacroExpr |
| test_logging.rs:202:56:202:63 | password | semmle.label | password |
| test_logging.rs:203:27:203:32 | expect | semmle.label | expect |
| test_logging.rs:203:27:203:32 | expect | semmle.label | expect |
| test_logging.rs:203:34:203:66 | res | semmle.label | res |
| test_logging.rs:203:34:203:75 | ... .as_str() | semmle.label | ... .as_str() |
| test_logging.rs:203:42:203:65 | ...::format(...) | semmle.label | ...::format(...) |
| test_logging.rs:203:42:203:65 | ...::must_use(...) | semmle.label | ...::must_use(...) |
| test_logging.rs:203:42:203:65 | MacroExpr | semmle.label | MacroExpr |
| test_logging.rs:203:42:203:65 | { ... } | semmle.label | { ... } |
| test_logging.rs:203:58:203:65 | password | semmle.label | password |
| test_logging.rs:209:30:209:34 | write | semmle.label | write |
| test_logging.rs:209:36:209:70 | res | semmle.label | res |
| test_logging.rs:209:36:209:81 | ... .as_bytes() | semmle.label | ... .as_bytes() |
| test_logging.rs:209:44:209:69 | ...::format(...) | semmle.label | ...::format(...) |
| test_logging.rs:209:44:209:69 | ...::must_use(...) | semmle.label | ...::must_use(...) |
| test_logging.rs:209:44:209:69 | MacroExpr | semmle.label | MacroExpr |
| test_logging.rs:209:44:209:69 | { ... } | semmle.label | { ... } |
| test_logging.rs:209:62:209:69 | password | semmle.label | password |
| test_logging.rs:210:30:210:38 | write_all | semmle.label | write_all |
| test_logging.rs:210:40:210:74 | res | semmle.label | res |
| test_logging.rs:210:40:210:85 | ... .as_bytes() | semmle.label | ... .as_bytes() |
| test_logging.rs:210:48:210:73 | ...::format(...) | semmle.label | ...::format(...) |
| test_logging.rs:210:48:210:73 | ...::must_use(...) | semmle.label | ...::must_use(...) |
| test_logging.rs:210:48:210:73 | MacroExpr | semmle.label | MacroExpr |
| test_logging.rs:210:48:210:73 | { ... } | semmle.label | { ... } |
| test_logging.rs:210:66:210:73 | password | semmle.label | password |
| test_logging.rs:213:9:213:13 | write | semmle.label | write |
| test_logging.rs:213:15:213:49 | res | semmle.label | res |
| test_logging.rs:213:15:213:60 | ... .as_bytes() | semmle.label | ... .as_bytes() |
| test_logging.rs:213:23:213:48 | ...::format(...) | semmle.label | ...::format(...) |
| test_logging.rs:213:23:213:48 | ...::must_use(...) | semmle.label | ...::must_use(...) |
| test_logging.rs:213:23:213:48 | MacroExpr | semmle.label | MacroExpr |
| test_logging.rs:213:23:213:48 | { ... } | semmle.label | { ... } |
| test_logging.rs:213:41:213:48 | password | semmle.label | password |
| test_logging.rs:216:9:216:13 | write | semmle.label | write |
| test_logging.rs:216:15:216:49 | res | semmle.label | res |
| test_logging.rs:216:15:216:60 | ... .as_bytes() | semmle.label | ... .as_bytes() |
| test_logging.rs:216:23:216:48 | ...::format(...) | semmle.label | ...::format(...) |
| test_logging.rs:216:23:216:48 | ...::must_use(...) | semmle.label | ...::must_use(...) |
| test_logging.rs:216:23:216:48 | MacroExpr | semmle.label | MacroExpr |
| test_logging.rs:216:23:216:48 | { ... } | semmle.label | { ... } |
| test_logging.rs:216:41:216:48 | password | semmle.label | password |
=======
| test_logging.rs:60:5:60:54 | ...::log | semmle.label | ...::log |
| test_logging.rs:60:30:60:53 | MacroExpr | semmle.label | MacroExpr |
| test_logging.rs:60:46:60:53 | password | semmle.label | password |
| test_logging.rs:61:5:61:55 | ...::log | semmle.label | ...::log |
| test_logging.rs:61:20:61:28 | &... [&ref, tuple.0, &ref] | semmle.label | &... [&ref, tuple.0, &ref] |
| test_logging.rs:61:20:61:28 | &... [&ref, tuple.0] | semmle.label | &... [&ref, tuple.0] |
| test_logging.rs:61:20:61:28 | &password | semmle.label | &password |
| test_logging.rs:61:20:61:28 | &password [&ref] | semmle.label | &password [&ref] |
| test_logging.rs:61:20:61:28 | TupleExpr [tuple.0, &ref] | semmle.label | TupleExpr [tuple.0, &ref] |
| test_logging.rs:61:20:61:28 | TupleExpr [tuple.0] | semmle.label | TupleExpr [tuple.0] |
| test_logging.rs:61:21:61:28 | password | semmle.label | password |
| test_logging.rs:65:5:65:48 | ...::log | semmle.label | ...::log |
| test_logging.rs:65:24:65:47 | MacroExpr | semmle.label | MacroExpr |
| test_logging.rs:65:40:65:47 | password | semmle.label | password |
| test_logging.rs:67:5:67:66 | ...::log | semmle.label | ...::log |
| test_logging.rs:67:42:67:65 | MacroExpr | semmle.label | MacroExpr |
| test_logging.rs:67:58:67:65 | password | semmle.label | password |
| test_logging.rs:68:5:68:67 | ...::log | semmle.label | ...::log |
| test_logging.rs:68:18:68:26 | &... [&ref, tuple.0, &ref] | semmle.label | &... [&ref, tuple.0, &ref] |
| test_logging.rs:68:18:68:26 | &... [&ref, tuple.0] | semmle.label | &... [&ref, tuple.0] |
| test_logging.rs:68:18:68:26 | &password | semmle.label | &password |
| test_logging.rs:68:18:68:26 | &password [&ref] | semmle.label | &password [&ref] |
| test_logging.rs:68:18:68:26 | TupleExpr [tuple.0, &ref] | semmle.label | TupleExpr [tuple.0, &ref] |
| test_logging.rs:68:18:68:26 | TupleExpr [tuple.0] | semmle.label | TupleExpr [tuple.0] |
| test_logging.rs:68:19:68:26 | password | semmle.label | password |
| test_logging.rs:72:5:72:47 | ...::log | semmle.label | ...::log |
| test_logging.rs:72:23:72:46 | MacroExpr | semmle.label | MacroExpr |
| test_logging.rs:72:39:72:46 | password | semmle.label | password |
| test_logging.rs:74:5:74:65 | ...::log | semmle.label | ...::log |
| test_logging.rs:74:41:74:64 | MacroExpr | semmle.label | MacroExpr |
| test_logging.rs:74:57:74:64 | password | semmle.label | password |
| test_logging.rs:75:5:75:51 | ...::log | semmle.label | ...::log |
| test_logging.rs:75:20:75:28 | &... [&ref, tuple.0, &ref] | semmle.label | &... [&ref, tuple.0, &ref] |
| test_logging.rs:75:20:75:28 | &... [&ref, tuple.0] | semmle.label | &... [&ref, tuple.0] |
| test_logging.rs:75:20:75:28 | &password | semmle.label | &password |
| test_logging.rs:75:20:75:28 | &password [&ref] | semmle.label | &password [&ref] |
| test_logging.rs:75:20:75:28 | TupleExpr [tuple.0, &ref] | semmle.label | TupleExpr [tuple.0, &ref] |
| test_logging.rs:75:20:75:28 | TupleExpr [tuple.0] | semmle.label | TupleExpr [tuple.0] |
| test_logging.rs:75:21:75:28 | password | semmle.label | password |
| test_logging.rs:76:5:76:47 | ...::log | semmle.label | ...::log |
| test_logging.rs:76:23:76:46 | MacroExpr | semmle.label | MacroExpr |
| test_logging.rs:76:39:76:46 | password | semmle.label | password |
| test_logging.rs:82:5:82:44 | ...::log | semmle.label | ...::log |
| test_logging.rs:82:20:82:43 | MacroExpr | semmle.label | MacroExpr |
| test_logging.rs:82:36:82:43 | password | semmle.label | password |
| test_logging.rs:84:5:84:62 | ...::log | semmle.label | ...::log |
| test_logging.rs:84:38:84:61 | MacroExpr | semmle.label | MacroExpr |
| test_logging.rs:84:54:84:61 | password | semmle.label | password |
| test_logging.rs:85:5:85:48 | ...::log | semmle.label | ...::log |
| test_logging.rs:85:20:85:28 | &... [&ref, tuple.0, &ref] | semmle.label | &... [&ref, tuple.0, &ref] |
| test_logging.rs:85:20:85:28 | &... [&ref, tuple.0] | semmle.label | &... [&ref, tuple.0] |
| test_logging.rs:85:20:85:28 | &password | semmle.label | &password |
| test_logging.rs:85:20:85:28 | &password [&ref] | semmle.label | &password [&ref] |
| test_logging.rs:85:20:85:28 | TupleExpr [tuple.0, &ref] | semmle.label | TupleExpr [tuple.0, &ref] |
| test_logging.rs:85:20:85:28 | TupleExpr [tuple.0] | semmle.label | TupleExpr [tuple.0] |
| test_logging.rs:85:21:85:28 | password | semmle.label | password |
| test_logging.rs:86:5:86:44 | ...::log | semmle.label | ...::log |
| test_logging.rs:86:20:86:43 | MacroExpr | semmle.label | MacroExpr |
| test_logging.rs:86:36:86:43 | password | semmle.label | password |
| test_logging.rs:93:9:93:10 | m1 | semmle.label | m1 |
| test_logging.rs:93:14:93:22 | &password | semmle.label | &password |
| test_logging.rs:93:15:93:22 | password | semmle.label | password |
| test_logging.rs:94:5:94:29 | ...::log | semmle.label | ...::log |
| test_logging.rs:94:11:94:28 | MacroExpr | semmle.label | MacroExpr |
| test_logging.rs:96:9:96:10 | m2 | semmle.label | m2 |
| test_logging.rs:96:41:96:49 | &password | semmle.label | &password |
| test_logging.rs:96:42:96:49 | password | semmle.label | password |
| test_logging.rs:97:5:97:19 | ...::log | semmle.label | ...::log |
| test_logging.rs:97:11:97:18 | MacroExpr | semmle.label | MacroExpr |
| test_logging.rs:99:9:99:10 | m3 | semmle.label | m3 |
| test_logging.rs:99:14:99:46 | res | semmle.label | res |
| test_logging.rs:99:22:99:45 | ...::format(...) | semmle.label | ...::format(...) |
| test_logging.rs:99:22:99:45 | ...::must_use(...) | semmle.label | ...::must_use(...) |
| test_logging.rs:99:22:99:45 | MacroExpr | semmle.label | MacroExpr |
| test_logging.rs:99:22:99:45 | { ... } | semmle.label | { ... } |
| test_logging.rs:99:38:99:45 | password | semmle.label | password |
| test_logging.rs:100:5:100:19 | ...::log | semmle.label | ...::log |
| test_logging.rs:100:11:100:18 | MacroExpr | semmle.label | MacroExpr |
| test_logging.rs:118:5:118:42 | ...::log | semmle.label | ...::log |
| test_logging.rs:118:12:118:41 | MacroExpr | semmle.label | MacroExpr |
| test_logging.rs:118:28:118:41 | get_password(...) | semmle.label | get_password(...) |
| test_logging.rs:129:9:129:10 | t1 [tuple.1] | semmle.label | t1 [tuple.1] |
| test_logging.rs:129:14:129:33 | TupleExpr [tuple.1] | semmle.label | TupleExpr [tuple.1] |
| test_logging.rs:129:25:129:32 | password | semmle.label | password |
| test_logging.rs:131:5:131:32 | ...::log | semmle.label | ...::log |
| test_logging.rs:131:12:131:31 | MacroExpr | semmle.label | MacroExpr |
| test_logging.rs:131:28:131:29 | t1 [tuple.1] | semmle.label | t1 [tuple.1] |
| test_logging.rs:131:28:131:31 | t1.1 | semmle.label | t1.1 |
| test_logging.rs:141:5:141:38 | ...::log | semmle.label | ...::log |
| test_logging.rs:141:11:141:37 | MacroExpr | semmle.label | MacroExpr |
| test_logging.rs:141:27:141:37 | s1.password | semmle.label | s1.password |
| test_logging.rs:151:5:151:38 | ...::log | semmle.label | ...::log |
| test_logging.rs:151:11:151:37 | MacroExpr | semmle.label | MacroExpr |
| test_logging.rs:151:27:151:37 | s2.password | semmle.label | s2.password |
| test_logging.rs:176:22:176:31 | log_expect | semmle.label | log_expect |
| test_logging.rs:176:33:176:79 | &... | semmle.label | &... |
| test_logging.rs:176:33:176:79 | &... [&ref] | semmle.label | &... [&ref] |
| test_logging.rs:176:34:176:79 | MacroExpr | semmle.label | MacroExpr |
| test_logging.rs:176:34:176:79 | res | semmle.label | res |
| test_logging.rs:176:42:176:78 | ...::format(...) | semmle.label | ...::format(...) |
| test_logging.rs:176:42:176:78 | ...::must_use(...) | semmle.label | ...::must_use(...) |
| test_logging.rs:176:42:176:78 | MacroExpr | semmle.label | MacroExpr |
| test_logging.rs:176:42:176:78 | { ... } | semmle.label | { ... } |
| test_logging.rs:176:70:176:78 | password2 | semmle.label | password2 |
| test_logging.rs:180:24:180:33 | log_expect | semmle.label | log_expect |
| test_logging.rs:180:35:180:81 | &... | semmle.label | &... |
| test_logging.rs:180:35:180:81 | &... [&ref] | semmle.label | &... [&ref] |
| test_logging.rs:180:36:180:81 | MacroExpr | semmle.label | MacroExpr |
| test_logging.rs:180:36:180:81 | res | semmle.label | res |
| test_logging.rs:180:44:180:80 | ...::format(...) | semmle.label | ...::format(...) |
| test_logging.rs:180:44:180:80 | ...::must_use(...) | semmle.label | ...::must_use(...) |
| test_logging.rs:180:44:180:80 | MacroExpr | semmle.label | MacroExpr |
| test_logging.rs:180:44:180:80 | { ... } | semmle.label | { ... } |
| test_logging.rs:180:72:180:80 | password2 | semmle.label | password2 |
| test_logging.rs:183:9:183:19 | err_result2 [Err] | semmle.label | err_result2 [Err] |
| test_logging.rs:183:47:183:68 | Err(...) [Err] | semmle.label | Err(...) [Err] |
| test_logging.rs:183:51:183:59 | password2 | semmle.label | password2 |
| test_logging.rs:183:51:183:67 | password2.clone() | semmle.label | password2.clone() |
| test_logging.rs:184:13:184:23 | err_result2 [Err] | semmle.label | err_result2 [Err] |
| test_logging.rs:184:25:184:34 | log_expect | semmle.label | log_expect |
| test_logging.rs:187:9:187:19 | err_result3 [Err] | semmle.label | err_result3 [Err] |
| test_logging.rs:187:47:187:60 | Err(...) [Err] | semmle.label | Err(...) [Err] |
| test_logging.rs:187:51:187:59 | password2 | semmle.label | password2 |
| test_logging.rs:188:13:188:23 | err_result3 [Err] | semmle.label | err_result3 [Err] |
| test_logging.rs:188:25:188:34 | log_unwrap | semmle.label | log_unwrap |
| test_logging.rs:192:5:192:38 | ...::_print | semmle.label | ...::_print |
| test_logging.rs:192:12:192:37 | MacroExpr | semmle.label | MacroExpr |
| test_logging.rs:192:30:192:37 | password | semmle.label | password |
| test_logging.rs:193:5:193:38 | ...::_print | semmle.label | ...::_print |
| test_logging.rs:193:14:193:37 | MacroExpr | semmle.label | MacroExpr |
| test_logging.rs:193:30:193:37 | password | semmle.label | password |
| test_logging.rs:194:5:194:39 | ...::_eprint | semmle.label | ...::_eprint |
| test_logging.rs:194:13:194:38 | MacroExpr | semmle.label | MacroExpr |
| test_logging.rs:194:31:194:38 | password | semmle.label | password |
| test_logging.rs:195:5:195:39 | ...::_eprint | semmle.label | ...::_eprint |
| test_logging.rs:195:15:195:38 | MacroExpr | semmle.label | MacroExpr |
| test_logging.rs:195:31:195:38 | password | semmle.label | password |
| test_logging.rs:199:13:199:44 | ...::panic_fmt | semmle.label | ...::panic_fmt |
| test_logging.rs:199:20:199:43 | MacroExpr | semmle.label | MacroExpr |
| test_logging.rs:199:36:199:43 | password | semmle.label | password |
| test_logging.rs:202:13:202:43 | ...::panic_fmt | semmle.label | ...::panic_fmt |
| test_logging.rs:202:19:202:42 | MacroExpr | semmle.label | MacroExpr |
| test_logging.rs:202:35:202:42 | password | semmle.label | password |
| test_logging.rs:205:13:205:52 | ...::panic_fmt | semmle.label | ...::panic_fmt |
| test_logging.rs:205:28:205:51 | MacroExpr | semmle.label | MacroExpr |
| test_logging.rs:205:44:205:51 | password | semmle.label | password |
| test_logging.rs:208:13:208:50 | ...::panic_fmt | semmle.label | ...::panic_fmt |
| test_logging.rs:208:26:208:49 | MacroExpr | semmle.label | MacroExpr |
| test_logging.rs:208:42:208:49 | password | semmle.label | password |
| test_logging.rs:211:13:211:52 | ...::panic_fmt | semmle.label | ...::panic_fmt |
| test_logging.rs:211:28:211:51 | MacroExpr | semmle.label | MacroExpr |
| test_logging.rs:211:44:211:51 | password | semmle.label | password |
| test_logging.rs:214:13:214:54 | ...::assert_failed | semmle.label | ...::assert_failed |
| test_logging.rs:214:30:214:53 | ...::Some(...) [Some] | semmle.label | ...::Some(...) [Some] |
| test_logging.rs:214:30:214:53 | MacroExpr | semmle.label | MacroExpr |
| test_logging.rs:214:46:214:53 | password | semmle.label | password |
| test_logging.rs:217:13:217:54 | ...::assert_failed | semmle.label | ...::assert_failed |
| test_logging.rs:217:30:217:53 | ...::Some(...) [Some] | semmle.label | ...::Some(...) [Some] |
| test_logging.rs:217:30:217:53 | MacroExpr | semmle.label | MacroExpr |
| test_logging.rs:217:46:217:53 | password | semmle.label | password |
| test_logging.rs:220:13:220:58 | ...::panic_fmt | semmle.label | ...::panic_fmt |
| test_logging.rs:220:34:220:57 | MacroExpr | semmle.label | MacroExpr |
| test_logging.rs:220:50:220:57 | password | semmle.label | password |
| test_logging.rs:223:13:223:60 | ...::assert_failed | semmle.label | ...::assert_failed |
| test_logging.rs:223:36:223:59 | ...::Some(...) [Some] | semmle.label | ...::Some(...) [Some] |
| test_logging.rs:223:36:223:59 | MacroExpr | semmle.label | MacroExpr |
| test_logging.rs:223:52:223:59 | password | semmle.label | password |
| test_logging.rs:226:13:226:60 | ...::assert_failed | semmle.label | ...::assert_failed |
| test_logging.rs:226:36:226:59 | ...::Some(...) [Some] | semmle.label | ...::Some(...) [Some] |
| test_logging.rs:226:36:226:59 | MacroExpr | semmle.label | MacroExpr |
| test_logging.rs:226:52:226:59 | password | semmle.label | password |
| test_logging.rs:229:23:229:28 | expect | semmle.label | expect |
| test_logging.rs:229:30:229:62 | res | semmle.label | res |
| test_logging.rs:229:30:229:71 | ... .as_str() | semmle.label | ... .as_str() |
| test_logging.rs:229:38:229:61 | ...::format(...) | semmle.label | ...::format(...) |
| test_logging.rs:229:38:229:61 | ...::must_use(...) | semmle.label | ...::must_use(...) |
| test_logging.rs:229:38:229:61 | MacroExpr | semmle.label | MacroExpr |
| test_logging.rs:229:38:229:61 | { ... } | semmle.label | { ... } |
| test_logging.rs:229:54:229:61 | password | semmle.label | password |
| test_logging.rs:242:10:242:14 | write | semmle.label | write |
| test_logging.rs:242:16:242:50 | res | semmle.label | res |
| test_logging.rs:242:16:242:61 | ... .as_bytes() | semmle.label | ... .as_bytes() |
| test_logging.rs:242:24:242:49 | ...::format(...) | semmle.label | ...::format(...) |
| test_logging.rs:242:24:242:49 | ...::must_use(...) | semmle.label | ...::must_use(...) |
| test_logging.rs:242:24:242:49 | MacroExpr | semmle.label | MacroExpr |
| test_logging.rs:242:24:242:49 | { ... } | semmle.label | { ... } |
| test_logging.rs:242:42:242:49 | password | semmle.label | password |
| test_logging.rs:245:10:245:18 | write_all | semmle.label | write_all |
| test_logging.rs:245:20:245:54 | res | semmle.label | res |
| test_logging.rs:245:20:245:65 | ... .as_bytes() | semmle.label | ... .as_bytes() |
| test_logging.rs:245:28:245:53 | ...::format(...) | semmle.label | ...::format(...) |
| test_logging.rs:245:28:245:53 | ...::must_use(...) | semmle.label | ...::must_use(...) |
| test_logging.rs:245:28:245:53 | MacroExpr | semmle.label | MacroExpr |
| test_logging.rs:245:28:245:53 | { ... } | semmle.label | { ... } |
| test_logging.rs:245:46:245:53 | password | semmle.label | password |
| test_logging.rs:248:9:248:13 | write | semmle.label | write |
| test_logging.rs:248:15:248:49 | res | semmle.label | res |
| test_logging.rs:248:15:248:60 | ... .as_bytes() | semmle.label | ... .as_bytes() |
| test_logging.rs:248:23:248:48 | ...::format(...) | semmle.label | ...::format(...) |
| test_logging.rs:248:23:248:48 | ...::must_use(...) | semmle.label | ...::must_use(...) |
| test_logging.rs:248:23:248:48 | MacroExpr | semmle.label | MacroExpr |
| test_logging.rs:248:23:248:48 | { ... } | semmle.label | { ... } |
| test_logging.rs:248:41:248:48 | password | semmle.label | password |
| test_logging.rs:251:9:251:13 | write | semmle.label | write |
| test_logging.rs:251:15:251:49 | res | semmle.label | res |
| test_logging.rs:251:15:251:60 | ... .as_bytes() | semmle.label | ... .as_bytes() |
| test_logging.rs:251:23:251:48 | ...::format(...) | semmle.label | ...::format(...) |
| test_logging.rs:251:23:251:48 | ...::must_use(...) | semmle.label | ...::must_use(...) |
| test_logging.rs:251:23:251:48 | MacroExpr | semmle.label | MacroExpr |
| test_logging.rs:251:23:251:48 | { ... } | semmle.label | { ... } |
| test_logging.rs:251:41:251:48 | password | semmle.label | password |
>>>>>>> 3af10d2c
subpaths<|MERGE_RESOLUTION|>--- conflicted
+++ resolved
@@ -1,278 +1,6 @@
 #select
 | test_logging.rs:42:5:42:36 | ...::log | test_logging.rs:42:28:42:35 | password | test_logging.rs:42:5:42:36 | ...::log | This operation writes $@ to a log file. | test_logging.rs:42:28:42:35 | password | password |
 | test_logging.rs:43:5:43:36 | ...::log | test_logging.rs:43:28:43:35 | password | test_logging.rs:43:5:43:36 | ...::log | This operation writes $@ to a log file. | test_logging.rs:43:28:43:35 | password | password |
-<<<<<<< HEAD
-| test_logging.rs:44:5:44:36 | ...::log | test_logging.rs:44:28:44:35 | password | test_logging.rs:44:5:44:36 | ...::log | This operation writes $@ to a log file. | test_logging.rs:44:28:44:35 | password | password |
-| test_logging.rs:45:5:45:35 | ...::log | test_logging.rs:45:27:45:34 | password | test_logging.rs:45:5:45:35 | ...::log | This operation writes $@ to a log file. | test_logging.rs:45:27:45:34 | password | password |
-| test_logging.rs:46:5:46:36 | ...::log | test_logging.rs:46:28:46:35 | password | test_logging.rs:46:5:46:36 | ...::log | This operation writes $@ to a log file. | test_logging.rs:46:28:46:35 | password | password |
-| test_logging.rs:47:5:47:35 | ...::log | test_logging.rs:47:27:47:34 | password | test_logging.rs:47:5:47:35 | ...::log | This operation writes $@ to a log file. | test_logging.rs:47:27:47:34 | password | password |
-| test_logging.rs:48:5:48:48 | ...::log | test_logging.rs:48:40:48:47 | password | test_logging.rs:48:5:48:48 | ...::log | This operation writes $@ to a log file. | test_logging.rs:48:40:48:47 | password | password |
-| test_logging.rs:53:5:53:36 | ...::log | test_logging.rs:53:28:53:35 | password | test_logging.rs:53:5:53:36 | ...::log | This operation writes $@ to a log file. | test_logging.rs:53:28:53:35 | password | password |
-| test_logging.rs:55:5:55:49 | ...::log | test_logging.rs:55:41:55:48 | password | test_logging.rs:55:5:55:49 | ...::log | This operation writes $@ to a log file. | test_logging.rs:55:41:55:48 | password | password |
-| test_logging.rs:57:5:57:47 | ...::log | test_logging.rs:57:39:57:46 | password | test_logging.rs:57:5:57:47 | ...::log | This operation writes $@ to a log file. | test_logging.rs:57:39:57:46 | password | password |
-| test_logging.rs:58:5:58:34 | ...::log | test_logging.rs:58:24:58:31 | password | test_logging.rs:58:5:58:34 | ...::log | This operation writes $@ to a log file. | test_logging.rs:58:24:58:31 | password | password |
-| test_logging.rs:59:5:59:36 | ...::log | test_logging.rs:59:24:59:31 | password | test_logging.rs:59:5:59:36 | ...::log | This operation writes $@ to a log file. | test_logging.rs:59:24:59:31 | password | password |
-| test_logging.rs:61:5:61:54 | ...::log | test_logging.rs:61:46:61:53 | password | test_logging.rs:61:5:61:54 | ...::log | This operation writes $@ to a log file. | test_logging.rs:61:46:61:53 | password | password |
-| test_logging.rs:62:5:62:55 | ...::log | test_logging.rs:62:21:62:28 | password | test_logging.rs:62:5:62:55 | ...::log | This operation writes $@ to a log file. | test_logging.rs:62:21:62:28 | password | password |
-| test_logging.rs:66:5:66:48 | ...::log | test_logging.rs:66:40:66:47 | password | test_logging.rs:66:5:66:48 | ...::log | This operation writes $@ to a log file. | test_logging.rs:66:40:66:47 | password | password |
-| test_logging.rs:68:5:68:66 | ...::log | test_logging.rs:68:58:68:65 | password | test_logging.rs:68:5:68:66 | ...::log | This operation writes $@ to a log file. | test_logging.rs:68:58:68:65 | password | password |
-| test_logging.rs:69:5:69:67 | ...::log | test_logging.rs:69:19:69:26 | password | test_logging.rs:69:5:69:67 | ...::log | This operation writes $@ to a log file. | test_logging.rs:69:19:69:26 | password | password |
-| test_logging.rs:73:5:73:47 | ...::log | test_logging.rs:73:39:73:46 | password | test_logging.rs:73:5:73:47 | ...::log | This operation writes $@ to a log file. | test_logging.rs:73:39:73:46 | password | password |
-| test_logging.rs:75:5:75:65 | ...::log | test_logging.rs:75:57:75:64 | password | test_logging.rs:75:5:75:65 | ...::log | This operation writes $@ to a log file. | test_logging.rs:75:57:75:64 | password | password |
-| test_logging.rs:76:5:76:51 | ...::log | test_logging.rs:76:21:76:28 | password | test_logging.rs:76:5:76:51 | ...::log | This operation writes $@ to a log file. | test_logging.rs:76:21:76:28 | password | password |
-| test_logging.rs:77:5:77:47 | ...::log | test_logging.rs:77:39:77:46 | password | test_logging.rs:77:5:77:47 | ...::log | This operation writes $@ to a log file. | test_logging.rs:77:39:77:46 | password | password |
-| test_logging.rs:83:5:83:44 | ...::log | test_logging.rs:83:36:83:43 | password | test_logging.rs:83:5:83:44 | ...::log | This operation writes $@ to a log file. | test_logging.rs:83:36:83:43 | password | password |
-| test_logging.rs:85:5:85:62 | ...::log | test_logging.rs:85:54:85:61 | password | test_logging.rs:85:5:85:62 | ...::log | This operation writes $@ to a log file. | test_logging.rs:85:54:85:61 | password | password |
-| test_logging.rs:86:5:86:48 | ...::log | test_logging.rs:86:21:86:28 | password | test_logging.rs:86:5:86:48 | ...::log | This operation writes $@ to a log file. | test_logging.rs:86:21:86:28 | password | password |
-| test_logging.rs:87:5:87:44 | ...::log | test_logging.rs:87:36:87:43 | password | test_logging.rs:87:5:87:44 | ...::log | This operation writes $@ to a log file. | test_logging.rs:87:36:87:43 | password | password |
-| test_logging.rs:95:5:95:29 | ...::log | test_logging.rs:94:15:94:22 | password | test_logging.rs:95:5:95:29 | ...::log | This operation writes $@ to a log file. | test_logging.rs:94:15:94:22 | password | password |
-| test_logging.rs:98:5:98:19 | ...::log | test_logging.rs:97:42:97:49 | password | test_logging.rs:98:5:98:19 | ...::log | This operation writes $@ to a log file. | test_logging.rs:97:42:97:49 | password | password |
-| test_logging.rs:101:5:101:19 | ...::log | test_logging.rs:100:38:100:45 | password | test_logging.rs:101:5:101:19 | ...::log | This operation writes $@ to a log file. | test_logging.rs:100:38:100:45 | password | password |
-| test_logging.rs:119:5:119:42 | ...::log | test_logging.rs:119:28:119:41 | get_password(...) | test_logging.rs:119:5:119:42 | ...::log | This operation writes $@ to a log file. | test_logging.rs:119:28:119:41 | get_password(...) | get_password(...) |
-| test_logging.rs:132:5:132:32 | ...::log | test_logging.rs:130:25:130:32 | password | test_logging.rs:132:5:132:32 | ...::log | This operation writes $@ to a log file. | test_logging.rs:130:25:130:32 | password | password |
-| test_logging.rs:139:5:139:38 | ...::log | test_logging.rs:139:27:139:37 | s1.password | test_logging.rs:139:5:139:38 | ...::log | This operation writes $@ to a log file. | test_logging.rs:139:27:139:37 | s1.password | s1.password |
-| test_logging.rs:146:5:146:38 | ...::log | test_logging.rs:146:27:146:37 | s2.password | test_logging.rs:146:5:146:38 | ...::log | This operation writes $@ to a log file. | test_logging.rs:146:27:146:37 | s2.password | s2.password |
-| test_logging.rs:171:22:171:31 | log_expect | test_logging.rs:171:70:171:78 | password2 | test_logging.rs:171:22:171:31 | log_expect | This operation writes $@ to a log file. | test_logging.rs:171:70:171:78 | password2 | password2 |
-| test_logging.rs:175:24:175:33 | log_expect | test_logging.rs:175:72:175:80 | password2 | test_logging.rs:175:24:175:33 | log_expect | This operation writes $@ to a log file. | test_logging.rs:175:72:175:80 | password2 | password2 |
-| test_logging.rs:183:25:183:34 | log_unwrap | test_logging.rs:182:51:182:59 | password2 | test_logging.rs:183:25:183:34 | log_unwrap | This operation writes $@ to a log file. | test_logging.rs:182:51:182:59 | password2 | password2 |
-| test_logging.rs:187:5:187:38 | ...::_print | test_logging.rs:187:30:187:37 | password | test_logging.rs:187:5:187:38 | ...::_print | This operation writes $@ to a log file. | test_logging.rs:187:30:187:37 | password | password |
-| test_logging.rs:188:5:188:38 | ...::_print | test_logging.rs:188:30:188:37 | password | test_logging.rs:188:5:188:38 | ...::_print | This operation writes $@ to a log file. | test_logging.rs:188:30:188:37 | password | password |
-| test_logging.rs:189:5:189:39 | ...::_eprint | test_logging.rs:189:31:189:38 | password | test_logging.rs:189:5:189:39 | ...::_eprint | This operation writes $@ to a log file. | test_logging.rs:189:31:189:38 | password | password |
-| test_logging.rs:190:5:190:39 | ...::_eprint | test_logging.rs:190:31:190:38 | password | test_logging.rs:190:5:190:39 | ...::_eprint | This operation writes $@ to a log file. | test_logging.rs:190:31:190:38 | password | password |
-| test_logging.rs:193:16:193:47 | ...::panic_fmt | test_logging.rs:193:39:193:46 | password | test_logging.rs:193:16:193:47 | ...::panic_fmt | This operation writes $@ to a log file. | test_logging.rs:193:39:193:46 | password | password |
-| test_logging.rs:194:16:194:46 | ...::panic_fmt | test_logging.rs:194:38:194:45 | password | test_logging.rs:194:16:194:46 | ...::panic_fmt | This operation writes $@ to a log file. | test_logging.rs:194:38:194:45 | password | password |
-| test_logging.rs:195:16:195:55 | ...::panic_fmt | test_logging.rs:195:47:195:54 | password | test_logging.rs:195:16:195:55 | ...::panic_fmt | This operation writes $@ to a log file. | test_logging.rs:195:47:195:54 | password | password |
-| test_logging.rs:196:16:196:53 | ...::panic_fmt | test_logging.rs:196:45:196:52 | password | test_logging.rs:196:16:196:53 | ...::panic_fmt | This operation writes $@ to a log file. | test_logging.rs:196:45:196:52 | password | password |
-| test_logging.rs:197:16:197:55 | ...::panic_fmt | test_logging.rs:197:47:197:54 | password | test_logging.rs:197:16:197:55 | ...::panic_fmt | This operation writes $@ to a log file. | test_logging.rs:197:47:197:54 | password | password |
-| test_logging.rs:198:16:198:57 | ...::assert_failed | test_logging.rs:198:49:198:56 | password | test_logging.rs:198:16:198:57 | ...::assert_failed | This operation writes $@ to a log file. | test_logging.rs:198:49:198:56 | password | password |
-| test_logging.rs:199:16:199:57 | ...::assert_failed | test_logging.rs:199:49:199:56 | password | test_logging.rs:199:16:199:57 | ...::assert_failed | This operation writes $@ to a log file. | test_logging.rs:199:49:199:56 | password | password |
-| test_logging.rs:200:16:200:61 | ...::panic_fmt | test_logging.rs:200:53:200:60 | password | test_logging.rs:200:16:200:61 | ...::panic_fmt | This operation writes $@ to a log file. | test_logging.rs:200:53:200:60 | password | password |
-| test_logging.rs:201:16:201:63 | ...::assert_failed | test_logging.rs:201:55:201:62 | password | test_logging.rs:201:16:201:63 | ...::assert_failed | This operation writes $@ to a log file. | test_logging.rs:201:55:201:62 | password | password |
-| test_logging.rs:202:17:202:64 | ...::assert_failed | test_logging.rs:202:56:202:63 | password | test_logging.rs:202:17:202:64 | ...::assert_failed | This operation writes $@ to a log file. | test_logging.rs:202:56:202:63 | password | password |
-| test_logging.rs:203:27:203:32 | expect | test_logging.rs:203:58:203:65 | password | test_logging.rs:203:27:203:32 | expect | This operation writes $@ to a log file. | test_logging.rs:203:58:203:65 | password | password |
-| test_logging.rs:203:27:203:32 | expect | test_logging.rs:203:58:203:65 | password | test_logging.rs:203:27:203:32 | expect | This operation writes $@ to a log file. | test_logging.rs:203:58:203:65 | password | password |
-| test_logging.rs:209:30:209:34 | write | test_logging.rs:209:62:209:69 | password | test_logging.rs:209:30:209:34 | write | This operation writes $@ to a log file. | test_logging.rs:209:62:209:69 | password | password |
-| test_logging.rs:210:30:210:38 | write_all | test_logging.rs:210:66:210:73 | password | test_logging.rs:210:30:210:38 | write_all | This operation writes $@ to a log file. | test_logging.rs:210:66:210:73 | password | password |
-| test_logging.rs:213:9:213:13 | write | test_logging.rs:213:41:213:48 | password | test_logging.rs:213:9:213:13 | write | This operation writes $@ to a log file. | test_logging.rs:213:41:213:48 | password | password |
-| test_logging.rs:216:9:216:13 | write | test_logging.rs:216:41:216:48 | password | test_logging.rs:216:9:216:13 | write | This operation writes $@ to a log file. | test_logging.rs:216:41:216:48 | password | password |
-edges
-| test_logging.rs:43:12:43:35 | MacroExpr | test_logging.rs:43:5:43:36 | ...::log | provenance | MaD:13 Sink:MaD:13 |
-| test_logging.rs:43:28:43:35 | password | test_logging.rs:43:12:43:35 | MacroExpr | provenance |  |
-| test_logging.rs:44:12:44:35 | MacroExpr | test_logging.rs:44:5:44:36 | ...::log | provenance | MaD:13 Sink:MaD:13 |
-| test_logging.rs:44:28:44:35 | password | test_logging.rs:44:12:44:35 | MacroExpr | provenance |  |
-| test_logging.rs:45:11:45:34 | MacroExpr | test_logging.rs:45:5:45:35 | ...::log | provenance | MaD:13 Sink:MaD:13 |
-| test_logging.rs:45:27:45:34 | password | test_logging.rs:45:11:45:34 | MacroExpr | provenance |  |
-| test_logging.rs:46:12:46:35 | MacroExpr | test_logging.rs:46:5:46:36 | ...::log | provenance | MaD:13 Sink:MaD:13 |
-| test_logging.rs:46:28:46:35 | password | test_logging.rs:46:12:46:35 | MacroExpr | provenance |  |
-| test_logging.rs:47:11:47:34 | MacroExpr | test_logging.rs:47:5:47:35 | ...::log | provenance | MaD:13 Sink:MaD:13 |
-| test_logging.rs:47:27:47:34 | password | test_logging.rs:47:11:47:34 | MacroExpr | provenance |  |
-| test_logging.rs:48:24:48:47 | MacroExpr | test_logging.rs:48:5:48:48 | ...::log | provenance | MaD:13 Sink:MaD:13 |
-| test_logging.rs:48:40:48:47 | password | test_logging.rs:48:24:48:47 | MacroExpr | provenance |  |
-| test_logging.rs:53:12:53:35 | MacroExpr | test_logging.rs:53:5:53:36 | ...::log | provenance | MaD:13 Sink:MaD:13 |
-| test_logging.rs:53:28:53:35 | password | test_logging.rs:53:12:53:35 | MacroExpr | provenance |  |
-| test_logging.rs:55:12:55:48 | MacroExpr | test_logging.rs:55:5:55:49 | ...::log | provenance | MaD:13 Sink:MaD:13 |
-| test_logging.rs:55:41:55:48 | password | test_logging.rs:55:12:55:48 | MacroExpr | provenance |  |
-| test_logging.rs:57:12:57:46 | MacroExpr | test_logging.rs:57:5:57:47 | ...::log | provenance | MaD:13 Sink:MaD:13 |
-| test_logging.rs:57:39:57:46 | password | test_logging.rs:57:12:57:46 | MacroExpr | provenance |  |
-| test_logging.rs:58:12:58:33 | MacroExpr | test_logging.rs:58:5:58:34 | ...::log | provenance | MaD:13 Sink:MaD:13 |
-| test_logging.rs:58:24:58:31 | password | test_logging.rs:58:12:58:33 | MacroExpr | provenance |  |
-| test_logging.rs:59:12:59:35 | MacroExpr | test_logging.rs:59:5:59:36 | ...::log | provenance | MaD:13 Sink:MaD:13 |
-| test_logging.rs:59:24:59:31 | password | test_logging.rs:59:12:59:35 | MacroExpr | provenance |  |
-| test_logging.rs:61:30:61:53 | MacroExpr | test_logging.rs:61:5:61:54 | ...::log | provenance | MaD:13 Sink:MaD:13 |
-| test_logging.rs:61:46:61:53 | password | test_logging.rs:61:30:61:53 | MacroExpr | provenance |  |
-| test_logging.rs:62:20:62:28 | &... [&ref, tuple.0, &ref] | test_logging.rs:62:5:62:55 | ...::log | provenance | MaD:14 Sink:MaD:14 Sink:MaD:14 |
-| test_logging.rs:62:20:62:28 | &... [&ref, tuple.0, &ref] | test_logging.rs:62:5:62:55 | ...::log | provenance | MaD:14 Sink:MaD:14 Sink:MaD:14 Sink:MaD:14 |
-| test_logging.rs:62:20:62:28 | &... [&ref, tuple.0] | test_logging.rs:62:5:62:55 | ...::log | provenance | MaD:14 Sink:MaD:14 Sink:MaD:14 |
-| test_logging.rs:62:20:62:28 | &password | test_logging.rs:62:20:62:28 | TupleExpr [tuple.0] | provenance |  |
-| test_logging.rs:62:20:62:28 | &password [&ref] | test_logging.rs:62:20:62:28 | TupleExpr [tuple.0, &ref] | provenance |  |
-| test_logging.rs:62:20:62:28 | TupleExpr [tuple.0, &ref] | test_logging.rs:62:20:62:28 | &... [&ref, tuple.0, &ref] | provenance |  |
-| test_logging.rs:62:20:62:28 | TupleExpr [tuple.0] | test_logging.rs:62:20:62:28 | &... [&ref, tuple.0] | provenance |  |
-| test_logging.rs:62:21:62:28 | password | test_logging.rs:62:20:62:28 | &password | provenance | Config |
-| test_logging.rs:62:21:62:28 | password | test_logging.rs:62:20:62:28 | &password [&ref] | provenance |  |
-| test_logging.rs:66:24:66:47 | MacroExpr | test_logging.rs:66:5:66:48 | ...::log | provenance | MaD:13 Sink:MaD:13 |
-| test_logging.rs:66:40:66:47 | password | test_logging.rs:66:24:66:47 | MacroExpr | provenance |  |
-| test_logging.rs:68:42:68:65 | MacroExpr | test_logging.rs:68:5:68:66 | ...::log | provenance | MaD:13 Sink:MaD:13 |
-| test_logging.rs:68:58:68:65 | password | test_logging.rs:68:42:68:65 | MacroExpr | provenance |  |
-| test_logging.rs:69:18:69:26 | &... [&ref, tuple.0, &ref] | test_logging.rs:69:5:69:67 | ...::log | provenance | MaD:14 Sink:MaD:14 Sink:MaD:14 |
-| test_logging.rs:69:18:69:26 | &... [&ref, tuple.0, &ref] | test_logging.rs:69:5:69:67 | ...::log | provenance | MaD:14 Sink:MaD:14 Sink:MaD:14 Sink:MaD:14 |
-| test_logging.rs:69:18:69:26 | &... [&ref, tuple.0] | test_logging.rs:69:5:69:67 | ...::log | provenance | MaD:14 Sink:MaD:14 Sink:MaD:14 |
-| test_logging.rs:69:18:69:26 | &password | test_logging.rs:69:18:69:26 | TupleExpr [tuple.0] | provenance |  |
-| test_logging.rs:69:18:69:26 | &password [&ref] | test_logging.rs:69:18:69:26 | TupleExpr [tuple.0, &ref] | provenance |  |
-| test_logging.rs:69:18:69:26 | TupleExpr [tuple.0, &ref] | test_logging.rs:69:18:69:26 | &... [&ref, tuple.0, &ref] | provenance |  |
-| test_logging.rs:69:18:69:26 | TupleExpr [tuple.0] | test_logging.rs:69:18:69:26 | &... [&ref, tuple.0] | provenance |  |
-| test_logging.rs:69:19:69:26 | password | test_logging.rs:69:18:69:26 | &password | provenance | Config |
-| test_logging.rs:69:19:69:26 | password | test_logging.rs:69:18:69:26 | &password [&ref] | provenance |  |
-| test_logging.rs:73:23:73:46 | MacroExpr | test_logging.rs:73:5:73:47 | ...::log | provenance | MaD:13 Sink:MaD:13 |
-| test_logging.rs:73:39:73:46 | password | test_logging.rs:73:23:73:46 | MacroExpr | provenance |  |
-| test_logging.rs:75:41:75:64 | MacroExpr | test_logging.rs:75:5:75:65 | ...::log | provenance | MaD:13 Sink:MaD:13 |
-| test_logging.rs:75:57:75:64 | password | test_logging.rs:75:41:75:64 | MacroExpr | provenance |  |
-| test_logging.rs:76:20:76:28 | &... [&ref, tuple.0, &ref] | test_logging.rs:76:5:76:51 | ...::log | provenance | MaD:14 Sink:MaD:14 Sink:MaD:14 |
-| test_logging.rs:76:20:76:28 | &... [&ref, tuple.0, &ref] | test_logging.rs:76:5:76:51 | ...::log | provenance | MaD:14 Sink:MaD:14 Sink:MaD:14 Sink:MaD:14 |
-| test_logging.rs:76:20:76:28 | &... [&ref, tuple.0] | test_logging.rs:76:5:76:51 | ...::log | provenance | MaD:14 Sink:MaD:14 Sink:MaD:14 |
-| test_logging.rs:76:20:76:28 | &password | test_logging.rs:76:20:76:28 | TupleExpr [tuple.0] | provenance |  |
-| test_logging.rs:76:20:76:28 | &password [&ref] | test_logging.rs:76:20:76:28 | TupleExpr [tuple.0, &ref] | provenance |  |
-| test_logging.rs:76:20:76:28 | TupleExpr [tuple.0, &ref] | test_logging.rs:76:20:76:28 | &... [&ref, tuple.0, &ref] | provenance |  |
-| test_logging.rs:76:20:76:28 | TupleExpr [tuple.0] | test_logging.rs:76:20:76:28 | &... [&ref, tuple.0] | provenance |  |
-| test_logging.rs:76:21:76:28 | password | test_logging.rs:76:20:76:28 | &password | provenance | Config |
-| test_logging.rs:76:21:76:28 | password | test_logging.rs:76:20:76:28 | &password [&ref] | provenance |  |
-| test_logging.rs:77:23:77:46 | MacroExpr | test_logging.rs:77:5:77:47 | ...::log | provenance | MaD:13 Sink:MaD:13 |
-| test_logging.rs:77:39:77:46 | password | test_logging.rs:77:23:77:46 | MacroExpr | provenance |  |
-| test_logging.rs:83:20:83:43 | MacroExpr | test_logging.rs:83:5:83:44 | ...::log | provenance | MaD:13 Sink:MaD:13 |
-| test_logging.rs:83:36:83:43 | password | test_logging.rs:83:20:83:43 | MacroExpr | provenance |  |
-| test_logging.rs:85:38:85:61 | MacroExpr | test_logging.rs:85:5:85:62 | ...::log | provenance | MaD:13 Sink:MaD:13 |
-| test_logging.rs:85:54:85:61 | password | test_logging.rs:85:38:85:61 | MacroExpr | provenance |  |
-| test_logging.rs:86:20:86:28 | &... [&ref, tuple.0, &ref] | test_logging.rs:86:5:86:48 | ...::log | provenance | MaD:14 Sink:MaD:14 Sink:MaD:14 |
-| test_logging.rs:86:20:86:28 | &... [&ref, tuple.0, &ref] | test_logging.rs:86:5:86:48 | ...::log | provenance | MaD:14 Sink:MaD:14 Sink:MaD:14 Sink:MaD:14 |
-| test_logging.rs:86:20:86:28 | &... [&ref, tuple.0] | test_logging.rs:86:5:86:48 | ...::log | provenance | MaD:14 Sink:MaD:14 Sink:MaD:14 |
-| test_logging.rs:86:20:86:28 | &password | test_logging.rs:86:20:86:28 | TupleExpr [tuple.0] | provenance |  |
-| test_logging.rs:86:20:86:28 | &password [&ref] | test_logging.rs:86:20:86:28 | TupleExpr [tuple.0, &ref] | provenance |  |
-| test_logging.rs:86:20:86:28 | TupleExpr [tuple.0, &ref] | test_logging.rs:86:20:86:28 | &... [&ref, tuple.0, &ref] | provenance |  |
-| test_logging.rs:86:20:86:28 | TupleExpr [tuple.0] | test_logging.rs:86:20:86:28 | &... [&ref, tuple.0] | provenance |  |
-| test_logging.rs:86:21:86:28 | password | test_logging.rs:86:20:86:28 | &password | provenance | Config |
-| test_logging.rs:86:21:86:28 | password | test_logging.rs:86:20:86:28 | &password [&ref] | provenance |  |
-| test_logging.rs:87:20:87:43 | MacroExpr | test_logging.rs:87:5:87:44 | ...::log | provenance | MaD:13 Sink:MaD:13 |
-| test_logging.rs:87:36:87:43 | password | test_logging.rs:87:20:87:43 | MacroExpr | provenance |  |
-| test_logging.rs:94:9:94:10 | m1 | test_logging.rs:95:11:95:28 | MacroExpr | provenance |  |
-| test_logging.rs:94:14:94:22 | &password | test_logging.rs:94:9:94:10 | m1 | provenance |  |
-| test_logging.rs:94:15:94:22 | password | test_logging.rs:94:14:94:22 | &password | provenance | Config |
-| test_logging.rs:95:11:95:28 | MacroExpr | test_logging.rs:95:5:95:29 | ...::log | provenance | MaD:13 Sink:MaD:13 |
-| test_logging.rs:97:9:97:10 | m2 | test_logging.rs:98:11:98:18 | MacroExpr | provenance |  |
-| test_logging.rs:97:41:97:49 | &password | test_logging.rs:97:9:97:10 | m2 | provenance |  |
-| test_logging.rs:97:42:97:49 | password | test_logging.rs:97:41:97:49 | &password | provenance | Config |
-| test_logging.rs:98:11:98:18 | MacroExpr | test_logging.rs:98:5:98:19 | ...::log | provenance | MaD:13 Sink:MaD:13 |
-| test_logging.rs:100:9:100:10 | m3 | test_logging.rs:101:11:101:18 | MacroExpr | provenance |  |
-| test_logging.rs:100:14:100:46 | res | test_logging.rs:100:22:100:45 | { ... } | provenance |  |
-| test_logging.rs:100:22:100:45 | ...::format(...) | test_logging.rs:100:14:100:46 | res | provenance |  |
-| test_logging.rs:100:22:100:45 | ...::must_use(...) | test_logging.rs:100:9:100:10 | m3 | provenance |  |
-| test_logging.rs:100:22:100:45 | MacroExpr | test_logging.rs:100:22:100:45 | ...::format(...) | provenance | MaD:17 |
-| test_logging.rs:100:22:100:45 | { ... } | test_logging.rs:100:22:100:45 | ...::must_use(...) | provenance | MaD:18 |
-| test_logging.rs:100:38:100:45 | password | test_logging.rs:100:22:100:45 | MacroExpr | provenance |  |
-| test_logging.rs:101:11:101:18 | MacroExpr | test_logging.rs:101:5:101:19 | ...::log | provenance | MaD:13 Sink:MaD:13 |
-| test_logging.rs:119:12:119:41 | MacroExpr | test_logging.rs:119:5:119:42 | ...::log | provenance | MaD:13 Sink:MaD:13 |
-| test_logging.rs:119:28:119:41 | get_password(...) | test_logging.rs:119:12:119:41 | MacroExpr | provenance |  |
-| test_logging.rs:130:9:130:10 | t1 [tuple.1] | test_logging.rs:132:28:132:29 | t1 [tuple.1] | provenance |  |
-| test_logging.rs:130:14:130:33 | TupleExpr [tuple.1] | test_logging.rs:130:9:130:10 | t1 [tuple.1] | provenance |  |
-| test_logging.rs:130:25:130:32 | password | test_logging.rs:130:14:130:33 | TupleExpr [tuple.1] | provenance |  |
-| test_logging.rs:132:12:132:31 | MacroExpr | test_logging.rs:132:5:132:32 | ...::log | provenance | MaD:13 Sink:MaD:13 |
-| test_logging.rs:132:28:132:29 | t1 [tuple.1] | test_logging.rs:132:28:132:31 | t1.1 | provenance |  |
-| test_logging.rs:132:28:132:31 | t1.1 | test_logging.rs:132:12:132:31 | MacroExpr | provenance |  |
-| test_logging.rs:139:11:139:37 | MacroExpr | test_logging.rs:139:5:139:38 | ...::log | provenance | MaD:13 Sink:MaD:13 |
-| test_logging.rs:139:27:139:37 | s1.password | test_logging.rs:139:11:139:37 | MacroExpr | provenance |  |
-| test_logging.rs:146:11:146:37 | MacroExpr | test_logging.rs:146:5:146:38 | ...::log | provenance | MaD:13 Sink:MaD:13 |
-| test_logging.rs:146:27:146:37 | s2.password | test_logging.rs:146:11:146:37 | MacroExpr | provenance |  |
-| test_logging.rs:171:33:171:79 | &... | test_logging.rs:171:22:171:31 | log_expect | provenance | MaD:10 Sink:MaD:10 |
-| test_logging.rs:171:33:171:79 | &... [&ref] | test_logging.rs:171:22:171:31 | log_expect | provenance | MaD:10 Sink:MaD:10 |
-| test_logging.rs:171:34:171:79 | MacroExpr | test_logging.rs:171:33:171:79 | &... | provenance | Config |
-| test_logging.rs:171:34:171:79 | MacroExpr | test_logging.rs:171:33:171:79 | &... [&ref] | provenance |  |
-| test_logging.rs:171:34:171:79 | res | test_logging.rs:171:42:171:78 | { ... } | provenance |  |
-| test_logging.rs:171:42:171:78 | ...::format(...) | test_logging.rs:171:34:171:79 | res | provenance |  |
-| test_logging.rs:171:42:171:78 | ...::must_use(...) | test_logging.rs:171:34:171:79 | MacroExpr | provenance |  |
-| test_logging.rs:171:42:171:78 | MacroExpr | test_logging.rs:171:42:171:78 | ...::format(...) | provenance | MaD:17 |
-| test_logging.rs:171:42:171:78 | { ... } | test_logging.rs:171:42:171:78 | ...::must_use(...) | provenance | MaD:18 |
-| test_logging.rs:171:70:171:78 | password2 | test_logging.rs:171:42:171:78 | MacroExpr | provenance |  |
-| test_logging.rs:175:35:175:81 | &... | test_logging.rs:175:24:175:33 | log_expect | provenance | MaD:11 Sink:MaD:11 |
-| test_logging.rs:175:35:175:81 | &... [&ref] | test_logging.rs:175:24:175:33 | log_expect | provenance | MaD:11 Sink:MaD:11 |
-| test_logging.rs:175:36:175:81 | MacroExpr | test_logging.rs:175:35:175:81 | &... | provenance | Config |
-| test_logging.rs:175:36:175:81 | MacroExpr | test_logging.rs:175:35:175:81 | &... [&ref] | provenance |  |
-| test_logging.rs:175:36:175:81 | res | test_logging.rs:175:44:175:80 | { ... } | provenance |  |
-| test_logging.rs:175:44:175:80 | ...::format(...) | test_logging.rs:175:36:175:81 | res | provenance |  |
-| test_logging.rs:175:44:175:80 | ...::must_use(...) | test_logging.rs:175:36:175:81 | MacroExpr | provenance |  |
-| test_logging.rs:175:44:175:80 | MacroExpr | test_logging.rs:175:44:175:80 | ...::format(...) | provenance | MaD:17 |
-| test_logging.rs:175:44:175:80 | { ... } | test_logging.rs:175:44:175:80 | ...::must_use(...) | provenance | MaD:18 |
-| test_logging.rs:175:72:175:80 | password2 | test_logging.rs:175:44:175:80 | MacroExpr | provenance |  |
-| test_logging.rs:182:9:182:19 | err_result3 [Err] | test_logging.rs:183:13:183:23 | err_result3 [Err] | provenance |  |
-| test_logging.rs:182:47:182:60 | Err(...) [Err] | test_logging.rs:182:9:182:19 | err_result3 [Err] | provenance |  |
-| test_logging.rs:182:51:182:59 | password2 | test_logging.rs:182:47:182:60 | Err(...) [Err] | provenance |  |
-| test_logging.rs:183:13:183:23 | err_result3 [Err] | test_logging.rs:183:25:183:34 | log_unwrap | provenance | MaD:12 Sink:MaD:12 |
-| test_logging.rs:187:12:187:37 | MacroExpr | test_logging.rs:187:5:187:38 | ...::_print | provenance | MaD:9 Sink:MaD:9 |
-| test_logging.rs:187:30:187:37 | password | test_logging.rs:187:12:187:37 | MacroExpr | provenance |  |
-| test_logging.rs:188:14:188:37 | MacroExpr | test_logging.rs:188:5:188:38 | ...::_print | provenance | MaD:9 Sink:MaD:9 |
-| test_logging.rs:188:30:188:37 | password | test_logging.rs:188:14:188:37 | MacroExpr | provenance |  |
-| test_logging.rs:189:13:189:38 | MacroExpr | test_logging.rs:189:5:189:39 | ...::_eprint | provenance | MaD:8 Sink:MaD:8 |
-| test_logging.rs:189:31:189:38 | password | test_logging.rs:189:13:189:38 | MacroExpr | provenance |  |
-| test_logging.rs:190:15:190:38 | MacroExpr | test_logging.rs:190:5:190:39 | ...::_eprint | provenance | MaD:8 Sink:MaD:8 |
-| test_logging.rs:190:31:190:38 | password | test_logging.rs:190:15:190:38 | MacroExpr | provenance |  |
-| test_logging.rs:193:23:193:46 | MacroExpr | test_logging.rs:193:16:193:47 | ...::panic_fmt | provenance | MaD:4 Sink:MaD:4 |
-| test_logging.rs:193:39:193:46 | password | test_logging.rs:193:23:193:46 | MacroExpr | provenance |  |
-| test_logging.rs:194:22:194:45 | MacroExpr | test_logging.rs:194:16:194:46 | ...::panic_fmt | provenance | MaD:4 Sink:MaD:4 |
-| test_logging.rs:194:38:194:45 | password | test_logging.rs:194:22:194:45 | MacroExpr | provenance |  |
-| test_logging.rs:195:31:195:54 | MacroExpr | test_logging.rs:195:16:195:55 | ...::panic_fmt | provenance | MaD:4 Sink:MaD:4 |
-| test_logging.rs:195:47:195:54 | password | test_logging.rs:195:31:195:54 | MacroExpr | provenance |  |
-| test_logging.rs:196:29:196:52 | MacroExpr | test_logging.rs:196:16:196:53 | ...::panic_fmt | provenance | MaD:4 Sink:MaD:4 |
-| test_logging.rs:196:45:196:52 | password | test_logging.rs:196:29:196:52 | MacroExpr | provenance |  |
-| test_logging.rs:197:31:197:54 | MacroExpr | test_logging.rs:197:16:197:55 | ...::panic_fmt | provenance | MaD:4 Sink:MaD:4 |
-| test_logging.rs:197:47:197:54 | password | test_logging.rs:197:31:197:54 | MacroExpr | provenance |  |
-| test_logging.rs:198:16:198:57 | ...::assert_failed [Some] | test_logging.rs:198:16:198:57 | ...::assert_failed | provenance | Sink:MaD:3 |
-| test_logging.rs:198:33:198:56 | ...::Some(...) [Some] | test_logging.rs:198:16:198:57 | ...::assert_failed | provenance | MaD:3 Sink:MaD:3 |
-| test_logging.rs:198:33:198:56 | ...::Some(...) [Some] | test_logging.rs:198:16:198:57 | ...::assert_failed [Some] | provenance | MaD:2 |
-| test_logging.rs:198:33:198:56 | MacroExpr | test_logging.rs:198:33:198:56 | ...::Some(...) [Some] | provenance |  |
-| test_logging.rs:198:49:198:56 | password | test_logging.rs:198:33:198:56 | MacroExpr | provenance |  |
-| test_logging.rs:199:16:199:57 | ...::assert_failed [Some] | test_logging.rs:199:16:199:57 | ...::assert_failed | provenance | Sink:MaD:3 |
-| test_logging.rs:199:33:199:56 | ...::Some(...) [Some] | test_logging.rs:199:16:199:57 | ...::assert_failed | provenance | MaD:3 Sink:MaD:3 |
-| test_logging.rs:199:33:199:56 | ...::Some(...) [Some] | test_logging.rs:199:16:199:57 | ...::assert_failed [Some] | provenance | MaD:2 |
-| test_logging.rs:199:33:199:56 | MacroExpr | test_logging.rs:199:33:199:56 | ...::Some(...) [Some] | provenance |  |
-| test_logging.rs:199:49:199:56 | password | test_logging.rs:199:33:199:56 | MacroExpr | provenance |  |
-| test_logging.rs:200:37:200:60 | MacroExpr | test_logging.rs:200:16:200:61 | ...::panic_fmt | provenance | MaD:4 Sink:MaD:4 |
-| test_logging.rs:200:53:200:60 | password | test_logging.rs:200:37:200:60 | MacroExpr | provenance |  |
-| test_logging.rs:201:16:201:63 | ...::assert_failed [Some] | test_logging.rs:201:16:201:63 | ...::assert_failed | provenance | Sink:MaD:3 |
-| test_logging.rs:201:39:201:62 | ...::Some(...) [Some] | test_logging.rs:201:16:201:63 | ...::assert_failed | provenance | MaD:3 Sink:MaD:3 |
-| test_logging.rs:201:39:201:62 | ...::Some(...) [Some] | test_logging.rs:201:16:201:63 | ...::assert_failed [Some] | provenance | MaD:2 |
-| test_logging.rs:201:39:201:62 | MacroExpr | test_logging.rs:201:39:201:62 | ...::Some(...) [Some] | provenance |  |
-| test_logging.rs:201:55:201:62 | password | test_logging.rs:201:39:201:62 | MacroExpr | provenance |  |
-| test_logging.rs:202:17:202:64 | ...::assert_failed [Some] | test_logging.rs:202:17:202:64 | ...::assert_failed | provenance | Sink:MaD:3 |
-| test_logging.rs:202:40:202:63 | ...::Some(...) [Some] | test_logging.rs:202:17:202:64 | ...::assert_failed | provenance | MaD:3 Sink:MaD:3 |
-| test_logging.rs:202:40:202:63 | ...::Some(...) [Some] | test_logging.rs:202:17:202:64 | ...::assert_failed [Some] | provenance | MaD:2 |
-| test_logging.rs:202:40:202:63 | MacroExpr | test_logging.rs:202:40:202:63 | ...::Some(...) [Some] | provenance |  |
-| test_logging.rs:202:56:202:63 | password | test_logging.rs:202:40:202:63 | MacroExpr | provenance |  |
-| test_logging.rs:203:34:203:66 | res | test_logging.rs:203:42:203:65 | { ... } | provenance |  |
-| test_logging.rs:203:34:203:75 | ... .as_str() | test_logging.rs:203:27:203:32 | expect | provenance | MaD:1 Sink:MaD:1 |
-| test_logging.rs:203:34:203:75 | ... .as_str() | test_logging.rs:203:27:203:32 | expect | provenance | MaD:1 Sink:MaD:1 |
-| test_logging.rs:203:42:203:65 | ...::format(...) | test_logging.rs:203:34:203:66 | res | provenance |  |
-| test_logging.rs:203:42:203:65 | ...::must_use(...) | test_logging.rs:203:34:203:75 | ... .as_str() | provenance | MaD:16 |
-| test_logging.rs:203:42:203:65 | MacroExpr | test_logging.rs:203:42:203:65 | ...::format(...) | provenance | MaD:17 |
-| test_logging.rs:203:42:203:65 | { ... } | test_logging.rs:203:42:203:65 | ...::must_use(...) | provenance | MaD:18 |
-| test_logging.rs:203:58:203:65 | password | test_logging.rs:203:42:203:65 | MacroExpr | provenance |  |
-| test_logging.rs:209:36:209:70 | res | test_logging.rs:209:44:209:69 | { ... } | provenance |  |
-| test_logging.rs:209:36:209:81 | ... .as_bytes() | test_logging.rs:209:30:209:34 | write | provenance | MaD:6 Sink:MaD:6 |
-| test_logging.rs:209:44:209:69 | ...::format(...) | test_logging.rs:209:36:209:70 | res | provenance |  |
-| test_logging.rs:209:44:209:69 | ...::must_use(...) | test_logging.rs:209:36:209:81 | ... .as_bytes() | provenance | MaD:15 |
-| test_logging.rs:209:44:209:69 | MacroExpr | test_logging.rs:209:44:209:69 | ...::format(...) | provenance | MaD:17 |
-| test_logging.rs:209:44:209:69 | { ... } | test_logging.rs:209:44:209:69 | ...::must_use(...) | provenance | MaD:18 |
-| test_logging.rs:209:62:209:69 | password | test_logging.rs:209:44:209:69 | MacroExpr | provenance |  |
-| test_logging.rs:210:40:210:74 | res | test_logging.rs:210:48:210:73 | { ... } | provenance |  |
-| test_logging.rs:210:40:210:85 | ... .as_bytes() | test_logging.rs:210:30:210:38 | write_all | provenance | MaD:7 Sink:MaD:7 |
-| test_logging.rs:210:48:210:73 | ...::format(...) | test_logging.rs:210:40:210:74 | res | provenance |  |
-| test_logging.rs:210:48:210:73 | ...::must_use(...) | test_logging.rs:210:40:210:85 | ... .as_bytes() | provenance | MaD:15 |
-| test_logging.rs:210:48:210:73 | MacroExpr | test_logging.rs:210:48:210:73 | ...::format(...) | provenance | MaD:17 |
-| test_logging.rs:210:48:210:73 | { ... } | test_logging.rs:210:48:210:73 | ...::must_use(...) | provenance | MaD:18 |
-| test_logging.rs:210:66:210:73 | password | test_logging.rs:210:48:210:73 | MacroExpr | provenance |  |
-| test_logging.rs:213:15:213:49 | res | test_logging.rs:213:23:213:48 | { ... } | provenance |  |
-| test_logging.rs:213:15:213:60 | ... .as_bytes() | test_logging.rs:213:9:213:13 | write | provenance | MaD:6 Sink:MaD:6 |
-| test_logging.rs:213:23:213:48 | ...::format(...) | test_logging.rs:213:15:213:49 | res | provenance |  |
-| test_logging.rs:213:23:213:48 | ...::must_use(...) | test_logging.rs:213:15:213:60 | ... .as_bytes() | provenance | MaD:15 |
-| test_logging.rs:213:23:213:48 | MacroExpr | test_logging.rs:213:23:213:48 | ...::format(...) | provenance | MaD:17 |
-| test_logging.rs:213:23:213:48 | { ... } | test_logging.rs:213:23:213:48 | ...::must_use(...) | provenance | MaD:18 |
-| test_logging.rs:213:41:213:48 | password | test_logging.rs:213:23:213:48 | MacroExpr | provenance |  |
-| test_logging.rs:216:15:216:49 | res | test_logging.rs:216:23:216:48 | { ... } | provenance |  |
-| test_logging.rs:216:15:216:60 | ... .as_bytes() | test_logging.rs:216:9:216:13 | write | provenance | MaD:5 Sink:MaD:5 |
-| test_logging.rs:216:23:216:48 | ...::format(...) | test_logging.rs:216:15:216:49 | res | provenance |  |
-| test_logging.rs:216:23:216:48 | ...::must_use(...) | test_logging.rs:216:15:216:60 | ... .as_bytes() | provenance | MaD:15 |
-| test_logging.rs:216:23:216:48 | MacroExpr | test_logging.rs:216:23:216:48 | ...::format(...) | provenance | MaD:17 |
-| test_logging.rs:216:23:216:48 | { ... } | test_logging.rs:216:23:216:48 | ...::must_use(...) | provenance | MaD:18 |
-| test_logging.rs:216:41:216:48 | password | test_logging.rs:216:23:216:48 | MacroExpr | provenance |  |
-models
-| 1 | Sink: lang:core; <crate::option::Option>::expect; log-injection; Argument[0] |
-| 2 | Sink: lang:core; crate::panicking::assert_failed; log-injection; Argument[3] |
-| 3 | Sink: lang:core; crate::panicking::assert_failed; log-injection; Argument[3].Field[crate::option::Option::Some(0)] |
-| 4 | Sink: lang:core; crate::panicking::panic_fmt; log-injection; Argument[0] |
-| 5 | Sink: lang:std; <crate::io::stdio::StderrLock as crate::io::Write>::write; log-injection; Argument[0] |
-| 6 | Sink: lang:std; <crate::io::stdio::StdoutLock as crate::io::Write>::write; log-injection; Argument[0] |
-| 7 | Sink: lang:std; <crate::io::stdio::StdoutLock as crate::io::Write>::write_all; log-injection; Argument[0] |
-| 8 | Sink: lang:std; crate::io::stdio::_eprint; log-injection; Argument[0] |
-| 9 | Sink: lang:std; crate::io::stdio::_print; log-injection; Argument[0] |
-| 10 | Sink: repo:https://github.com/DesmondWillowbrook/rs-log_err:log_err; <crate::option::Option as crate::LogErrOption>::log_expect; log-injection; Argument[0] |
-| 11 | Sink: repo:https://github.com/DesmondWillowbrook/rs-log_err:log_err; <crate::result::Result as crate::LogErrResult>::log_expect; log-injection; Argument[0] |
-=======
 | test_logging.rs:44:5:44:35 | ...::log | test_logging.rs:44:27:44:34 | password | test_logging.rs:44:5:44:35 | ...::log | This operation writes $@ to a log file. | test_logging.rs:44:27:44:34 | password | password |
 | test_logging.rs:45:5:45:36 | ...::log | test_logging.rs:45:28:45:35 | password | test_logging.rs:45:5:45:36 | ...::log | This operation writes $@ to a log file. | test_logging.rs:45:28:45:35 | password | password |
 | test_logging.rs:46:5:46:35 | ...::log | test_logging.rs:46:27:46:34 | password | test_logging.rs:46:5:46:35 | ...::log | This operation writes $@ to a log file. | test_logging.rs:46:27:46:34 | password | password |
@@ -321,231 +49,241 @@
 | test_logging.rs:223:13:223:60 | ...::assert_failed | test_logging.rs:223:52:223:59 | password | test_logging.rs:223:13:223:60 | ...::assert_failed | This operation writes $@ to a log file. | test_logging.rs:223:52:223:59 | password | password |
 | test_logging.rs:226:13:226:60 | ...::assert_failed | test_logging.rs:226:52:226:59 | password | test_logging.rs:226:13:226:60 | ...::assert_failed | This operation writes $@ to a log file. | test_logging.rs:226:52:226:59 | password | password |
 | test_logging.rs:229:23:229:28 | expect | test_logging.rs:229:54:229:61 | password | test_logging.rs:229:23:229:28 | expect | This operation writes $@ to a log file. | test_logging.rs:229:54:229:61 | password | password |
+| test_logging.rs:229:23:229:28 | expect | test_logging.rs:229:54:229:61 | password | test_logging.rs:229:23:229:28 | expect | This operation writes $@ to a log file. | test_logging.rs:229:54:229:61 | password | password |
 | test_logging.rs:242:10:242:14 | write | test_logging.rs:242:42:242:49 | password | test_logging.rs:242:10:242:14 | write | This operation writes $@ to a log file. | test_logging.rs:242:42:242:49 | password | password |
 | test_logging.rs:245:10:245:18 | write_all | test_logging.rs:245:46:245:53 | password | test_logging.rs:245:10:245:18 | write_all | This operation writes $@ to a log file. | test_logging.rs:245:46:245:53 | password | password |
 | test_logging.rs:248:9:248:13 | write | test_logging.rs:248:41:248:48 | password | test_logging.rs:248:9:248:13 | write | This operation writes $@ to a log file. | test_logging.rs:248:41:248:48 | password | password |
 | test_logging.rs:251:9:251:13 | write | test_logging.rs:251:41:251:48 | password | test_logging.rs:251:9:251:13 | write | This operation writes $@ to a log file. | test_logging.rs:251:41:251:48 | password | password |
 edges
-| test_logging.rs:42:12:42:35 | MacroExpr | test_logging.rs:42:5:42:36 | ...::log | provenance | MaD:13 Sink:MaD:13 |
+| test_logging.rs:42:12:42:35 | MacroExpr | test_logging.rs:42:5:42:36 | ...::log | provenance | MaD:14 Sink:MaD:14 |
 | test_logging.rs:42:28:42:35 | password | test_logging.rs:42:12:42:35 | MacroExpr | provenance |  |
-| test_logging.rs:43:12:43:35 | MacroExpr | test_logging.rs:43:5:43:36 | ...::log | provenance | MaD:13 Sink:MaD:13 |
+| test_logging.rs:43:12:43:35 | MacroExpr | test_logging.rs:43:5:43:36 | ...::log | provenance | MaD:14 Sink:MaD:14 |
 | test_logging.rs:43:28:43:35 | password | test_logging.rs:43:12:43:35 | MacroExpr | provenance |  |
-| test_logging.rs:44:11:44:34 | MacroExpr | test_logging.rs:44:5:44:35 | ...::log | provenance | MaD:13 Sink:MaD:13 |
+| test_logging.rs:44:11:44:34 | MacroExpr | test_logging.rs:44:5:44:35 | ...::log | provenance | MaD:14 Sink:MaD:14 |
 | test_logging.rs:44:27:44:34 | password | test_logging.rs:44:11:44:34 | MacroExpr | provenance |  |
-| test_logging.rs:45:12:45:35 | MacroExpr | test_logging.rs:45:5:45:36 | ...::log | provenance | MaD:13 Sink:MaD:13 |
+| test_logging.rs:45:12:45:35 | MacroExpr | test_logging.rs:45:5:45:36 | ...::log | provenance | MaD:14 Sink:MaD:14 |
 | test_logging.rs:45:28:45:35 | password | test_logging.rs:45:12:45:35 | MacroExpr | provenance |  |
-| test_logging.rs:46:11:46:34 | MacroExpr | test_logging.rs:46:5:46:35 | ...::log | provenance | MaD:13 Sink:MaD:13 |
+| test_logging.rs:46:11:46:34 | MacroExpr | test_logging.rs:46:5:46:35 | ...::log | provenance | MaD:14 Sink:MaD:14 |
 | test_logging.rs:46:27:46:34 | password | test_logging.rs:46:11:46:34 | MacroExpr | provenance |  |
-| test_logging.rs:47:24:47:47 | MacroExpr | test_logging.rs:47:5:47:48 | ...::log | provenance | MaD:13 Sink:MaD:13 |
+| test_logging.rs:47:24:47:47 | MacroExpr | test_logging.rs:47:5:47:48 | ...::log | provenance | MaD:14 Sink:MaD:14 |
 | test_logging.rs:47:40:47:47 | password | test_logging.rs:47:24:47:47 | MacroExpr | provenance |  |
-| test_logging.rs:52:12:52:35 | MacroExpr | test_logging.rs:52:5:52:36 | ...::log | provenance | MaD:13 Sink:MaD:13 |
+| test_logging.rs:52:12:52:35 | MacroExpr | test_logging.rs:52:5:52:36 | ...::log | provenance | MaD:14 Sink:MaD:14 |
 | test_logging.rs:52:28:52:35 | password | test_logging.rs:52:12:52:35 | MacroExpr | provenance |  |
-| test_logging.rs:54:12:54:48 | MacroExpr | test_logging.rs:54:5:54:49 | ...::log | provenance | MaD:13 Sink:MaD:13 |
+| test_logging.rs:54:12:54:48 | MacroExpr | test_logging.rs:54:5:54:49 | ...::log | provenance | MaD:14 Sink:MaD:14 |
 | test_logging.rs:54:41:54:48 | password | test_logging.rs:54:12:54:48 | MacroExpr | provenance |  |
-| test_logging.rs:56:12:56:46 | MacroExpr | test_logging.rs:56:5:56:47 | ...::log | provenance | MaD:13 Sink:MaD:13 |
+| test_logging.rs:56:12:56:46 | MacroExpr | test_logging.rs:56:5:56:47 | ...::log | provenance | MaD:14 Sink:MaD:14 |
 | test_logging.rs:56:39:56:46 | password | test_logging.rs:56:12:56:46 | MacroExpr | provenance |  |
-| test_logging.rs:57:12:57:33 | MacroExpr | test_logging.rs:57:5:57:34 | ...::log | provenance | MaD:13 Sink:MaD:13 |
+| test_logging.rs:57:12:57:33 | MacroExpr | test_logging.rs:57:5:57:34 | ...::log | provenance | MaD:14 Sink:MaD:14 |
 | test_logging.rs:57:24:57:31 | password | test_logging.rs:57:12:57:33 | MacroExpr | provenance |  |
-| test_logging.rs:58:12:58:35 | MacroExpr | test_logging.rs:58:5:58:36 | ...::log | provenance | MaD:13 Sink:MaD:13 |
+| test_logging.rs:58:12:58:35 | MacroExpr | test_logging.rs:58:5:58:36 | ...::log | provenance | MaD:14 Sink:MaD:14 |
 | test_logging.rs:58:24:58:31 | password | test_logging.rs:58:12:58:35 | MacroExpr | provenance |  |
-| test_logging.rs:60:30:60:53 | MacroExpr | test_logging.rs:60:5:60:54 | ...::log | provenance | MaD:13 Sink:MaD:13 |
+| test_logging.rs:60:30:60:53 | MacroExpr | test_logging.rs:60:5:60:54 | ...::log | provenance | MaD:14 Sink:MaD:14 |
 | test_logging.rs:60:46:60:53 | password | test_logging.rs:60:30:60:53 | MacroExpr | provenance |  |
-| test_logging.rs:61:20:61:28 | &... [&ref, tuple.0, &ref] | test_logging.rs:61:5:61:55 | ...::log | provenance | MaD:14 Sink:MaD:14 Sink:MaD:14 |
-| test_logging.rs:61:20:61:28 | &... [&ref, tuple.0, &ref] | test_logging.rs:61:5:61:55 | ...::log | provenance | MaD:14 Sink:MaD:14 Sink:MaD:14 Sink:MaD:14 |
-| test_logging.rs:61:20:61:28 | &... [&ref, tuple.0] | test_logging.rs:61:5:61:55 | ...::log | provenance | MaD:14 Sink:MaD:14 Sink:MaD:14 |
+| test_logging.rs:61:20:61:28 | &... [&ref, tuple.0, &ref] | test_logging.rs:61:5:61:55 | ...::log | provenance | MaD:15 Sink:MaD:15 Sink:MaD:15 |
+| test_logging.rs:61:20:61:28 | &... [&ref, tuple.0, &ref] | test_logging.rs:61:5:61:55 | ...::log | provenance | MaD:15 Sink:MaD:15 Sink:MaD:15 Sink:MaD:15 |
+| test_logging.rs:61:20:61:28 | &... [&ref, tuple.0] | test_logging.rs:61:5:61:55 | ...::log | provenance | MaD:15 Sink:MaD:15 Sink:MaD:15 |
 | test_logging.rs:61:20:61:28 | &password | test_logging.rs:61:20:61:28 | TupleExpr [tuple.0] | provenance |  |
 | test_logging.rs:61:20:61:28 | &password [&ref] | test_logging.rs:61:20:61:28 | TupleExpr [tuple.0, &ref] | provenance |  |
 | test_logging.rs:61:20:61:28 | TupleExpr [tuple.0, &ref] | test_logging.rs:61:20:61:28 | &... [&ref, tuple.0, &ref] | provenance |  |
 | test_logging.rs:61:20:61:28 | TupleExpr [tuple.0] | test_logging.rs:61:20:61:28 | &... [&ref, tuple.0] | provenance |  |
 | test_logging.rs:61:21:61:28 | password | test_logging.rs:61:20:61:28 | &password | provenance | Config |
 | test_logging.rs:61:21:61:28 | password | test_logging.rs:61:20:61:28 | &password [&ref] | provenance |  |
-| test_logging.rs:65:24:65:47 | MacroExpr | test_logging.rs:65:5:65:48 | ...::log | provenance | MaD:13 Sink:MaD:13 |
+| test_logging.rs:65:24:65:47 | MacroExpr | test_logging.rs:65:5:65:48 | ...::log | provenance | MaD:14 Sink:MaD:14 |
 | test_logging.rs:65:40:65:47 | password | test_logging.rs:65:24:65:47 | MacroExpr | provenance |  |
-| test_logging.rs:67:42:67:65 | MacroExpr | test_logging.rs:67:5:67:66 | ...::log | provenance | MaD:13 Sink:MaD:13 |
+| test_logging.rs:67:42:67:65 | MacroExpr | test_logging.rs:67:5:67:66 | ...::log | provenance | MaD:14 Sink:MaD:14 |
 | test_logging.rs:67:58:67:65 | password | test_logging.rs:67:42:67:65 | MacroExpr | provenance |  |
-| test_logging.rs:68:18:68:26 | &... [&ref, tuple.0, &ref] | test_logging.rs:68:5:68:67 | ...::log | provenance | MaD:14 Sink:MaD:14 Sink:MaD:14 |
-| test_logging.rs:68:18:68:26 | &... [&ref, tuple.0, &ref] | test_logging.rs:68:5:68:67 | ...::log | provenance | MaD:14 Sink:MaD:14 Sink:MaD:14 Sink:MaD:14 |
-| test_logging.rs:68:18:68:26 | &... [&ref, tuple.0] | test_logging.rs:68:5:68:67 | ...::log | provenance | MaD:14 Sink:MaD:14 Sink:MaD:14 |
+| test_logging.rs:68:18:68:26 | &... [&ref, tuple.0, &ref] | test_logging.rs:68:5:68:67 | ...::log | provenance | MaD:15 Sink:MaD:15 Sink:MaD:15 |
+| test_logging.rs:68:18:68:26 | &... [&ref, tuple.0, &ref] | test_logging.rs:68:5:68:67 | ...::log | provenance | MaD:15 Sink:MaD:15 Sink:MaD:15 Sink:MaD:15 |
+| test_logging.rs:68:18:68:26 | &... [&ref, tuple.0] | test_logging.rs:68:5:68:67 | ...::log | provenance | MaD:15 Sink:MaD:15 Sink:MaD:15 |
 | test_logging.rs:68:18:68:26 | &password | test_logging.rs:68:18:68:26 | TupleExpr [tuple.0] | provenance |  |
 | test_logging.rs:68:18:68:26 | &password [&ref] | test_logging.rs:68:18:68:26 | TupleExpr [tuple.0, &ref] | provenance |  |
 | test_logging.rs:68:18:68:26 | TupleExpr [tuple.0, &ref] | test_logging.rs:68:18:68:26 | &... [&ref, tuple.0, &ref] | provenance |  |
 | test_logging.rs:68:18:68:26 | TupleExpr [tuple.0] | test_logging.rs:68:18:68:26 | &... [&ref, tuple.0] | provenance |  |
 | test_logging.rs:68:19:68:26 | password | test_logging.rs:68:18:68:26 | &password | provenance | Config |
 | test_logging.rs:68:19:68:26 | password | test_logging.rs:68:18:68:26 | &password [&ref] | provenance |  |
-| test_logging.rs:72:23:72:46 | MacroExpr | test_logging.rs:72:5:72:47 | ...::log | provenance | MaD:13 Sink:MaD:13 |
+| test_logging.rs:72:23:72:46 | MacroExpr | test_logging.rs:72:5:72:47 | ...::log | provenance | MaD:14 Sink:MaD:14 |
 | test_logging.rs:72:39:72:46 | password | test_logging.rs:72:23:72:46 | MacroExpr | provenance |  |
-| test_logging.rs:74:41:74:64 | MacroExpr | test_logging.rs:74:5:74:65 | ...::log | provenance | MaD:13 Sink:MaD:13 |
+| test_logging.rs:74:41:74:64 | MacroExpr | test_logging.rs:74:5:74:65 | ...::log | provenance | MaD:14 Sink:MaD:14 |
 | test_logging.rs:74:57:74:64 | password | test_logging.rs:74:41:74:64 | MacroExpr | provenance |  |
-| test_logging.rs:75:20:75:28 | &... [&ref, tuple.0, &ref] | test_logging.rs:75:5:75:51 | ...::log | provenance | MaD:14 Sink:MaD:14 Sink:MaD:14 |
-| test_logging.rs:75:20:75:28 | &... [&ref, tuple.0, &ref] | test_logging.rs:75:5:75:51 | ...::log | provenance | MaD:14 Sink:MaD:14 Sink:MaD:14 Sink:MaD:14 |
-| test_logging.rs:75:20:75:28 | &... [&ref, tuple.0] | test_logging.rs:75:5:75:51 | ...::log | provenance | MaD:14 Sink:MaD:14 Sink:MaD:14 |
+| test_logging.rs:75:20:75:28 | &... [&ref, tuple.0, &ref] | test_logging.rs:75:5:75:51 | ...::log | provenance | MaD:15 Sink:MaD:15 Sink:MaD:15 |
+| test_logging.rs:75:20:75:28 | &... [&ref, tuple.0, &ref] | test_logging.rs:75:5:75:51 | ...::log | provenance | MaD:15 Sink:MaD:15 Sink:MaD:15 Sink:MaD:15 |
+| test_logging.rs:75:20:75:28 | &... [&ref, tuple.0] | test_logging.rs:75:5:75:51 | ...::log | provenance | MaD:15 Sink:MaD:15 Sink:MaD:15 |
 | test_logging.rs:75:20:75:28 | &password | test_logging.rs:75:20:75:28 | TupleExpr [tuple.0] | provenance |  |
 | test_logging.rs:75:20:75:28 | &password [&ref] | test_logging.rs:75:20:75:28 | TupleExpr [tuple.0, &ref] | provenance |  |
 | test_logging.rs:75:20:75:28 | TupleExpr [tuple.0, &ref] | test_logging.rs:75:20:75:28 | &... [&ref, tuple.0, &ref] | provenance |  |
 | test_logging.rs:75:20:75:28 | TupleExpr [tuple.0] | test_logging.rs:75:20:75:28 | &... [&ref, tuple.0] | provenance |  |
 | test_logging.rs:75:21:75:28 | password | test_logging.rs:75:20:75:28 | &password | provenance | Config |
 | test_logging.rs:75:21:75:28 | password | test_logging.rs:75:20:75:28 | &password [&ref] | provenance |  |
-| test_logging.rs:76:23:76:46 | MacroExpr | test_logging.rs:76:5:76:47 | ...::log | provenance | MaD:13 Sink:MaD:13 |
+| test_logging.rs:76:23:76:46 | MacroExpr | test_logging.rs:76:5:76:47 | ...::log | provenance | MaD:14 Sink:MaD:14 |
 | test_logging.rs:76:39:76:46 | password | test_logging.rs:76:23:76:46 | MacroExpr | provenance |  |
-| test_logging.rs:82:20:82:43 | MacroExpr | test_logging.rs:82:5:82:44 | ...::log | provenance | MaD:13 Sink:MaD:13 |
+| test_logging.rs:82:20:82:43 | MacroExpr | test_logging.rs:82:5:82:44 | ...::log | provenance | MaD:14 Sink:MaD:14 |
 | test_logging.rs:82:36:82:43 | password | test_logging.rs:82:20:82:43 | MacroExpr | provenance |  |
-| test_logging.rs:84:38:84:61 | MacroExpr | test_logging.rs:84:5:84:62 | ...::log | provenance | MaD:13 Sink:MaD:13 |
+| test_logging.rs:84:38:84:61 | MacroExpr | test_logging.rs:84:5:84:62 | ...::log | provenance | MaD:14 Sink:MaD:14 |
 | test_logging.rs:84:54:84:61 | password | test_logging.rs:84:38:84:61 | MacroExpr | provenance |  |
-| test_logging.rs:85:20:85:28 | &... [&ref, tuple.0, &ref] | test_logging.rs:85:5:85:48 | ...::log | provenance | MaD:14 Sink:MaD:14 Sink:MaD:14 |
-| test_logging.rs:85:20:85:28 | &... [&ref, tuple.0, &ref] | test_logging.rs:85:5:85:48 | ...::log | provenance | MaD:14 Sink:MaD:14 Sink:MaD:14 Sink:MaD:14 |
-| test_logging.rs:85:20:85:28 | &... [&ref, tuple.0] | test_logging.rs:85:5:85:48 | ...::log | provenance | MaD:14 Sink:MaD:14 Sink:MaD:14 |
+| test_logging.rs:85:20:85:28 | &... [&ref, tuple.0, &ref] | test_logging.rs:85:5:85:48 | ...::log | provenance | MaD:15 Sink:MaD:15 Sink:MaD:15 |
+| test_logging.rs:85:20:85:28 | &... [&ref, tuple.0, &ref] | test_logging.rs:85:5:85:48 | ...::log | provenance | MaD:15 Sink:MaD:15 Sink:MaD:15 Sink:MaD:15 |
+| test_logging.rs:85:20:85:28 | &... [&ref, tuple.0] | test_logging.rs:85:5:85:48 | ...::log | provenance | MaD:15 Sink:MaD:15 Sink:MaD:15 |
 | test_logging.rs:85:20:85:28 | &password | test_logging.rs:85:20:85:28 | TupleExpr [tuple.0] | provenance |  |
 | test_logging.rs:85:20:85:28 | &password [&ref] | test_logging.rs:85:20:85:28 | TupleExpr [tuple.0, &ref] | provenance |  |
 | test_logging.rs:85:20:85:28 | TupleExpr [tuple.0, &ref] | test_logging.rs:85:20:85:28 | &... [&ref, tuple.0, &ref] | provenance |  |
 | test_logging.rs:85:20:85:28 | TupleExpr [tuple.0] | test_logging.rs:85:20:85:28 | &... [&ref, tuple.0] | provenance |  |
 | test_logging.rs:85:21:85:28 | password | test_logging.rs:85:20:85:28 | &password | provenance | Config |
 | test_logging.rs:85:21:85:28 | password | test_logging.rs:85:20:85:28 | &password [&ref] | provenance |  |
-| test_logging.rs:86:20:86:43 | MacroExpr | test_logging.rs:86:5:86:44 | ...::log | provenance | MaD:13 Sink:MaD:13 |
+| test_logging.rs:86:20:86:43 | MacroExpr | test_logging.rs:86:5:86:44 | ...::log | provenance | MaD:14 Sink:MaD:14 |
 | test_logging.rs:86:36:86:43 | password | test_logging.rs:86:20:86:43 | MacroExpr | provenance |  |
 | test_logging.rs:93:9:93:10 | m1 | test_logging.rs:94:11:94:28 | MacroExpr | provenance |  |
 | test_logging.rs:93:14:93:22 | &password | test_logging.rs:93:9:93:10 | m1 | provenance |  |
 | test_logging.rs:93:15:93:22 | password | test_logging.rs:93:14:93:22 | &password | provenance | Config |
-| test_logging.rs:94:11:94:28 | MacroExpr | test_logging.rs:94:5:94:29 | ...::log | provenance | MaD:13 Sink:MaD:13 |
+| test_logging.rs:94:11:94:28 | MacroExpr | test_logging.rs:94:5:94:29 | ...::log | provenance | MaD:14 Sink:MaD:14 |
 | test_logging.rs:96:9:96:10 | m2 | test_logging.rs:97:11:97:18 | MacroExpr | provenance |  |
 | test_logging.rs:96:41:96:49 | &password | test_logging.rs:96:9:96:10 | m2 | provenance |  |
 | test_logging.rs:96:42:96:49 | password | test_logging.rs:96:41:96:49 | &password | provenance | Config |
-| test_logging.rs:97:11:97:18 | MacroExpr | test_logging.rs:97:5:97:19 | ...::log | provenance | MaD:13 Sink:MaD:13 |
+| test_logging.rs:97:11:97:18 | MacroExpr | test_logging.rs:97:5:97:19 | ...::log | provenance | MaD:14 Sink:MaD:14 |
 | test_logging.rs:99:9:99:10 | m3 | test_logging.rs:100:11:100:18 | MacroExpr | provenance |  |
 | test_logging.rs:99:14:99:46 | res | test_logging.rs:99:22:99:45 | { ... } | provenance |  |
 | test_logging.rs:99:22:99:45 | ...::format(...) | test_logging.rs:99:14:99:46 | res | provenance |  |
 | test_logging.rs:99:22:99:45 | ...::must_use(...) | test_logging.rs:99:9:99:10 | m3 | provenance |  |
-| test_logging.rs:99:22:99:45 | MacroExpr | test_logging.rs:99:22:99:45 | ...::format(...) | provenance | MaD:17 |
-| test_logging.rs:99:22:99:45 | { ... } | test_logging.rs:99:22:99:45 | ...::must_use(...) | provenance | MaD:18 |
+| test_logging.rs:99:22:99:45 | MacroExpr | test_logging.rs:99:22:99:45 | ...::format(...) | provenance | MaD:18 |
+| test_logging.rs:99:22:99:45 | { ... } | test_logging.rs:99:22:99:45 | ...::must_use(...) | provenance | MaD:19 |
 | test_logging.rs:99:38:99:45 | password | test_logging.rs:99:22:99:45 | MacroExpr | provenance |  |
-| test_logging.rs:100:11:100:18 | MacroExpr | test_logging.rs:100:5:100:19 | ...::log | provenance | MaD:13 Sink:MaD:13 |
-| test_logging.rs:118:12:118:41 | MacroExpr | test_logging.rs:118:5:118:42 | ...::log | provenance | MaD:13 Sink:MaD:13 |
+| test_logging.rs:100:11:100:18 | MacroExpr | test_logging.rs:100:5:100:19 | ...::log | provenance | MaD:14 Sink:MaD:14 |
+| test_logging.rs:118:12:118:41 | MacroExpr | test_logging.rs:118:5:118:42 | ...::log | provenance | MaD:14 Sink:MaD:14 |
 | test_logging.rs:118:28:118:41 | get_password(...) | test_logging.rs:118:12:118:41 | MacroExpr | provenance |  |
 | test_logging.rs:129:9:129:10 | t1 [tuple.1] | test_logging.rs:131:28:131:29 | t1 [tuple.1] | provenance |  |
 | test_logging.rs:129:14:129:33 | TupleExpr [tuple.1] | test_logging.rs:129:9:129:10 | t1 [tuple.1] | provenance |  |
 | test_logging.rs:129:25:129:32 | password | test_logging.rs:129:14:129:33 | TupleExpr [tuple.1] | provenance |  |
-| test_logging.rs:131:12:131:31 | MacroExpr | test_logging.rs:131:5:131:32 | ...::log | provenance | MaD:13 Sink:MaD:13 |
+| test_logging.rs:131:12:131:31 | MacroExpr | test_logging.rs:131:5:131:32 | ...::log | provenance | MaD:14 Sink:MaD:14 |
 | test_logging.rs:131:28:131:29 | t1 [tuple.1] | test_logging.rs:131:28:131:31 | t1.1 | provenance |  |
 | test_logging.rs:131:28:131:31 | t1.1 | test_logging.rs:131:12:131:31 | MacroExpr | provenance |  |
-| test_logging.rs:141:11:141:37 | MacroExpr | test_logging.rs:141:5:141:38 | ...::log | provenance | MaD:13 Sink:MaD:13 |
+| test_logging.rs:141:11:141:37 | MacroExpr | test_logging.rs:141:5:141:38 | ...::log | provenance | MaD:14 Sink:MaD:14 |
 | test_logging.rs:141:27:141:37 | s1.password | test_logging.rs:141:11:141:37 | MacroExpr | provenance |  |
-| test_logging.rs:151:11:151:37 | MacroExpr | test_logging.rs:151:5:151:38 | ...::log | provenance | MaD:13 Sink:MaD:13 |
+| test_logging.rs:151:11:151:37 | MacroExpr | test_logging.rs:151:5:151:38 | ...::log | provenance | MaD:14 Sink:MaD:14 |
 | test_logging.rs:151:27:151:37 | s2.password | test_logging.rs:151:11:151:37 | MacroExpr | provenance |  |
-| test_logging.rs:176:33:176:79 | &... | test_logging.rs:176:22:176:31 | log_expect | provenance | MaD:9 Sink:MaD:9 |
-| test_logging.rs:176:33:176:79 | &... [&ref] | test_logging.rs:176:22:176:31 | log_expect | provenance | MaD:9 Sink:MaD:9 |
+| test_logging.rs:176:33:176:79 | &... | test_logging.rs:176:22:176:31 | log_expect | provenance | MaD:10 Sink:MaD:10 |
+| test_logging.rs:176:33:176:79 | &... [&ref] | test_logging.rs:176:22:176:31 | log_expect | provenance | MaD:10 Sink:MaD:10 |
 | test_logging.rs:176:34:176:79 | MacroExpr | test_logging.rs:176:33:176:79 | &... | provenance | Config |
 | test_logging.rs:176:34:176:79 | MacroExpr | test_logging.rs:176:33:176:79 | &... [&ref] | provenance |  |
 | test_logging.rs:176:34:176:79 | res | test_logging.rs:176:42:176:78 | { ... } | provenance |  |
 | test_logging.rs:176:42:176:78 | ...::format(...) | test_logging.rs:176:34:176:79 | res | provenance |  |
 | test_logging.rs:176:42:176:78 | ...::must_use(...) | test_logging.rs:176:34:176:79 | MacroExpr | provenance |  |
-| test_logging.rs:176:42:176:78 | MacroExpr | test_logging.rs:176:42:176:78 | ...::format(...) | provenance | MaD:17 |
-| test_logging.rs:176:42:176:78 | { ... } | test_logging.rs:176:42:176:78 | ...::must_use(...) | provenance | MaD:18 |
+| test_logging.rs:176:42:176:78 | MacroExpr | test_logging.rs:176:42:176:78 | ...::format(...) | provenance | MaD:18 |
+| test_logging.rs:176:42:176:78 | { ... } | test_logging.rs:176:42:176:78 | ...::must_use(...) | provenance | MaD:19 |
 | test_logging.rs:176:70:176:78 | password2 | test_logging.rs:176:42:176:78 | MacroExpr | provenance |  |
-| test_logging.rs:180:35:180:81 | &... | test_logging.rs:180:24:180:33 | log_expect | provenance | MaD:10 Sink:MaD:10 |
-| test_logging.rs:180:35:180:81 | &... [&ref] | test_logging.rs:180:24:180:33 | log_expect | provenance | MaD:10 Sink:MaD:10 |
+| test_logging.rs:180:35:180:81 | &... | test_logging.rs:180:24:180:33 | log_expect | provenance | MaD:11 Sink:MaD:11 |
+| test_logging.rs:180:35:180:81 | &... [&ref] | test_logging.rs:180:24:180:33 | log_expect | provenance | MaD:11 Sink:MaD:11 |
 | test_logging.rs:180:36:180:81 | MacroExpr | test_logging.rs:180:35:180:81 | &... | provenance | Config |
 | test_logging.rs:180:36:180:81 | MacroExpr | test_logging.rs:180:35:180:81 | &... [&ref] | provenance |  |
 | test_logging.rs:180:36:180:81 | res | test_logging.rs:180:44:180:80 | { ... } | provenance |  |
 | test_logging.rs:180:44:180:80 | ...::format(...) | test_logging.rs:180:36:180:81 | res | provenance |  |
 | test_logging.rs:180:44:180:80 | ...::must_use(...) | test_logging.rs:180:36:180:81 | MacroExpr | provenance |  |
-| test_logging.rs:180:44:180:80 | MacroExpr | test_logging.rs:180:44:180:80 | ...::format(...) | provenance | MaD:17 |
-| test_logging.rs:180:44:180:80 | { ... } | test_logging.rs:180:44:180:80 | ...::must_use(...) | provenance | MaD:18 |
+| test_logging.rs:180:44:180:80 | MacroExpr | test_logging.rs:180:44:180:80 | ...::format(...) | provenance | MaD:18 |
+| test_logging.rs:180:44:180:80 | { ... } | test_logging.rs:180:44:180:80 | ...::must_use(...) | provenance | MaD:19 |
 | test_logging.rs:180:72:180:80 | password2 | test_logging.rs:180:44:180:80 | MacroExpr | provenance |  |
 | test_logging.rs:183:9:183:19 | err_result2 [Err] | test_logging.rs:184:13:184:23 | err_result2 [Err] | provenance |  |
 | test_logging.rs:183:47:183:68 | Err(...) [Err] | test_logging.rs:183:9:183:19 | err_result2 [Err] | provenance |  |
 | test_logging.rs:183:51:183:59 | password2 | test_logging.rs:183:51:183:67 | password2.clone() | provenance | generated |
 | test_logging.rs:183:51:183:67 | password2.clone() | test_logging.rs:183:47:183:68 | Err(...) [Err] | provenance |  |
-| test_logging.rs:184:13:184:23 | err_result2 [Err] | test_logging.rs:184:25:184:34 | log_expect | provenance | MaD:11 Sink:MaD:11 |
+| test_logging.rs:184:13:184:23 | err_result2 [Err] | test_logging.rs:184:25:184:34 | log_expect | provenance | MaD:12 Sink:MaD:12 |
 | test_logging.rs:187:9:187:19 | err_result3 [Err] | test_logging.rs:188:13:188:23 | err_result3 [Err] | provenance |  |
 | test_logging.rs:187:47:187:60 | Err(...) [Err] | test_logging.rs:187:9:187:19 | err_result3 [Err] | provenance |  |
 | test_logging.rs:187:51:187:59 | password2 | test_logging.rs:187:47:187:60 | Err(...) [Err] | provenance |  |
-| test_logging.rs:188:13:188:23 | err_result3 [Err] | test_logging.rs:188:25:188:34 | log_unwrap | provenance | MaD:12 Sink:MaD:12 |
-| test_logging.rs:192:12:192:37 | MacroExpr | test_logging.rs:192:5:192:38 | ...::_print | provenance | MaD:8 Sink:MaD:8 |
+| test_logging.rs:188:13:188:23 | err_result3 [Err] | test_logging.rs:188:25:188:34 | log_unwrap | provenance | MaD:13 Sink:MaD:13 |
+| test_logging.rs:192:12:192:37 | MacroExpr | test_logging.rs:192:5:192:38 | ...::_print | provenance | MaD:9 Sink:MaD:9 |
 | test_logging.rs:192:30:192:37 | password | test_logging.rs:192:12:192:37 | MacroExpr | provenance |  |
-| test_logging.rs:193:14:193:37 | MacroExpr | test_logging.rs:193:5:193:38 | ...::_print | provenance | MaD:8 Sink:MaD:8 |
+| test_logging.rs:193:14:193:37 | MacroExpr | test_logging.rs:193:5:193:38 | ...::_print | provenance | MaD:9 Sink:MaD:9 |
 | test_logging.rs:193:30:193:37 | password | test_logging.rs:193:14:193:37 | MacroExpr | provenance |  |
-| test_logging.rs:194:13:194:38 | MacroExpr | test_logging.rs:194:5:194:39 | ...::_eprint | provenance | MaD:7 Sink:MaD:7 |
+| test_logging.rs:194:13:194:38 | MacroExpr | test_logging.rs:194:5:194:39 | ...::_eprint | provenance | MaD:8 Sink:MaD:8 |
 | test_logging.rs:194:31:194:38 | password | test_logging.rs:194:13:194:38 | MacroExpr | provenance |  |
-| test_logging.rs:195:15:195:38 | MacroExpr | test_logging.rs:195:5:195:39 | ...::_eprint | provenance | MaD:7 Sink:MaD:7 |
+| test_logging.rs:195:15:195:38 | MacroExpr | test_logging.rs:195:5:195:39 | ...::_eprint | provenance | MaD:8 Sink:MaD:8 |
 | test_logging.rs:195:31:195:38 | password | test_logging.rs:195:15:195:38 | MacroExpr | provenance |  |
-| test_logging.rs:199:20:199:43 | MacroExpr | test_logging.rs:199:13:199:44 | ...::panic_fmt | provenance | MaD:3 Sink:MaD:3 |
+| test_logging.rs:199:20:199:43 | MacroExpr | test_logging.rs:199:13:199:44 | ...::panic_fmt | provenance | MaD:4 Sink:MaD:4 |
 | test_logging.rs:199:36:199:43 | password | test_logging.rs:199:20:199:43 | MacroExpr | provenance |  |
-| test_logging.rs:202:19:202:42 | MacroExpr | test_logging.rs:202:13:202:43 | ...::panic_fmt | provenance | MaD:3 Sink:MaD:3 |
+| test_logging.rs:202:19:202:42 | MacroExpr | test_logging.rs:202:13:202:43 | ...::panic_fmt | provenance | MaD:4 Sink:MaD:4 |
 | test_logging.rs:202:35:202:42 | password | test_logging.rs:202:19:202:42 | MacroExpr | provenance |  |
-| test_logging.rs:205:28:205:51 | MacroExpr | test_logging.rs:205:13:205:52 | ...::panic_fmt | provenance | MaD:3 Sink:MaD:3 |
+| test_logging.rs:205:28:205:51 | MacroExpr | test_logging.rs:205:13:205:52 | ...::panic_fmt | provenance | MaD:4 Sink:MaD:4 |
 | test_logging.rs:205:44:205:51 | password | test_logging.rs:205:28:205:51 | MacroExpr | provenance |  |
-| test_logging.rs:208:26:208:49 | MacroExpr | test_logging.rs:208:13:208:50 | ...::panic_fmt | provenance | MaD:3 Sink:MaD:3 |
+| test_logging.rs:208:26:208:49 | MacroExpr | test_logging.rs:208:13:208:50 | ...::panic_fmt | provenance | MaD:4 Sink:MaD:4 |
 | test_logging.rs:208:42:208:49 | password | test_logging.rs:208:26:208:49 | MacroExpr | provenance |  |
-| test_logging.rs:211:28:211:51 | MacroExpr | test_logging.rs:211:13:211:52 | ...::panic_fmt | provenance | MaD:3 Sink:MaD:3 |
+| test_logging.rs:211:28:211:51 | MacroExpr | test_logging.rs:211:13:211:52 | ...::panic_fmt | provenance | MaD:4 Sink:MaD:4 |
 | test_logging.rs:211:44:211:51 | password | test_logging.rs:211:28:211:51 | MacroExpr | provenance |  |
-| test_logging.rs:214:30:214:53 | ...::Some(...) [Some] | test_logging.rs:214:13:214:54 | ...::assert_failed | provenance | MaD:2 Sink:MaD:2 |
+| test_logging.rs:214:13:214:54 | ...::assert_failed [Some] | test_logging.rs:214:13:214:54 | ...::assert_failed | provenance | Sink:MaD:3 |
+| test_logging.rs:214:30:214:53 | ...::Some(...) [Some] | test_logging.rs:214:13:214:54 | ...::assert_failed | provenance | MaD:3 Sink:MaD:3 |
+| test_logging.rs:214:30:214:53 | ...::Some(...) [Some] | test_logging.rs:214:13:214:54 | ...::assert_failed [Some] | provenance | MaD:2 |
 | test_logging.rs:214:30:214:53 | MacroExpr | test_logging.rs:214:30:214:53 | ...::Some(...) [Some] | provenance |  |
 | test_logging.rs:214:46:214:53 | password | test_logging.rs:214:30:214:53 | MacroExpr | provenance |  |
-| test_logging.rs:217:30:217:53 | ...::Some(...) [Some] | test_logging.rs:217:13:217:54 | ...::assert_failed | provenance | MaD:2 Sink:MaD:2 |
+| test_logging.rs:217:13:217:54 | ...::assert_failed [Some] | test_logging.rs:217:13:217:54 | ...::assert_failed | provenance | Sink:MaD:3 |
+| test_logging.rs:217:30:217:53 | ...::Some(...) [Some] | test_logging.rs:217:13:217:54 | ...::assert_failed | provenance | MaD:3 Sink:MaD:3 |
+| test_logging.rs:217:30:217:53 | ...::Some(...) [Some] | test_logging.rs:217:13:217:54 | ...::assert_failed [Some] | provenance | MaD:2 |
 | test_logging.rs:217:30:217:53 | MacroExpr | test_logging.rs:217:30:217:53 | ...::Some(...) [Some] | provenance |  |
 | test_logging.rs:217:46:217:53 | password | test_logging.rs:217:30:217:53 | MacroExpr | provenance |  |
-| test_logging.rs:220:34:220:57 | MacroExpr | test_logging.rs:220:13:220:58 | ...::panic_fmt | provenance | MaD:3 Sink:MaD:3 |
+| test_logging.rs:220:34:220:57 | MacroExpr | test_logging.rs:220:13:220:58 | ...::panic_fmt | provenance | MaD:4 Sink:MaD:4 |
 | test_logging.rs:220:50:220:57 | password | test_logging.rs:220:34:220:57 | MacroExpr | provenance |  |
-| test_logging.rs:223:36:223:59 | ...::Some(...) [Some] | test_logging.rs:223:13:223:60 | ...::assert_failed | provenance | MaD:2 Sink:MaD:2 |
+| test_logging.rs:223:13:223:60 | ...::assert_failed [Some] | test_logging.rs:223:13:223:60 | ...::assert_failed | provenance | Sink:MaD:3 |
+| test_logging.rs:223:36:223:59 | ...::Some(...) [Some] | test_logging.rs:223:13:223:60 | ...::assert_failed | provenance | MaD:3 Sink:MaD:3 |
+| test_logging.rs:223:36:223:59 | ...::Some(...) [Some] | test_logging.rs:223:13:223:60 | ...::assert_failed [Some] | provenance | MaD:2 |
 | test_logging.rs:223:36:223:59 | MacroExpr | test_logging.rs:223:36:223:59 | ...::Some(...) [Some] | provenance |  |
 | test_logging.rs:223:52:223:59 | password | test_logging.rs:223:36:223:59 | MacroExpr | provenance |  |
-| test_logging.rs:226:36:226:59 | ...::Some(...) [Some] | test_logging.rs:226:13:226:60 | ...::assert_failed | provenance | MaD:2 Sink:MaD:2 |
+| test_logging.rs:226:13:226:60 | ...::assert_failed [Some] | test_logging.rs:226:13:226:60 | ...::assert_failed | provenance | Sink:MaD:3 |
+| test_logging.rs:226:36:226:59 | ...::Some(...) [Some] | test_logging.rs:226:13:226:60 | ...::assert_failed | provenance | MaD:3 Sink:MaD:3 |
+| test_logging.rs:226:36:226:59 | ...::Some(...) [Some] | test_logging.rs:226:13:226:60 | ...::assert_failed [Some] | provenance | MaD:2 |
 | test_logging.rs:226:36:226:59 | MacroExpr | test_logging.rs:226:36:226:59 | ...::Some(...) [Some] | provenance |  |
 | test_logging.rs:226:52:226:59 | password | test_logging.rs:226:36:226:59 | MacroExpr | provenance |  |
 | test_logging.rs:229:30:229:62 | res | test_logging.rs:229:38:229:61 | { ... } | provenance |  |
 | test_logging.rs:229:30:229:71 | ... .as_str() | test_logging.rs:229:23:229:28 | expect | provenance | MaD:1 Sink:MaD:1 |
+| test_logging.rs:229:30:229:71 | ... .as_str() | test_logging.rs:229:23:229:28 | expect | provenance | MaD:1 Sink:MaD:1 |
 | test_logging.rs:229:38:229:61 | ...::format(...) | test_logging.rs:229:30:229:62 | res | provenance |  |
-| test_logging.rs:229:38:229:61 | ...::must_use(...) | test_logging.rs:229:30:229:71 | ... .as_str() | provenance | MaD:16 |
-| test_logging.rs:229:38:229:61 | MacroExpr | test_logging.rs:229:38:229:61 | ...::format(...) | provenance | MaD:17 |
-| test_logging.rs:229:38:229:61 | { ... } | test_logging.rs:229:38:229:61 | ...::must_use(...) | provenance | MaD:18 |
+| test_logging.rs:229:38:229:61 | ...::must_use(...) | test_logging.rs:229:30:229:71 | ... .as_str() | provenance | MaD:17 |
+| test_logging.rs:229:38:229:61 | MacroExpr | test_logging.rs:229:38:229:61 | ...::format(...) | provenance | MaD:18 |
+| test_logging.rs:229:38:229:61 | { ... } | test_logging.rs:229:38:229:61 | ...::must_use(...) | provenance | MaD:19 |
 | test_logging.rs:229:54:229:61 | password | test_logging.rs:229:38:229:61 | MacroExpr | provenance |  |
 | test_logging.rs:242:16:242:50 | res | test_logging.rs:242:24:242:49 | { ... } | provenance |  |
-| test_logging.rs:242:16:242:61 | ... .as_bytes() | test_logging.rs:242:10:242:14 | write | provenance | MaD:5 Sink:MaD:5 |
+| test_logging.rs:242:16:242:61 | ... .as_bytes() | test_logging.rs:242:10:242:14 | write | provenance | MaD:6 Sink:MaD:6 |
 | test_logging.rs:242:24:242:49 | ...::format(...) | test_logging.rs:242:16:242:50 | res | provenance |  |
-| test_logging.rs:242:24:242:49 | ...::must_use(...) | test_logging.rs:242:16:242:61 | ... .as_bytes() | provenance | MaD:15 |
-| test_logging.rs:242:24:242:49 | MacroExpr | test_logging.rs:242:24:242:49 | ...::format(...) | provenance | MaD:17 |
-| test_logging.rs:242:24:242:49 | { ... } | test_logging.rs:242:24:242:49 | ...::must_use(...) | provenance | MaD:18 |
+| test_logging.rs:242:24:242:49 | ...::must_use(...) | test_logging.rs:242:16:242:61 | ... .as_bytes() | provenance | MaD:16 |
+| test_logging.rs:242:24:242:49 | MacroExpr | test_logging.rs:242:24:242:49 | ...::format(...) | provenance | MaD:18 |
+| test_logging.rs:242:24:242:49 | { ... } | test_logging.rs:242:24:242:49 | ...::must_use(...) | provenance | MaD:19 |
 | test_logging.rs:242:42:242:49 | password | test_logging.rs:242:24:242:49 | MacroExpr | provenance |  |
 | test_logging.rs:245:20:245:54 | res | test_logging.rs:245:28:245:53 | { ... } | provenance |  |
-| test_logging.rs:245:20:245:65 | ... .as_bytes() | test_logging.rs:245:10:245:18 | write_all | provenance | MaD:6 Sink:MaD:6 |
+| test_logging.rs:245:20:245:65 | ... .as_bytes() | test_logging.rs:245:10:245:18 | write_all | provenance | MaD:7 Sink:MaD:7 |
 | test_logging.rs:245:28:245:53 | ...::format(...) | test_logging.rs:245:20:245:54 | res | provenance |  |
-| test_logging.rs:245:28:245:53 | ...::must_use(...) | test_logging.rs:245:20:245:65 | ... .as_bytes() | provenance | MaD:15 |
-| test_logging.rs:245:28:245:53 | MacroExpr | test_logging.rs:245:28:245:53 | ...::format(...) | provenance | MaD:17 |
-| test_logging.rs:245:28:245:53 | { ... } | test_logging.rs:245:28:245:53 | ...::must_use(...) | provenance | MaD:18 |
+| test_logging.rs:245:28:245:53 | ...::must_use(...) | test_logging.rs:245:20:245:65 | ... .as_bytes() | provenance | MaD:16 |
+| test_logging.rs:245:28:245:53 | MacroExpr | test_logging.rs:245:28:245:53 | ...::format(...) | provenance | MaD:18 |
+| test_logging.rs:245:28:245:53 | { ... } | test_logging.rs:245:28:245:53 | ...::must_use(...) | provenance | MaD:19 |
 | test_logging.rs:245:46:245:53 | password | test_logging.rs:245:28:245:53 | MacroExpr | provenance |  |
 | test_logging.rs:248:15:248:49 | res | test_logging.rs:248:23:248:48 | { ... } | provenance |  |
-| test_logging.rs:248:15:248:60 | ... .as_bytes() | test_logging.rs:248:9:248:13 | write | provenance | MaD:5 Sink:MaD:5 |
+| test_logging.rs:248:15:248:60 | ... .as_bytes() | test_logging.rs:248:9:248:13 | write | provenance | MaD:6 Sink:MaD:6 |
 | test_logging.rs:248:23:248:48 | ...::format(...) | test_logging.rs:248:15:248:49 | res | provenance |  |
-| test_logging.rs:248:23:248:48 | ...::must_use(...) | test_logging.rs:248:15:248:60 | ... .as_bytes() | provenance | MaD:15 |
-| test_logging.rs:248:23:248:48 | MacroExpr | test_logging.rs:248:23:248:48 | ...::format(...) | provenance | MaD:17 |
-| test_logging.rs:248:23:248:48 | { ... } | test_logging.rs:248:23:248:48 | ...::must_use(...) | provenance | MaD:18 |
+| test_logging.rs:248:23:248:48 | ...::must_use(...) | test_logging.rs:248:15:248:60 | ... .as_bytes() | provenance | MaD:16 |
+| test_logging.rs:248:23:248:48 | MacroExpr | test_logging.rs:248:23:248:48 | ...::format(...) | provenance | MaD:18 |
+| test_logging.rs:248:23:248:48 | { ... } | test_logging.rs:248:23:248:48 | ...::must_use(...) | provenance | MaD:19 |
 | test_logging.rs:248:41:248:48 | password | test_logging.rs:248:23:248:48 | MacroExpr | provenance |  |
 | test_logging.rs:251:15:251:49 | res | test_logging.rs:251:23:251:48 | { ... } | provenance |  |
-| test_logging.rs:251:15:251:60 | ... .as_bytes() | test_logging.rs:251:9:251:13 | write | provenance | MaD:4 Sink:MaD:4 |
+| test_logging.rs:251:15:251:60 | ... .as_bytes() | test_logging.rs:251:9:251:13 | write | provenance | MaD:5 Sink:MaD:5 |
 | test_logging.rs:251:23:251:48 | ...::format(...) | test_logging.rs:251:15:251:49 | res | provenance |  |
-| test_logging.rs:251:23:251:48 | ...::must_use(...) | test_logging.rs:251:15:251:60 | ... .as_bytes() | provenance | MaD:15 |
-| test_logging.rs:251:23:251:48 | MacroExpr | test_logging.rs:251:23:251:48 | ...::format(...) | provenance | MaD:17 |
-| test_logging.rs:251:23:251:48 | { ... } | test_logging.rs:251:23:251:48 | ...::must_use(...) | provenance | MaD:18 |
+| test_logging.rs:251:23:251:48 | ...::must_use(...) | test_logging.rs:251:15:251:60 | ... .as_bytes() | provenance | MaD:16 |
+| test_logging.rs:251:23:251:48 | MacroExpr | test_logging.rs:251:23:251:48 | ...::format(...) | provenance | MaD:18 |
+| test_logging.rs:251:23:251:48 | { ... } | test_logging.rs:251:23:251:48 | ...::must_use(...) | provenance | MaD:19 |
 | test_logging.rs:251:41:251:48 | password | test_logging.rs:251:23:251:48 | MacroExpr | provenance |  |
 models
 | 1 | Sink: lang:core; <crate::option::Option>::expect; log-injection; Argument[0] |
-| 2 | Sink: lang:core; crate::panicking::assert_failed; log-injection; Argument[3].Field[crate::option::Option::Some(0)] |
-| 3 | Sink: lang:core; crate::panicking::panic_fmt; log-injection; Argument[0] |
-| 4 | Sink: lang:std; <crate::io::stdio::StderrLock as crate::io::Write>::write; log-injection; Argument[0] |
-| 5 | Sink: lang:std; <crate::io::stdio::StdoutLock as crate::io::Write>::write; log-injection; Argument[0] |
-| 6 | Sink: lang:std; <crate::io::stdio::StdoutLock as crate::io::Write>::write_all; log-injection; Argument[0] |
-| 7 | Sink: lang:std; crate::io::stdio::_eprint; log-injection; Argument[0] |
-| 8 | Sink: lang:std; crate::io::stdio::_print; log-injection; Argument[0] |
-| 9 | Sink: repo:https://github.com/DesmondWillowbrook/rs-log_err:log_err; <crate::option::Option as crate::LogErrOption>::log_expect; log-injection; Argument[0] |
-| 10 | Sink: repo:https://github.com/DesmondWillowbrook/rs-log_err:log_err; <crate::result::Result as crate::LogErrResult>::log_expect; log-injection; Argument[0] |
-| 11 | Sink: repo:https://github.com/DesmondWillowbrook/rs-log_err:log_err; <crate::result::Result as crate::LogErrResult>::log_expect; log-injection; Argument[self].Field[crate::result::Result::Err(0)] |
->>>>>>> 3af10d2c
-| 12 | Sink: repo:https://github.com/DesmondWillowbrook/rs-log_err:log_err; <crate::result::Result as crate::LogErrResult>::log_unwrap; log-injection; Argument[self].Field[crate::result::Result::Err(0)] |
-| 13 | Sink: repo:https://github.com/rust-lang/log:log; crate::__private_api::log; log-injection; Argument[1] |
-| 14 | Sink: repo:https://github.com/rust-lang/log:log; crate::__private_api::log; log-injection; Argument[3] |
-| 15 | Summary: lang:alloc; <crate::string::String>::as_bytes; Argument[self]; ReturnValue; value |
-| 16 | Summary: lang:alloc; <crate::string::String>::as_str; Argument[self]; ReturnValue; value |
-| 17 | Summary: lang:alloc; crate::fmt::format; Argument[0]; ReturnValue; taint |
-| 18 | Summary: lang:core; crate::hint::must_use; Argument[0]; ReturnValue; value |
+| 2 | Sink: lang:core; crate::panicking::assert_failed; log-injection; Argument[3] |
+| 3 | Sink: lang:core; crate::panicking::assert_failed; log-injection; Argument[3].Field[crate::option::Option::Some(0)] |
+| 4 | Sink: lang:core; crate::panicking::panic_fmt; log-injection; Argument[0] |
+| 5 | Sink: lang:std; <crate::io::stdio::StderrLock as crate::io::Write>::write; log-injection; Argument[0] |
+| 6 | Sink: lang:std; <crate::io::stdio::StdoutLock as crate::io::Write>::write; log-injection; Argument[0] |
+| 7 | Sink: lang:std; <crate::io::stdio::StdoutLock as crate::io::Write>::write_all; log-injection; Argument[0] |
+| 8 | Sink: lang:std; crate::io::stdio::_eprint; log-injection; Argument[0] |
+| 9 | Sink: lang:std; crate::io::stdio::_print; log-injection; Argument[0] |
+| 10 | Sink: repo:https://github.com/DesmondWillowbrook/rs-log_err:log_err; <crate::option::Option as crate::LogErrOption>::log_expect; log-injection; Argument[0] |
+| 11 | Sink: repo:https://github.com/DesmondWillowbrook/rs-log_err:log_err; <crate::result::Result as crate::LogErrResult>::log_expect; log-injection; Argument[0] |
+| 12 | Sink: repo:https://github.com/DesmondWillowbrook/rs-log_err:log_err; <crate::result::Result as crate::LogErrResult>::log_expect; log-injection; Argument[self].Field[crate::result::Result::Err(0)] |
+| 13 | Sink: repo:https://github.com/DesmondWillowbrook/rs-log_err:log_err; <crate::result::Result as crate::LogErrResult>::log_unwrap; log-injection; Argument[self].Field[crate::result::Result::Err(0)] |
+| 14 | Sink: repo:https://github.com/rust-lang/log:log; crate::__private_api::log; log-injection; Argument[1] |
+| 15 | Sink: repo:https://github.com/rust-lang/log:log; crate::__private_api::log; log-injection; Argument[3] |
+| 16 | Summary: lang:alloc; <crate::string::String>::as_bytes; Argument[self]; ReturnValue; value |
+| 17 | Summary: lang:alloc; <crate::string::String>::as_str; Argument[self]; ReturnValue; value |
+| 18 | Summary: lang:alloc; crate::fmt::format; Argument[0]; ReturnValue; taint |
+| 19 | Summary: lang:core; crate::hint::must_use; Argument[0]; ReturnValue; value |
 nodes
 | test_logging.rs:42:5:42:36 | ...::log | semmle.label | ...::log |
 | test_logging.rs:42:12:42:35 | MacroExpr | semmle.label | MacroExpr |
@@ -580,221 +318,6 @@
 | test_logging.rs:58:5:58:36 | ...::log | semmle.label | ...::log |
 | test_logging.rs:58:12:58:35 | MacroExpr | semmle.label | MacroExpr |
 | test_logging.rs:58:24:58:31 | password | semmle.label | password |
-<<<<<<< HEAD
-| test_logging.rs:59:5:59:36 | ...::log | semmle.label | ...::log |
-| test_logging.rs:59:12:59:35 | MacroExpr | semmle.label | MacroExpr |
-| test_logging.rs:59:24:59:31 | password | semmle.label | password |
-| test_logging.rs:61:5:61:54 | ...::log | semmle.label | ...::log |
-| test_logging.rs:61:30:61:53 | MacroExpr | semmle.label | MacroExpr |
-| test_logging.rs:61:46:61:53 | password | semmle.label | password |
-| test_logging.rs:62:5:62:55 | ...::log | semmle.label | ...::log |
-| test_logging.rs:62:20:62:28 | &... [&ref, tuple.0, &ref] | semmle.label | &... [&ref, tuple.0, &ref] |
-| test_logging.rs:62:20:62:28 | &... [&ref, tuple.0] | semmle.label | &... [&ref, tuple.0] |
-| test_logging.rs:62:20:62:28 | &password | semmle.label | &password |
-| test_logging.rs:62:20:62:28 | &password [&ref] | semmle.label | &password [&ref] |
-| test_logging.rs:62:20:62:28 | TupleExpr [tuple.0, &ref] | semmle.label | TupleExpr [tuple.0, &ref] |
-| test_logging.rs:62:20:62:28 | TupleExpr [tuple.0] | semmle.label | TupleExpr [tuple.0] |
-| test_logging.rs:62:21:62:28 | password | semmle.label | password |
-| test_logging.rs:66:5:66:48 | ...::log | semmle.label | ...::log |
-| test_logging.rs:66:24:66:47 | MacroExpr | semmle.label | MacroExpr |
-| test_logging.rs:66:40:66:47 | password | semmle.label | password |
-| test_logging.rs:68:5:68:66 | ...::log | semmle.label | ...::log |
-| test_logging.rs:68:42:68:65 | MacroExpr | semmle.label | MacroExpr |
-| test_logging.rs:68:58:68:65 | password | semmle.label | password |
-| test_logging.rs:69:5:69:67 | ...::log | semmle.label | ...::log |
-| test_logging.rs:69:18:69:26 | &... [&ref, tuple.0, &ref] | semmle.label | &... [&ref, tuple.0, &ref] |
-| test_logging.rs:69:18:69:26 | &... [&ref, tuple.0] | semmle.label | &... [&ref, tuple.0] |
-| test_logging.rs:69:18:69:26 | &password | semmle.label | &password |
-| test_logging.rs:69:18:69:26 | &password [&ref] | semmle.label | &password [&ref] |
-| test_logging.rs:69:18:69:26 | TupleExpr [tuple.0, &ref] | semmle.label | TupleExpr [tuple.0, &ref] |
-| test_logging.rs:69:18:69:26 | TupleExpr [tuple.0] | semmle.label | TupleExpr [tuple.0] |
-| test_logging.rs:69:19:69:26 | password | semmle.label | password |
-| test_logging.rs:73:5:73:47 | ...::log | semmle.label | ...::log |
-| test_logging.rs:73:23:73:46 | MacroExpr | semmle.label | MacroExpr |
-| test_logging.rs:73:39:73:46 | password | semmle.label | password |
-| test_logging.rs:75:5:75:65 | ...::log | semmle.label | ...::log |
-| test_logging.rs:75:41:75:64 | MacroExpr | semmle.label | MacroExpr |
-| test_logging.rs:75:57:75:64 | password | semmle.label | password |
-| test_logging.rs:76:5:76:51 | ...::log | semmle.label | ...::log |
-| test_logging.rs:76:20:76:28 | &... [&ref, tuple.0, &ref] | semmle.label | &... [&ref, tuple.0, &ref] |
-| test_logging.rs:76:20:76:28 | &... [&ref, tuple.0] | semmle.label | &... [&ref, tuple.0] |
-| test_logging.rs:76:20:76:28 | &password | semmle.label | &password |
-| test_logging.rs:76:20:76:28 | &password [&ref] | semmle.label | &password [&ref] |
-| test_logging.rs:76:20:76:28 | TupleExpr [tuple.0, &ref] | semmle.label | TupleExpr [tuple.0, &ref] |
-| test_logging.rs:76:20:76:28 | TupleExpr [tuple.0] | semmle.label | TupleExpr [tuple.0] |
-| test_logging.rs:76:21:76:28 | password | semmle.label | password |
-| test_logging.rs:77:5:77:47 | ...::log | semmle.label | ...::log |
-| test_logging.rs:77:23:77:46 | MacroExpr | semmle.label | MacroExpr |
-| test_logging.rs:77:39:77:46 | password | semmle.label | password |
-| test_logging.rs:83:5:83:44 | ...::log | semmle.label | ...::log |
-| test_logging.rs:83:20:83:43 | MacroExpr | semmle.label | MacroExpr |
-| test_logging.rs:83:36:83:43 | password | semmle.label | password |
-| test_logging.rs:85:5:85:62 | ...::log | semmle.label | ...::log |
-| test_logging.rs:85:38:85:61 | MacroExpr | semmle.label | MacroExpr |
-| test_logging.rs:85:54:85:61 | password | semmle.label | password |
-| test_logging.rs:86:5:86:48 | ...::log | semmle.label | ...::log |
-| test_logging.rs:86:20:86:28 | &... [&ref, tuple.0, &ref] | semmle.label | &... [&ref, tuple.0, &ref] |
-| test_logging.rs:86:20:86:28 | &... [&ref, tuple.0] | semmle.label | &... [&ref, tuple.0] |
-| test_logging.rs:86:20:86:28 | &password | semmle.label | &password |
-| test_logging.rs:86:20:86:28 | &password [&ref] | semmle.label | &password [&ref] |
-| test_logging.rs:86:20:86:28 | TupleExpr [tuple.0, &ref] | semmle.label | TupleExpr [tuple.0, &ref] |
-| test_logging.rs:86:20:86:28 | TupleExpr [tuple.0] | semmle.label | TupleExpr [tuple.0] |
-| test_logging.rs:86:21:86:28 | password | semmle.label | password |
-| test_logging.rs:87:5:87:44 | ...::log | semmle.label | ...::log |
-| test_logging.rs:87:20:87:43 | MacroExpr | semmle.label | MacroExpr |
-| test_logging.rs:87:36:87:43 | password | semmle.label | password |
-| test_logging.rs:94:9:94:10 | m1 | semmle.label | m1 |
-| test_logging.rs:94:14:94:22 | &password | semmle.label | &password |
-| test_logging.rs:94:15:94:22 | password | semmle.label | password |
-| test_logging.rs:95:5:95:29 | ...::log | semmle.label | ...::log |
-| test_logging.rs:95:11:95:28 | MacroExpr | semmle.label | MacroExpr |
-| test_logging.rs:97:9:97:10 | m2 | semmle.label | m2 |
-| test_logging.rs:97:41:97:49 | &password | semmle.label | &password |
-| test_logging.rs:97:42:97:49 | password | semmle.label | password |
-| test_logging.rs:98:5:98:19 | ...::log | semmle.label | ...::log |
-| test_logging.rs:98:11:98:18 | MacroExpr | semmle.label | MacroExpr |
-| test_logging.rs:100:9:100:10 | m3 | semmle.label | m3 |
-| test_logging.rs:100:14:100:46 | res | semmle.label | res |
-| test_logging.rs:100:22:100:45 | ...::format(...) | semmle.label | ...::format(...) |
-| test_logging.rs:100:22:100:45 | ...::must_use(...) | semmle.label | ...::must_use(...) |
-| test_logging.rs:100:22:100:45 | MacroExpr | semmle.label | MacroExpr |
-| test_logging.rs:100:22:100:45 | { ... } | semmle.label | { ... } |
-| test_logging.rs:100:38:100:45 | password | semmle.label | password |
-| test_logging.rs:101:5:101:19 | ...::log | semmle.label | ...::log |
-| test_logging.rs:101:11:101:18 | MacroExpr | semmle.label | MacroExpr |
-| test_logging.rs:119:5:119:42 | ...::log | semmle.label | ...::log |
-| test_logging.rs:119:12:119:41 | MacroExpr | semmle.label | MacroExpr |
-| test_logging.rs:119:28:119:41 | get_password(...) | semmle.label | get_password(...) |
-| test_logging.rs:130:9:130:10 | t1 [tuple.1] | semmle.label | t1 [tuple.1] |
-| test_logging.rs:130:14:130:33 | TupleExpr [tuple.1] | semmle.label | TupleExpr [tuple.1] |
-| test_logging.rs:130:25:130:32 | password | semmle.label | password |
-| test_logging.rs:132:5:132:32 | ...::log | semmle.label | ...::log |
-| test_logging.rs:132:12:132:31 | MacroExpr | semmle.label | MacroExpr |
-| test_logging.rs:132:28:132:29 | t1 [tuple.1] | semmle.label | t1 [tuple.1] |
-| test_logging.rs:132:28:132:31 | t1.1 | semmle.label | t1.1 |
-| test_logging.rs:139:5:139:38 | ...::log | semmle.label | ...::log |
-| test_logging.rs:139:11:139:37 | MacroExpr | semmle.label | MacroExpr |
-| test_logging.rs:139:27:139:37 | s1.password | semmle.label | s1.password |
-| test_logging.rs:146:5:146:38 | ...::log | semmle.label | ...::log |
-| test_logging.rs:146:11:146:37 | MacroExpr | semmle.label | MacroExpr |
-| test_logging.rs:146:27:146:37 | s2.password | semmle.label | s2.password |
-| test_logging.rs:171:22:171:31 | log_expect | semmle.label | log_expect |
-| test_logging.rs:171:33:171:79 | &... | semmle.label | &... |
-| test_logging.rs:171:33:171:79 | &... [&ref] | semmle.label | &... [&ref] |
-| test_logging.rs:171:34:171:79 | MacroExpr | semmle.label | MacroExpr |
-| test_logging.rs:171:34:171:79 | res | semmle.label | res |
-| test_logging.rs:171:42:171:78 | ...::format(...) | semmle.label | ...::format(...) |
-| test_logging.rs:171:42:171:78 | ...::must_use(...) | semmle.label | ...::must_use(...) |
-| test_logging.rs:171:42:171:78 | MacroExpr | semmle.label | MacroExpr |
-| test_logging.rs:171:42:171:78 | { ... } | semmle.label | { ... } |
-| test_logging.rs:171:70:171:78 | password2 | semmle.label | password2 |
-| test_logging.rs:175:24:175:33 | log_expect | semmle.label | log_expect |
-| test_logging.rs:175:35:175:81 | &... | semmle.label | &... |
-| test_logging.rs:175:35:175:81 | &... [&ref] | semmle.label | &... [&ref] |
-| test_logging.rs:175:36:175:81 | MacroExpr | semmle.label | MacroExpr |
-| test_logging.rs:175:36:175:81 | res | semmle.label | res |
-| test_logging.rs:175:44:175:80 | ...::format(...) | semmle.label | ...::format(...) |
-| test_logging.rs:175:44:175:80 | ...::must_use(...) | semmle.label | ...::must_use(...) |
-| test_logging.rs:175:44:175:80 | MacroExpr | semmle.label | MacroExpr |
-| test_logging.rs:175:44:175:80 | { ... } | semmle.label | { ... } |
-| test_logging.rs:175:72:175:80 | password2 | semmle.label | password2 |
-| test_logging.rs:182:9:182:19 | err_result3 [Err] | semmle.label | err_result3 [Err] |
-| test_logging.rs:182:47:182:60 | Err(...) [Err] | semmle.label | Err(...) [Err] |
-| test_logging.rs:182:51:182:59 | password2 | semmle.label | password2 |
-| test_logging.rs:183:13:183:23 | err_result3 [Err] | semmle.label | err_result3 [Err] |
-| test_logging.rs:183:25:183:34 | log_unwrap | semmle.label | log_unwrap |
-| test_logging.rs:187:5:187:38 | ...::_print | semmle.label | ...::_print |
-| test_logging.rs:187:12:187:37 | MacroExpr | semmle.label | MacroExpr |
-| test_logging.rs:187:30:187:37 | password | semmle.label | password |
-| test_logging.rs:188:5:188:38 | ...::_print | semmle.label | ...::_print |
-| test_logging.rs:188:14:188:37 | MacroExpr | semmle.label | MacroExpr |
-| test_logging.rs:188:30:188:37 | password | semmle.label | password |
-| test_logging.rs:189:5:189:39 | ...::_eprint | semmle.label | ...::_eprint |
-| test_logging.rs:189:13:189:38 | MacroExpr | semmle.label | MacroExpr |
-| test_logging.rs:189:31:189:38 | password | semmle.label | password |
-| test_logging.rs:190:5:190:39 | ...::_eprint | semmle.label | ...::_eprint |
-| test_logging.rs:190:15:190:38 | MacroExpr | semmle.label | MacroExpr |
-| test_logging.rs:190:31:190:38 | password | semmle.label | password |
-| test_logging.rs:193:16:193:47 | ...::panic_fmt | semmle.label | ...::panic_fmt |
-| test_logging.rs:193:23:193:46 | MacroExpr | semmle.label | MacroExpr |
-| test_logging.rs:193:39:193:46 | password | semmle.label | password |
-| test_logging.rs:194:16:194:46 | ...::panic_fmt | semmle.label | ...::panic_fmt |
-| test_logging.rs:194:22:194:45 | MacroExpr | semmle.label | MacroExpr |
-| test_logging.rs:194:38:194:45 | password | semmle.label | password |
-| test_logging.rs:195:16:195:55 | ...::panic_fmt | semmle.label | ...::panic_fmt |
-| test_logging.rs:195:31:195:54 | MacroExpr | semmle.label | MacroExpr |
-| test_logging.rs:195:47:195:54 | password | semmle.label | password |
-| test_logging.rs:196:16:196:53 | ...::panic_fmt | semmle.label | ...::panic_fmt |
-| test_logging.rs:196:29:196:52 | MacroExpr | semmle.label | MacroExpr |
-| test_logging.rs:196:45:196:52 | password | semmle.label | password |
-| test_logging.rs:197:16:197:55 | ...::panic_fmt | semmle.label | ...::panic_fmt |
-| test_logging.rs:197:31:197:54 | MacroExpr | semmle.label | MacroExpr |
-| test_logging.rs:197:47:197:54 | password | semmle.label | password |
-| test_logging.rs:198:16:198:57 | ...::assert_failed | semmle.label | ...::assert_failed |
-| test_logging.rs:198:16:198:57 | ...::assert_failed [Some] | semmle.label | ...::assert_failed [Some] |
-| test_logging.rs:198:33:198:56 | ...::Some(...) [Some] | semmle.label | ...::Some(...) [Some] |
-| test_logging.rs:198:33:198:56 | MacroExpr | semmle.label | MacroExpr |
-| test_logging.rs:198:49:198:56 | password | semmle.label | password |
-| test_logging.rs:199:16:199:57 | ...::assert_failed | semmle.label | ...::assert_failed |
-| test_logging.rs:199:16:199:57 | ...::assert_failed [Some] | semmle.label | ...::assert_failed [Some] |
-| test_logging.rs:199:33:199:56 | ...::Some(...) [Some] | semmle.label | ...::Some(...) [Some] |
-| test_logging.rs:199:33:199:56 | MacroExpr | semmle.label | MacroExpr |
-| test_logging.rs:199:49:199:56 | password | semmle.label | password |
-| test_logging.rs:200:16:200:61 | ...::panic_fmt | semmle.label | ...::panic_fmt |
-| test_logging.rs:200:37:200:60 | MacroExpr | semmle.label | MacroExpr |
-| test_logging.rs:200:53:200:60 | password | semmle.label | password |
-| test_logging.rs:201:16:201:63 | ...::assert_failed | semmle.label | ...::assert_failed |
-| test_logging.rs:201:16:201:63 | ...::assert_failed [Some] | semmle.label | ...::assert_failed [Some] |
-| test_logging.rs:201:39:201:62 | ...::Some(...) [Some] | semmle.label | ...::Some(...) [Some] |
-| test_logging.rs:201:39:201:62 | MacroExpr | semmle.label | MacroExpr |
-| test_logging.rs:201:55:201:62 | password | semmle.label | password |
-| test_logging.rs:202:17:202:64 | ...::assert_failed | semmle.label | ...::assert_failed |
-| test_logging.rs:202:17:202:64 | ...::assert_failed [Some] | semmle.label | ...::assert_failed [Some] |
-| test_logging.rs:202:40:202:63 | ...::Some(...) [Some] | semmle.label | ...::Some(...) [Some] |
-| test_logging.rs:202:40:202:63 | MacroExpr | semmle.label | MacroExpr |
-| test_logging.rs:202:56:202:63 | password | semmle.label | password |
-| test_logging.rs:203:27:203:32 | expect | semmle.label | expect |
-| test_logging.rs:203:27:203:32 | expect | semmle.label | expect |
-| test_logging.rs:203:34:203:66 | res | semmle.label | res |
-| test_logging.rs:203:34:203:75 | ... .as_str() | semmle.label | ... .as_str() |
-| test_logging.rs:203:42:203:65 | ...::format(...) | semmle.label | ...::format(...) |
-| test_logging.rs:203:42:203:65 | ...::must_use(...) | semmle.label | ...::must_use(...) |
-| test_logging.rs:203:42:203:65 | MacroExpr | semmle.label | MacroExpr |
-| test_logging.rs:203:42:203:65 | { ... } | semmle.label | { ... } |
-| test_logging.rs:203:58:203:65 | password | semmle.label | password |
-| test_logging.rs:209:30:209:34 | write | semmle.label | write |
-| test_logging.rs:209:36:209:70 | res | semmle.label | res |
-| test_logging.rs:209:36:209:81 | ... .as_bytes() | semmle.label | ... .as_bytes() |
-| test_logging.rs:209:44:209:69 | ...::format(...) | semmle.label | ...::format(...) |
-| test_logging.rs:209:44:209:69 | ...::must_use(...) | semmle.label | ...::must_use(...) |
-| test_logging.rs:209:44:209:69 | MacroExpr | semmle.label | MacroExpr |
-| test_logging.rs:209:44:209:69 | { ... } | semmle.label | { ... } |
-| test_logging.rs:209:62:209:69 | password | semmle.label | password |
-| test_logging.rs:210:30:210:38 | write_all | semmle.label | write_all |
-| test_logging.rs:210:40:210:74 | res | semmle.label | res |
-| test_logging.rs:210:40:210:85 | ... .as_bytes() | semmle.label | ... .as_bytes() |
-| test_logging.rs:210:48:210:73 | ...::format(...) | semmle.label | ...::format(...) |
-| test_logging.rs:210:48:210:73 | ...::must_use(...) | semmle.label | ...::must_use(...) |
-| test_logging.rs:210:48:210:73 | MacroExpr | semmle.label | MacroExpr |
-| test_logging.rs:210:48:210:73 | { ... } | semmle.label | { ... } |
-| test_logging.rs:210:66:210:73 | password | semmle.label | password |
-| test_logging.rs:213:9:213:13 | write | semmle.label | write |
-| test_logging.rs:213:15:213:49 | res | semmle.label | res |
-| test_logging.rs:213:15:213:60 | ... .as_bytes() | semmle.label | ... .as_bytes() |
-| test_logging.rs:213:23:213:48 | ...::format(...) | semmle.label | ...::format(...) |
-| test_logging.rs:213:23:213:48 | ...::must_use(...) | semmle.label | ...::must_use(...) |
-| test_logging.rs:213:23:213:48 | MacroExpr | semmle.label | MacroExpr |
-| test_logging.rs:213:23:213:48 | { ... } | semmle.label | { ... } |
-| test_logging.rs:213:41:213:48 | password | semmle.label | password |
-| test_logging.rs:216:9:216:13 | write | semmle.label | write |
-| test_logging.rs:216:15:216:49 | res | semmle.label | res |
-| test_logging.rs:216:15:216:60 | ... .as_bytes() | semmle.label | ... .as_bytes() |
-| test_logging.rs:216:23:216:48 | ...::format(...) | semmle.label | ...::format(...) |
-| test_logging.rs:216:23:216:48 | ...::must_use(...) | semmle.label | ...::must_use(...) |
-| test_logging.rs:216:23:216:48 | MacroExpr | semmle.label | MacroExpr |
-| test_logging.rs:216:23:216:48 | { ... } | semmle.label | { ... } |
-| test_logging.rs:216:41:216:48 | password | semmle.label | password |
-=======
 | test_logging.rs:60:5:60:54 | ...::log | semmle.label | ...::log |
 | test_logging.rs:60:30:60:53 | MacroExpr | semmle.label | MacroExpr |
 | test_logging.rs:60:46:60:53 | password | semmle.label | password |
@@ -948,10 +471,12 @@
 | test_logging.rs:211:28:211:51 | MacroExpr | semmle.label | MacroExpr |
 | test_logging.rs:211:44:211:51 | password | semmle.label | password |
 | test_logging.rs:214:13:214:54 | ...::assert_failed | semmle.label | ...::assert_failed |
+| test_logging.rs:214:13:214:54 | ...::assert_failed [Some] | semmle.label | ...::assert_failed [Some] |
 | test_logging.rs:214:30:214:53 | ...::Some(...) [Some] | semmle.label | ...::Some(...) [Some] |
 | test_logging.rs:214:30:214:53 | MacroExpr | semmle.label | MacroExpr |
 | test_logging.rs:214:46:214:53 | password | semmle.label | password |
 | test_logging.rs:217:13:217:54 | ...::assert_failed | semmle.label | ...::assert_failed |
+| test_logging.rs:217:13:217:54 | ...::assert_failed [Some] | semmle.label | ...::assert_failed [Some] |
 | test_logging.rs:217:30:217:53 | ...::Some(...) [Some] | semmle.label | ...::Some(...) [Some] |
 | test_logging.rs:217:30:217:53 | MacroExpr | semmle.label | MacroExpr |
 | test_logging.rs:217:46:217:53 | password | semmle.label | password |
@@ -959,13 +484,16 @@
 | test_logging.rs:220:34:220:57 | MacroExpr | semmle.label | MacroExpr |
 | test_logging.rs:220:50:220:57 | password | semmle.label | password |
 | test_logging.rs:223:13:223:60 | ...::assert_failed | semmle.label | ...::assert_failed |
+| test_logging.rs:223:13:223:60 | ...::assert_failed [Some] | semmle.label | ...::assert_failed [Some] |
 | test_logging.rs:223:36:223:59 | ...::Some(...) [Some] | semmle.label | ...::Some(...) [Some] |
 | test_logging.rs:223:36:223:59 | MacroExpr | semmle.label | MacroExpr |
 | test_logging.rs:223:52:223:59 | password | semmle.label | password |
 | test_logging.rs:226:13:226:60 | ...::assert_failed | semmle.label | ...::assert_failed |
+| test_logging.rs:226:13:226:60 | ...::assert_failed [Some] | semmle.label | ...::assert_failed [Some] |
 | test_logging.rs:226:36:226:59 | ...::Some(...) [Some] | semmle.label | ...::Some(...) [Some] |
 | test_logging.rs:226:36:226:59 | MacroExpr | semmle.label | MacroExpr |
 | test_logging.rs:226:52:226:59 | password | semmle.label | password |
+| test_logging.rs:229:23:229:28 | expect | semmle.label | expect |
 | test_logging.rs:229:23:229:28 | expect | semmle.label | expect |
 | test_logging.rs:229:30:229:62 | res | semmle.label | res |
 | test_logging.rs:229:30:229:71 | ... .as_str() | semmle.label | ... .as_str() |
@@ -1006,5 +534,4 @@
 | test_logging.rs:251:23:251:48 | MacroExpr | semmle.label | MacroExpr |
 | test_logging.rs:251:23:251:48 | { ... } | semmle.label | { ... } |
 | test_logging.rs:251:41:251:48 | password | semmle.label | password |
->>>>>>> 3af10d2c
 subpaths