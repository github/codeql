--- conflicted
+++ resolved
@@ -1,20 +1,9 @@
 #select
-<<<<<<< HEAD
-| test_cipher.rs:18:29:18:36 | [0u8; 16] | test_cipher.rs:18:29:18:36 | [0u8; 16] | test_cipher.rs:19:30:19:47 | ...::new | This hard-coded value is used as $@. | test_cipher.rs:19:30:19:47 | ...::new | a key |
 | test_cipher.rs:18:29:18:36 | [0u8; 16] | test_cipher.rs:18:29:18:36 | [0u8; 16] | test_cipher.rs:19:30:19:47 | ...::new | This hard-coded value is used as $@. | test_cipher.rs:19:30:19:47 | ...::new | a key |
 | test_cipher.rs:25:29:25:36 | [0u8; 16] | test_cipher.rs:25:29:25:36 | [0u8; 16] | test_cipher.rs:26:30:26:40 | ...::new | This hard-coded value is used as $@. | test_cipher.rs:26:30:26:40 | ...::new | a key |
-| test_cipher.rs:25:29:25:36 | [0u8; 16] | test_cipher.rs:25:29:25:36 | [0u8; 16] | test_cipher.rs:26:30:26:40 | ...::new | This hard-coded value is used as $@. | test_cipher.rs:26:30:26:40 | ...::new | a key |
 | test_cipher.rs:29:29:29:36 | [0u8; 16] | test_cipher.rs:29:29:29:36 | [0u8; 16] | test_cipher.rs:30:30:30:40 | ...::new | This hard-coded value is used as $@. | test_cipher.rs:30:30:30:40 | ...::new | an initialization vector |
-| test_cipher.rs:29:29:29:36 | [0u8; 16] | test_cipher.rs:29:29:29:36 | [0u8; 16] | test_cipher.rs:30:30:30:40 | ...::new | This hard-coded value is used as $@. | test_cipher.rs:30:30:30:40 | ...::new | an initialization vector |
-=======
-| test_cipher.rs:18:30:18:32 | 0u8 | test_cipher.rs:18:30:18:32 | 0u8 | test_cipher.rs:19:30:19:47 | ...::new | This hard-coded value is used as $@. | test_cipher.rs:19:30:19:47 | ...::new | a key |
-| test_cipher.rs:25:30:25:32 | 0u8 | test_cipher.rs:25:30:25:32 | 0u8 | test_cipher.rs:26:30:26:40 | ...::new | This hard-coded value is used as $@. | test_cipher.rs:26:30:26:40 | ...::new | a key |
-| test_cipher.rs:29:30:29:32 | 0u8 | test_cipher.rs:29:30:29:32 | 0u8 | test_cipher.rs:30:30:30:40 | ...::new | This hard-coded value is used as $@. | test_cipher.rs:30:30:30:40 | ...::new | an initialization vector |
->>>>>>> f4388c80
 | test_cipher.rs:37:27:37:74 | [...] | test_cipher.rs:37:27:37:74 | [...] | test_cipher.rs:38:30:38:47 | ...::new | This hard-coded value is used as $@. | test_cipher.rs:38:30:38:47 | ...::new | a key |
 | test_cipher.rs:41:29:41:76 | [...] | test_cipher.rs:41:29:41:76 | [...] | test_cipher.rs:42:30:42:47 | ...::new | This hard-coded value is used as $@. | test_cipher.rs:42:30:42:47 | ...::new | a key |
-| test_cipher.rs:50:37:50:52 | ...::zeroed | test_cipher.rs:50:37:50:52 | ...::zeroed | test_cipher.rs:51:31:51:48 | ...::new | This hard-coded value is used as $@. | test_cipher.rs:51:31:51:48 | ...::new | a key |
-<<<<<<< HEAD
 | test_cipher.rs:50:37:50:52 | ...::zeroed | test_cipher.rs:50:37:50:52 | ...::zeroed | test_cipher.rs:51:31:51:48 | ...::new | This hard-coded value is used as $@. | test_cipher.rs:51:31:51:48 | ...::new | a key |
 | test_cipher.rs:73:19:73:26 | [0u8; 32] | test_cipher.rs:73:19:73:26 | [0u8; 32] | test_cipher.rs:74:23:74:44 | ...::new_from_slice | This hard-coded value is used as $@. | test_cipher.rs:74:23:74:44 | ...::new_from_slice | a key |
 | test_cookie.rs:17:28:17:34 | [0; 64] | test_cookie.rs:17:28:17:34 | [0; 64] | test_cookie.rs:18:16:18:24 | ...::from | This hard-coded value is used as $@. | test_cookie.rs:18:16:18:24 | ...::from | a key |
@@ -26,46 +15,17 @@
 | test_cipher.rs:18:28:18:36 | &... [&ref] | test_cipher.rs:18:9:18:14 | const1 [&ref] | provenance |  |
 | test_cipher.rs:18:29:18:36 | [0u8; 16] | test_cipher.rs:18:28:18:36 | &... [&ref] | provenance |  |
 | test_cipher.rs:19:49:19:79 | ...::from_slice(...) [&ref] | test_cipher.rs:19:30:19:47 | ...::new | provenance | MaD:3 Sink:MaD:3 |
-| test_cipher.rs:19:49:19:79 | ...::from_slice(...) [&ref] | test_cipher.rs:19:30:19:47 | ...::new | provenance | MaD:5 Sink:MaD:5 |
-| test_cipher.rs:19:73:19:78 | const1 [&ref] | test_cipher.rs:19:49:19:79 | ...::from_slice(...) [&ref] | provenance | MaD:10 |
+| test_cipher.rs:19:73:19:78 | const1 [&ref] | test_cipher.rs:19:49:19:79 | ...::from_slice(...) [&ref] | provenance | MaD:9 |
 | test_cipher.rs:25:9:25:14 | const4 [&ref] | test_cipher.rs:26:66:26:71 | const4 [&ref] | provenance |  |
 | test_cipher.rs:25:28:25:36 | &... [&ref] | test_cipher.rs:25:9:25:14 | const4 [&ref] | provenance |  |
 | test_cipher.rs:25:29:25:36 | [0u8; 16] | test_cipher.rs:25:28:25:36 | &... [&ref] | provenance |  |
-| test_cipher.rs:26:42:26:72 | ...::from_slice(...) [&ref] | test_cipher.rs:26:30:26:40 | ...::new | provenance | MaD:3 Sink:MaD:3 |
-| test_cipher.rs:26:42:26:72 | ...::from_slice(...) [&ref] | test_cipher.rs:26:30:26:40 | ...::new | provenance | MaD:5 Sink:MaD:5 |
-| test_cipher.rs:26:66:26:71 | const4 [&ref] | test_cipher.rs:26:42:26:72 | ...::from_slice(...) [&ref] | provenance | MaD:10 |
+| test_cipher.rs:26:42:26:72 | ...::from_slice(...) [&ref] | test_cipher.rs:26:30:26:40 | ...::new | provenance | MaD:4 Sink:MaD:4 |
+| test_cipher.rs:26:66:26:71 | const4 [&ref] | test_cipher.rs:26:42:26:72 | ...::from_slice(...) [&ref] | provenance | MaD:9 |
 | test_cipher.rs:29:9:29:14 | const5 [&ref] | test_cipher.rs:30:95:30:100 | const5 [&ref] | provenance |  |
 | test_cipher.rs:29:28:29:36 | &... [&ref] | test_cipher.rs:29:9:29:14 | const5 [&ref] | provenance |  |
 | test_cipher.rs:29:29:29:36 | [0u8; 16] | test_cipher.rs:29:28:29:36 | &... [&ref] | provenance |  |
-| test_cipher.rs:30:72:30:101 | ...::from_slice(...) [&ref] | test_cipher.rs:30:30:30:40 | ...::new | provenance | MaD:4 Sink:MaD:4 |
-| test_cipher.rs:30:72:30:101 | ...::from_slice(...) [&ref] | test_cipher.rs:30:30:30:40 | ...::new | provenance | MaD:6 Sink:MaD:6 |
-| test_cipher.rs:30:95:30:100 | const5 [&ref] | test_cipher.rs:30:72:30:101 | ...::from_slice(...) [&ref] | provenance | MaD:10 |
-=======
-| test_cipher.rs:73:20:73:22 | 0u8 | test_cipher.rs:73:20:73:22 | 0u8 | test_cipher.rs:74:23:74:44 | ...::new_from_slice | This hard-coded value is used as $@. | test_cipher.rs:74:23:74:44 | ...::new_from_slice | a key |
-| test_cookie.rs:17:29:17:29 | 0 | test_cookie.rs:17:29:17:29 | 0 | test_cookie.rs:18:16:18:24 | ...::from | This hard-coded value is used as $@. | test_cookie.rs:18:16:18:24 | ...::from | a key |
-| test_cookie.rs:21:29:21:29 | 0 | test_cookie.rs:21:29:21:29 | 0 | test_cookie.rs:22:16:22:24 | ...::from | This hard-coded value is used as $@. | test_cookie.rs:22:16:22:24 | ...::from | a key |
-| test_cookie.rs:38:29:38:31 | 0u8 | test_cookie.rs:38:29:38:31 | 0u8 | test_cookie.rs:42:14:42:32 | ...::from | This hard-coded value is used as $@. | test_cookie.rs:42:14:42:32 | ...::from | a key |
-| test_cookie.rs:49:23:49:25 | 0u8 | test_cookie.rs:49:23:49:25 | 0u8 | test_cookie.rs:53:14:53:32 | ...::from | This hard-coded value is used as $@. | test_cookie.rs:53:14:53:32 | ...::from | a key |
-edges
-| test_cipher.rs:18:9:18:14 | const1 [&ref, element] | test_cipher.rs:19:73:19:78 | const1 [&ref, element] | provenance |  |
-| test_cipher.rs:18:28:18:36 | &... [&ref, element] | test_cipher.rs:18:9:18:14 | const1 [&ref, element] | provenance |  |
-| test_cipher.rs:18:29:18:36 | [0u8; 16] [element] | test_cipher.rs:18:28:18:36 | &... [&ref, element] | provenance |  |
-| test_cipher.rs:18:30:18:32 | 0u8 | test_cipher.rs:18:29:18:36 | [0u8; 16] [element] | provenance |  |
-| test_cipher.rs:19:49:19:79 | ...::from_slice(...) [&ref, element] | test_cipher.rs:19:30:19:47 | ...::new | provenance | MaD:3 Sink:MaD:3 Sink:MaD:3 |
-| test_cipher.rs:19:73:19:78 | const1 [&ref, element] | test_cipher.rs:19:49:19:79 | ...::from_slice(...) [&ref, element] | provenance | MaD:9 |
-| test_cipher.rs:25:9:25:14 | const4 [&ref, element] | test_cipher.rs:26:66:26:71 | const4 [&ref, element] | provenance |  |
-| test_cipher.rs:25:28:25:36 | &... [&ref, element] | test_cipher.rs:25:9:25:14 | const4 [&ref, element] | provenance |  |
-| test_cipher.rs:25:29:25:36 | [0u8; 16] [element] | test_cipher.rs:25:28:25:36 | &... [&ref, element] | provenance |  |
-| test_cipher.rs:25:30:25:32 | 0u8 | test_cipher.rs:25:29:25:36 | [0u8; 16] [element] | provenance |  |
-| test_cipher.rs:26:42:26:72 | ...::from_slice(...) [&ref, element] | test_cipher.rs:26:30:26:40 | ...::new | provenance | MaD:4 Sink:MaD:4 Sink:MaD:4 |
-| test_cipher.rs:26:66:26:71 | const4 [&ref, element] | test_cipher.rs:26:42:26:72 | ...::from_slice(...) [&ref, element] | provenance | MaD:9 |
-| test_cipher.rs:29:9:29:14 | const5 [&ref, element] | test_cipher.rs:30:95:30:100 | const5 [&ref, element] | provenance |  |
-| test_cipher.rs:29:28:29:36 | &... [&ref, element] | test_cipher.rs:29:9:29:14 | const5 [&ref, element] | provenance |  |
-| test_cipher.rs:29:29:29:36 | [0u8; 16] [element] | test_cipher.rs:29:28:29:36 | &... [&ref, element] | provenance |  |
-| test_cipher.rs:29:30:29:32 | 0u8 | test_cipher.rs:29:29:29:36 | [0u8; 16] [element] | provenance |  |
-| test_cipher.rs:30:72:30:101 | ...::from_slice(...) [&ref, element] | test_cipher.rs:30:30:30:40 | ...::new | provenance | MaD:5 Sink:MaD:5 Sink:MaD:5 |
-| test_cipher.rs:30:95:30:100 | const5 [&ref, element] | test_cipher.rs:30:72:30:101 | ...::from_slice(...) [&ref, element] | provenance | MaD:9 |
->>>>>>> f4388c80
+| test_cipher.rs:30:72:30:101 | ...::from_slice(...) [&ref] | test_cipher.rs:30:30:30:40 | ...::new | provenance | MaD:5 Sink:MaD:5 |
+| test_cipher.rs:30:95:30:100 | const5 [&ref] | test_cipher.rs:30:72:30:101 | ...::from_slice(...) [&ref] | provenance | MaD:9 |
 | test_cipher.rs:37:9:37:14 | const7 | test_cipher.rs:38:74:38:79 | const7 | provenance |  |
 | test_cipher.rs:37:27:37:74 | [...] | test_cipher.rs:37:9:37:14 | const7 | provenance |  |
 | test_cipher.rs:38:49:38:80 | ...::from_slice(...) [&ref] | test_cipher.rs:38:30:38:47 | ...::new | provenance | MaD:3 Sink:MaD:3 |
@@ -82,45 +42,22 @@
 | test_cipher.rs:51:50:51:82 | ...::from_slice(...) [&ref, element] | test_cipher.rs:51:31:51:48 | ...::new | provenance | MaD:3 Sink:MaD:3 Sink:MaD:3 |
 | test_cipher.rs:51:74:51:81 | &const10 [&ref, element] | test_cipher.rs:51:50:51:82 | ...::from_slice(...) [&ref, element] | provenance | MaD:9 |
 | test_cipher.rs:51:75:51:81 | const10 [element] | test_cipher.rs:51:74:51:81 | &const10 [&ref, element] | provenance |  |
-<<<<<<< HEAD
 | test_cipher.rs:73:9:73:14 | const2 [&ref] | test_cipher.rs:74:46:74:51 | const2 [&ref] | provenance |  |
 | test_cipher.rs:73:18:73:26 | &... [&ref] | test_cipher.rs:73:9:73:14 | const2 [&ref] | provenance |  |
 | test_cipher.rs:73:19:73:26 | [0u8; 32] | test_cipher.rs:73:18:73:26 | &... [&ref] | provenance |  |
 | test_cipher.rs:74:46:74:51 | const2 [&ref] | test_cipher.rs:74:23:74:44 | ...::new_from_slice | provenance | MaD:1 Sink:MaD:1 |
 | test_cookie.rs:17:9:17:14 | array1 | test_cookie.rs:18:27:18:32 | array1 | provenance |  |
 | test_cookie.rs:17:28:17:34 | [0; 64] | test_cookie.rs:17:9:17:14 | array1 | provenance |  |
-| test_cookie.rs:18:26:18:32 | &array1 [&ref] | test_cookie.rs:18:16:18:24 | ...::from | provenance | MaD:7 Sink:MaD:7 |
+| test_cookie.rs:18:26:18:32 | &array1 [&ref] | test_cookie.rs:18:16:18:24 | ...::from | provenance | MaD:6 Sink:MaD:6 |
 | test_cookie.rs:18:27:18:32 | array1 | test_cookie.rs:18:26:18:32 | &array1 [&ref] | provenance |  |
 | test_cookie.rs:21:9:21:14 | array2 | test_cookie.rs:22:27:22:32 | array2 | provenance |  |
 | test_cookie.rs:21:28:21:34 | [0; 64] | test_cookie.rs:21:9:21:14 | array2 | provenance |  |
-| test_cookie.rs:22:26:22:32 | &array2 [&ref] | test_cookie.rs:22:16:22:24 | ...::from | provenance | MaD:7 Sink:MaD:7 |
+| test_cookie.rs:22:26:22:32 | &array2 [&ref] | test_cookie.rs:22:16:22:24 | ...::from | provenance | MaD:6 Sink:MaD:6 |
 | test_cookie.rs:22:27:22:32 | array2 | test_cookie.rs:22:26:22:32 | &array2 [&ref] | provenance |  |
 | test_cookie.rs:38:9:38:14 | array2 | test_cookie.rs:42:34:42:39 | array2 | provenance |  |
 | test_cookie.rs:38:18:38:37 | ...::from(...) | test_cookie.rs:38:9:38:14 | array2 | provenance |  |
-| test_cookie.rs:38:28:38:36 | [0u8; 64] | test_cookie.rs:38:18:38:37 | ...::from(...) | provenance | MaD:9 |
+| test_cookie.rs:38:28:38:36 | [0u8; 64] | test_cookie.rs:38:18:38:37 | ...::from(...) | provenance | MaD:8 |
 | test_cookie.rs:42:34:42:39 | array2 | test_cookie.rs:42:14:42:32 | ...::from | provenance | MaD:2 Sink:MaD:2 |
-=======
-| test_cipher.rs:73:9:73:14 | const2 [&ref, element] | test_cipher.rs:74:46:74:51 | const2 [&ref, element] | provenance |  |
-| test_cipher.rs:73:18:73:26 | &... [&ref, element] | test_cipher.rs:73:9:73:14 | const2 [&ref, element] | provenance |  |
-| test_cipher.rs:73:19:73:26 | [0u8; 32] [element] | test_cipher.rs:73:18:73:26 | &... [&ref, element] | provenance |  |
-| test_cipher.rs:73:20:73:22 | 0u8 | test_cipher.rs:73:19:73:26 | [0u8; 32] [element] | provenance |  |
-| test_cipher.rs:74:46:74:51 | const2 [&ref, element] | test_cipher.rs:74:23:74:44 | ...::new_from_slice | provenance | MaD:1 Sink:MaD:1 Sink:MaD:1 |
-| test_cookie.rs:17:9:17:14 | array1 [element] | test_cookie.rs:18:27:18:32 | array1 [element] | provenance |  |
-| test_cookie.rs:17:28:17:34 | [0; 64] [element] | test_cookie.rs:17:9:17:14 | array1 [element] | provenance |  |
-| test_cookie.rs:17:29:17:29 | 0 | test_cookie.rs:17:28:17:34 | [0; 64] [element] | provenance |  |
-| test_cookie.rs:18:26:18:32 | &array1 [&ref, element] | test_cookie.rs:18:16:18:24 | ...::from | provenance | MaD:6 Sink:MaD:6 |
-| test_cookie.rs:18:27:18:32 | array1 [element] | test_cookie.rs:18:26:18:32 | &array1 [&ref, element] | provenance |  |
-| test_cookie.rs:21:9:21:14 | array2 [element] | test_cookie.rs:22:27:22:32 | array2 [element] | provenance |  |
-| test_cookie.rs:21:28:21:34 | [0; 64] [element] | test_cookie.rs:21:9:21:14 | array2 [element] | provenance |  |
-| test_cookie.rs:21:29:21:29 | 0 | test_cookie.rs:21:28:21:34 | [0; 64] [element] | provenance |  |
-| test_cookie.rs:22:26:22:32 | &array2 [&ref, element] | test_cookie.rs:22:16:22:24 | ...::from | provenance | MaD:6 Sink:MaD:6 |
-| test_cookie.rs:22:27:22:32 | array2 [element] | test_cookie.rs:22:26:22:32 | &array2 [&ref, element] | provenance |  |
-| test_cookie.rs:38:9:38:14 | array2 [element] | test_cookie.rs:42:34:42:39 | array2 [element] | provenance |  |
-| test_cookie.rs:38:18:38:37 | ...::from(...) [element] | test_cookie.rs:38:9:38:14 | array2 [element] | provenance |  |
-| test_cookie.rs:38:28:38:36 | [0u8; 64] [element] | test_cookie.rs:38:18:38:37 | ...::from(...) [element] | provenance | MaD:8 |
-| test_cookie.rs:38:29:38:31 | 0u8 | test_cookie.rs:38:28:38:36 | [0u8; 64] [element] | provenance |  |
-| test_cookie.rs:42:34:42:39 | array2 [element] | test_cookie.rs:42:14:42:32 | ...::from | provenance | MaD:2 Sink:MaD:2 |
->>>>>>> f4388c80
 | test_cookie.rs:49:9:49:14 | array3 [element] | test_cookie.rs:53:34:53:39 | array3 [element] | provenance |  |
 | test_cookie.rs:49:23:49:25 | 0u8 | test_cookie.rs:49:23:49:29 | ...::from_elem(...) [element] | provenance | MaD:10 |
 | test_cookie.rs:49:23:49:29 | ...::from_elem(...) [element] | test_cookie.rs:49:9:49:14 | array3 [element] | provenance |  |
@@ -129,30 +66,17 @@
 | 1 | Sink: <_ as crypto_common::KeyInit>::new_from_slice; Argument[0]; credentials-key |
 | 2 | Sink: <biscotti::crypto::master::Key>::from; Argument[0]; credentials-key |
 | 3 | Sink: <cipher::stream_wrapper::StreamCipherCoreWrapper as crypto_common::KeyInit>::new; Argument[0]; credentials-key |
-<<<<<<< HEAD
-| 4 | Sink: <cipher::stream_wrapper::StreamCipherCoreWrapper as crypto_common::KeyInit>::new; Argument[1]; credentials-iv |
-| 5 | Sink: <cipher::stream_wrapper::StreamCipherCoreWrapper as crypto_common::KeyIvInit>::new; Argument[0]; credentials-key |
-| 6 | Sink: <cipher::stream_wrapper::StreamCipherCoreWrapper as crypto_common::KeyIvInit>::new; Argument[1]; credentials-iv |
-| 7 | Sink: <cookie::secure::key::Key>::from; Argument[0].Reference; credentials-key |
-| 8 | Source: core::mem::zeroed; ReturnValue.Element; constant-source |
-| 9 | Summary: <_ as core::convert::From>::from; Argument[0]; ReturnValue; taint |
-| 10 | Summary: <generic_array::GenericArray>::from_slice; Argument[0].Reference; ReturnValue.Reference; value |
-| 11 | Summary: alloc::vec::from_elem; Argument[0]; ReturnValue.Element; value |
-=======
 | 4 | Sink: <cipher::stream_wrapper::StreamCipherCoreWrapper as crypto_common::KeyIvInit>::new; Argument[0]; credentials-key |
 | 5 | Sink: <cipher::stream_wrapper::StreamCipherCoreWrapper as crypto_common::KeyIvInit>::new; Argument[1]; credentials-iv |
 | 6 | Sink: <cookie::secure::key::Key>::from; Argument[0].Reference; credentials-key |
 | 7 | Source: core::mem::zeroed; ReturnValue.Element; constant-source |
-| 8 | Summary: <_ as core::convert::From>::from; Argument[0]; ReturnValue; value |
+| 8 | Summary: <_ as core::convert::From>::from; Argument[0]; ReturnValue; taint |
 | 9 | Summary: <generic_array::GenericArray>::from_slice; Argument[0].Reference; ReturnValue.Reference; value |
 | 10 | Summary: alloc::vec::from_elem; Argument[0]; ReturnValue.Element; value |
->>>>>>> f4388c80
 nodes
 | test_cipher.rs:18:9:18:14 | const1 [&ref] | semmle.label | const1 [&ref] |
 | test_cipher.rs:18:28:18:36 | &... [&ref] | semmle.label | &... [&ref] |
 | test_cipher.rs:18:29:18:36 | [0u8; 16] | semmle.label | [0u8; 16] |
-| test_cipher.rs:19:30:19:47 | ...::new | semmle.label | ...::new |
-<<<<<<< HEAD
 | test_cipher.rs:19:30:19:47 | ...::new | semmle.label | ...::new |
 | test_cipher.rs:19:49:19:79 | ...::from_slice(...) [&ref] | semmle.label | ...::from_slice(...) [&ref] |
 | test_cipher.rs:19:73:19:78 | const1 [&ref] | semmle.label | const1 [&ref] |
@@ -160,34 +84,14 @@
 | test_cipher.rs:25:28:25:36 | &... [&ref] | semmle.label | &... [&ref] |
 | test_cipher.rs:25:29:25:36 | [0u8; 16] | semmle.label | [0u8; 16] |
 | test_cipher.rs:26:30:26:40 | ...::new | semmle.label | ...::new |
-| test_cipher.rs:26:30:26:40 | ...::new | semmle.label | ...::new |
 | test_cipher.rs:26:42:26:72 | ...::from_slice(...) [&ref] | semmle.label | ...::from_slice(...) [&ref] |
 | test_cipher.rs:26:66:26:71 | const4 [&ref] | semmle.label | const4 [&ref] |
 | test_cipher.rs:29:9:29:14 | const5 [&ref] | semmle.label | const5 [&ref] |
 | test_cipher.rs:29:28:29:36 | &... [&ref] | semmle.label | &... [&ref] |
 | test_cipher.rs:29:29:29:36 | [0u8; 16] | semmle.label | [0u8; 16] |
 | test_cipher.rs:30:30:30:40 | ...::new | semmle.label | ...::new |
-| test_cipher.rs:30:30:30:40 | ...::new | semmle.label | ...::new |
 | test_cipher.rs:30:72:30:101 | ...::from_slice(...) [&ref] | semmle.label | ...::from_slice(...) [&ref] |
 | test_cipher.rs:30:95:30:100 | const5 [&ref] | semmle.label | const5 [&ref] |
-=======
-| test_cipher.rs:19:49:19:79 | ...::from_slice(...) [&ref, element] | semmle.label | ...::from_slice(...) [&ref, element] |
-| test_cipher.rs:19:73:19:78 | const1 [&ref, element] | semmle.label | const1 [&ref, element] |
-| test_cipher.rs:25:9:25:14 | const4 [&ref, element] | semmle.label | const4 [&ref, element] |
-| test_cipher.rs:25:28:25:36 | &... [&ref, element] | semmle.label | &... [&ref, element] |
-| test_cipher.rs:25:29:25:36 | [0u8; 16] [element] | semmle.label | [0u8; 16] [element] |
-| test_cipher.rs:25:30:25:32 | 0u8 | semmle.label | 0u8 |
-| test_cipher.rs:26:30:26:40 | ...::new | semmle.label | ...::new |
-| test_cipher.rs:26:42:26:72 | ...::from_slice(...) [&ref, element] | semmle.label | ...::from_slice(...) [&ref, element] |
-| test_cipher.rs:26:66:26:71 | const4 [&ref, element] | semmle.label | const4 [&ref, element] |
-| test_cipher.rs:29:9:29:14 | const5 [&ref, element] | semmle.label | const5 [&ref, element] |
-| test_cipher.rs:29:28:29:36 | &... [&ref, element] | semmle.label | &... [&ref, element] |
-| test_cipher.rs:29:29:29:36 | [0u8; 16] [element] | semmle.label | [0u8; 16] [element] |
-| test_cipher.rs:29:30:29:32 | 0u8 | semmle.label | 0u8 |
-| test_cipher.rs:30:30:30:40 | ...::new | semmle.label | ...::new |
-| test_cipher.rs:30:72:30:101 | ...::from_slice(...) [&ref, element] | semmle.label | ...::from_slice(...) [&ref, element] |
-| test_cipher.rs:30:95:30:100 | const5 [&ref, element] | semmle.label | const5 [&ref, element] |
->>>>>>> f4388c80
 | test_cipher.rs:37:9:37:14 | const7 | semmle.label | const7 |
 | test_cipher.rs:37:27:37:74 | [...] | semmle.label | [...] |
 | test_cipher.rs:38:30:38:47 | ...::new | semmle.label | ...::new |
