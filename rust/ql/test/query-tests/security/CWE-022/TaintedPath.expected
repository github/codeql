#select
| src/main.rs:10:5:10:22 | ...::read_to_string | src/main.rs:6:11:6:19 | file_name | src/main.rs:10:5:10:22 | ...::read_to_string | This path depends on a $@. | src/main.rs:6:11:6:19 | file_name | user-provided value |
<<<<<<< HEAD
| src/main.rs:20:5:20:22 | ...::read_to_string | src/main.rs:14:36:14:44 | file_name | src/main.rs:20:5:20:22 | ...::read_to_string | This path depends on a $@. | src/main.rs:14:36:14:44 | file_name | user-provided value |
| src/main.rs:45:5:45:22 | ...::read_to_string | src/main.rs:37:11:37:19 | file_path | src/main.rs:45:5:45:22 | ...::read_to_string | This path depends on a $@. | src/main.rs:37:11:37:19 | file_path | user-provided value |
| src/main.rs:59:5:59:22 | ...::read_to_string | src/main.rs:50:11:50:19 | file_path | src/main.rs:59:5:59:22 | ...::read_to_string | This path depends on a $@. | src/main.rs:50:11:50:19 | file_path | user-provided value |
=======
>>>>>>> b1ee7952
edges
| src/main.rs:6:11:6:19 | file_name | src/main.rs:8:35:8:43 | file_name | provenance |  |
| src/main.rs:8:9:8:17 | file_path | src/main.rs:10:24:10:32 | file_path | provenance |  |
| src/main.rs:8:21:8:44 | ...::from(...) | src/main.rs:8:9:8:17 | file_path | provenance |  |
| src/main.rs:8:35:8:43 | file_name | src/main.rs:8:21:8:44 | ...::from(...) | provenance | MaD:2 |
| src/main.rs:8:35:8:43 | file_name | src/main.rs:8:21:8:44 | ...::from(...) | provenance | MaD:2 |
| src/main.rs:10:24:10:32 | file_path | src/main.rs:10:5:10:22 | ...::read_to_string | provenance | MaD:1 Sink:MaD:1 |
<<<<<<< HEAD
| src/main.rs:14:36:14:44 | file_name | src/main.rs:19:35:19:43 | file_name | provenance |  |
| src/main.rs:19:9:19:17 | file_path | src/main.rs:20:24:20:32 | file_path | provenance |  |
| src/main.rs:19:21:19:44 | ...::from(...) | src/main.rs:19:9:19:17 | file_path | provenance |  |
| src/main.rs:19:35:19:43 | file_name | src/main.rs:19:21:19:44 | ...::from(...) | provenance | MaD:4 |
| src/main.rs:19:35:19:43 | file_name | src/main.rs:19:21:19:44 | ...::from(...) | provenance | MaD:4 |
| src/main.rs:20:24:20:32 | file_path | src/main.rs:20:5:20:22 | ...::read_to_string | provenance | MaD:1 Sink:MaD:1 |
| src/main.rs:37:11:37:19 | file_path | src/main.rs:40:52:40:60 | file_path | provenance |  |
| src/main.rs:40:9:40:17 | file_path | src/main.rs:45:24:45:32 | file_path | provenance |  |
| src/main.rs:40:21:40:62 | public_path.join(...) | src/main.rs:40:9:40:17 | file_path | provenance |  |
| src/main.rs:40:38:40:61 | ...::from(...) | src/main.rs:40:21:40:62 | public_path.join(...) | provenance | MaD:3 |
| src/main.rs:40:52:40:60 | file_path | src/main.rs:40:38:40:61 | ...::from(...) | provenance | MaD:4 |
| src/main.rs:40:52:40:60 | file_path | src/main.rs:40:38:40:61 | ...::from(...) | provenance | MaD:4 |
| src/main.rs:45:24:45:32 | file_path | src/main.rs:45:5:45:22 | ...::read_to_string | provenance | MaD:1 Sink:MaD:1 |
| src/main.rs:50:11:50:19 | file_path | src/main.rs:53:52:53:60 | file_path | provenance |  |
| src/main.rs:53:9:53:17 | file_path | src/main.rs:54:21:54:44 | file_path.canonicalize() [Ok] | provenance | Config |
| src/main.rs:53:21:53:62 | public_path.join(...) | src/main.rs:53:9:53:17 | file_path | provenance |  |
| src/main.rs:53:38:53:61 | ...::from(...) | src/main.rs:53:21:53:62 | public_path.join(...) | provenance | MaD:3 |
| src/main.rs:53:52:53:60 | file_path | src/main.rs:53:38:53:61 | ...::from(...) | provenance | MaD:4 |
| src/main.rs:53:52:53:60 | file_path | src/main.rs:53:38:53:61 | ...::from(...) | provenance | MaD:4 |
| src/main.rs:54:9:54:17 | file_path | src/main.rs:59:24:59:32 | file_path | provenance |  |
| src/main.rs:54:21:54:44 | file_path.canonicalize() [Ok] | src/main.rs:54:21:54:53 | ... .unwrap() | provenance | MaD:2 |
| src/main.rs:54:21:54:53 | ... .unwrap() | src/main.rs:54:9:54:17 | file_path | provenance |  |
| src/main.rs:59:24:59:32 | file_path | src/main.rs:59:5:59:22 | ...::read_to_string | provenance | MaD:1 Sink:MaD:1 |
=======
>>>>>>> b1ee7952
models
| 1 | Sink: std::fs::read_to_string; Argument[0]; path-injection |
| 2 | Summary: <std::path::PathBuf as core::convert::From>::from; Argument[0]; ReturnValue; taint |
nodes
| src/main.rs:6:11:6:19 | file_name | semmle.label | file_name |
| src/main.rs:8:9:8:17 | file_path | semmle.label | file_path |
| src/main.rs:8:21:8:44 | ...::from(...) | semmle.label | ...::from(...) |
| src/main.rs:8:35:8:43 | file_name | semmle.label | file_name |
| src/main.rs:10:5:10:22 | ...::read_to_string | semmle.label | ...::read_to_string |
| src/main.rs:10:24:10:32 | file_path | semmle.label | file_path |
<<<<<<< HEAD
| src/main.rs:14:36:14:44 | file_name | semmle.label | file_name |
| src/main.rs:19:9:19:17 | file_path | semmle.label | file_path |
| src/main.rs:19:21:19:44 | ...::from(...) | semmle.label | ...::from(...) |
| src/main.rs:19:35:19:43 | file_name | semmle.label | file_name |
| src/main.rs:20:5:20:22 | ...::read_to_string | semmle.label | ...::read_to_string |
| src/main.rs:20:24:20:32 | file_path | semmle.label | file_path |
| src/main.rs:37:11:37:19 | file_path | semmle.label | file_path |
| src/main.rs:40:9:40:17 | file_path | semmle.label | file_path |
| src/main.rs:40:21:40:62 | public_path.join(...) | semmle.label | public_path.join(...) |
| src/main.rs:40:38:40:61 | ...::from(...) | semmle.label | ...::from(...) |
| src/main.rs:40:52:40:60 | file_path | semmle.label | file_path |
| src/main.rs:45:5:45:22 | ...::read_to_string | semmle.label | ...::read_to_string |
| src/main.rs:45:24:45:32 | file_path | semmle.label | file_path |
| src/main.rs:50:11:50:19 | file_path | semmle.label | file_path |
| src/main.rs:53:9:53:17 | file_path | semmle.label | file_path |
| src/main.rs:53:21:53:62 | public_path.join(...) | semmle.label | public_path.join(...) |
| src/main.rs:53:38:53:61 | ...::from(...) | semmle.label | ...::from(...) |
| src/main.rs:53:52:53:60 | file_path | semmle.label | file_path |
| src/main.rs:54:9:54:17 | file_path | semmle.label | file_path |
| src/main.rs:54:21:54:44 | file_path.canonicalize() [Ok] | semmle.label | file_path.canonicalize() [Ok] |
| src/main.rs:54:21:54:53 | ... .unwrap() | semmle.label | ... .unwrap() |
| src/main.rs:59:5:59:22 | ...::read_to_string | semmle.label | ...::read_to_string |
| src/main.rs:59:24:59:32 | file_path | semmle.label | file_path |
=======
>>>>>>> b1ee7952
subpaths<|MERGE_RESOLUTION|>--- conflicted
+++ resolved
@@ -1,11 +1,6 @@
 #select
 | src/main.rs:10:5:10:22 | ...::read_to_string | src/main.rs:6:11:6:19 | file_name | src/main.rs:10:5:10:22 | ...::read_to_string | This path depends on a $@. | src/main.rs:6:11:6:19 | file_name | user-provided value |
-<<<<<<< HEAD
 | src/main.rs:20:5:20:22 | ...::read_to_string | src/main.rs:14:36:14:44 | file_name | src/main.rs:20:5:20:22 | ...::read_to_string | This path depends on a $@. | src/main.rs:14:36:14:44 | file_name | user-provided value |
-| src/main.rs:45:5:45:22 | ...::read_to_string | src/main.rs:37:11:37:19 | file_path | src/main.rs:45:5:45:22 | ...::read_to_string | This path depends on a $@. | src/main.rs:37:11:37:19 | file_path | user-provided value |
-| src/main.rs:59:5:59:22 | ...::read_to_string | src/main.rs:50:11:50:19 | file_path | src/main.rs:59:5:59:22 | ...::read_to_string | This path depends on a $@. | src/main.rs:50:11:50:19 | file_path | user-provided value |
-=======
->>>>>>> b1ee7952
 edges
 | src/main.rs:6:11:6:19 | file_name | src/main.rs:8:35:8:43 | file_name | provenance |  |
 | src/main.rs:8:9:8:17 | file_path | src/main.rs:10:24:10:32 | file_path | provenance |  |
@@ -13,32 +8,12 @@
 | src/main.rs:8:35:8:43 | file_name | src/main.rs:8:21:8:44 | ...::from(...) | provenance | MaD:2 |
 | src/main.rs:8:35:8:43 | file_name | src/main.rs:8:21:8:44 | ...::from(...) | provenance | MaD:2 |
 | src/main.rs:10:24:10:32 | file_path | src/main.rs:10:5:10:22 | ...::read_to_string | provenance | MaD:1 Sink:MaD:1 |
-<<<<<<< HEAD
 | src/main.rs:14:36:14:44 | file_name | src/main.rs:19:35:19:43 | file_name | provenance |  |
 | src/main.rs:19:9:19:17 | file_path | src/main.rs:20:24:20:32 | file_path | provenance |  |
 | src/main.rs:19:21:19:44 | ...::from(...) | src/main.rs:19:9:19:17 | file_path | provenance |  |
-| src/main.rs:19:35:19:43 | file_name | src/main.rs:19:21:19:44 | ...::from(...) | provenance | MaD:4 |
-| src/main.rs:19:35:19:43 | file_name | src/main.rs:19:21:19:44 | ...::from(...) | provenance | MaD:4 |
+| src/main.rs:19:35:19:43 | file_name | src/main.rs:19:21:19:44 | ...::from(...) | provenance | MaD:2 |
+| src/main.rs:19:35:19:43 | file_name | src/main.rs:19:21:19:44 | ...::from(...) | provenance | MaD:2 |
 | src/main.rs:20:24:20:32 | file_path | src/main.rs:20:5:20:22 | ...::read_to_string | provenance | MaD:1 Sink:MaD:1 |
-| src/main.rs:37:11:37:19 | file_path | src/main.rs:40:52:40:60 | file_path | provenance |  |
-| src/main.rs:40:9:40:17 | file_path | src/main.rs:45:24:45:32 | file_path | provenance |  |
-| src/main.rs:40:21:40:62 | public_path.join(...) | src/main.rs:40:9:40:17 | file_path | provenance |  |
-| src/main.rs:40:38:40:61 | ...::from(...) | src/main.rs:40:21:40:62 | public_path.join(...) | provenance | MaD:3 |
-| src/main.rs:40:52:40:60 | file_path | src/main.rs:40:38:40:61 | ...::from(...) | provenance | MaD:4 |
-| src/main.rs:40:52:40:60 | file_path | src/main.rs:40:38:40:61 | ...::from(...) | provenance | MaD:4 |
-| src/main.rs:45:24:45:32 | file_path | src/main.rs:45:5:45:22 | ...::read_to_string | provenance | MaD:1 Sink:MaD:1 |
-| src/main.rs:50:11:50:19 | file_path | src/main.rs:53:52:53:60 | file_path | provenance |  |
-| src/main.rs:53:9:53:17 | file_path | src/main.rs:54:21:54:44 | file_path.canonicalize() [Ok] | provenance | Config |
-| src/main.rs:53:21:53:62 | public_path.join(...) | src/main.rs:53:9:53:17 | file_path | provenance |  |
-| src/main.rs:53:38:53:61 | ...::from(...) | src/main.rs:53:21:53:62 | public_path.join(...) | provenance | MaD:3 |
-| src/main.rs:53:52:53:60 | file_path | src/main.rs:53:38:53:61 | ...::from(...) | provenance | MaD:4 |
-| src/main.rs:53:52:53:60 | file_path | src/main.rs:53:38:53:61 | ...::from(...) | provenance | MaD:4 |
-| src/main.rs:54:9:54:17 | file_path | src/main.rs:59:24:59:32 | file_path | provenance |  |
-| src/main.rs:54:21:54:44 | file_path.canonicalize() [Ok] | src/main.rs:54:21:54:53 | ... .unwrap() | provenance | MaD:2 |
-| src/main.rs:54:21:54:53 | ... .unwrap() | src/main.rs:54:9:54:17 | file_path | provenance |  |
-| src/main.rs:59:24:59:32 | file_path | src/main.rs:59:5:59:22 | ...::read_to_string | provenance | MaD:1 Sink:MaD:1 |
-=======
->>>>>>> b1ee7952
 models
 | 1 | Sink: std::fs::read_to_string; Argument[0]; path-injection |
 | 2 | Summary: <std::path::PathBuf as core::convert::From>::from; Argument[0]; ReturnValue; taint |
@@ -49,30 +24,10 @@
 | src/main.rs:8:35:8:43 | file_name | semmle.label | file_name |
 | src/main.rs:10:5:10:22 | ...::read_to_string | semmle.label | ...::read_to_string |
 | src/main.rs:10:24:10:32 | file_path | semmle.label | file_path |
-<<<<<<< HEAD
 | src/main.rs:14:36:14:44 | file_name | semmle.label | file_name |
 | src/main.rs:19:9:19:17 | file_path | semmle.label | file_path |
 | src/main.rs:19:21:19:44 | ...::from(...) | semmle.label | ...::from(...) |
 | src/main.rs:19:35:19:43 | file_name | semmle.label | file_name |
 | src/main.rs:20:5:20:22 | ...::read_to_string | semmle.label | ...::read_to_string |
 | src/main.rs:20:24:20:32 | file_path | semmle.label | file_path |
-| src/main.rs:37:11:37:19 | file_path | semmle.label | file_path |
-| src/main.rs:40:9:40:17 | file_path | semmle.label | file_path |
-| src/main.rs:40:21:40:62 | public_path.join(...) | semmle.label | public_path.join(...) |
-| src/main.rs:40:38:40:61 | ...::from(...) | semmle.label | ...::from(...) |
-| src/main.rs:40:52:40:60 | file_path | semmle.label | file_path |
-| src/main.rs:45:5:45:22 | ...::read_to_string | semmle.label | ...::read_to_string |
-| src/main.rs:45:24:45:32 | file_path | semmle.label | file_path |
-| src/main.rs:50:11:50:19 | file_path | semmle.label | file_path |
-| src/main.rs:53:9:53:17 | file_path | semmle.label | file_path |
-| src/main.rs:53:21:53:62 | public_path.join(...) | semmle.label | public_path.join(...) |
-| src/main.rs:53:38:53:61 | ...::from(...) | semmle.label | ...::from(...) |
-| src/main.rs:53:52:53:60 | file_path | semmle.label | file_path |
-| src/main.rs:54:9:54:17 | file_path | semmle.label | file_path |
-| src/main.rs:54:21:54:44 | file_path.canonicalize() [Ok] | semmle.label | file_path.canonicalize() [Ok] |
-| src/main.rs:54:21:54:53 | ... .unwrap() | semmle.label | ... .unwrap() |
-| src/main.rs:59:5:59:22 | ...::read_to_string | semmle.label | ...::read_to_string |
-| src/main.rs:59:24:59:32 | file_path | semmle.label | file_path |
-=======
->>>>>>> b1ee7952
 subpaths