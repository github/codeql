--- conflicted
+++ resolved
@@ -3,20 +3,15 @@
 | deallocation.rs:112:3:112:41 | ...::free(...) |
 | deallocation.rs:260:11:260:29 | ...::from(...) |
 | deallocation.rs:261:11:261:29 | ...::from(...) |
+| lifetime.rs:610:13:610:31 | ...::from(...) |
+| lifetime.rs:611:13:611:31 | ...::from(...) |
+| lifetime.rs:612:27:612:38 | foo.as_str() |
+| lifetime.rs:612:41:612:52 | bar.as_str() |
+| lifetime.rs:628:13:628:31 | ...::from(...) |
+| lifetime.rs:629:32:629:43 | baz.as_str() |
+| main.rs:41:8:41:24 | ...::into_raw(...) |
+| main.rs:80:11:80:27 | ...::into_raw(...) |
 multiplePathResolutions
-<<<<<<< HEAD
-| deallocation.rs:106:16:106:19 | libc | file://:0:0:0:0 | Crate(libc@0.2.171) |
-| deallocation.rs:106:16:106:19 | libc | file://:0:0:0:0 | Crate(libc@0.2.174) |
-| deallocation.rs:106:16:106:27 | ...::malloc | file://:0:0:0:0 | fn malloc |
-| deallocation.rs:106:16:106:27 | ...::malloc | file://:0:0:0:0 | fn malloc |
-| deallocation.rs:112:3:112:6 | libc | file://:0:0:0:0 | Crate(libc@0.2.171) |
-| deallocation.rs:112:3:112:6 | libc | file://:0:0:0:0 | Crate(libc@0.2.174) |
-| deallocation.rs:112:3:112:12 | ...::free | file://:0:0:0:0 | fn free |
-| deallocation.rs:112:3:112:12 | ...::free | file://:0:0:0:0 | fn free |
-| deallocation.rs:112:29:112:32 | libc | file://:0:0:0:0 | Crate(libc@0.2.171) |
-| deallocation.rs:112:29:112:32 | libc | file://:0:0:0:0 | Crate(libc@0.2.174) |
-=======
 | deallocation.rs:106:16:106:19 | libc |
 | deallocation.rs:112:3:112:6 | libc |
-| deallocation.rs:112:29:112:32 | libc |
->>>>>>> 29b37a42
+| deallocation.rs:112:29:112:32 | libc |