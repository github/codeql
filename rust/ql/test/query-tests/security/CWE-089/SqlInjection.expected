#select
| mysql.rs:25:32:25:36 | query | mysql.rs:12:33:12:54 | ...::get | mysql.rs:25:32:25:36 | query | This query depends on a $@. | mysql.rs:12:33:12:54 | ...::get | user-provided value |
| mysql.rs:26:54:26:62 | query_opt | mysql.rs:12:33:12:54 | ...::get | mysql.rs:26:54:26:62 | query_opt | This query depends on a $@. | mysql.rs:12:33:12:54 | ...::get | user-provided value |
| mysql.rs:27:14:27:23 | query_drop | mysql.rs:12:33:12:54 | ...::get | mysql.rs:27:14:27:23 | query_drop | This query depends on a $@. | mysql.rs:12:33:12:54 | ...::get | user-provided value |
| mysql.rs:28:27:28:37 | query_first | mysql.rs:12:33:12:54 | ...::get | mysql.rs:28:27:28:37 | query_first | This query depends on a $@. | mysql.rs:12:33:12:54 | ...::get | user-provided value |
| mysql.rs:29:49:29:63 | query_first_opt | mysql.rs:12:33:12:54 | ...::get | mysql.rs:29:49:29:63 | query_first_opt | This query depends on a $@. | mysql.rs:12:33:12:54 | ...::get | user-provided value |
| mysql.rs:30:22:30:31 | query_fold | mysql.rs:12:33:12:54 | ...::get | mysql.rs:30:22:30:31 | query_fold | This query depends on a $@. | mysql.rs:12:33:12:54 | ...::get | user-provided value |
| mysql.rs:31:22:31:35 | query_fold_opt | mysql.rs:12:33:12:54 | ...::get | mysql.rs:31:22:31:35 | query_fold_opt | This query depends on a $@. | mysql.rs:12:33:12:54 | ...::get | user-provided value |
| mysql.rs:36:22:36:31 | query_iter | mysql.rs:12:33:12:54 | ...::get | mysql.rs:36:22:36:31 | query_iter | This query depends on a $@. | mysql.rs:12:33:12:54 | ...::get | user-provided value |
| mysql.rs:37:22:37:30 | query_map | mysql.rs:12:33:12:54 | ...::get | mysql.rs:37:22:37:30 | query_map | This query depends on a $@. | mysql.rs:12:33:12:54 | ...::get | user-provided value |
| mysql.rs:38:22:38:34 | query_map_opt | mysql.rs:12:33:12:54 | ...::get | mysql.rs:38:22:38:34 | query_map_opt | This query depends on a $@. | mysql.rs:12:33:12:54 | ...::get | user-provided value |
| mysql.rs:42:33:42:37 | query | mysql.rs:12:33:12:54 | ...::get | mysql.rs:42:33:42:37 | query | This query depends on a $@. | mysql.rs:12:33:12:54 | ...::get | user-provided value |
| mysql.rs:75:26:75:29 | prep | mysql.rs:12:33:12:54 | ...::get | mysql.rs:75:26:75:29 | prep | This query depends on a $@. | mysql.rs:12:33:12:54 | ...::get | user-provided value |
| mysql.rs:80:15:80:24 | query_drop | mysql.rs:12:33:12:54 | ...::get | mysql.rs:80:15:80:24 | query_drop | This query depends on a $@. | mysql.rs:12:33:12:54 | ...::get | user-provided value |
| mysql.rs:110:32:110:36 | query | mysql.rs:97:33:97:54 | ...::get | mysql.rs:110:32:110:36 | query | This query depends on a $@. | mysql.rs:97:33:97:54 | ...::get | user-provided value |
| mysql.rs:111:14:111:23 | query_drop | mysql.rs:97:33:97:54 | ...::get | mysql.rs:111:14:111:23 | query_drop | This query depends on a $@. | mysql.rs:97:33:97:54 | ...::get | user-provided value |
| mysql.rs:112:35:112:45 | query_first | mysql.rs:97:33:97:54 | ...::get | mysql.rs:112:35:112:45 | query_first | This query depends on a $@. | mysql.rs:97:33:97:54 | ...::get | user-provided value |
| mysql.rs:114:14:114:23 | query_fold | mysql.rs:97:33:97:54 | ...::get | mysql.rs:114:14:114:23 | query_fold | This query depends on a $@. | mysql.rs:97:33:97:54 | ...::get | user-provided value |
| mysql.rs:116:22:116:31 | query_iter | mysql.rs:97:33:97:54 | ...::get | mysql.rs:116:22:116:31 | query_iter | This query depends on a $@. | mysql.rs:97:33:97:54 | ...::get | user-provided value |
| mysql.rs:118:14:118:25 | query_stream | mysql.rs:97:33:97:54 | ...::get | mysql.rs:118:14:118:25 | query_stream | This query depends on a $@. | mysql.rs:97:33:97:54 | ...::get | user-provided value |
| mysql.rs:121:14:121:22 | query_map | mysql.rs:97:33:97:54 | ...::get | mysql.rs:121:14:121:22 | query_map | This query depends on a $@. | mysql.rs:97:33:97:54 | ...::get | user-provided value |
| mysql.rs:149:26:149:29 | prep | mysql.rs:97:33:97:54 | ...::get | mysql.rs:149:26:149:29 | prep | This query depends on a $@. | mysql.rs:97:33:97:54 | ...::get | user-provided value |
| mysql.rs:154:15:154:24 | query_drop | mysql.rs:97:33:97:54 | ...::get | mysql.rs:154:15:154:24 | query_drop | This query depends on a $@. | mysql.rs:97:33:97:54 | ...::get | user-provided value |
| sqlx.rs:78:13:78:23 | ...::query | sqlx.rs:47:22:47:35 | ...::args | sqlx.rs:78:13:78:23 | ...::query | This query depends on a $@. | sqlx.rs:47:22:47:35 | ...::args | user-provided value |
| sqlx.rs:80:17:80:27 | ...::query | sqlx.rs:48:25:48:46 | ...::get | sqlx.rs:80:17:80:27 | ...::query | This query depends on a $@. | sqlx.rs:48:25:48:46 | ...::get | user-provided value |
| sqlx.rs:81:17:81:27 | ...::query | sqlx.rs:48:25:48:46 | ...::get | sqlx.rs:81:17:81:27 | ...::query | This query depends on a $@. | sqlx.rs:48:25:48:46 | ...::get | user-provided value |
| sqlx.rs:82:17:82:27 | ...::query | sqlx.rs:48:25:48:46 | ...::get | sqlx.rs:82:17:82:27 | ...::query | This query depends on a $@. | sqlx.rs:48:25:48:46 | ...::get | user-provided value |
| sqlx.rs:113:17:113:29 | ...::raw_sql | sqlx.rs:100:25:100:46 | ...::get | sqlx.rs:113:17:113:29 | ...::raw_sql | This query depends on a $@. | sqlx.rs:100:25:100:46 | ...::get | user-provided value |
| sqlx.rs:120:17:120:27 | ...::query | sqlx.rs:100:25:100:46 | ...::get | sqlx.rs:120:17:120:27 | ...::query | This query depends on a $@. | sqlx.rs:100:25:100:46 | ...::get | user-provided value |
| sqlx.rs:127:17:127:27 | ...::query | sqlx.rs:100:25:100:46 | ...::get | sqlx.rs:127:17:127:27 | ...::query | This query depends on a $@. | sqlx.rs:100:25:100:46 | ...::get | user-provided value |
| sqlx.rs:136:40:136:53 | ...::query_as | sqlx.rs:100:25:100:46 | ...::get | sqlx.rs:136:40:136:53 | ...::query_as | This query depends on a $@. | sqlx.rs:100:25:100:46 | ...::get | user-provided value |
| sqlx.rs:145:40:145:53 | ...::query_as | sqlx.rs:100:25:100:46 | ...::get | sqlx.rs:145:40:145:53 | ...::query_as | This query depends on a $@. | sqlx.rs:100:25:100:46 | ...::get | user-provided value |
| sqlx.rs:153:17:153:27 | ...::query | sqlx.rs:100:25:100:46 | ...::get | sqlx.rs:153:17:153:27 | ...::query | This query depends on a $@. | sqlx.rs:100:25:100:46 | ...::get | user-provided value |
| sqlx.rs:188:17:188:27 | ...::query | sqlx.rs:173:25:173:46 | ...::get | sqlx.rs:188:17:188:27 | ...::query | This query depends on a $@. | sqlx.rs:173:25:173:46 | ...::get | user-provided value |
edges
| mysql.rs:12:13:12:29 | mut remote_string | mysql.rs:18:71:18:83 | remote_string | provenance |  |
| mysql.rs:12:33:12:54 | ...::get | mysql.rs:12:33:12:77 | ...::get(...) [Ok] | provenance | Src:MaD:23  |
| mysql.rs:12:33:12:77 | ...::get(...) [Ok] | mysql.rs:12:33:13:21 | ... .unwrap() | provenance | MaD:31 |
| mysql.rs:12:33:13:21 | ... .unwrap() | mysql.rs:12:33:14:19 | ... .text() [Ok] | provenance | MaD:34 |
| mysql.rs:12:33:14:19 | ... .text() [Ok] | mysql.rs:12:33:15:40 | ... .unwrap_or(...) | provenance | MaD:32 |
| mysql.rs:12:33:15:40 | ... .unwrap_or(...) | mysql.rs:12:13:12:29 | mut remote_string | provenance |  |
| mysql.rs:17:13:17:24 | unsafe_query | mysql.rs:25:38:25:49 | unsafe_query | provenance |  |
| mysql.rs:17:13:17:24 | unsafe_query | mysql.rs:25:38:25:58 | unsafe_query.as_str() | provenance | MaD:29 |
| mysql.rs:17:13:17:24 | unsafe_query | mysql.rs:26:64:26:75 | unsafe_query | provenance |  |
| mysql.rs:17:13:17:24 | unsafe_query | mysql.rs:26:64:26:84 | unsafe_query.as_str() | provenance | MaD:29 |
| mysql.rs:17:13:17:24 | unsafe_query | mysql.rs:27:25:27:36 | unsafe_query | provenance |  |
| mysql.rs:17:13:17:24 | unsafe_query | mysql.rs:27:25:27:45 | unsafe_query.as_str() | provenance | MaD:29 |
| mysql.rs:17:13:17:24 | unsafe_query | mysql.rs:28:39:28:50 | unsafe_query | provenance |  |
| mysql.rs:17:13:17:24 | unsafe_query | mysql.rs:28:39:28:59 | unsafe_query.as_str() | provenance | MaD:29 |
| mysql.rs:17:13:17:24 | unsafe_query | mysql.rs:29:65:29:76 | unsafe_query | provenance |  |
| mysql.rs:17:13:17:24 | unsafe_query | mysql.rs:29:65:29:85 | unsafe_query.as_str() | provenance | MaD:29 |
| mysql.rs:17:13:17:24 | unsafe_query | mysql.rs:30:33:30:44 | unsafe_query | provenance |  |
| mysql.rs:17:13:17:24 | unsafe_query | mysql.rs:30:33:30:53 | unsafe_query.as_str() | provenance | MaD:29 |
| mysql.rs:17:13:17:24 | unsafe_query | mysql.rs:32:13:32:24 | unsafe_query | provenance |  |
| mysql.rs:17:13:17:24 | unsafe_query | mysql.rs:32:13:32:33 | unsafe_query.as_str() | provenance | MaD:29 |
| mysql.rs:17:13:17:24 | unsafe_query | mysql.rs:36:33:36:44 | unsafe_query | provenance |  |
| mysql.rs:17:13:17:24 | unsafe_query | mysql.rs:36:33:36:53 | unsafe_query.as_str() | provenance | MaD:29 |
| mysql.rs:17:13:17:24 | unsafe_query | mysql.rs:37:32:37:43 | unsafe_query | provenance |  |
| mysql.rs:17:13:17:24 | unsafe_query | mysql.rs:37:32:37:52 | unsafe_query.as_str() | provenance | MaD:29 |
| mysql.rs:17:13:17:24 | unsafe_query | mysql.rs:39:13:39:24 | unsafe_query | provenance |  |
| mysql.rs:17:13:17:24 | unsafe_query | mysql.rs:39:13:39:33 | unsafe_query.as_str() | provenance | MaD:29 |
| mysql.rs:17:13:17:24 | unsafe_query | mysql.rs:42:39:42:50 | unsafe_query | provenance |  |
| mysql.rs:17:13:17:24 | unsafe_query | mysql.rs:42:39:42:59 | unsafe_query.as_str() | provenance | MaD:29 |
| mysql.rs:17:13:17:24 | unsafe_query | mysql.rs:75:31:75:42 | unsafe_query | provenance |  |
| mysql.rs:17:13:17:24 | unsafe_query | mysql.rs:75:31:75:51 | unsafe_query.as_str() | provenance | MaD:29 |
| mysql.rs:17:13:17:24 | unsafe_query | mysql.rs:80:26:80:37 | unsafe_query | provenance |  |
| mysql.rs:17:13:17:24 | unsafe_query | mysql.rs:80:26:80:46 | unsafe_query.as_str() | provenance | MaD:29 |
| mysql.rs:18:13:18:83 | ... + ... | mysql.rs:17:13:17:24 | unsafe_query | provenance |  |
| mysql.rs:18:13:18:83 | ... + ... | mysql.rs:18:13:18:89 | ... + ... | provenance | MaD:27 |
| mysql.rs:18:13:18:83 | ... + ... | mysql.rs:18:13:18:89 | ... + ... | provenance | MaD:28 |
| mysql.rs:18:13:18:89 | ... + ... | mysql.rs:17:13:17:24 | unsafe_query | provenance |  |
| mysql.rs:18:70:18:83 | &remote_string [&ref] | mysql.rs:18:13:18:83 | ... + ... | provenance | MaD:26 |
| mysql.rs:18:71:18:83 | remote_string | mysql.rs:18:70:18:83 | &remote_string [&ref] | provenance |  |
| mysql.rs:25:38:25:49 | unsafe_query | mysql.rs:25:38:25:58 | unsafe_query.as_str() [&ref] | provenance | MaD:29 |
| mysql.rs:25:38:25:58 | unsafe_query.as_str() | mysql.rs:25:32:25:36 | query | provenance | MaD:1 Sink:MaD:1 |
| mysql.rs:25:38:25:58 | unsafe_query.as_str() [&ref] | mysql.rs:25:32:25:36 | query | provenance | MaD:1 Sink:MaD:1 |
| mysql.rs:26:64:26:75 | unsafe_query | mysql.rs:26:64:26:84 | unsafe_query.as_str() [&ref] | provenance | MaD:29 |
| mysql.rs:26:64:26:84 | unsafe_query.as_str() | mysql.rs:26:54:26:62 | query_opt | provenance | MaD:9 Sink:MaD:9 |
| mysql.rs:26:64:26:84 | unsafe_query.as_str() [&ref] | mysql.rs:26:54:26:62 | query_opt | provenance | MaD:9 Sink:MaD:9 |
| mysql.rs:27:25:27:36 | unsafe_query | mysql.rs:27:25:27:45 | unsafe_query.as_str() [&ref] | provenance | MaD:29 |
| mysql.rs:27:25:27:45 | unsafe_query.as_str() | mysql.rs:27:14:27:23 | query_drop | provenance | MaD:2 Sink:MaD:2 |
| mysql.rs:27:25:27:45 | unsafe_query.as_str() [&ref] | mysql.rs:27:14:27:23 | query_drop | provenance | MaD:2 Sink:MaD:2 |
| mysql.rs:28:39:28:50 | unsafe_query | mysql.rs:28:39:28:59 | unsafe_query.as_str() [&ref] | provenance | MaD:29 |
| mysql.rs:28:39:28:59 | unsafe_query.as_str() | mysql.rs:28:27:28:37 | query_first | provenance | MaD:3 Sink:MaD:3 |
| mysql.rs:28:39:28:59 | unsafe_query.as_str() [&ref] | mysql.rs:28:27:28:37 | query_first | provenance | MaD:3 Sink:MaD:3 |
| mysql.rs:29:65:29:76 | unsafe_query | mysql.rs:29:65:29:85 | unsafe_query.as_str() [&ref] | provenance | MaD:29 |
| mysql.rs:29:65:29:85 | unsafe_query.as_str() | mysql.rs:29:49:29:63 | query_first_opt | provenance | MaD:4 Sink:MaD:4 |
| mysql.rs:29:65:29:85 | unsafe_query.as_str() [&ref] | mysql.rs:29:49:29:63 | query_first_opt | provenance | MaD:4 Sink:MaD:4 |
| mysql.rs:30:33:30:44 | unsafe_query | mysql.rs:30:33:30:53 | unsafe_query.as_str() [&ref] | provenance | MaD:29 |
| mysql.rs:30:33:30:53 | unsafe_query.as_str() | mysql.rs:30:22:30:31 | query_fold | provenance | MaD:5 Sink:MaD:5 |
| mysql.rs:30:33:30:53 | unsafe_query.as_str() [&ref] | mysql.rs:30:22:30:31 | query_fold | provenance | MaD:5 Sink:MaD:5 |
| mysql.rs:32:13:32:24 | unsafe_query | mysql.rs:32:13:32:33 | unsafe_query.as_str() [&ref] | provenance | MaD:29 |
| mysql.rs:32:13:32:33 | unsafe_query.as_str() | mysql.rs:31:22:31:35 | query_fold_opt | provenance | MaD:6 Sink:MaD:6 |
| mysql.rs:32:13:32:33 | unsafe_query.as_str() [&ref] | mysql.rs:31:22:31:35 | query_fold_opt | provenance | MaD:6 Sink:MaD:6 |
| mysql.rs:36:33:36:44 | unsafe_query | mysql.rs:36:33:36:53 | unsafe_query.as_str() [&ref] | provenance | MaD:29 |
| mysql.rs:36:33:36:53 | unsafe_query.as_str() | mysql.rs:36:22:36:31 | query_iter | provenance | MaD:17 Sink:MaD:17 |
| mysql.rs:36:33:36:53 | unsafe_query.as_str() [&ref] | mysql.rs:36:22:36:31 | query_iter | provenance | MaD:17 Sink:MaD:17 |
| mysql.rs:37:32:37:43 | unsafe_query | mysql.rs:37:32:37:52 | unsafe_query.as_str() [&ref] | provenance | MaD:29 |
| mysql.rs:37:32:37:52 | unsafe_query.as_str() | mysql.rs:37:22:37:30 | query_map | provenance | MaD:7 Sink:MaD:7 |
| mysql.rs:37:32:37:52 | unsafe_query.as_str() [&ref] | mysql.rs:37:22:37:30 | query_map | provenance | MaD:7 Sink:MaD:7 |
| mysql.rs:39:13:39:24 | unsafe_query | mysql.rs:39:13:39:33 | unsafe_query.as_str() [&ref] | provenance | MaD:29 |
| mysql.rs:39:13:39:33 | unsafe_query.as_str() | mysql.rs:38:22:38:34 | query_map_opt | provenance | MaD:8 Sink:MaD:8 |
| mysql.rs:39:13:39:33 | unsafe_query.as_str() [&ref] | mysql.rs:38:22:38:34 | query_map_opt | provenance | MaD:8 Sink:MaD:8 |
| mysql.rs:42:39:42:50 | unsafe_query | mysql.rs:42:39:42:59 | unsafe_query.as_str() [&ref] | provenance | MaD:29 |
| mysql.rs:42:39:42:59 | unsafe_query.as_str() | mysql.rs:42:33:42:37 | query | provenance | MaD:1 Sink:MaD:1 |
| mysql.rs:42:39:42:59 | unsafe_query.as_str() [&ref] | mysql.rs:42:33:42:37 | query | provenance | MaD:1 Sink:MaD:1 |
| mysql.rs:75:31:75:42 | unsafe_query | mysql.rs:75:31:75:51 | unsafe_query.as_str() [&ref] | provenance | MaD:29 |
| mysql.rs:75:31:75:51 | unsafe_query.as_str() | mysql.rs:75:26:75:29 | prep | provenance | MaD:16 Sink:MaD:16 |
| mysql.rs:75:31:75:51 | unsafe_query.as_str() [&ref] | mysql.rs:75:26:75:29 | prep | provenance | MaD:16 Sink:MaD:16 |
| mysql.rs:80:26:80:37 | unsafe_query | mysql.rs:80:26:80:46 | unsafe_query.as_str() [&ref] | provenance | MaD:29 |
| mysql.rs:80:26:80:46 | unsafe_query.as_str() | mysql.rs:80:15:80:24 | query_drop | provenance | MaD:2 Sink:MaD:2 |
| mysql.rs:80:26:80:46 | unsafe_query.as_str() [&ref] | mysql.rs:80:15:80:24 | query_drop | provenance | MaD:2 Sink:MaD:2 |
| mysql.rs:97:13:97:29 | mut remote_string | mysql.rs:103:71:103:83 | remote_string | provenance |  |
| mysql.rs:97:33:97:54 | ...::get | mysql.rs:97:33:97:77 | ...::get(...) [Ok] | provenance | Src:MaD:23  |
| mysql.rs:97:33:97:77 | ...::get(...) [Ok] | mysql.rs:97:33:98:21 | ... .unwrap() | provenance | MaD:31 |
| mysql.rs:97:33:98:21 | ... .unwrap() | mysql.rs:97:33:99:19 | ... .text() [Ok] | provenance | MaD:34 |
| mysql.rs:97:33:99:19 | ... .text() [Ok] | mysql.rs:97:33:100:40 | ... .unwrap_or(...) | provenance | MaD:32 |
| mysql.rs:97:33:100:40 | ... .unwrap_or(...) | mysql.rs:97:13:97:29 | mut remote_string | provenance |  |
| mysql.rs:102:13:102:24 | unsafe_query | mysql.rs:110:38:110:49 | unsafe_query | provenance |  |
| mysql.rs:102:13:102:24 | unsafe_query | mysql.rs:110:38:110:58 | unsafe_query.as_str() | provenance | MaD:29 |
| mysql.rs:102:13:102:24 | unsafe_query | mysql.rs:111:25:111:36 | unsafe_query | provenance |  |
| mysql.rs:102:13:102:24 | unsafe_query | mysql.rs:111:25:111:45 | unsafe_query.as_str() | provenance | MaD:29 |
| mysql.rs:102:13:102:24 | unsafe_query | mysql.rs:112:47:112:58 | unsafe_query | provenance |  |
| mysql.rs:102:13:102:24 | unsafe_query | mysql.rs:112:47:112:67 | unsafe_query.as_str() | provenance | MaD:29 |
| mysql.rs:102:13:102:24 | unsafe_query | mysql.rs:114:25:114:36 | unsafe_query | provenance |  |
| mysql.rs:102:13:102:24 | unsafe_query | mysql.rs:114:25:114:45 | unsafe_query.as_str() | provenance | MaD:29 |
| mysql.rs:102:13:102:24 | unsafe_query | mysql.rs:116:33:116:44 | unsafe_query | provenance |  |
| mysql.rs:102:13:102:24 | unsafe_query | mysql.rs:116:33:116:53 | unsafe_query.as_str() | provenance | MaD:29 |
| mysql.rs:102:13:102:24 | unsafe_query | mysql.rs:118:40:118:51 | unsafe_query | provenance |  |
| mysql.rs:102:13:102:24 | unsafe_query | mysql.rs:118:40:118:60 | unsafe_query.as_str() | provenance | MaD:29 |
| mysql.rs:102:13:102:24 | unsafe_query | mysql.rs:121:24:121:35 | unsafe_query | provenance |  |
| mysql.rs:102:13:102:24 | unsafe_query | mysql.rs:121:24:121:44 | unsafe_query.as_str() | provenance | MaD:29 |
| mysql.rs:102:13:102:24 | unsafe_query | mysql.rs:149:31:149:42 | unsafe_query | provenance |  |
| mysql.rs:102:13:102:24 | unsafe_query | mysql.rs:149:31:149:51 | unsafe_query.as_str() | provenance | MaD:29 |
| mysql.rs:102:13:102:24 | unsafe_query | mysql.rs:154:26:154:37 | unsafe_query | provenance |  |
| mysql.rs:102:13:102:24 | unsafe_query | mysql.rs:154:26:154:46 | unsafe_query.as_str() | provenance | MaD:29 |
| mysql.rs:103:13:103:83 | ... + ... | mysql.rs:102:13:102:24 | unsafe_query | provenance |  |
| mysql.rs:103:13:103:83 | ... + ... | mysql.rs:103:13:103:89 | ... + ... | provenance | MaD:27 |
| mysql.rs:103:13:103:83 | ... + ... | mysql.rs:103:13:103:89 | ... + ... | provenance | MaD:28 |
| mysql.rs:103:13:103:89 | ... + ... | mysql.rs:102:13:102:24 | unsafe_query | provenance |  |
| mysql.rs:103:70:103:83 | &remote_string [&ref] | mysql.rs:103:13:103:83 | ... + ... | provenance | MaD:26 |
| mysql.rs:103:71:103:83 | remote_string | mysql.rs:103:70:103:83 | &remote_string [&ref] | provenance |  |
| mysql.rs:110:38:110:49 | unsafe_query | mysql.rs:110:38:110:58 | unsafe_query.as_str() [&ref] | provenance | MaD:29 |
| mysql.rs:110:38:110:58 | unsafe_query.as_str() | mysql.rs:110:32:110:36 | query | provenance | MaD:10 Sink:MaD:10 |
| mysql.rs:110:38:110:58 | unsafe_query.as_str() [&ref] | mysql.rs:110:32:110:36 | query | provenance | MaD:10 Sink:MaD:10 |
| mysql.rs:111:25:111:36 | unsafe_query | mysql.rs:111:25:111:45 | unsafe_query.as_str() [&ref] | provenance | MaD:29 |
| mysql.rs:111:25:111:45 | unsafe_query.as_str() | mysql.rs:111:14:111:23 | query_drop | provenance | MaD:11 Sink:MaD:11 |
| mysql.rs:111:25:111:45 | unsafe_query.as_str() [&ref] | mysql.rs:111:14:111:23 | query_drop | provenance | MaD:11 Sink:MaD:11 |
| mysql.rs:112:47:112:58 | unsafe_query | mysql.rs:112:47:112:67 | unsafe_query.as_str() [&ref] | provenance | MaD:29 |
| mysql.rs:112:47:112:67 | unsafe_query.as_str() | mysql.rs:112:35:112:45 | query_first | provenance | MaD:12 Sink:MaD:12 |
| mysql.rs:112:47:112:67 | unsafe_query.as_str() [&ref] | mysql.rs:112:35:112:45 | query_first | provenance | MaD:12 Sink:MaD:12 |
| mysql.rs:114:25:114:36 | unsafe_query | mysql.rs:114:25:114:45 | unsafe_query.as_str() [&ref] | provenance | MaD:29 |
| mysql.rs:114:25:114:45 | unsafe_query.as_str() | mysql.rs:114:14:114:23 | query_fold | provenance | MaD:13 Sink:MaD:13 |
| mysql.rs:114:25:114:45 | unsafe_query.as_str() [&ref] | mysql.rs:114:14:114:23 | query_fold | provenance | MaD:13 Sink:MaD:13 |
| mysql.rs:116:33:116:44 | unsafe_query | mysql.rs:116:33:116:53 | unsafe_query.as_str() [&ref] | provenance | MaD:29 |
| mysql.rs:116:33:116:53 | unsafe_query.as_str() | mysql.rs:116:22:116:31 | query_iter | provenance | MaD:19 Sink:MaD:19 |
| mysql.rs:116:33:116:53 | unsafe_query.as_str() [&ref] | mysql.rs:116:22:116:31 | query_iter | provenance | MaD:19 Sink:MaD:19 |
| mysql.rs:118:40:118:51 | unsafe_query | mysql.rs:118:40:118:60 | unsafe_query.as_str() [&ref] | provenance | MaD:29 |
| mysql.rs:118:40:118:60 | unsafe_query.as_str() | mysql.rs:118:14:118:25 | query_stream | provenance | MaD:15 Sink:MaD:15 |
| mysql.rs:118:40:118:60 | unsafe_query.as_str() [&ref] | mysql.rs:118:14:118:25 | query_stream | provenance | MaD:15 Sink:MaD:15 |
| mysql.rs:121:24:121:35 | unsafe_query | mysql.rs:121:24:121:44 | unsafe_query.as_str() [&ref] | provenance | MaD:29 |
| mysql.rs:121:24:121:44 | unsafe_query.as_str() | mysql.rs:121:14:121:22 | query_map | provenance | MaD:14 Sink:MaD:14 |
| mysql.rs:121:24:121:44 | unsafe_query.as_str() [&ref] | mysql.rs:121:14:121:22 | query_map | provenance | MaD:14 Sink:MaD:14 |
| mysql.rs:149:31:149:42 | unsafe_query | mysql.rs:149:31:149:51 | unsafe_query.as_str() [&ref] | provenance | MaD:29 |
| mysql.rs:149:31:149:51 | unsafe_query.as_str() | mysql.rs:149:26:149:29 | prep | provenance | MaD:18 Sink:MaD:18 |
| mysql.rs:149:31:149:51 | unsafe_query.as_str() [&ref] | mysql.rs:149:26:149:29 | prep | provenance | MaD:18 Sink:MaD:18 |
| mysql.rs:154:26:154:37 | unsafe_query | mysql.rs:154:26:154:46 | unsafe_query.as_str() [&ref] | provenance | MaD:29 |
| mysql.rs:154:26:154:46 | unsafe_query.as_str() | mysql.rs:154:15:154:24 | query_drop | provenance | MaD:11 Sink:MaD:11 |
| mysql.rs:154:26:154:46 | unsafe_query.as_str() [&ref] | mysql.rs:154:15:154:24 | query_drop | provenance | MaD:11 Sink:MaD:11 |
| sqlx.rs:47:9:47:18 | arg_string | sqlx.rs:53:27:53:36 | arg_string | provenance |  |
| sqlx.rs:47:22:47:35 | ...::args | sqlx.rs:47:22:47:37 | ...::args(...) [element] | provenance | Src:MaD:24  |
| sqlx.rs:47:22:47:37 | ...::args(...) [element] | sqlx.rs:47:22:47:44 | ... .nth(...) [Some] | provenance | MaD:25 |
| sqlx.rs:47:22:47:44 | ... .nth(...) [Some] | sqlx.rs:47:22:47:77 | ... .unwrap_or(...) | provenance | MaD:30 |
| sqlx.rs:47:22:47:77 | ... .unwrap_or(...) | sqlx.rs:47:9:47:18 | arg_string | provenance |  |
<<<<<<< HEAD
| sqlx.rs:48:9:48:21 | remote_string | sqlx.rs:49:25:49:52 | remote_string.parse() [Ok] | provenance | MaD:34 |
=======
>>>>>>> 5eac0f79
| sqlx.rs:48:9:48:21 | remote_string | sqlx.rs:54:27:54:39 | remote_string | provenance |  |
| sqlx.rs:48:9:48:21 | remote_string | sqlx.rs:55:84:55:96 | remote_string | provenance |  |
| sqlx.rs:48:9:48:21 | remote_string | sqlx.rs:59:17:59:72 | MacroExpr | provenance |  |
| sqlx.rs:48:25:48:46 | ...::get | sqlx.rs:48:25:48:69 | ...::get(...) [Ok] | provenance | Src:MaD:23  |
| sqlx.rs:48:25:48:69 | ...::get(...) [Ok] | sqlx.rs:48:25:48:78 | ... .unwrap() | provenance | MaD:31 |
| sqlx.rs:48:25:48:78 | ... .unwrap() | sqlx.rs:48:25:48:85 | ... .text() [Ok] | provenance | MaD:34 |
| sqlx.rs:48:25:48:85 | ... .text() [Ok] | sqlx.rs:48:25:48:118 | ... .unwrap_or(...) | provenance | MaD:32 |
| sqlx.rs:48:25:48:118 | ... .unwrap_or(...) | sqlx.rs:48:9:48:21 | remote_string | provenance |  |
| sqlx.rs:53:9:53:22 | unsafe_query_1 [&ref] | sqlx.rs:78:25:78:47 | unsafe_query_1.as_str() [&ref] | provenance | MaD:29 |
| sqlx.rs:53:26:53:36 | &arg_string [&ref] | sqlx.rs:53:9:53:22 | unsafe_query_1 [&ref] | provenance |  |
| sqlx.rs:53:27:53:36 | arg_string | sqlx.rs:53:26:53:36 | &arg_string [&ref] | provenance |  |
| sqlx.rs:54:9:54:22 | unsafe_query_2 [&ref] | sqlx.rs:80:29:80:51 | unsafe_query_2.as_str() [&ref] | provenance | MaD:29 |
| sqlx.rs:54:9:54:22 | unsafe_query_2 [&ref] | sqlx.rs:80:29:80:51 | unsafe_query_2.as_str() [&ref] | provenance | MaD:33 |
| sqlx.rs:54:9:54:22 | unsafe_query_2 [&ref] | sqlx.rs:80:29:80:51 | unsafe_query_2.as_str() [&ref] | provenance | MaD:33 |
| sqlx.rs:54:26:54:39 | &remote_string [&ref] | sqlx.rs:54:9:54:22 | unsafe_query_2 [&ref] | provenance |  |
| sqlx.rs:54:27:54:39 | remote_string | sqlx.rs:54:26:54:39 | &remote_string [&ref] | provenance |  |
| sqlx.rs:55:9:55:22 | unsafe_query_3 | sqlx.rs:81:29:81:42 | unsafe_query_3 | provenance |  |
| sqlx.rs:55:9:55:22 | unsafe_query_3 | sqlx.rs:81:29:81:51 | unsafe_query_3.as_str() | provenance | MaD:29 |
| sqlx.rs:55:26:55:96 | ... + ... | sqlx.rs:55:9:55:22 | unsafe_query_3 | provenance |  |
| sqlx.rs:55:26:55:96 | ... + ... | sqlx.rs:55:26:55:102 | ... + ... | provenance | MaD:27 |
| sqlx.rs:55:26:55:96 | ... + ... | sqlx.rs:55:26:55:102 | ... + ... | provenance | MaD:28 |
| sqlx.rs:55:26:55:102 | ... + ... | sqlx.rs:55:9:55:22 | unsafe_query_3 | provenance |  |
| sqlx.rs:55:83:55:96 | &remote_string [&ref] | sqlx.rs:55:26:55:96 | ... + ... | provenance | MaD:26 |
| sqlx.rs:55:84:55:96 | remote_string | sqlx.rs:55:83:55:96 | &remote_string [&ref] | provenance |  |
| sqlx.rs:56:9:56:22 | unsafe_query_4 | sqlx.rs:82:29:82:42 | unsafe_query_4 | provenance |  |
| sqlx.rs:56:9:56:22 | unsafe_query_4 | sqlx.rs:82:29:82:51 | unsafe_query_4.as_str() | provenance | MaD:29 |
| sqlx.rs:59:17:59:72 | ...::format(...) | sqlx.rs:59:17:59:72 | { ... } | provenance |  |
| sqlx.rs:59:17:59:72 | ...::must_use(...) | sqlx.rs:56:9:56:22 | unsafe_query_4 | provenance |  |
| sqlx.rs:59:17:59:72 | MacroExpr | sqlx.rs:59:17:59:72 | ...::format(...) | provenance | MaD:35 |
| sqlx.rs:59:17:59:72 | { ... } | sqlx.rs:59:17:59:72 | ...::must_use(...) | provenance | MaD:36 |
| sqlx.rs:78:25:78:47 | unsafe_query_1.as_str() [&ref] | sqlx.rs:78:13:78:23 | ...::query | provenance | MaD:20 Sink:MaD:20 |
| sqlx.rs:80:29:80:51 | unsafe_query_2.as_str() [&ref] | sqlx.rs:80:17:80:27 | ...::query | provenance | MaD:20 Sink:MaD:20 |
| sqlx.rs:81:29:81:42 | unsafe_query_3 | sqlx.rs:81:29:81:51 | unsafe_query_3.as_str() [&ref] | provenance | MaD:29 |
| sqlx.rs:81:29:81:51 | unsafe_query_3.as_str() | sqlx.rs:81:17:81:27 | ...::query | provenance | MaD:20 Sink:MaD:20 |
| sqlx.rs:81:29:81:51 | unsafe_query_3.as_str() [&ref] | sqlx.rs:81:17:81:27 | ...::query | provenance | MaD:20 Sink:MaD:20 |
| sqlx.rs:82:29:82:42 | unsafe_query_4 | sqlx.rs:82:29:82:51 | unsafe_query_4.as_str() [&ref] | provenance | MaD:29 |
| sqlx.rs:82:29:82:51 | unsafe_query_4.as_str() | sqlx.rs:82:17:82:27 | ...::query | provenance | MaD:20 Sink:MaD:20 |
| sqlx.rs:82:29:82:51 | unsafe_query_4.as_str() [&ref] | sqlx.rs:82:17:82:27 | ...::query | provenance | MaD:20 Sink:MaD:20 |
| sqlx.rs:100:9:100:21 | remote_string | sqlx.rs:102:84:102:96 | remote_string | provenance |  |
| sqlx.rs:100:25:100:46 | ...::get | sqlx.rs:100:25:100:69 | ...::get(...) [Ok] | provenance | Src:MaD:23  |
| sqlx.rs:100:25:100:69 | ...::get(...) [Ok] | sqlx.rs:100:25:100:78 | ... .unwrap() | provenance | MaD:31 |
| sqlx.rs:100:25:100:78 | ... .unwrap() | sqlx.rs:100:25:100:85 | ... .text() [Ok] | provenance | MaD:34 |
| sqlx.rs:100:25:100:85 | ... .text() [Ok] | sqlx.rs:100:25:100:118 | ... .unwrap_or(...) | provenance | MaD:32 |
| sqlx.rs:100:25:100:118 | ... .unwrap_or(...) | sqlx.rs:100:9:100:21 | remote_string | provenance |  |
| sqlx.rs:102:9:102:22 | unsafe_query_1 | sqlx.rs:113:31:113:44 | unsafe_query_1 | provenance |  |
| sqlx.rs:102:9:102:22 | unsafe_query_1 | sqlx.rs:113:31:113:53 | unsafe_query_1.as_str() | provenance | MaD:29 |
| sqlx.rs:102:9:102:22 | unsafe_query_1 | sqlx.rs:120:29:120:42 | unsafe_query_1 | provenance |  |
| sqlx.rs:102:9:102:22 | unsafe_query_1 | sqlx.rs:120:29:120:51 | unsafe_query_1.as_str() | provenance | MaD:29 |
| sqlx.rs:102:9:102:22 | unsafe_query_1 | sqlx.rs:127:29:127:42 | unsafe_query_1 | provenance |  |
| sqlx.rs:102:9:102:22 | unsafe_query_1 | sqlx.rs:127:29:127:51 | unsafe_query_1.as_str() | provenance | MaD:29 |
| sqlx.rs:102:9:102:22 | unsafe_query_1 | sqlx.rs:136:55:136:68 | unsafe_query_1 | provenance |  |
| sqlx.rs:102:9:102:22 | unsafe_query_1 | sqlx.rs:136:55:136:77 | unsafe_query_1.as_str() | provenance | MaD:29 |
| sqlx.rs:102:9:102:22 | unsafe_query_1 | sqlx.rs:145:55:145:68 | unsafe_query_1 | provenance |  |
| sqlx.rs:102:9:102:22 | unsafe_query_1 | sqlx.rs:145:55:145:77 | unsafe_query_1.as_str() | provenance | MaD:29 |
| sqlx.rs:102:9:102:22 | unsafe_query_1 | sqlx.rs:153:29:153:42 | unsafe_query_1 | provenance |  |
| sqlx.rs:102:9:102:22 | unsafe_query_1 | sqlx.rs:153:29:153:51 | unsafe_query_1.as_str() | provenance | MaD:29 |
| sqlx.rs:102:26:102:96 | ... + ... | sqlx.rs:102:9:102:22 | unsafe_query_1 | provenance |  |
| sqlx.rs:102:26:102:96 | ... + ... | sqlx.rs:102:26:102:102 | ... + ... | provenance | MaD:27 |
| sqlx.rs:102:26:102:96 | ... + ... | sqlx.rs:102:26:102:102 | ... + ... | provenance | MaD:28 |
| sqlx.rs:102:26:102:102 | ... + ... | sqlx.rs:102:9:102:22 | unsafe_query_1 | provenance |  |
| sqlx.rs:102:83:102:96 | &remote_string [&ref] | sqlx.rs:102:26:102:96 | ... + ... | provenance | MaD:26 |
| sqlx.rs:102:84:102:96 | remote_string | sqlx.rs:102:83:102:96 | &remote_string [&ref] | provenance |  |
| sqlx.rs:113:31:113:44 | unsafe_query_1 | sqlx.rs:113:31:113:53 | unsafe_query_1.as_str() [&ref] | provenance | MaD:29 |
| sqlx.rs:113:31:113:53 | unsafe_query_1.as_str() | sqlx.rs:113:17:113:29 | ...::raw_sql | provenance | MaD:22 Sink:MaD:22 |
| sqlx.rs:113:31:113:53 | unsafe_query_1.as_str() [&ref] | sqlx.rs:113:17:113:29 | ...::raw_sql | provenance | MaD:22 Sink:MaD:22 |
| sqlx.rs:120:29:120:42 | unsafe_query_1 | sqlx.rs:120:29:120:51 | unsafe_query_1.as_str() [&ref] | provenance | MaD:29 |
| sqlx.rs:120:29:120:51 | unsafe_query_1.as_str() | sqlx.rs:120:17:120:27 | ...::query | provenance | MaD:20 Sink:MaD:20 |
| sqlx.rs:120:29:120:51 | unsafe_query_1.as_str() [&ref] | sqlx.rs:120:17:120:27 | ...::query | provenance | MaD:20 Sink:MaD:20 |
| sqlx.rs:127:29:127:42 | unsafe_query_1 | sqlx.rs:127:29:127:51 | unsafe_query_1.as_str() [&ref] | provenance | MaD:29 |
| sqlx.rs:127:29:127:51 | unsafe_query_1.as_str() | sqlx.rs:127:17:127:27 | ...::query | provenance | MaD:20 Sink:MaD:20 |
| sqlx.rs:127:29:127:51 | unsafe_query_1.as_str() [&ref] | sqlx.rs:127:17:127:27 | ...::query | provenance | MaD:20 Sink:MaD:20 |
| sqlx.rs:136:55:136:68 | unsafe_query_1 | sqlx.rs:136:55:136:77 | unsafe_query_1.as_str() [&ref] | provenance | MaD:29 |
| sqlx.rs:136:55:136:77 | unsafe_query_1.as_str() | sqlx.rs:136:40:136:53 | ...::query_as | provenance | MaD:21 Sink:MaD:21 |
| sqlx.rs:136:55:136:77 | unsafe_query_1.as_str() [&ref] | sqlx.rs:136:40:136:53 | ...::query_as | provenance | MaD:21 Sink:MaD:21 |
| sqlx.rs:145:55:145:68 | unsafe_query_1 | sqlx.rs:145:55:145:77 | unsafe_query_1.as_str() [&ref] | provenance | MaD:29 |
| sqlx.rs:145:55:145:77 | unsafe_query_1.as_str() | sqlx.rs:145:40:145:53 | ...::query_as | provenance | MaD:21 Sink:MaD:21 |
| sqlx.rs:145:55:145:77 | unsafe_query_1.as_str() [&ref] | sqlx.rs:145:40:145:53 | ...::query_as | provenance | MaD:21 Sink:MaD:21 |
| sqlx.rs:153:29:153:42 | unsafe_query_1 | sqlx.rs:153:29:153:51 | unsafe_query_1.as_str() [&ref] | provenance | MaD:29 |
| sqlx.rs:153:29:153:51 | unsafe_query_1.as_str() | sqlx.rs:153:17:153:27 | ...::query | provenance | MaD:20 Sink:MaD:20 |
| sqlx.rs:153:29:153:51 | unsafe_query_1.as_str() [&ref] | sqlx.rs:153:17:153:27 | ...::query | provenance | MaD:20 Sink:MaD:20 |
| sqlx.rs:173:9:173:21 | remote_string | sqlx.rs:175:84:175:96 | remote_string | provenance |  |
| sqlx.rs:173:25:173:46 | ...::get | sqlx.rs:173:25:173:69 | ...::get(...) [Ok] | provenance | Src:MaD:23  |
| sqlx.rs:173:25:173:69 | ...::get(...) [Ok] | sqlx.rs:173:25:173:78 | ... .unwrap() | provenance | MaD:31 |
| sqlx.rs:173:25:173:78 | ... .unwrap() | sqlx.rs:173:25:173:85 | ... .text() [Ok] | provenance | MaD:34 |
| sqlx.rs:173:25:173:85 | ... .text() [Ok] | sqlx.rs:173:25:173:118 | ... .unwrap_or(...) | provenance | MaD:32 |
| sqlx.rs:173:25:173:118 | ... .unwrap_or(...) | sqlx.rs:173:9:173:21 | remote_string | provenance |  |
| sqlx.rs:175:9:175:22 | unsafe_query_1 | sqlx.rs:188:29:188:42 | unsafe_query_1 | provenance |  |
| sqlx.rs:175:9:175:22 | unsafe_query_1 | sqlx.rs:188:29:188:51 | unsafe_query_1.as_str() | provenance | MaD:29 |
| sqlx.rs:175:26:175:96 | ... + ... | sqlx.rs:175:9:175:22 | unsafe_query_1 | provenance |  |
| sqlx.rs:175:26:175:96 | ... + ... | sqlx.rs:175:26:175:102 | ... + ... | provenance | MaD:27 |
| sqlx.rs:175:26:175:96 | ... + ... | sqlx.rs:175:26:175:102 | ... + ... | provenance | MaD:28 |
| sqlx.rs:175:26:175:102 | ... + ... | sqlx.rs:175:9:175:22 | unsafe_query_1 | provenance |  |
| sqlx.rs:175:83:175:96 | &remote_string [&ref] | sqlx.rs:175:26:175:96 | ... + ... | provenance | MaD:26 |
| sqlx.rs:175:84:175:96 | remote_string | sqlx.rs:175:83:175:96 | &remote_string [&ref] | provenance |  |
| sqlx.rs:188:29:188:42 | unsafe_query_1 | sqlx.rs:188:29:188:51 | unsafe_query_1.as_str() [&ref] | provenance | MaD:29 |
| sqlx.rs:188:29:188:51 | unsafe_query_1.as_str() | sqlx.rs:188:17:188:27 | ...::query | provenance | MaD:20 Sink:MaD:20 |
| sqlx.rs:188:29:188:51 | unsafe_query_1.as_str() [&ref] | sqlx.rs:188:17:188:27 | ...::query | provenance | MaD:20 Sink:MaD:20 |
models
| 1 | Sink: <_ as mysql::conn::queryable::Queryable>::query; Argument[0]; sql-injection |
| 2 | Sink: <_ as mysql::conn::queryable::Queryable>::query_drop; Argument[0]; sql-injection |
| 3 | Sink: <_ as mysql::conn::queryable::Queryable>::query_first; Argument[0]; sql-injection |
| 4 | Sink: <_ as mysql::conn::queryable::Queryable>::query_first_opt; Argument[0]; sql-injection |
| 5 | Sink: <_ as mysql::conn::queryable::Queryable>::query_fold; Argument[0]; sql-injection |
| 6 | Sink: <_ as mysql::conn::queryable::Queryable>::query_fold_opt; Argument[0]; sql-injection |
| 7 | Sink: <_ as mysql::conn::queryable::Queryable>::query_map; Argument[0]; sql-injection |
| 8 | Sink: <_ as mysql::conn::queryable::Queryable>::query_map_opt; Argument[0]; sql-injection |
| 9 | Sink: <_ as mysql::conn::queryable::Queryable>::query_opt; Argument[0]; sql-injection |
| 10 | Sink: <_ as mysql_async::queryable::Queryable>::query; Argument[0]; sql-injection |
| 11 | Sink: <_ as mysql_async::queryable::Queryable>::query_drop; Argument[0]; sql-injection |
| 12 | Sink: <_ as mysql_async::queryable::Queryable>::query_first; Argument[0]; sql-injection |
| 13 | Sink: <_ as mysql_async::queryable::Queryable>::query_fold; Argument[0]; sql-injection |
| 14 | Sink: <_ as mysql_async::queryable::Queryable>::query_map; Argument[0]; sql-injection |
| 15 | Sink: <_ as mysql_async::queryable::Queryable>::query_stream; Argument[0]; sql-injection |
| 16 | Sink: <mysql::conn::pool::PooledConn as mysql::conn::queryable::Queryable>::prep; Argument[0]; sql-injection |
| 17 | Sink: <mysql::conn::pool::PooledConn as mysql::conn::queryable::Queryable>::query_iter; Argument[0]; sql-injection |
| 18 | Sink: <mysql_async::conn::Conn as mysql_async::queryable::Queryable>::prep; Argument[0]; sql-injection |
| 19 | Sink: <mysql_async::conn::Conn as mysql_async::queryable::Queryable>::query_iter; Argument[0]; sql-injection |
| 20 | Sink: sqlx_core::query::query; Argument[0]; sql-injection |
| 21 | Sink: sqlx_core::query_as::query_as; Argument[0]; sql-injection |
| 22 | Sink: sqlx_core::raw_sql::raw_sql; Argument[0]; sql-injection |
| 23 | Source: reqwest::blocking::get; ReturnValue.Field[core::result::Result::Ok(0)]; remote |
| 24 | Source: std::env::args; ReturnValue.Element; commandargs |
| 25 | Summary: <_ as core::iter::traits::iterator::Iterator>::nth; Argument[self].Element; ReturnValue.Field[core::option::Option::Some(0)]; value |
| 26 | Summary: <_ as core::ops::arith::Add>::add; Argument[0].Reference; ReturnValue; taint |
| 27 | Summary: <_ as core::ops::arith::Add>::add; Argument[self]; ReturnValue; taint |
| 28 | Summary: <alloc::string::String as core::ops::arith::Add>::add; Argument[self]; ReturnValue; value |
| 29 | Summary: <alloc::string::String>::as_str; Argument[self]; ReturnValue; value |
| 30 | Summary: <core::option::Option>::unwrap_or; Argument[self].Field[core::option::Option::Some(0)]; ReturnValue; value |
| 31 | Summary: <core::result::Result>::unwrap; Argument[self].Field[core::result::Result::Ok(0)]; ReturnValue; value |
| 32 | Summary: <core::result::Result>::unwrap_or; Argument[self].Field[core::result::Result::Ok(0)]; ReturnValue; value |
| 33 | Summary: <core::str>::as_str; Argument[self]; ReturnValue; value |
| 34 | Summary: <reqwest::blocking::response::Response>::text; Argument[self]; ReturnValue.Field[core::result::Result::Ok(0)]; taint |
| 35 | Summary: alloc::fmt::format; Argument[0]; ReturnValue; taint |
| 36 | Summary: core::hint::must_use; Argument[0]; ReturnValue; value |
nodes
| mysql.rs:12:13:12:29 | mut remote_string | semmle.label | mut remote_string |
| mysql.rs:12:33:12:54 | ...::get | semmle.label | ...::get |
| mysql.rs:12:33:12:77 | ...::get(...) [Ok] | semmle.label | ...::get(...) [Ok] |
| mysql.rs:12:33:13:21 | ... .unwrap() | semmle.label | ... .unwrap() |
| mysql.rs:12:33:14:19 | ... .text() [Ok] | semmle.label | ... .text() [Ok] |
| mysql.rs:12:33:15:40 | ... .unwrap_or(...) | semmle.label | ... .unwrap_or(...) |
| mysql.rs:17:13:17:24 | unsafe_query | semmle.label | unsafe_query |
| mysql.rs:18:13:18:83 | ... + ... | semmle.label | ... + ... |
| mysql.rs:18:13:18:89 | ... + ... | semmle.label | ... + ... |
| mysql.rs:18:70:18:83 | &remote_string [&ref] | semmle.label | &remote_string [&ref] |
| mysql.rs:18:71:18:83 | remote_string | semmle.label | remote_string |
| mysql.rs:25:32:25:36 | query | semmle.label | query |
| mysql.rs:25:38:25:49 | unsafe_query | semmle.label | unsafe_query |
| mysql.rs:25:38:25:58 | unsafe_query.as_str() | semmle.label | unsafe_query.as_str() |
| mysql.rs:25:38:25:58 | unsafe_query.as_str() [&ref] | semmle.label | unsafe_query.as_str() [&ref] |
| mysql.rs:26:54:26:62 | query_opt | semmle.label | query_opt |
| mysql.rs:26:64:26:75 | unsafe_query | semmle.label | unsafe_query |
| mysql.rs:26:64:26:84 | unsafe_query.as_str() | semmle.label | unsafe_query.as_str() |
| mysql.rs:26:64:26:84 | unsafe_query.as_str() [&ref] | semmle.label | unsafe_query.as_str() [&ref] |
| mysql.rs:27:14:27:23 | query_drop | semmle.label | query_drop |
| mysql.rs:27:25:27:36 | unsafe_query | semmle.label | unsafe_query |
| mysql.rs:27:25:27:45 | unsafe_query.as_str() | semmle.label | unsafe_query.as_str() |
| mysql.rs:27:25:27:45 | unsafe_query.as_str() [&ref] | semmle.label | unsafe_query.as_str() [&ref] |
| mysql.rs:28:27:28:37 | query_first | semmle.label | query_first |
| mysql.rs:28:39:28:50 | unsafe_query | semmle.label | unsafe_query |
| mysql.rs:28:39:28:59 | unsafe_query.as_str() | semmle.label | unsafe_query.as_str() |
| mysql.rs:28:39:28:59 | unsafe_query.as_str() [&ref] | semmle.label | unsafe_query.as_str() [&ref] |
| mysql.rs:29:49:29:63 | query_first_opt | semmle.label | query_first_opt |
| mysql.rs:29:65:29:76 | unsafe_query | semmle.label | unsafe_query |
| mysql.rs:29:65:29:85 | unsafe_query.as_str() | semmle.label | unsafe_query.as_str() |
| mysql.rs:29:65:29:85 | unsafe_query.as_str() [&ref] | semmle.label | unsafe_query.as_str() [&ref] |
| mysql.rs:30:22:30:31 | query_fold | semmle.label | query_fold |
| mysql.rs:30:33:30:44 | unsafe_query | semmle.label | unsafe_query |
| mysql.rs:30:33:30:53 | unsafe_query.as_str() | semmle.label | unsafe_query.as_str() |
| mysql.rs:30:33:30:53 | unsafe_query.as_str() [&ref] | semmle.label | unsafe_query.as_str() [&ref] |
| mysql.rs:31:22:31:35 | query_fold_opt | semmle.label | query_fold_opt |
| mysql.rs:32:13:32:24 | unsafe_query | semmle.label | unsafe_query |
| mysql.rs:32:13:32:33 | unsafe_query.as_str() | semmle.label | unsafe_query.as_str() |
| mysql.rs:32:13:32:33 | unsafe_query.as_str() [&ref] | semmle.label | unsafe_query.as_str() [&ref] |
| mysql.rs:36:22:36:31 | query_iter | semmle.label | query_iter |
| mysql.rs:36:33:36:44 | unsafe_query | semmle.label | unsafe_query |
| mysql.rs:36:33:36:53 | unsafe_query.as_str() | semmle.label | unsafe_query.as_str() |
| mysql.rs:36:33:36:53 | unsafe_query.as_str() [&ref] | semmle.label | unsafe_query.as_str() [&ref] |
| mysql.rs:37:22:37:30 | query_map | semmle.label | query_map |
| mysql.rs:37:32:37:43 | unsafe_query | semmle.label | unsafe_query |
| mysql.rs:37:32:37:52 | unsafe_query.as_str() | semmle.label | unsafe_query.as_str() |
| mysql.rs:37:32:37:52 | unsafe_query.as_str() [&ref] | semmle.label | unsafe_query.as_str() [&ref] |
| mysql.rs:38:22:38:34 | query_map_opt | semmle.label | query_map_opt |
| mysql.rs:39:13:39:24 | unsafe_query | semmle.label | unsafe_query |
| mysql.rs:39:13:39:33 | unsafe_query.as_str() | semmle.label | unsafe_query.as_str() |
| mysql.rs:39:13:39:33 | unsafe_query.as_str() [&ref] | semmle.label | unsafe_query.as_str() [&ref] |
| mysql.rs:42:33:42:37 | query | semmle.label | query |
| mysql.rs:42:39:42:50 | unsafe_query | semmle.label | unsafe_query |
| mysql.rs:42:39:42:59 | unsafe_query.as_str() | semmle.label | unsafe_query.as_str() |
| mysql.rs:42:39:42:59 | unsafe_query.as_str() [&ref] | semmle.label | unsafe_query.as_str() [&ref] |
| mysql.rs:75:26:75:29 | prep | semmle.label | prep |
| mysql.rs:75:31:75:42 | unsafe_query | semmle.label | unsafe_query |
| mysql.rs:75:31:75:51 | unsafe_query.as_str() | semmle.label | unsafe_query.as_str() |
| mysql.rs:75:31:75:51 | unsafe_query.as_str() [&ref] | semmle.label | unsafe_query.as_str() [&ref] |
| mysql.rs:80:15:80:24 | query_drop | semmle.label | query_drop |
| mysql.rs:80:26:80:37 | unsafe_query | semmle.label | unsafe_query |
| mysql.rs:80:26:80:46 | unsafe_query.as_str() | semmle.label | unsafe_query.as_str() |
| mysql.rs:80:26:80:46 | unsafe_query.as_str() [&ref] | semmle.label | unsafe_query.as_str() [&ref] |
| mysql.rs:97:13:97:29 | mut remote_string | semmle.label | mut remote_string |
| mysql.rs:97:33:97:54 | ...::get | semmle.label | ...::get |
| mysql.rs:97:33:97:77 | ...::get(...) [Ok] | semmle.label | ...::get(...) [Ok] |
| mysql.rs:97:33:98:21 | ... .unwrap() | semmle.label | ... .unwrap() |
| mysql.rs:97:33:99:19 | ... .text() [Ok] | semmle.label | ... .text() [Ok] |
| mysql.rs:97:33:100:40 | ... .unwrap_or(...) | semmle.label | ... .unwrap_or(...) |
| mysql.rs:102:13:102:24 | unsafe_query | semmle.label | unsafe_query |
| mysql.rs:103:13:103:83 | ... + ... | semmle.label | ... + ... |
| mysql.rs:103:13:103:89 | ... + ... | semmle.label | ... + ... |
| mysql.rs:103:70:103:83 | &remote_string [&ref] | semmle.label | &remote_string [&ref] |
| mysql.rs:103:71:103:83 | remote_string | semmle.label | remote_string |
| mysql.rs:110:32:110:36 | query | semmle.label | query |
| mysql.rs:110:38:110:49 | unsafe_query | semmle.label | unsafe_query |
| mysql.rs:110:38:110:58 | unsafe_query.as_str() | semmle.label | unsafe_query.as_str() |
| mysql.rs:110:38:110:58 | unsafe_query.as_str() [&ref] | semmle.label | unsafe_query.as_str() [&ref] |
| mysql.rs:111:14:111:23 | query_drop | semmle.label | query_drop |
| mysql.rs:111:25:111:36 | unsafe_query | semmle.label | unsafe_query |
| mysql.rs:111:25:111:45 | unsafe_query.as_str() | semmle.label | unsafe_query.as_str() |
| mysql.rs:111:25:111:45 | unsafe_query.as_str() [&ref] | semmle.label | unsafe_query.as_str() [&ref] |
| mysql.rs:112:35:112:45 | query_first | semmle.label | query_first |
| mysql.rs:112:47:112:58 | unsafe_query | semmle.label | unsafe_query |
| mysql.rs:112:47:112:67 | unsafe_query.as_str() | semmle.label | unsafe_query.as_str() |
| mysql.rs:112:47:112:67 | unsafe_query.as_str() [&ref] | semmle.label | unsafe_query.as_str() [&ref] |
| mysql.rs:114:14:114:23 | query_fold | semmle.label | query_fold |
| mysql.rs:114:25:114:36 | unsafe_query | semmle.label | unsafe_query |
| mysql.rs:114:25:114:45 | unsafe_query.as_str() | semmle.label | unsafe_query.as_str() |
| mysql.rs:114:25:114:45 | unsafe_query.as_str() [&ref] | semmle.label | unsafe_query.as_str() [&ref] |
| mysql.rs:116:22:116:31 | query_iter | semmle.label | query_iter |
| mysql.rs:116:33:116:44 | unsafe_query | semmle.label | unsafe_query |
| mysql.rs:116:33:116:53 | unsafe_query.as_str() | semmle.label | unsafe_query.as_str() |
| mysql.rs:116:33:116:53 | unsafe_query.as_str() [&ref] | semmle.label | unsafe_query.as_str() [&ref] |
| mysql.rs:118:14:118:25 | query_stream | semmle.label | query_stream |
| mysql.rs:118:40:118:51 | unsafe_query | semmle.label | unsafe_query |
| mysql.rs:118:40:118:60 | unsafe_query.as_str() | semmle.label | unsafe_query.as_str() |
| mysql.rs:118:40:118:60 | unsafe_query.as_str() [&ref] | semmle.label | unsafe_query.as_str() [&ref] |
| mysql.rs:121:14:121:22 | query_map | semmle.label | query_map |
| mysql.rs:121:24:121:35 | unsafe_query | semmle.label | unsafe_query |
| mysql.rs:121:24:121:44 | unsafe_query.as_str() | semmle.label | unsafe_query.as_str() |
| mysql.rs:121:24:121:44 | unsafe_query.as_str() [&ref] | semmle.label | unsafe_query.as_str() [&ref] |
| mysql.rs:149:26:149:29 | prep | semmle.label | prep |
| mysql.rs:149:31:149:42 | unsafe_query | semmle.label | unsafe_query |
| mysql.rs:149:31:149:51 | unsafe_query.as_str() | semmle.label | unsafe_query.as_str() |
| mysql.rs:149:31:149:51 | unsafe_query.as_str() [&ref] | semmle.label | unsafe_query.as_str() [&ref] |
| mysql.rs:154:15:154:24 | query_drop | semmle.label | query_drop |
| mysql.rs:154:26:154:37 | unsafe_query | semmle.label | unsafe_query |
| mysql.rs:154:26:154:46 | unsafe_query.as_str() | semmle.label | unsafe_query.as_str() |
| mysql.rs:154:26:154:46 | unsafe_query.as_str() [&ref] | semmle.label | unsafe_query.as_str() [&ref] |
| sqlx.rs:47:9:47:18 | arg_string | semmle.label | arg_string |
| sqlx.rs:47:22:47:35 | ...::args | semmle.label | ...::args |
| sqlx.rs:47:22:47:37 | ...::args(...) [element] | semmle.label | ...::args(...) [element] |
| sqlx.rs:47:22:47:44 | ... .nth(...) [Some] | semmle.label | ... .nth(...) [Some] |
| sqlx.rs:47:22:47:77 | ... .unwrap_or(...) | semmle.label | ... .unwrap_or(...) |
| sqlx.rs:48:9:48:21 | remote_string | semmle.label | remote_string |
| sqlx.rs:48:25:48:46 | ...::get | semmle.label | ...::get |
| sqlx.rs:48:25:48:69 | ...::get(...) [Ok] | semmle.label | ...::get(...) [Ok] |
| sqlx.rs:48:25:48:78 | ... .unwrap() | semmle.label | ... .unwrap() |
| sqlx.rs:48:25:48:85 | ... .text() [Ok] | semmle.label | ... .text() [Ok] |
| sqlx.rs:48:25:48:118 | ... .unwrap_or(...) | semmle.label | ... .unwrap_or(...) |
| sqlx.rs:53:9:53:22 | unsafe_query_1 [&ref] | semmle.label | unsafe_query_1 [&ref] |
| sqlx.rs:53:26:53:36 | &arg_string [&ref] | semmle.label | &arg_string [&ref] |
| sqlx.rs:53:27:53:36 | arg_string | semmle.label | arg_string |
| sqlx.rs:54:9:54:22 | unsafe_query_2 [&ref] | semmle.label | unsafe_query_2 [&ref] |
| sqlx.rs:54:26:54:39 | &remote_string [&ref] | semmle.label | &remote_string [&ref] |
| sqlx.rs:54:27:54:39 | remote_string | semmle.label | remote_string |
| sqlx.rs:55:9:55:22 | unsafe_query_3 | semmle.label | unsafe_query_3 |
| sqlx.rs:55:26:55:96 | ... + ... | semmle.label | ... + ... |
| sqlx.rs:55:26:55:102 | ... + ... | semmle.label | ... + ... |
| sqlx.rs:55:83:55:96 | &remote_string [&ref] | semmle.label | &remote_string [&ref] |
| sqlx.rs:55:84:55:96 | remote_string | semmle.label | remote_string |
| sqlx.rs:56:9:56:22 | unsafe_query_4 | semmle.label | unsafe_query_4 |
| sqlx.rs:59:17:59:72 | ...::format(...) | semmle.label | ...::format(...) |
| sqlx.rs:59:17:59:72 | ...::must_use(...) | semmle.label | ...::must_use(...) |
| sqlx.rs:59:17:59:72 | MacroExpr | semmle.label | MacroExpr |
| sqlx.rs:59:17:59:72 | { ... } | semmle.label | { ... } |
| sqlx.rs:78:13:78:23 | ...::query | semmle.label | ...::query |
| sqlx.rs:78:25:78:47 | unsafe_query_1.as_str() [&ref] | semmle.label | unsafe_query_1.as_str() [&ref] |
| sqlx.rs:80:17:80:27 | ...::query | semmle.label | ...::query |
| sqlx.rs:80:29:80:51 | unsafe_query_2.as_str() [&ref] | semmle.label | unsafe_query_2.as_str() [&ref] |
| sqlx.rs:81:17:81:27 | ...::query | semmle.label | ...::query |
| sqlx.rs:81:29:81:42 | unsafe_query_3 | semmle.label | unsafe_query_3 |
| sqlx.rs:81:29:81:51 | unsafe_query_3.as_str() | semmle.label | unsafe_query_3.as_str() |
| sqlx.rs:81:29:81:51 | unsafe_query_3.as_str() [&ref] | semmle.label | unsafe_query_3.as_str() [&ref] |
| sqlx.rs:82:17:82:27 | ...::query | semmle.label | ...::query |
| sqlx.rs:82:29:82:42 | unsafe_query_4 | semmle.label | unsafe_query_4 |
| sqlx.rs:82:29:82:51 | unsafe_query_4.as_str() | semmle.label | unsafe_query_4.as_str() |
| sqlx.rs:82:29:82:51 | unsafe_query_4.as_str() [&ref] | semmle.label | unsafe_query_4.as_str() [&ref] |
| sqlx.rs:100:9:100:21 | remote_string | semmle.label | remote_string |
| sqlx.rs:100:25:100:46 | ...::get | semmle.label | ...::get |
| sqlx.rs:100:25:100:69 | ...::get(...) [Ok] | semmle.label | ...::get(...) [Ok] |
| sqlx.rs:100:25:100:78 | ... .unwrap() | semmle.label | ... .unwrap() |
| sqlx.rs:100:25:100:85 | ... .text() [Ok] | semmle.label | ... .text() [Ok] |
| sqlx.rs:100:25:100:118 | ... .unwrap_or(...) | semmle.label | ... .unwrap_or(...) |
| sqlx.rs:102:9:102:22 | unsafe_query_1 | semmle.label | unsafe_query_1 |
| sqlx.rs:102:26:102:96 | ... + ... | semmle.label | ... + ... |
| sqlx.rs:102:26:102:102 | ... + ... | semmle.label | ... + ... |
| sqlx.rs:102:83:102:96 | &remote_string [&ref] | semmle.label | &remote_string [&ref] |
| sqlx.rs:102:84:102:96 | remote_string | semmle.label | remote_string |
| sqlx.rs:113:17:113:29 | ...::raw_sql | semmle.label | ...::raw_sql |
| sqlx.rs:113:31:113:44 | unsafe_query_1 | semmle.label | unsafe_query_1 |
| sqlx.rs:113:31:113:53 | unsafe_query_1.as_str() | semmle.label | unsafe_query_1.as_str() |
| sqlx.rs:113:31:113:53 | unsafe_query_1.as_str() [&ref] | semmle.label | unsafe_query_1.as_str() [&ref] |
| sqlx.rs:120:17:120:27 | ...::query | semmle.label | ...::query |
| sqlx.rs:120:29:120:42 | unsafe_query_1 | semmle.label | unsafe_query_1 |
| sqlx.rs:120:29:120:51 | unsafe_query_1.as_str() | semmle.label | unsafe_query_1.as_str() |
| sqlx.rs:120:29:120:51 | unsafe_query_1.as_str() [&ref] | semmle.label | unsafe_query_1.as_str() [&ref] |
| sqlx.rs:127:17:127:27 | ...::query | semmle.label | ...::query |
| sqlx.rs:127:29:127:42 | unsafe_query_1 | semmle.label | unsafe_query_1 |
| sqlx.rs:127:29:127:51 | unsafe_query_1.as_str() | semmle.label | unsafe_query_1.as_str() |
| sqlx.rs:127:29:127:51 | unsafe_query_1.as_str() [&ref] | semmle.label | unsafe_query_1.as_str() [&ref] |
| sqlx.rs:136:40:136:53 | ...::query_as | semmle.label | ...::query_as |
| sqlx.rs:136:55:136:68 | unsafe_query_1 | semmle.label | unsafe_query_1 |
| sqlx.rs:136:55:136:77 | unsafe_query_1.as_str() | semmle.label | unsafe_query_1.as_str() |
| sqlx.rs:136:55:136:77 | unsafe_query_1.as_str() [&ref] | semmle.label | unsafe_query_1.as_str() [&ref] |
| sqlx.rs:145:40:145:53 | ...::query_as | semmle.label | ...::query_as |
| sqlx.rs:145:55:145:68 | unsafe_query_1 | semmle.label | unsafe_query_1 |
| sqlx.rs:145:55:145:77 | unsafe_query_1.as_str() | semmle.label | unsafe_query_1.as_str() |
| sqlx.rs:145:55:145:77 | unsafe_query_1.as_str() [&ref] | semmle.label | unsafe_query_1.as_str() [&ref] |
| sqlx.rs:153:17:153:27 | ...::query | semmle.label | ...::query |
| sqlx.rs:153:29:153:42 | unsafe_query_1 | semmle.label | unsafe_query_1 |
| sqlx.rs:153:29:153:51 | unsafe_query_1.as_str() | semmle.label | unsafe_query_1.as_str() |
| sqlx.rs:153:29:153:51 | unsafe_query_1.as_str() [&ref] | semmle.label | unsafe_query_1.as_str() [&ref] |
| sqlx.rs:173:9:173:21 | remote_string | semmle.label | remote_string |
| sqlx.rs:173:25:173:46 | ...::get | semmle.label | ...::get |
| sqlx.rs:173:25:173:69 | ...::get(...) [Ok] | semmle.label | ...::get(...) [Ok] |
| sqlx.rs:173:25:173:78 | ... .unwrap() | semmle.label | ... .unwrap() |
| sqlx.rs:173:25:173:85 | ... .text() [Ok] | semmle.label | ... .text() [Ok] |
| sqlx.rs:173:25:173:118 | ... .unwrap_or(...) | semmle.label | ... .unwrap_or(...) |
| sqlx.rs:175:9:175:22 | unsafe_query_1 | semmle.label | unsafe_query_1 |
| sqlx.rs:175:26:175:96 | ... + ... | semmle.label | ... + ... |
| sqlx.rs:175:26:175:102 | ... + ... | semmle.label | ... + ... |
| sqlx.rs:175:83:175:96 | &remote_string [&ref] | semmle.label | &remote_string [&ref] |
| sqlx.rs:175:84:175:96 | remote_string | semmle.label | remote_string |
| sqlx.rs:188:17:188:27 | ...::query | semmle.label | ...::query |
| sqlx.rs:188:29:188:42 | unsafe_query_1 | semmle.label | unsafe_query_1 |
| sqlx.rs:188:29:188:51 | unsafe_query_1.as_str() | semmle.label | unsafe_query_1.as_str() |
| sqlx.rs:188:29:188:51 | unsafe_query_1.as_str() [&ref] | semmle.label | unsafe_query_1.as_str() [&ref] |
subpaths<|MERGE_RESOLUTION|>--- conflicted
+++ resolved
@@ -172,10 +172,7 @@
 | sqlx.rs:47:22:47:37 | ...::args(...) [element] | sqlx.rs:47:22:47:44 | ... .nth(...) [Some] | provenance | MaD:25 |
 | sqlx.rs:47:22:47:44 | ... .nth(...) [Some] | sqlx.rs:47:22:47:77 | ... .unwrap_or(...) | provenance | MaD:30 |
 | sqlx.rs:47:22:47:77 | ... .unwrap_or(...) | sqlx.rs:47:9:47:18 | arg_string | provenance |  |
-<<<<<<< HEAD
 | sqlx.rs:48:9:48:21 | remote_string | sqlx.rs:49:25:49:52 | remote_string.parse() [Ok] | provenance | MaD:34 |
-=======
->>>>>>> 5eac0f79
 | sqlx.rs:48:9:48:21 | remote_string | sqlx.rs:54:27:54:39 | remote_string | provenance |  |
 | sqlx.rs:48:9:48:21 | remote_string | sqlx.rs:55:84:55:96 | remote_string | provenance |  |
 | sqlx.rs:48:9:48:21 | remote_string | sqlx.rs:59:17:59:72 | MacroExpr | provenance |  |
