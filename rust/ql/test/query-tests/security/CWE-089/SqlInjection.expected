--- conflicted
+++ resolved
@@ -1,23 +1,11 @@
 #select
 | sqlx.rs:67:26:67:48 | unsafe_query_1.as_str() | sqlx.rs:47:22:47:35 | ...::args | sqlx.rs:67:26:67:48 | unsafe_query_1.as_str() | This query depends on a $@. | sqlx.rs:47:22:47:35 | ...::args | user-provided value |
+| sqlx.rs:69:30:69:52 | unsafe_query_2.as_str() | sqlx.rs:48:25:48:46 | ...::get | sqlx.rs:69:30:69:52 | unsafe_query_2.as_str() | This query depends on a $@. | sqlx.rs:48:25:48:46 | ...::get | user-provided value |
 | sqlx.rs:78:25:78:47 | unsafe_query_1.as_str() | sqlx.rs:47:22:47:35 | ...::args | sqlx.rs:78:25:78:47 | unsafe_query_1.as_str() | This query depends on a $@. | sqlx.rs:47:22:47:35 | ...::args | user-provided value |
+| sqlx.rs:80:29:80:51 | unsafe_query_2.as_str() | sqlx.rs:48:25:48:46 | ...::get | sqlx.rs:80:29:80:51 | unsafe_query_2.as_str() | This query depends on a $@. | sqlx.rs:48:25:48:46 | ...::get | user-provided value |
 edges
 | sqlx.rs:47:9:47:18 | arg_string | sqlx.rs:53:27:53:36 | arg_string | provenance |  |
 | sqlx.rs:47:22:47:35 | ...::args | sqlx.rs:47:22:47:37 | ...::args(...) [element] | provenance | Src:MaD:1  |
-<<<<<<< HEAD
-| sqlx.rs:47:22:47:37 | ...::args(...) [element] | sqlx.rs:47:22:47:44 | ... .nth(...) [Some] | provenance | MaD:4 |
-| sqlx.rs:47:22:47:44 | ... .nth(...) [Some] | sqlx.rs:47:22:47:77 | ... .unwrap_or(...) | provenance | MaD:3 |
-| sqlx.rs:47:22:47:77 | ... .unwrap_or(...) | sqlx.rs:47:9:47:18 | arg_string | provenance |  |
-| sqlx.rs:53:9:53:22 | unsafe_query_1 [&ref] | sqlx.rs:67:26:67:48 | unsafe_query_1.as_str() | provenance | MaD:2 |
-| sqlx.rs:53:9:53:22 | unsafe_query_1 [&ref] | sqlx.rs:78:25:78:47 | unsafe_query_1.as_str() | provenance | MaD:2 |
-| sqlx.rs:53:26:53:36 | &arg_string [&ref] | sqlx.rs:53:9:53:22 | unsafe_query_1 [&ref] | provenance |  |
-| sqlx.rs:53:27:53:36 | arg_string | sqlx.rs:53:26:53:36 | &arg_string [&ref] | provenance |  |
-models
-| 1 | Source: lang:std; crate::env::args; ReturnValue.Element; commandargs |
-| 2 | Summary: lang:alloc; <crate::string::String>::as_str; Argument[self]; ReturnValue; value |
-| 3 | Summary: lang:core; <crate::option::Option>::unwrap_or; Argument[self].Field[core::option::Option::Some(0)]; ReturnValue; value |
-| 4 | Summary: lang:core; crate::iter::traits::iterator::Iterator::nth; Argument[self].Element; ReturnValue.Field[core::option::Option::Some(0)]; value |
-=======
 | sqlx.rs:47:22:47:37 | ...::args(...) [element] | sqlx.rs:47:22:47:44 | ... .nth(...) [Some] | provenance | MaD:8 |
 | sqlx.rs:47:22:47:44 | ... .nth(...) [Some] | sqlx.rs:47:22:47:77 | ... .unwrap_or(...) | provenance | MaD:3 |
 | sqlx.rs:47:22:47:77 | ... .unwrap_or(...) | sqlx.rs:47:9:47:18 | arg_string | provenance |  |
@@ -49,20 +37,26 @@
 | 7 | Summary: lang:alloc; <crate::string::String>::as_str; Argument[self]; ReturnValue; value |
 | 8 | Summary: lang:core; crate::iter::traits::iterator::Iterator::nth; Argument[self].Element; ReturnValue.Field[core::option::Option::Some(0)]; value |
 | 9 | Summary: repo:https://github.com/seanmonstar/reqwest:reqwest; <crate::blocking::response::Response>::text; Argument[self]; ReturnValue.Field[core::result::Result::Ok(0)]; taint |
->>>>>>> 4eb98fc4
 nodes
 | sqlx.rs:47:9:47:18 | arg_string | semmle.label | arg_string |
 | sqlx.rs:47:22:47:35 | ...::args | semmle.label | ...::args |
 | sqlx.rs:47:22:47:37 | ...::args(...) [element] | semmle.label | ...::args(...) [element] |
 | sqlx.rs:47:22:47:44 | ... .nth(...) [Some] | semmle.label | ... .nth(...) [Some] |
 | sqlx.rs:47:22:47:77 | ... .unwrap_or(...) | semmle.label | ... .unwrap_or(...) |
+| sqlx.rs:48:9:48:21 | remote_string | semmle.label | remote_string |
+| sqlx.rs:48:25:48:46 | ...::get | semmle.label | ...::get |
+| sqlx.rs:48:25:48:69 | ...::get(...) [Ok] | semmle.label | ...::get(...) [Ok] |
+| sqlx.rs:48:25:48:78 | ... .unwrap() | semmle.label | ... .unwrap() |
+| sqlx.rs:48:25:48:85 | ... .text() [Ok] | semmle.label | ... .text() [Ok] |
+| sqlx.rs:48:25:48:118 | ... .unwrap_or(...) | semmle.label | ... .unwrap_or(...) |
 | sqlx.rs:53:9:53:22 | unsafe_query_1 [&ref] | semmle.label | unsafe_query_1 [&ref] |
 | sqlx.rs:53:26:53:36 | &arg_string [&ref] | semmle.label | &arg_string [&ref] |
 | sqlx.rs:53:27:53:36 | arg_string | semmle.label | arg_string |
+| sqlx.rs:54:9:54:22 | unsafe_query_2 [&ref] | semmle.label | unsafe_query_2 [&ref] |
+| sqlx.rs:54:26:54:39 | &remote_string [&ref] | semmle.label | &remote_string [&ref] |
+| sqlx.rs:54:27:54:39 | remote_string | semmle.label | remote_string |
 | sqlx.rs:67:26:67:48 | unsafe_query_1.as_str() | semmle.label | unsafe_query_1.as_str() |
+| sqlx.rs:69:30:69:52 | unsafe_query_2.as_str() | semmle.label | unsafe_query_2.as_str() |
 | sqlx.rs:78:25:78:47 | unsafe_query_1.as_str() | semmle.label | unsafe_query_1.as_str() |
-subpaths
-testFailures
-| sqlx.rs:48:121:48:139 | //... | Missing result: Source=remote1 |
-| sqlx.rs:69:63:69:109 | //... | Missing result: Alert[rust/sql-injection]=remote1 |
-| sqlx.rs:80:77:80:123 | //... | Missing result: Alert[rust/sql-injection]=remote1 |+| sqlx.rs:80:29:80:51 | unsafe_query_2.as_str() | semmle.label | unsafe_query_2.as_str() |
+subpaths