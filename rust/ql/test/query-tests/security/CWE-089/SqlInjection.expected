#select
| mysql.rs:25:32:25:36 | query | mysql.rs:12:33:12:54 | ...::get | mysql.rs:25:32:25:36 | query | This query depends on a $@. | mysql.rs:12:33:12:54 | ...::get | user-provided value |
| mysql.rs:26:54:26:62 | query_opt | mysql.rs:12:33:12:54 | ...::get | mysql.rs:26:54:26:62 | query_opt | This query depends on a $@. | mysql.rs:12:33:12:54 | ...::get | user-provided value |
| mysql.rs:27:14:27:23 | query_drop | mysql.rs:12:33:12:54 | ...::get | mysql.rs:27:14:27:23 | query_drop | This query depends on a $@. | mysql.rs:12:33:12:54 | ...::get | user-provided value |
| mysql.rs:28:27:28:37 | query_first | mysql.rs:12:33:12:54 | ...::get | mysql.rs:28:27:28:37 | query_first | This query depends on a $@. | mysql.rs:12:33:12:54 | ...::get | user-provided value |
| mysql.rs:29:49:29:63 | query_first_opt | mysql.rs:12:33:12:54 | ...::get | mysql.rs:29:49:29:63 | query_first_opt | This query depends on a $@. | mysql.rs:12:33:12:54 | ...::get | user-provided value |
| mysql.rs:30:22:30:31 | query_fold | mysql.rs:12:33:12:54 | ...::get | mysql.rs:30:22:30:31 | query_fold | This query depends on a $@. | mysql.rs:12:33:12:54 | ...::get | user-provided value |
| mysql.rs:31:22:31:35 | query_fold_opt | mysql.rs:12:33:12:54 | ...::get | mysql.rs:31:22:31:35 | query_fold_opt | This query depends on a $@. | mysql.rs:12:33:12:54 | ...::get | user-provided value |
| mysql.rs:36:22:36:31 | query_iter | mysql.rs:12:33:12:54 | ...::get | mysql.rs:36:22:36:31 | query_iter | This query depends on a $@. | mysql.rs:12:33:12:54 | ...::get | user-provided value |
| mysql.rs:37:22:37:30 | query_map | mysql.rs:12:33:12:54 | ...::get | mysql.rs:37:22:37:30 | query_map | This query depends on a $@. | mysql.rs:12:33:12:54 | ...::get | user-provided value |
| mysql.rs:38:22:38:34 | query_map_opt | mysql.rs:12:33:12:54 | ...::get | mysql.rs:38:22:38:34 | query_map_opt | This query depends on a $@. | mysql.rs:12:33:12:54 | ...::get | user-provided value |
| mysql.rs:42:33:42:37 | query | mysql.rs:12:33:12:54 | ...::get | mysql.rs:42:33:42:37 | query | This query depends on a $@. | mysql.rs:12:33:12:54 | ...::get | user-provided value |
| mysql.rs:75:26:75:29 | prep | mysql.rs:12:33:12:54 | ...::get | mysql.rs:75:26:75:29 | prep | This query depends on a $@. | mysql.rs:12:33:12:54 | ...::get | user-provided value |
| mysql.rs:80:15:80:24 | query_drop | mysql.rs:12:33:12:54 | ...::get | mysql.rs:80:15:80:24 | query_drop | This query depends on a $@. | mysql.rs:12:33:12:54 | ...::get | user-provided value |
| mysql.rs:110:32:110:36 | query | mysql.rs:97:33:97:54 | ...::get | mysql.rs:110:32:110:36 | query | This query depends on a $@. | mysql.rs:97:33:97:54 | ...::get | user-provided value |
| mysql.rs:111:14:111:23 | query_drop | mysql.rs:97:33:97:54 | ...::get | mysql.rs:111:14:111:23 | query_drop | This query depends on a $@. | mysql.rs:97:33:97:54 | ...::get | user-provided value |
| mysql.rs:112:35:112:45 | query_first | mysql.rs:97:33:97:54 | ...::get | mysql.rs:112:35:112:45 | query_first | This query depends on a $@. | mysql.rs:97:33:97:54 | ...::get | user-provided value |
| mysql.rs:114:14:114:23 | query_fold | mysql.rs:97:33:97:54 | ...::get | mysql.rs:114:14:114:23 | query_fold | This query depends on a $@. | mysql.rs:97:33:97:54 | ...::get | user-provided value |
| mysql.rs:116:22:116:31 | query_iter | mysql.rs:97:33:97:54 | ...::get | mysql.rs:116:22:116:31 | query_iter | This query depends on a $@. | mysql.rs:97:33:97:54 | ...::get | user-provided value |
| mysql.rs:118:14:118:25 | query_stream | mysql.rs:97:33:97:54 | ...::get | mysql.rs:118:14:118:25 | query_stream | This query depends on a $@. | mysql.rs:97:33:97:54 | ...::get | user-provided value |
| mysql.rs:121:14:121:22 | query_map | mysql.rs:97:33:97:54 | ...::get | mysql.rs:121:14:121:22 | query_map | This query depends on a $@. | mysql.rs:97:33:97:54 | ...::get | user-provided value |
| mysql.rs:149:26:149:29 | prep | mysql.rs:97:33:97:54 | ...::get | mysql.rs:149:26:149:29 | prep | This query depends on a $@. | mysql.rs:97:33:97:54 | ...::get | user-provided value |
| mysql.rs:154:15:154:24 | query_drop | mysql.rs:97:33:97:54 | ...::get | mysql.rs:154:15:154:24 | query_drop | This query depends on a $@. | mysql.rs:97:33:97:54 | ...::get | user-provided value |
| sqlx.rs:77:13:77:23 | ...::query | sqlx.rs:48:25:48:46 | ...::get | sqlx.rs:77:13:77:23 | ...::query | This query depends on a $@. | sqlx.rs:48:25:48:46 | ...::get | user-provided value |
| sqlx.rs:78:13:78:23 | ...::query | sqlx.rs:47:22:47:35 | ...::args | sqlx.rs:78:13:78:23 | ...::query | This query depends on a $@. | sqlx.rs:47:22:47:35 | ...::args | user-provided value |
| sqlx.rs:80:17:80:27 | ...::query | sqlx.rs:48:25:48:46 | ...::get | sqlx.rs:80:17:80:27 | ...::query | This query depends on a $@. | sqlx.rs:48:25:48:46 | ...::get | user-provided value |
| sqlx.rs:81:17:81:27 | ...::query | sqlx.rs:48:25:48:46 | ...::get | sqlx.rs:81:17:81:27 | ...::query | This query depends on a $@. | sqlx.rs:48:25:48:46 | ...::get | user-provided value |
| sqlx.rs:82:17:82:27 | ...::query | sqlx.rs:48:25:48:46 | ...::get | sqlx.rs:82:17:82:27 | ...::query | This query depends on a $@. | sqlx.rs:48:25:48:46 | ...::get | user-provided value |
| sqlx.rs:113:17:113:29 | ...::raw_sql | sqlx.rs:100:25:100:46 | ...::get | sqlx.rs:113:17:113:29 | ...::raw_sql | This query depends on a $@. | sqlx.rs:100:25:100:46 | ...::get | user-provided value |
| sqlx.rs:120:17:120:27 | ...::query | sqlx.rs:100:25:100:46 | ...::get | sqlx.rs:120:17:120:27 | ...::query | This query depends on a $@. | sqlx.rs:100:25:100:46 | ...::get | user-provided value |
| sqlx.rs:127:17:127:27 | ...::query | sqlx.rs:100:25:100:46 | ...::get | sqlx.rs:127:17:127:27 | ...::query | This query depends on a $@. | sqlx.rs:100:25:100:46 | ...::get | user-provided value |
| sqlx.rs:136:40:136:53 | ...::query_as | sqlx.rs:100:25:100:46 | ...::get | sqlx.rs:136:40:136:53 | ...::query_as | This query depends on a $@. | sqlx.rs:100:25:100:46 | ...::get | user-provided value |
| sqlx.rs:145:40:145:53 | ...::query_as | sqlx.rs:100:25:100:46 | ...::get | sqlx.rs:145:40:145:53 | ...::query_as | This query depends on a $@. | sqlx.rs:100:25:100:46 | ...::get | user-provided value |
| sqlx.rs:153:17:153:27 | ...::query | sqlx.rs:100:25:100:46 | ...::get | sqlx.rs:153:17:153:27 | ...::query | This query depends on a $@. | sqlx.rs:100:25:100:46 | ...::get | user-provided value |
| sqlx.rs:188:17:188:27 | ...::query | sqlx.rs:173:25:173:46 | ...::get | sqlx.rs:188:17:188:27 | ...::query | This query depends on a $@. | sqlx.rs:173:25:173:46 | ...::get | user-provided value |
edges
| mysql.rs:12:13:12:29 | mut remote_string | mysql.rs:18:71:18:83 | remote_string | provenance |  |
| mysql.rs:12:33:12:54 | ...::get | mysql.rs:12:33:12:77 | ...::get(...) [Ok] | provenance | Src:MaD:23  |
| mysql.rs:12:33:12:77 | ...::get(...) [Ok] | mysql.rs:12:33:13:21 | ... .unwrap() | provenance | MaD:30 |
| mysql.rs:12:33:13:21 | ... .unwrap() | mysql.rs:12:33:14:19 | ... .text() [Ok] | provenance | MaD:34 |
| mysql.rs:12:33:14:19 | ... .text() [Ok] | mysql.rs:12:33:15:40 | ... .unwrap_or(...) | provenance | MaD:31 |
| mysql.rs:12:33:15:40 | ... .unwrap_or(...) | mysql.rs:12:13:12:29 | mut remote_string | provenance |  |
| mysql.rs:17:13:17:24 | unsafe_query | mysql.rs:25:38:25:49 | unsafe_query | provenance |  |
| mysql.rs:17:13:17:24 | unsafe_query | mysql.rs:25:38:25:58 | unsafe_query.as_str() | provenance | MaD:32 |
| mysql.rs:17:13:17:24 | unsafe_query | mysql.rs:25:38:25:58 | unsafe_query.as_str() | provenance | MaD:28 |
| mysql.rs:17:13:17:24 | unsafe_query | mysql.rs:25:38:25:58 | unsafe_query.as_str() | provenance | MaD:32 |
| mysql.rs:17:13:17:24 | unsafe_query | mysql.rs:26:64:26:75 | unsafe_query | provenance |  |
| mysql.rs:17:13:17:24 | unsafe_query | mysql.rs:26:64:26:84 | unsafe_query.as_str() | provenance | MaD:32 |
| mysql.rs:17:13:17:24 | unsafe_query | mysql.rs:26:64:26:84 | unsafe_query.as_str() | provenance | MaD:28 |
| mysql.rs:17:13:17:24 | unsafe_query | mysql.rs:26:64:26:84 | unsafe_query.as_str() | provenance | MaD:32 |
| mysql.rs:17:13:17:24 | unsafe_query | mysql.rs:27:25:27:36 | unsafe_query | provenance |  |
| mysql.rs:17:13:17:24 | unsafe_query | mysql.rs:27:25:27:45 | unsafe_query.as_str() | provenance | MaD:32 |
| mysql.rs:17:13:17:24 | unsafe_query | mysql.rs:27:25:27:45 | unsafe_query.as_str() | provenance | MaD:28 |
| mysql.rs:17:13:17:24 | unsafe_query | mysql.rs:27:25:27:45 | unsafe_query.as_str() | provenance | MaD:32 |
| mysql.rs:17:13:17:24 | unsafe_query | mysql.rs:28:39:28:50 | unsafe_query | provenance |  |
| mysql.rs:17:13:17:24 | unsafe_query | mysql.rs:28:39:28:59 | unsafe_query.as_str() | provenance | MaD:32 |
| mysql.rs:17:13:17:24 | unsafe_query | mysql.rs:28:39:28:59 | unsafe_query.as_str() | provenance | MaD:28 |
| mysql.rs:17:13:17:24 | unsafe_query | mysql.rs:28:39:28:59 | unsafe_query.as_str() | provenance | MaD:32 |
| mysql.rs:17:13:17:24 | unsafe_query | mysql.rs:29:65:29:76 | unsafe_query | provenance |  |
| mysql.rs:17:13:17:24 | unsafe_query | mysql.rs:29:65:29:85 | unsafe_query.as_str() | provenance | MaD:32 |
| mysql.rs:17:13:17:24 | unsafe_query | mysql.rs:29:65:29:85 | unsafe_query.as_str() | provenance | MaD:28 |
| mysql.rs:17:13:17:24 | unsafe_query | mysql.rs:29:65:29:85 | unsafe_query.as_str() | provenance | MaD:32 |
| mysql.rs:17:13:17:24 | unsafe_query | mysql.rs:30:33:30:44 | unsafe_query | provenance |  |
| mysql.rs:17:13:17:24 | unsafe_query | mysql.rs:30:33:30:53 | unsafe_query.as_str() | provenance | MaD:32 |
| mysql.rs:17:13:17:24 | unsafe_query | mysql.rs:30:33:30:53 | unsafe_query.as_str() | provenance | MaD:28 |
| mysql.rs:17:13:17:24 | unsafe_query | mysql.rs:30:33:30:53 | unsafe_query.as_str() | provenance | MaD:32 |
| mysql.rs:17:13:17:24 | unsafe_query | mysql.rs:32:13:32:24 | unsafe_query | provenance |  |
| mysql.rs:17:13:17:24 | unsafe_query | mysql.rs:32:13:32:33 | unsafe_query.as_str() | provenance | MaD:32 |
| mysql.rs:17:13:17:24 | unsafe_query | mysql.rs:32:13:32:33 | unsafe_query.as_str() | provenance | MaD:28 |
| mysql.rs:17:13:17:24 | unsafe_query | mysql.rs:32:13:32:33 | unsafe_query.as_str() | provenance | MaD:32 |
| mysql.rs:17:13:17:24 | unsafe_query | mysql.rs:36:33:36:44 | unsafe_query | provenance |  |
| mysql.rs:17:13:17:24 | unsafe_query | mysql.rs:36:33:36:53 | unsafe_query.as_str() | provenance | MaD:32 |
| mysql.rs:17:13:17:24 | unsafe_query | mysql.rs:36:33:36:53 | unsafe_query.as_str() | provenance | MaD:28 |
| mysql.rs:17:13:17:24 | unsafe_query | mysql.rs:36:33:36:53 | unsafe_query.as_str() | provenance | MaD:32 |
| mysql.rs:17:13:17:24 | unsafe_query | mysql.rs:37:32:37:43 | unsafe_query | provenance |  |
| mysql.rs:17:13:17:24 | unsafe_query | mysql.rs:37:32:37:52 | unsafe_query.as_str() | provenance | MaD:32 |
| mysql.rs:17:13:17:24 | unsafe_query | mysql.rs:37:32:37:52 | unsafe_query.as_str() | provenance | MaD:28 |
| mysql.rs:17:13:17:24 | unsafe_query | mysql.rs:37:32:37:52 | unsafe_query.as_str() | provenance | MaD:32 |
| mysql.rs:17:13:17:24 | unsafe_query | mysql.rs:39:13:39:24 | unsafe_query | provenance |  |
| mysql.rs:17:13:17:24 | unsafe_query | mysql.rs:39:13:39:33 | unsafe_query.as_str() | provenance | MaD:32 |
| mysql.rs:17:13:17:24 | unsafe_query | mysql.rs:39:13:39:33 | unsafe_query.as_str() | provenance | MaD:28 |
| mysql.rs:17:13:17:24 | unsafe_query | mysql.rs:39:13:39:33 | unsafe_query.as_str() | provenance | MaD:32 |
| mysql.rs:17:13:17:24 | unsafe_query | mysql.rs:42:39:42:50 | unsafe_query | provenance |  |
| mysql.rs:17:13:17:24 | unsafe_query | mysql.rs:42:39:42:59 | unsafe_query.as_str() | provenance | MaD:32 |
| mysql.rs:17:13:17:24 | unsafe_query | mysql.rs:42:39:42:59 | unsafe_query.as_str() | provenance | MaD:28 |
| mysql.rs:17:13:17:24 | unsafe_query | mysql.rs:42:39:42:59 | unsafe_query.as_str() | provenance | MaD:32 |
| mysql.rs:17:13:17:24 | unsafe_query | mysql.rs:75:31:75:42 | unsafe_query | provenance |  |
| mysql.rs:17:13:17:24 | unsafe_query | mysql.rs:75:31:75:51 | unsafe_query.as_str() | provenance | MaD:32 |
| mysql.rs:17:13:17:24 | unsafe_query | mysql.rs:75:31:75:51 | unsafe_query.as_str() | provenance | MaD:28 |
| mysql.rs:17:13:17:24 | unsafe_query | mysql.rs:75:31:75:51 | unsafe_query.as_str() | provenance | MaD:32 |
| mysql.rs:17:13:17:24 | unsafe_query | mysql.rs:80:26:80:37 | unsafe_query | provenance |  |
| mysql.rs:17:13:17:24 | unsafe_query | mysql.rs:80:26:80:46 | unsafe_query.as_str() | provenance | MaD:32 |
| mysql.rs:17:13:17:24 | unsafe_query | mysql.rs:80:26:80:46 | unsafe_query.as_str() | provenance | MaD:28 |
| mysql.rs:17:13:17:24 | unsafe_query | mysql.rs:80:26:80:46 | unsafe_query.as_str() | provenance | MaD:32 |
| mysql.rs:18:13:18:83 | ... + ... | mysql.rs:17:13:17:24 | unsafe_query | provenance |  |
| mysql.rs:18:13:18:83 | ... + ... | mysql.rs:18:13:18:89 | ... + ... | provenance | MaD:27 |
| mysql.rs:18:13:18:89 | ... + ... | mysql.rs:17:13:17:24 | unsafe_query | provenance |  |
| mysql.rs:18:70:18:83 | &remote_string [&ref] | mysql.rs:18:13:18:83 | ... + ... | provenance | MaD:26 |
| mysql.rs:18:71:18:83 | remote_string | mysql.rs:18:70:18:83 | &remote_string [&ref] | provenance |  |
| mysql.rs:25:38:25:49 | unsafe_query | mysql.rs:25:38:25:58 | unsafe_query.as_str() [&ref] | provenance | MaD:32 |
| mysql.rs:25:38:25:49 | unsafe_query | mysql.rs:25:38:25:58 | unsafe_query.as_str() [&ref] | provenance | MaD:28 |
| mysql.rs:25:38:25:49 | unsafe_query | mysql.rs:25:38:25:58 | unsafe_query.as_str() [&ref] | provenance | MaD:32 |
| mysql.rs:25:38:25:58 | unsafe_query.as_str() | mysql.rs:25:32:25:36 | query | provenance | MaD:1 Sink:MaD:1 |
| mysql.rs:25:38:25:58 | unsafe_query.as_str() [&ref] | mysql.rs:25:32:25:36 | query | provenance | MaD:1 Sink:MaD:1 |
| mysql.rs:26:64:26:75 | unsafe_query | mysql.rs:26:64:26:84 | unsafe_query.as_str() [&ref] | provenance | MaD:32 |
| mysql.rs:26:64:26:75 | unsafe_query | mysql.rs:26:64:26:84 | unsafe_query.as_str() [&ref] | provenance | MaD:28 |
| mysql.rs:26:64:26:75 | unsafe_query | mysql.rs:26:64:26:84 | unsafe_query.as_str() [&ref] | provenance | MaD:32 |
| mysql.rs:26:64:26:84 | unsafe_query.as_str() | mysql.rs:26:54:26:62 | query_opt | provenance | MaD:9 Sink:MaD:9 |
| mysql.rs:26:64:26:84 | unsafe_query.as_str() [&ref] | mysql.rs:26:54:26:62 | query_opt | provenance | MaD:9 Sink:MaD:9 |
| mysql.rs:27:25:27:36 | unsafe_query | mysql.rs:27:25:27:45 | unsafe_query.as_str() [&ref] | provenance | MaD:32 |
| mysql.rs:27:25:27:36 | unsafe_query | mysql.rs:27:25:27:45 | unsafe_query.as_str() [&ref] | provenance | MaD:28 |
| mysql.rs:27:25:27:36 | unsafe_query | mysql.rs:27:25:27:45 | unsafe_query.as_str() [&ref] | provenance | MaD:32 |
| mysql.rs:27:25:27:45 | unsafe_query.as_str() | mysql.rs:27:14:27:23 | query_drop | provenance | MaD:2 Sink:MaD:2 |
| mysql.rs:27:25:27:45 | unsafe_query.as_str() [&ref] | mysql.rs:27:14:27:23 | query_drop | provenance | MaD:2 Sink:MaD:2 |
| mysql.rs:28:39:28:50 | unsafe_query | mysql.rs:28:39:28:59 | unsafe_query.as_str() [&ref] | provenance | MaD:32 |
| mysql.rs:28:39:28:50 | unsafe_query | mysql.rs:28:39:28:59 | unsafe_query.as_str() [&ref] | provenance | MaD:28 |
| mysql.rs:28:39:28:50 | unsafe_query | mysql.rs:28:39:28:59 | unsafe_query.as_str() [&ref] | provenance | MaD:32 |
| mysql.rs:28:39:28:59 | unsafe_query.as_str() | mysql.rs:28:27:28:37 | query_first | provenance | MaD:3 Sink:MaD:3 |
| mysql.rs:28:39:28:59 | unsafe_query.as_str() [&ref] | mysql.rs:28:27:28:37 | query_first | provenance | MaD:3 Sink:MaD:3 |
| mysql.rs:29:65:29:76 | unsafe_query | mysql.rs:29:65:29:85 | unsafe_query.as_str() [&ref] | provenance | MaD:32 |
| mysql.rs:29:65:29:76 | unsafe_query | mysql.rs:29:65:29:85 | unsafe_query.as_str() [&ref] | provenance | MaD:28 |
| mysql.rs:29:65:29:76 | unsafe_query | mysql.rs:29:65:29:85 | unsafe_query.as_str() [&ref] | provenance | MaD:32 |
| mysql.rs:29:65:29:85 | unsafe_query.as_str() | mysql.rs:29:49:29:63 | query_first_opt | provenance | MaD:4 Sink:MaD:4 |
| mysql.rs:29:65:29:85 | unsafe_query.as_str() [&ref] | mysql.rs:29:49:29:63 | query_first_opt | provenance | MaD:4 Sink:MaD:4 |
| mysql.rs:30:33:30:44 | unsafe_query | mysql.rs:30:33:30:53 | unsafe_query.as_str() [&ref] | provenance | MaD:32 |
| mysql.rs:30:33:30:44 | unsafe_query | mysql.rs:30:33:30:53 | unsafe_query.as_str() [&ref] | provenance | MaD:28 |
| mysql.rs:30:33:30:44 | unsafe_query | mysql.rs:30:33:30:53 | unsafe_query.as_str() [&ref] | provenance | MaD:32 |
| mysql.rs:30:33:30:53 | unsafe_query.as_str() | mysql.rs:30:22:30:31 | query_fold | provenance | MaD:5 Sink:MaD:5 |
| mysql.rs:30:33:30:53 | unsafe_query.as_str() [&ref] | mysql.rs:30:22:30:31 | query_fold | provenance | MaD:5 Sink:MaD:5 |
| mysql.rs:32:13:32:24 | unsafe_query | mysql.rs:32:13:32:33 | unsafe_query.as_str() [&ref] | provenance | MaD:32 |
| mysql.rs:32:13:32:24 | unsafe_query | mysql.rs:32:13:32:33 | unsafe_query.as_str() [&ref] | provenance | MaD:28 |
| mysql.rs:32:13:32:24 | unsafe_query | mysql.rs:32:13:32:33 | unsafe_query.as_str() [&ref] | provenance | MaD:32 |
| mysql.rs:32:13:32:33 | unsafe_query.as_str() | mysql.rs:31:22:31:35 | query_fold_opt | provenance | MaD:6 Sink:MaD:6 |
| mysql.rs:32:13:32:33 | unsafe_query.as_str() [&ref] | mysql.rs:31:22:31:35 | query_fold_opt | provenance | MaD:6 Sink:MaD:6 |
| mysql.rs:36:33:36:44 | unsafe_query | mysql.rs:36:33:36:53 | unsafe_query.as_str() [&ref] | provenance | MaD:32 |
| mysql.rs:36:33:36:44 | unsafe_query | mysql.rs:36:33:36:53 | unsafe_query.as_str() [&ref] | provenance | MaD:28 |
| mysql.rs:36:33:36:44 | unsafe_query | mysql.rs:36:33:36:53 | unsafe_query.as_str() [&ref] | provenance | MaD:32 |
| mysql.rs:36:33:36:53 | unsafe_query.as_str() | mysql.rs:36:22:36:31 | query_iter | provenance | MaD:17 Sink:MaD:17 |
| mysql.rs:36:33:36:53 | unsafe_query.as_str() [&ref] | mysql.rs:36:22:36:31 | query_iter | provenance | MaD:17 Sink:MaD:17 |
| mysql.rs:37:32:37:43 | unsafe_query | mysql.rs:37:32:37:52 | unsafe_query.as_str() [&ref] | provenance | MaD:32 |
| mysql.rs:37:32:37:43 | unsafe_query | mysql.rs:37:32:37:52 | unsafe_query.as_str() [&ref] | provenance | MaD:28 |
| mysql.rs:37:32:37:43 | unsafe_query | mysql.rs:37:32:37:52 | unsafe_query.as_str() [&ref] | provenance | MaD:32 |
| mysql.rs:37:32:37:52 | unsafe_query.as_str() | mysql.rs:37:22:37:30 | query_map | provenance | MaD:7 Sink:MaD:7 |
| mysql.rs:37:32:37:52 | unsafe_query.as_str() [&ref] | mysql.rs:37:22:37:30 | query_map | provenance | MaD:7 Sink:MaD:7 |
| mysql.rs:39:13:39:24 | unsafe_query | mysql.rs:39:13:39:33 | unsafe_query.as_str() [&ref] | provenance | MaD:32 |
| mysql.rs:39:13:39:24 | unsafe_query | mysql.rs:39:13:39:33 | unsafe_query.as_str() [&ref] | provenance | MaD:28 |
| mysql.rs:39:13:39:24 | unsafe_query | mysql.rs:39:13:39:33 | unsafe_query.as_str() [&ref] | provenance | MaD:32 |
| mysql.rs:39:13:39:33 | unsafe_query.as_str() | mysql.rs:38:22:38:34 | query_map_opt | provenance | MaD:8 Sink:MaD:8 |
| mysql.rs:39:13:39:33 | unsafe_query.as_str() [&ref] | mysql.rs:38:22:38:34 | query_map_opt | provenance | MaD:8 Sink:MaD:8 |
| mysql.rs:42:39:42:50 | unsafe_query | mysql.rs:42:39:42:59 | unsafe_query.as_str() [&ref] | provenance | MaD:32 |
| mysql.rs:42:39:42:50 | unsafe_query | mysql.rs:42:39:42:59 | unsafe_query.as_str() [&ref] | provenance | MaD:28 |
| mysql.rs:42:39:42:50 | unsafe_query | mysql.rs:42:39:42:59 | unsafe_query.as_str() [&ref] | provenance | MaD:32 |
| mysql.rs:42:39:42:59 | unsafe_query.as_str() | mysql.rs:42:33:42:37 | query | provenance | MaD:1 Sink:MaD:1 |
| mysql.rs:42:39:42:59 | unsafe_query.as_str() [&ref] | mysql.rs:42:33:42:37 | query | provenance | MaD:1 Sink:MaD:1 |
| mysql.rs:75:31:75:42 | unsafe_query | mysql.rs:75:31:75:51 | unsafe_query.as_str() [&ref] | provenance | MaD:32 |
| mysql.rs:75:31:75:42 | unsafe_query | mysql.rs:75:31:75:51 | unsafe_query.as_str() [&ref] | provenance | MaD:28 |
| mysql.rs:75:31:75:42 | unsafe_query | mysql.rs:75:31:75:51 | unsafe_query.as_str() [&ref] | provenance | MaD:32 |
| mysql.rs:75:31:75:51 | unsafe_query.as_str() | mysql.rs:75:26:75:29 | prep | provenance | MaD:16 Sink:MaD:16 |
| mysql.rs:75:31:75:51 | unsafe_query.as_str() [&ref] | mysql.rs:75:26:75:29 | prep | provenance | MaD:16 Sink:MaD:16 |
| mysql.rs:80:26:80:37 | unsafe_query | mysql.rs:80:26:80:46 | unsafe_query.as_str() [&ref] | provenance | MaD:32 |
| mysql.rs:80:26:80:37 | unsafe_query | mysql.rs:80:26:80:46 | unsafe_query.as_str() [&ref] | provenance | MaD:28 |
| mysql.rs:80:26:80:37 | unsafe_query | mysql.rs:80:26:80:46 | unsafe_query.as_str() [&ref] | provenance | MaD:32 |
| mysql.rs:80:26:80:46 | unsafe_query.as_str() | mysql.rs:80:15:80:24 | query_drop | provenance | MaD:2 Sink:MaD:2 |
| mysql.rs:80:26:80:46 | unsafe_query.as_str() [&ref] | mysql.rs:80:15:80:24 | query_drop | provenance | MaD:2 Sink:MaD:2 |
| mysql.rs:97:13:97:29 | mut remote_string | mysql.rs:103:71:103:83 | remote_string | provenance |  |
| mysql.rs:97:33:97:54 | ...::get | mysql.rs:97:33:97:77 | ...::get(...) [Ok] | provenance | Src:MaD:23  |
| mysql.rs:97:33:97:77 | ...::get(...) [Ok] | mysql.rs:97:33:98:21 | ... .unwrap() | provenance | MaD:30 |
| mysql.rs:97:33:98:21 | ... .unwrap() | mysql.rs:97:33:99:19 | ... .text() [Ok] | provenance | MaD:34 |
| mysql.rs:97:33:99:19 | ... .text() [Ok] | mysql.rs:97:33:100:40 | ... .unwrap_or(...) | provenance | MaD:31 |
| mysql.rs:97:33:100:40 | ... .unwrap_or(...) | mysql.rs:97:13:97:29 | mut remote_string | provenance |  |
| mysql.rs:102:13:102:24 | unsafe_query | mysql.rs:110:38:110:49 | unsafe_query | provenance |  |
| mysql.rs:102:13:102:24 | unsafe_query | mysql.rs:110:38:110:58 | unsafe_query.as_str() | provenance | MaD:32 |
| mysql.rs:102:13:102:24 | unsafe_query | mysql.rs:110:38:110:58 | unsafe_query.as_str() | provenance | MaD:28 |
| mysql.rs:102:13:102:24 | unsafe_query | mysql.rs:110:38:110:58 | unsafe_query.as_str() | provenance | MaD:32 |
| mysql.rs:102:13:102:24 | unsafe_query | mysql.rs:111:25:111:36 | unsafe_query | provenance |  |
| mysql.rs:102:13:102:24 | unsafe_query | mysql.rs:111:25:111:45 | unsafe_query.as_str() | provenance | MaD:32 |
| mysql.rs:102:13:102:24 | unsafe_query | mysql.rs:111:25:111:45 | unsafe_query.as_str() | provenance | MaD:28 |
| mysql.rs:102:13:102:24 | unsafe_query | mysql.rs:111:25:111:45 | unsafe_query.as_str() | provenance | MaD:32 |
| mysql.rs:102:13:102:24 | unsafe_query | mysql.rs:112:47:112:58 | unsafe_query | provenance |  |
| mysql.rs:102:13:102:24 | unsafe_query | mysql.rs:112:47:112:67 | unsafe_query.as_str() | provenance | MaD:32 |
| mysql.rs:102:13:102:24 | unsafe_query | mysql.rs:112:47:112:67 | unsafe_query.as_str() | provenance | MaD:28 |
| mysql.rs:102:13:102:24 | unsafe_query | mysql.rs:112:47:112:67 | unsafe_query.as_str() | provenance | MaD:32 |
| mysql.rs:102:13:102:24 | unsafe_query | mysql.rs:114:25:114:36 | unsafe_query | provenance |  |
| mysql.rs:102:13:102:24 | unsafe_query | mysql.rs:114:25:114:45 | unsafe_query.as_str() | provenance | MaD:32 |
| mysql.rs:102:13:102:24 | unsafe_query | mysql.rs:114:25:114:45 | unsafe_query.as_str() | provenance | MaD:28 |
| mysql.rs:102:13:102:24 | unsafe_query | mysql.rs:114:25:114:45 | unsafe_query.as_str() | provenance | MaD:32 |
| mysql.rs:102:13:102:24 | unsafe_query | mysql.rs:116:33:116:44 | unsafe_query | provenance |  |
| mysql.rs:102:13:102:24 | unsafe_query | mysql.rs:116:33:116:53 | unsafe_query.as_str() | provenance | MaD:32 |
| mysql.rs:102:13:102:24 | unsafe_query | mysql.rs:116:33:116:53 | unsafe_query.as_str() | provenance | MaD:28 |
| mysql.rs:102:13:102:24 | unsafe_query | mysql.rs:116:33:116:53 | unsafe_query.as_str() | provenance | MaD:32 |
| mysql.rs:102:13:102:24 | unsafe_query | mysql.rs:118:40:118:51 | unsafe_query | provenance |  |
| mysql.rs:102:13:102:24 | unsafe_query | mysql.rs:118:40:118:60 | unsafe_query.as_str() | provenance | MaD:32 |
| mysql.rs:102:13:102:24 | unsafe_query | mysql.rs:118:40:118:60 | unsafe_query.as_str() | provenance | MaD:28 |
| mysql.rs:102:13:102:24 | unsafe_query | mysql.rs:118:40:118:60 | unsafe_query.as_str() | provenance | MaD:32 |
| mysql.rs:102:13:102:24 | unsafe_query | mysql.rs:121:24:121:35 | unsafe_query | provenance |  |
| mysql.rs:102:13:102:24 | unsafe_query | mysql.rs:121:24:121:44 | unsafe_query.as_str() | provenance | MaD:32 |
| mysql.rs:102:13:102:24 | unsafe_query | mysql.rs:121:24:121:44 | unsafe_query.as_str() | provenance | MaD:28 |
| mysql.rs:102:13:102:24 | unsafe_query | mysql.rs:121:24:121:44 | unsafe_query.as_str() | provenance | MaD:32 |
| mysql.rs:102:13:102:24 | unsafe_query | mysql.rs:149:31:149:42 | unsafe_query | provenance |  |
| mysql.rs:102:13:102:24 | unsafe_query | mysql.rs:149:31:149:51 | unsafe_query.as_str() | provenance | MaD:32 |
| mysql.rs:102:13:102:24 | unsafe_query | mysql.rs:149:31:149:51 | unsafe_query.as_str() | provenance | MaD:28 |
| mysql.rs:102:13:102:24 | unsafe_query | mysql.rs:149:31:149:51 | unsafe_query.as_str() | provenance | MaD:32 |
| mysql.rs:102:13:102:24 | unsafe_query | mysql.rs:154:26:154:37 | unsafe_query | provenance |  |
| mysql.rs:102:13:102:24 | unsafe_query | mysql.rs:154:26:154:46 | unsafe_query.as_str() | provenance | MaD:32 |
| mysql.rs:102:13:102:24 | unsafe_query | mysql.rs:154:26:154:46 | unsafe_query.as_str() | provenance | MaD:28 |
| mysql.rs:102:13:102:24 | unsafe_query | mysql.rs:154:26:154:46 | unsafe_query.as_str() | provenance | MaD:32 |
| mysql.rs:103:13:103:83 | ... + ... | mysql.rs:102:13:102:24 | unsafe_query | provenance |  |
| mysql.rs:103:13:103:83 | ... + ... | mysql.rs:103:13:103:89 | ... + ... | provenance | MaD:27 |
| mysql.rs:103:13:103:89 | ... + ... | mysql.rs:102:13:102:24 | unsafe_query | provenance |  |
| mysql.rs:103:70:103:83 | &remote_string [&ref] | mysql.rs:103:13:103:83 | ... + ... | provenance | MaD:26 |
| mysql.rs:103:71:103:83 | remote_string | mysql.rs:103:70:103:83 | &remote_string [&ref] | provenance |  |
| mysql.rs:110:38:110:49 | unsafe_query | mysql.rs:110:38:110:58 | unsafe_query.as_str() [&ref] | provenance | MaD:32 |
| mysql.rs:110:38:110:49 | unsafe_query | mysql.rs:110:38:110:58 | unsafe_query.as_str() [&ref] | provenance | MaD:28 |
| mysql.rs:110:38:110:49 | unsafe_query | mysql.rs:110:38:110:58 | unsafe_query.as_str() [&ref] | provenance | MaD:32 |
| mysql.rs:110:38:110:58 | unsafe_query.as_str() | mysql.rs:110:32:110:36 | query | provenance | MaD:10 Sink:MaD:10 |
| mysql.rs:110:38:110:58 | unsafe_query.as_str() [&ref] | mysql.rs:110:32:110:36 | query | provenance | MaD:10 Sink:MaD:10 |
| mysql.rs:111:25:111:36 | unsafe_query | mysql.rs:111:25:111:45 | unsafe_query.as_str() [&ref] | provenance | MaD:32 |
| mysql.rs:111:25:111:36 | unsafe_query | mysql.rs:111:25:111:45 | unsafe_query.as_str() [&ref] | provenance | MaD:28 |
| mysql.rs:111:25:111:36 | unsafe_query | mysql.rs:111:25:111:45 | unsafe_query.as_str() [&ref] | provenance | MaD:32 |
| mysql.rs:111:25:111:45 | unsafe_query.as_str() | mysql.rs:111:14:111:23 | query_drop | provenance | MaD:11 Sink:MaD:11 |
| mysql.rs:111:25:111:45 | unsafe_query.as_str() [&ref] | mysql.rs:111:14:111:23 | query_drop | provenance | MaD:11 Sink:MaD:11 |
| mysql.rs:112:47:112:58 | unsafe_query | mysql.rs:112:47:112:67 | unsafe_query.as_str() [&ref] | provenance | MaD:32 |
| mysql.rs:112:47:112:58 | unsafe_query | mysql.rs:112:47:112:67 | unsafe_query.as_str() [&ref] | provenance | MaD:28 |
| mysql.rs:112:47:112:58 | unsafe_query | mysql.rs:112:47:112:67 | unsafe_query.as_str() [&ref] | provenance | MaD:32 |
| mysql.rs:112:47:112:67 | unsafe_query.as_str() | mysql.rs:112:35:112:45 | query_first | provenance | MaD:12 Sink:MaD:12 |
| mysql.rs:112:47:112:67 | unsafe_query.as_str() [&ref] | mysql.rs:112:35:112:45 | query_first | provenance | MaD:12 Sink:MaD:12 |
| mysql.rs:114:25:114:36 | unsafe_query | mysql.rs:114:25:114:45 | unsafe_query.as_str() [&ref] | provenance | MaD:32 |
| mysql.rs:114:25:114:36 | unsafe_query | mysql.rs:114:25:114:45 | unsafe_query.as_str() [&ref] | provenance | MaD:28 |
| mysql.rs:114:25:114:36 | unsafe_query | mysql.rs:114:25:114:45 | unsafe_query.as_str() [&ref] | provenance | MaD:32 |
| mysql.rs:114:25:114:45 | unsafe_query.as_str() | mysql.rs:114:14:114:23 | query_fold | provenance | MaD:13 Sink:MaD:13 |
| mysql.rs:114:25:114:45 | unsafe_query.as_str() [&ref] | mysql.rs:114:14:114:23 | query_fold | provenance | MaD:13 Sink:MaD:13 |
| mysql.rs:116:33:116:44 | unsafe_query | mysql.rs:116:33:116:53 | unsafe_query.as_str() [&ref] | provenance | MaD:32 |
| mysql.rs:116:33:116:44 | unsafe_query | mysql.rs:116:33:116:53 | unsafe_query.as_str() [&ref] | provenance | MaD:28 |
| mysql.rs:116:33:116:44 | unsafe_query | mysql.rs:116:33:116:53 | unsafe_query.as_str() [&ref] | provenance | MaD:32 |
| mysql.rs:116:33:116:53 | unsafe_query.as_str() | mysql.rs:116:22:116:31 | query_iter | provenance | MaD:19 Sink:MaD:19 |
| mysql.rs:116:33:116:53 | unsafe_query.as_str() [&ref] | mysql.rs:116:22:116:31 | query_iter | provenance | MaD:19 Sink:MaD:19 |
| mysql.rs:118:40:118:51 | unsafe_query | mysql.rs:118:40:118:60 | unsafe_query.as_str() [&ref] | provenance | MaD:32 |
| mysql.rs:118:40:118:51 | unsafe_query | mysql.rs:118:40:118:60 | unsafe_query.as_str() [&ref] | provenance | MaD:28 |
| mysql.rs:118:40:118:51 | unsafe_query | mysql.rs:118:40:118:60 | unsafe_query.as_str() [&ref] | provenance | MaD:32 |
| mysql.rs:118:40:118:60 | unsafe_query.as_str() | mysql.rs:118:14:118:25 | query_stream | provenance | MaD:15 Sink:MaD:15 |
| mysql.rs:118:40:118:60 | unsafe_query.as_str() [&ref] | mysql.rs:118:14:118:25 | query_stream | provenance | MaD:15 Sink:MaD:15 |
| mysql.rs:121:24:121:35 | unsafe_query | mysql.rs:121:24:121:44 | unsafe_query.as_str() [&ref] | provenance | MaD:32 |
| mysql.rs:121:24:121:35 | unsafe_query | mysql.rs:121:24:121:44 | unsafe_query.as_str() [&ref] | provenance | MaD:28 |
| mysql.rs:121:24:121:35 | unsafe_query | mysql.rs:121:24:121:44 | unsafe_query.as_str() [&ref] | provenance | MaD:32 |
| mysql.rs:121:24:121:44 | unsafe_query.as_str() | mysql.rs:121:14:121:22 | query_map | provenance | MaD:14 Sink:MaD:14 |
| mysql.rs:121:24:121:44 | unsafe_query.as_str() [&ref] | mysql.rs:121:14:121:22 | query_map | provenance | MaD:14 Sink:MaD:14 |
| mysql.rs:149:31:149:42 | unsafe_query | mysql.rs:149:31:149:51 | unsafe_query.as_str() [&ref] | provenance | MaD:32 |
| mysql.rs:149:31:149:42 | unsafe_query | mysql.rs:149:31:149:51 | unsafe_query.as_str() [&ref] | provenance | MaD:28 |
| mysql.rs:149:31:149:42 | unsafe_query | mysql.rs:149:31:149:51 | unsafe_query.as_str() [&ref] | provenance | MaD:32 |
| mysql.rs:149:31:149:51 | unsafe_query.as_str() | mysql.rs:149:26:149:29 | prep | provenance | MaD:18 Sink:MaD:18 |
| mysql.rs:149:31:149:51 | unsafe_query.as_str() [&ref] | mysql.rs:149:26:149:29 | prep | provenance | MaD:18 Sink:MaD:18 |
| mysql.rs:154:26:154:37 | unsafe_query | mysql.rs:154:26:154:46 | unsafe_query.as_str() [&ref] | provenance | MaD:32 |
| mysql.rs:154:26:154:37 | unsafe_query | mysql.rs:154:26:154:46 | unsafe_query.as_str() [&ref] | provenance | MaD:28 |
| mysql.rs:154:26:154:37 | unsafe_query | mysql.rs:154:26:154:46 | unsafe_query.as_str() [&ref] | provenance | MaD:32 |
| mysql.rs:154:26:154:46 | unsafe_query.as_str() | mysql.rs:154:15:154:24 | query_drop | provenance | MaD:11 Sink:MaD:11 |
| mysql.rs:154:26:154:46 | unsafe_query.as_str() [&ref] | mysql.rs:154:15:154:24 | query_drop | provenance | MaD:11 Sink:MaD:11 |
| sqlx.rs:47:9:47:18 | arg_string | sqlx.rs:53:27:53:36 | arg_string | provenance |  |
<<<<<<< HEAD
| sqlx.rs:47:22:47:35 | ...::args | sqlx.rs:47:22:47:37 | ...::args(...) [element] | provenance | Src:MaD:5  |
| sqlx.rs:47:22:47:37 | ...::args(...) [element] | sqlx.rs:47:22:47:44 | ... .nth(...) [Some] | provenance | MaD:6 |
| sqlx.rs:47:22:47:44 | ... .nth(...) [Some] | sqlx.rs:47:22:47:77 | ... .unwrap_or(...) | provenance | MaD:11 |
| sqlx.rs:47:22:47:77 | ... .unwrap_or(...) | sqlx.rs:47:9:47:18 | arg_string | provenance |  |
| sqlx.rs:48:9:48:21 | remote_string | sqlx.rs:49:25:49:52 | remote_string.parse() [Ok] | provenance | MaD:15 |
| sqlx.rs:48:9:48:21 | remote_string | sqlx.rs:49:25:49:52 | remote_string.parse() [Ok] | provenance | MaD:15 |
| sqlx.rs:48:9:48:21 | remote_string | sqlx.rs:54:27:54:39 | remote_string | provenance |  |
| sqlx.rs:48:9:48:21 | remote_string | sqlx.rs:55:84:55:96 | remote_string | provenance |  |
| sqlx.rs:48:9:48:21 | remote_string | sqlx.rs:59:17:59:72 | MacroExpr | provenance |  |
| sqlx.rs:48:25:48:46 | ...::get | sqlx.rs:48:25:48:69 | ...::get(...) [Ok] | provenance | Src:MaD:4  |
| sqlx.rs:48:25:48:69 | ...::get(...) [Ok] | sqlx.rs:48:25:48:78 | ... .unwrap() | provenance | MaD:12 |
| sqlx.rs:48:25:48:78 | ... .unwrap() | sqlx.rs:48:25:48:85 | ... .text() [Ok] | provenance | MaD:16 |
| sqlx.rs:48:25:48:85 | ... .text() [Ok] | sqlx.rs:48:25:48:118 | ... .unwrap_or(...) | provenance | MaD:13 |
| sqlx.rs:48:25:48:118 | ... .unwrap_or(...) | sqlx.rs:48:9:48:21 | remote_string | provenance |  |
| sqlx.rs:49:9:49:21 | remote_number | sqlx.rs:52:32:52:87 | MacroExpr | provenance |  |
| sqlx.rs:49:25:49:52 | remote_string.parse() [Ok] | sqlx.rs:49:25:49:65 | ... .unwrap_or(...) | provenance | MaD:13 |
| sqlx.rs:49:25:49:65 | ... .unwrap_or(...) | sqlx.rs:49:9:49:21 | remote_number | provenance |  |
| sqlx.rs:52:9:52:20 | safe_query_3 | sqlx.rs:77:25:77:36 | safe_query_3 | provenance |  |
| sqlx.rs:52:9:52:20 | safe_query_3 | sqlx.rs:77:25:77:45 | safe_query_3.as_str() | provenance | MaD:14 |
| sqlx.rs:52:9:52:20 | safe_query_3 | sqlx.rs:77:25:77:45 | safe_query_3.as_str() | provenance | MaD:10 |
| sqlx.rs:52:9:52:20 | safe_query_3 | sqlx.rs:77:25:77:45 | safe_query_3.as_str() | provenance | MaD:14 |
| sqlx.rs:52:32:52:87 | ...::format(...) | sqlx.rs:52:32:52:87 | { ... } | provenance |  |
| sqlx.rs:52:32:52:87 | ...::must_use(...) | sqlx.rs:52:9:52:20 | safe_query_3 | provenance |  |
| sqlx.rs:52:32:52:87 | MacroExpr | sqlx.rs:52:32:52:87 | ...::format(...) | provenance | MaD:17 |
| sqlx.rs:52:32:52:87 | { ... } | sqlx.rs:52:32:52:87 | ...::must_use(...) | provenance | MaD:18 |
| sqlx.rs:53:9:53:22 | unsafe_query_1 [&ref] | sqlx.rs:78:25:78:47 | unsafe_query_1.as_str() [&ref] | provenance | MaD:14 |
| sqlx.rs:53:9:53:22 | unsafe_query_1 [&ref] | sqlx.rs:78:25:78:47 | unsafe_query_1.as_str() [&ref] | provenance | MaD:10 |
| sqlx.rs:53:9:53:22 | unsafe_query_1 [&ref] | sqlx.rs:78:25:78:47 | unsafe_query_1.as_str() [&ref] | provenance | MaD:14 |
| sqlx.rs:53:26:53:36 | &arg_string [&ref] | sqlx.rs:53:9:53:22 | unsafe_query_1 [&ref] | provenance |  |
| sqlx.rs:53:27:53:36 | arg_string | sqlx.rs:53:26:53:36 | &arg_string [&ref] | provenance |  |
| sqlx.rs:54:9:54:22 | unsafe_query_2 [&ref] | sqlx.rs:80:29:80:51 | unsafe_query_2.as_str() [&ref] | provenance | MaD:14 |
| sqlx.rs:54:9:54:22 | unsafe_query_2 [&ref] | sqlx.rs:80:29:80:51 | unsafe_query_2.as_str() [&ref] | provenance | MaD:10 |
| sqlx.rs:54:9:54:22 | unsafe_query_2 [&ref] | sqlx.rs:80:29:80:51 | unsafe_query_2.as_str() [&ref] | provenance | MaD:14 |
| sqlx.rs:54:26:54:39 | &remote_string [&ref] | sqlx.rs:54:9:54:22 | unsafe_query_2 [&ref] | provenance |  |
| sqlx.rs:54:27:54:39 | remote_string | sqlx.rs:54:26:54:39 | &remote_string [&ref] | provenance |  |
| sqlx.rs:55:9:55:22 | unsafe_query_3 | sqlx.rs:81:29:81:42 | unsafe_query_3 | provenance |  |
| sqlx.rs:55:9:55:22 | unsafe_query_3 | sqlx.rs:81:29:81:51 | unsafe_query_3.as_str() | provenance | MaD:14 |
| sqlx.rs:55:9:55:22 | unsafe_query_3 | sqlx.rs:81:29:81:51 | unsafe_query_3.as_str() | provenance | MaD:10 |
| sqlx.rs:55:9:55:22 | unsafe_query_3 | sqlx.rs:81:29:81:51 | unsafe_query_3.as_str() | provenance | MaD:14 |
| sqlx.rs:55:26:55:96 | ... + ... | sqlx.rs:55:9:55:22 | unsafe_query_3 | provenance |  |
| sqlx.rs:55:26:55:96 | ... + ... | sqlx.rs:55:26:55:102 | ... + ... | provenance | MaD:8 |
| sqlx.rs:55:26:55:96 | ... + ... | sqlx.rs:55:26:55:102 | ... + ... | provenance | MaD:9 |
=======
| sqlx.rs:47:22:47:35 | ...::args | sqlx.rs:47:22:47:37 | ...::args(...) [element] | provenance | Src:MaD:24  |
| sqlx.rs:47:22:47:37 | ...::args(...) [element] | sqlx.rs:47:22:47:44 | ... .nth(...) [Some] | provenance | MaD:25 |
| sqlx.rs:47:22:47:44 | ... .nth(...) [Some] | sqlx.rs:47:22:47:77 | ... .unwrap_or(...) | provenance | MaD:29 |
| sqlx.rs:47:22:47:77 | ... .unwrap_or(...) | sqlx.rs:47:9:47:18 | arg_string | provenance |  |
| sqlx.rs:48:9:48:21 | remote_string | sqlx.rs:49:25:49:52 | remote_string.parse() [Ok] | provenance | MaD:33 |
| sqlx.rs:48:9:48:21 | remote_string | sqlx.rs:49:25:49:52 | remote_string.parse() [Ok] | provenance | MaD:33 |
| sqlx.rs:48:9:48:21 | remote_string | sqlx.rs:54:27:54:39 | remote_string | provenance |  |
| sqlx.rs:48:9:48:21 | remote_string | sqlx.rs:55:84:55:96 | remote_string | provenance |  |
| sqlx.rs:48:9:48:21 | remote_string | sqlx.rs:59:17:59:72 | MacroExpr | provenance |  |
| sqlx.rs:48:25:48:46 | ...::get | sqlx.rs:48:25:48:69 | ...::get(...) [Ok] | provenance | Src:MaD:23  |
| sqlx.rs:48:25:48:69 | ...::get(...) [Ok] | sqlx.rs:48:25:48:78 | ... .unwrap() | provenance | MaD:30 |
| sqlx.rs:48:25:48:78 | ... .unwrap() | sqlx.rs:48:25:48:85 | ... .text() [Ok] | provenance | MaD:34 |
| sqlx.rs:48:25:48:85 | ... .text() [Ok] | sqlx.rs:48:25:48:118 | ... .unwrap_or(...) | provenance | MaD:31 |
| sqlx.rs:48:25:48:118 | ... .unwrap_or(...) | sqlx.rs:48:9:48:21 | remote_string | provenance |  |
| sqlx.rs:49:9:49:21 | remote_number | sqlx.rs:52:32:52:87 | MacroExpr | provenance |  |
| sqlx.rs:49:25:49:52 | remote_string.parse() [Ok] | sqlx.rs:49:25:49:65 | ... .unwrap_or(...) | provenance | MaD:31 |
| sqlx.rs:49:25:49:65 | ... .unwrap_or(...) | sqlx.rs:49:9:49:21 | remote_number | provenance |  |
| sqlx.rs:52:9:52:20 | safe_query_3 | sqlx.rs:77:25:77:36 | safe_query_3 | provenance |  |
| sqlx.rs:52:9:52:20 | safe_query_3 | sqlx.rs:77:25:77:45 | safe_query_3.as_str() | provenance | MaD:32 |
| sqlx.rs:52:9:52:20 | safe_query_3 | sqlx.rs:77:25:77:45 | safe_query_3.as_str() | provenance | MaD:28 |
| sqlx.rs:52:9:52:20 | safe_query_3 | sqlx.rs:77:25:77:45 | safe_query_3.as_str() | provenance | MaD:32 |
| sqlx.rs:52:32:52:87 | ...::format(...) | sqlx.rs:52:32:52:87 | { ... } | provenance |  |
| sqlx.rs:52:32:52:87 | ...::must_use(...) | sqlx.rs:52:9:52:20 | safe_query_3 | provenance |  |
| sqlx.rs:52:32:52:87 | MacroExpr | sqlx.rs:52:32:52:87 | ...::format(...) | provenance | MaD:35 |
| sqlx.rs:52:32:52:87 | { ... } | sqlx.rs:52:32:52:87 | ...::must_use(...) | provenance | MaD:36 |
| sqlx.rs:53:9:53:22 | unsafe_query_1 [&ref] | sqlx.rs:78:25:78:47 | unsafe_query_1.as_str() [&ref] | provenance | MaD:32 |
| sqlx.rs:53:9:53:22 | unsafe_query_1 [&ref] | sqlx.rs:78:25:78:47 | unsafe_query_1.as_str() [&ref] | provenance | MaD:28 |
| sqlx.rs:53:9:53:22 | unsafe_query_1 [&ref] | sqlx.rs:78:25:78:47 | unsafe_query_1.as_str() [&ref] | provenance | MaD:32 |
| sqlx.rs:53:26:53:36 | &arg_string [&ref] | sqlx.rs:53:9:53:22 | unsafe_query_1 [&ref] | provenance |  |
| sqlx.rs:53:27:53:36 | arg_string | sqlx.rs:53:26:53:36 | &arg_string [&ref] | provenance |  |
| sqlx.rs:54:9:54:22 | unsafe_query_2 [&ref] | sqlx.rs:80:29:80:51 | unsafe_query_2.as_str() [&ref] | provenance | MaD:32 |
| sqlx.rs:54:9:54:22 | unsafe_query_2 [&ref] | sqlx.rs:80:29:80:51 | unsafe_query_2.as_str() [&ref] | provenance | MaD:28 |
| sqlx.rs:54:9:54:22 | unsafe_query_2 [&ref] | sqlx.rs:80:29:80:51 | unsafe_query_2.as_str() [&ref] | provenance | MaD:32 |
| sqlx.rs:54:26:54:39 | &remote_string [&ref] | sqlx.rs:54:9:54:22 | unsafe_query_2 [&ref] | provenance |  |
| sqlx.rs:54:27:54:39 | remote_string | sqlx.rs:54:26:54:39 | &remote_string [&ref] | provenance |  |
| sqlx.rs:55:9:55:22 | unsafe_query_3 | sqlx.rs:81:29:81:42 | unsafe_query_3 | provenance |  |
| sqlx.rs:55:9:55:22 | unsafe_query_3 | sqlx.rs:81:29:81:51 | unsafe_query_3.as_str() | provenance | MaD:32 |
| sqlx.rs:55:9:55:22 | unsafe_query_3 | sqlx.rs:81:29:81:51 | unsafe_query_3.as_str() | provenance | MaD:28 |
| sqlx.rs:55:9:55:22 | unsafe_query_3 | sqlx.rs:81:29:81:51 | unsafe_query_3.as_str() | provenance | MaD:32 |
| sqlx.rs:55:26:55:96 | ... + ... | sqlx.rs:55:9:55:22 | unsafe_query_3 | provenance |  |
| sqlx.rs:55:26:55:96 | ... + ... | sqlx.rs:55:26:55:102 | ... + ... | provenance | MaD:27 |
>>>>>>> 75a34a48
| sqlx.rs:55:26:55:102 | ... + ... | sqlx.rs:55:9:55:22 | unsafe_query_3 | provenance |  |
| sqlx.rs:55:83:55:96 | &remote_string [&ref] | sqlx.rs:55:26:55:96 | ... + ... | provenance | MaD:26 |
| sqlx.rs:55:84:55:96 | remote_string | sqlx.rs:55:83:55:96 | &remote_string [&ref] | provenance |  |
| sqlx.rs:56:9:56:22 | unsafe_query_4 | sqlx.rs:82:29:82:42 | unsafe_query_4 | provenance |  |
<<<<<<< HEAD
| sqlx.rs:56:9:56:22 | unsafe_query_4 | sqlx.rs:82:29:82:51 | unsafe_query_4.as_str() | provenance | MaD:14 |
| sqlx.rs:56:9:56:22 | unsafe_query_4 | sqlx.rs:82:29:82:51 | unsafe_query_4.as_str() | provenance | MaD:10 |
| sqlx.rs:56:9:56:22 | unsafe_query_4 | sqlx.rs:82:29:82:51 | unsafe_query_4.as_str() | provenance | MaD:14 |
| sqlx.rs:59:17:59:72 | ...::format(...) | sqlx.rs:59:17:59:72 | { ... } | provenance |  |
| sqlx.rs:59:17:59:72 | ...::must_use(...) | sqlx.rs:56:9:56:22 | unsafe_query_4 | provenance |  |
| sqlx.rs:59:17:59:72 | MacroExpr | sqlx.rs:59:17:59:72 | ...::format(...) | provenance | MaD:17 |
| sqlx.rs:59:17:59:72 | { ... } | sqlx.rs:59:17:59:72 | ...::must_use(...) | provenance | MaD:18 |
| sqlx.rs:77:25:77:36 | safe_query_3 | sqlx.rs:77:25:77:45 | safe_query_3.as_str() [&ref] | provenance | MaD:14 |
| sqlx.rs:77:25:77:36 | safe_query_3 | sqlx.rs:77:25:77:45 | safe_query_3.as_str() [&ref] | provenance | MaD:10 |
| sqlx.rs:77:25:77:36 | safe_query_3 | sqlx.rs:77:25:77:45 | safe_query_3.as_str() [&ref] | provenance | MaD:14 |
| sqlx.rs:77:25:77:45 | safe_query_3.as_str() | sqlx.rs:77:13:77:23 | ...::query | provenance | MaD:1 Sink:MaD:1 |
| sqlx.rs:77:25:77:45 | safe_query_3.as_str() [&ref] | sqlx.rs:77:13:77:23 | ...::query | provenance | MaD:1 Sink:MaD:1 |
| sqlx.rs:78:25:78:47 | unsafe_query_1.as_str() [&ref] | sqlx.rs:78:13:78:23 | ...::query | provenance | MaD:1 Sink:MaD:1 |
| sqlx.rs:80:29:80:51 | unsafe_query_2.as_str() [&ref] | sqlx.rs:80:17:80:27 | ...::query | provenance | MaD:1 Sink:MaD:1 |
| sqlx.rs:81:29:81:42 | unsafe_query_3 | sqlx.rs:81:29:81:51 | unsafe_query_3.as_str() [&ref] | provenance | MaD:14 |
| sqlx.rs:81:29:81:42 | unsafe_query_3 | sqlx.rs:81:29:81:51 | unsafe_query_3.as_str() [&ref] | provenance | MaD:10 |
| sqlx.rs:81:29:81:42 | unsafe_query_3 | sqlx.rs:81:29:81:51 | unsafe_query_3.as_str() [&ref] | provenance | MaD:14 |
| sqlx.rs:81:29:81:51 | unsafe_query_3.as_str() | sqlx.rs:81:17:81:27 | ...::query | provenance | MaD:1 Sink:MaD:1 |
| sqlx.rs:81:29:81:51 | unsafe_query_3.as_str() [&ref] | sqlx.rs:81:17:81:27 | ...::query | provenance | MaD:1 Sink:MaD:1 |
| sqlx.rs:82:29:82:42 | unsafe_query_4 | sqlx.rs:82:29:82:51 | unsafe_query_4.as_str() [&ref] | provenance | MaD:14 |
| sqlx.rs:82:29:82:42 | unsafe_query_4 | sqlx.rs:82:29:82:51 | unsafe_query_4.as_str() [&ref] | provenance | MaD:10 |
| sqlx.rs:82:29:82:42 | unsafe_query_4 | sqlx.rs:82:29:82:51 | unsafe_query_4.as_str() [&ref] | provenance | MaD:14 |
| sqlx.rs:82:29:82:51 | unsafe_query_4.as_str() | sqlx.rs:82:17:82:27 | ...::query | provenance | MaD:1 Sink:MaD:1 |
| sqlx.rs:82:29:82:51 | unsafe_query_4.as_str() [&ref] | sqlx.rs:82:17:82:27 | ...::query | provenance | MaD:1 Sink:MaD:1 |
| sqlx.rs:100:9:100:21 | remote_string | sqlx.rs:102:84:102:96 | remote_string | provenance |  |
| sqlx.rs:100:25:100:46 | ...::get | sqlx.rs:100:25:100:69 | ...::get(...) [Ok] | provenance | Src:MaD:4  |
| sqlx.rs:100:25:100:69 | ...::get(...) [Ok] | sqlx.rs:100:25:100:78 | ... .unwrap() | provenance | MaD:12 |
| sqlx.rs:100:25:100:78 | ... .unwrap() | sqlx.rs:100:25:100:85 | ... .text() [Ok] | provenance | MaD:16 |
| sqlx.rs:100:25:100:85 | ... .text() [Ok] | sqlx.rs:100:25:100:118 | ... .unwrap_or(...) | provenance | MaD:13 |
| sqlx.rs:100:25:100:118 | ... .unwrap_or(...) | sqlx.rs:100:9:100:21 | remote_string | provenance |  |
| sqlx.rs:102:9:102:22 | unsafe_query_1 | sqlx.rs:113:31:113:44 | unsafe_query_1 | provenance |  |
| sqlx.rs:102:9:102:22 | unsafe_query_1 | sqlx.rs:113:31:113:53 | unsafe_query_1.as_str() | provenance | MaD:14 |
| sqlx.rs:102:9:102:22 | unsafe_query_1 | sqlx.rs:113:31:113:53 | unsafe_query_1.as_str() | provenance | MaD:10 |
| sqlx.rs:102:9:102:22 | unsafe_query_1 | sqlx.rs:113:31:113:53 | unsafe_query_1.as_str() | provenance | MaD:14 |
| sqlx.rs:102:9:102:22 | unsafe_query_1 | sqlx.rs:120:29:120:42 | unsafe_query_1 | provenance |  |
| sqlx.rs:102:9:102:22 | unsafe_query_1 | sqlx.rs:120:29:120:51 | unsafe_query_1.as_str() | provenance | MaD:14 |
| sqlx.rs:102:9:102:22 | unsafe_query_1 | sqlx.rs:120:29:120:51 | unsafe_query_1.as_str() | provenance | MaD:10 |
| sqlx.rs:102:9:102:22 | unsafe_query_1 | sqlx.rs:120:29:120:51 | unsafe_query_1.as_str() | provenance | MaD:14 |
| sqlx.rs:102:9:102:22 | unsafe_query_1 | sqlx.rs:127:29:127:42 | unsafe_query_1 | provenance |  |
| sqlx.rs:102:9:102:22 | unsafe_query_1 | sqlx.rs:127:29:127:51 | unsafe_query_1.as_str() | provenance | MaD:14 |
| sqlx.rs:102:9:102:22 | unsafe_query_1 | sqlx.rs:127:29:127:51 | unsafe_query_1.as_str() | provenance | MaD:10 |
| sqlx.rs:102:9:102:22 | unsafe_query_1 | sqlx.rs:127:29:127:51 | unsafe_query_1.as_str() | provenance | MaD:14 |
| sqlx.rs:102:9:102:22 | unsafe_query_1 | sqlx.rs:136:55:136:68 | unsafe_query_1 | provenance |  |
| sqlx.rs:102:9:102:22 | unsafe_query_1 | sqlx.rs:136:55:136:77 | unsafe_query_1.as_str() | provenance | MaD:14 |
| sqlx.rs:102:9:102:22 | unsafe_query_1 | sqlx.rs:136:55:136:77 | unsafe_query_1.as_str() | provenance | MaD:10 |
| sqlx.rs:102:9:102:22 | unsafe_query_1 | sqlx.rs:136:55:136:77 | unsafe_query_1.as_str() | provenance | MaD:14 |
| sqlx.rs:102:9:102:22 | unsafe_query_1 | sqlx.rs:145:55:145:68 | unsafe_query_1 | provenance |  |
| sqlx.rs:102:9:102:22 | unsafe_query_1 | sqlx.rs:145:55:145:77 | unsafe_query_1.as_str() | provenance | MaD:14 |
| sqlx.rs:102:9:102:22 | unsafe_query_1 | sqlx.rs:145:55:145:77 | unsafe_query_1.as_str() | provenance | MaD:10 |
| sqlx.rs:102:9:102:22 | unsafe_query_1 | sqlx.rs:145:55:145:77 | unsafe_query_1.as_str() | provenance | MaD:14 |
| sqlx.rs:102:9:102:22 | unsafe_query_1 | sqlx.rs:153:29:153:42 | unsafe_query_1 | provenance |  |
| sqlx.rs:102:9:102:22 | unsafe_query_1 | sqlx.rs:153:29:153:51 | unsafe_query_1.as_str() | provenance | MaD:14 |
| sqlx.rs:102:9:102:22 | unsafe_query_1 | sqlx.rs:153:29:153:51 | unsafe_query_1.as_str() | provenance | MaD:10 |
| sqlx.rs:102:9:102:22 | unsafe_query_1 | sqlx.rs:153:29:153:51 | unsafe_query_1.as_str() | provenance | MaD:14 |
| sqlx.rs:102:26:102:96 | ... + ... | sqlx.rs:102:9:102:22 | unsafe_query_1 | provenance |  |
| sqlx.rs:102:26:102:96 | ... + ... | sqlx.rs:102:26:102:102 | ... + ... | provenance | MaD:8 |
| sqlx.rs:102:26:102:96 | ... + ... | sqlx.rs:102:26:102:102 | ... + ... | provenance | MaD:9 |
=======
| sqlx.rs:56:9:56:22 | unsafe_query_4 | sqlx.rs:82:29:82:51 | unsafe_query_4.as_str() | provenance | MaD:32 |
| sqlx.rs:56:9:56:22 | unsafe_query_4 | sqlx.rs:82:29:82:51 | unsafe_query_4.as_str() | provenance | MaD:28 |
| sqlx.rs:56:9:56:22 | unsafe_query_4 | sqlx.rs:82:29:82:51 | unsafe_query_4.as_str() | provenance | MaD:32 |
| sqlx.rs:59:17:59:72 | ...::format(...) | sqlx.rs:59:17:59:72 | { ... } | provenance |  |
| sqlx.rs:59:17:59:72 | ...::must_use(...) | sqlx.rs:56:9:56:22 | unsafe_query_4 | provenance |  |
| sqlx.rs:59:17:59:72 | MacroExpr | sqlx.rs:59:17:59:72 | ...::format(...) | provenance | MaD:35 |
| sqlx.rs:59:17:59:72 | { ... } | sqlx.rs:59:17:59:72 | ...::must_use(...) | provenance | MaD:36 |
| sqlx.rs:77:25:77:36 | safe_query_3 | sqlx.rs:77:25:77:45 | safe_query_3.as_str() [&ref] | provenance | MaD:32 |
| sqlx.rs:77:25:77:36 | safe_query_3 | sqlx.rs:77:25:77:45 | safe_query_3.as_str() [&ref] | provenance | MaD:28 |
| sqlx.rs:77:25:77:36 | safe_query_3 | sqlx.rs:77:25:77:45 | safe_query_3.as_str() [&ref] | provenance | MaD:32 |
| sqlx.rs:77:25:77:45 | safe_query_3.as_str() | sqlx.rs:77:13:77:23 | ...::query | provenance | MaD:20 Sink:MaD:20 |
| sqlx.rs:77:25:77:45 | safe_query_3.as_str() [&ref] | sqlx.rs:77:13:77:23 | ...::query | provenance | MaD:20 Sink:MaD:20 |
| sqlx.rs:78:25:78:47 | unsafe_query_1.as_str() [&ref] | sqlx.rs:78:13:78:23 | ...::query | provenance | MaD:20 Sink:MaD:20 |
| sqlx.rs:80:29:80:51 | unsafe_query_2.as_str() [&ref] | sqlx.rs:80:17:80:27 | ...::query | provenance | MaD:20 Sink:MaD:20 |
| sqlx.rs:81:29:81:42 | unsafe_query_3 | sqlx.rs:81:29:81:51 | unsafe_query_3.as_str() [&ref] | provenance | MaD:32 |
| sqlx.rs:81:29:81:42 | unsafe_query_3 | sqlx.rs:81:29:81:51 | unsafe_query_3.as_str() [&ref] | provenance | MaD:28 |
| sqlx.rs:81:29:81:42 | unsafe_query_3 | sqlx.rs:81:29:81:51 | unsafe_query_3.as_str() [&ref] | provenance | MaD:32 |
| sqlx.rs:81:29:81:51 | unsafe_query_3.as_str() | sqlx.rs:81:17:81:27 | ...::query | provenance | MaD:20 Sink:MaD:20 |
| sqlx.rs:81:29:81:51 | unsafe_query_3.as_str() [&ref] | sqlx.rs:81:17:81:27 | ...::query | provenance | MaD:20 Sink:MaD:20 |
| sqlx.rs:82:29:82:42 | unsafe_query_4 | sqlx.rs:82:29:82:51 | unsafe_query_4.as_str() [&ref] | provenance | MaD:32 |
| sqlx.rs:82:29:82:42 | unsafe_query_4 | sqlx.rs:82:29:82:51 | unsafe_query_4.as_str() [&ref] | provenance | MaD:28 |
| sqlx.rs:82:29:82:42 | unsafe_query_4 | sqlx.rs:82:29:82:51 | unsafe_query_4.as_str() [&ref] | provenance | MaD:32 |
| sqlx.rs:82:29:82:51 | unsafe_query_4.as_str() | sqlx.rs:82:17:82:27 | ...::query | provenance | MaD:20 Sink:MaD:20 |
| sqlx.rs:82:29:82:51 | unsafe_query_4.as_str() [&ref] | sqlx.rs:82:17:82:27 | ...::query | provenance | MaD:20 Sink:MaD:20 |
| sqlx.rs:100:9:100:21 | remote_string | sqlx.rs:102:84:102:96 | remote_string | provenance |  |
| sqlx.rs:100:25:100:46 | ...::get | sqlx.rs:100:25:100:69 | ...::get(...) [Ok] | provenance | Src:MaD:23  |
| sqlx.rs:100:25:100:69 | ...::get(...) [Ok] | sqlx.rs:100:25:100:78 | ... .unwrap() | provenance | MaD:30 |
| sqlx.rs:100:25:100:78 | ... .unwrap() | sqlx.rs:100:25:100:85 | ... .text() [Ok] | provenance | MaD:34 |
| sqlx.rs:100:25:100:85 | ... .text() [Ok] | sqlx.rs:100:25:100:118 | ... .unwrap_or(...) | provenance | MaD:31 |
| sqlx.rs:100:25:100:118 | ... .unwrap_or(...) | sqlx.rs:100:9:100:21 | remote_string | provenance |  |
| sqlx.rs:102:9:102:22 | unsafe_query_1 | sqlx.rs:113:31:113:44 | unsafe_query_1 | provenance |  |
| sqlx.rs:102:9:102:22 | unsafe_query_1 | sqlx.rs:113:31:113:53 | unsafe_query_1.as_str() | provenance | MaD:32 |
| sqlx.rs:102:9:102:22 | unsafe_query_1 | sqlx.rs:113:31:113:53 | unsafe_query_1.as_str() | provenance | MaD:28 |
| sqlx.rs:102:9:102:22 | unsafe_query_1 | sqlx.rs:113:31:113:53 | unsafe_query_1.as_str() | provenance | MaD:32 |
| sqlx.rs:102:9:102:22 | unsafe_query_1 | sqlx.rs:120:29:120:42 | unsafe_query_1 | provenance |  |
| sqlx.rs:102:9:102:22 | unsafe_query_1 | sqlx.rs:120:29:120:51 | unsafe_query_1.as_str() | provenance | MaD:32 |
| sqlx.rs:102:9:102:22 | unsafe_query_1 | sqlx.rs:120:29:120:51 | unsafe_query_1.as_str() | provenance | MaD:28 |
| sqlx.rs:102:9:102:22 | unsafe_query_1 | sqlx.rs:120:29:120:51 | unsafe_query_1.as_str() | provenance | MaD:32 |
| sqlx.rs:102:9:102:22 | unsafe_query_1 | sqlx.rs:127:29:127:42 | unsafe_query_1 | provenance |  |
| sqlx.rs:102:9:102:22 | unsafe_query_1 | sqlx.rs:127:29:127:51 | unsafe_query_1.as_str() | provenance | MaD:32 |
| sqlx.rs:102:9:102:22 | unsafe_query_1 | sqlx.rs:127:29:127:51 | unsafe_query_1.as_str() | provenance | MaD:28 |
| sqlx.rs:102:9:102:22 | unsafe_query_1 | sqlx.rs:127:29:127:51 | unsafe_query_1.as_str() | provenance | MaD:32 |
| sqlx.rs:102:9:102:22 | unsafe_query_1 | sqlx.rs:136:55:136:68 | unsafe_query_1 | provenance |  |
| sqlx.rs:102:9:102:22 | unsafe_query_1 | sqlx.rs:136:55:136:77 | unsafe_query_1.as_str() | provenance | MaD:32 |
| sqlx.rs:102:9:102:22 | unsafe_query_1 | sqlx.rs:136:55:136:77 | unsafe_query_1.as_str() | provenance | MaD:28 |
| sqlx.rs:102:9:102:22 | unsafe_query_1 | sqlx.rs:136:55:136:77 | unsafe_query_1.as_str() | provenance | MaD:32 |
| sqlx.rs:102:9:102:22 | unsafe_query_1 | sqlx.rs:145:55:145:68 | unsafe_query_1 | provenance |  |
| sqlx.rs:102:9:102:22 | unsafe_query_1 | sqlx.rs:145:55:145:77 | unsafe_query_1.as_str() | provenance | MaD:32 |
| sqlx.rs:102:9:102:22 | unsafe_query_1 | sqlx.rs:145:55:145:77 | unsafe_query_1.as_str() | provenance | MaD:28 |
| sqlx.rs:102:9:102:22 | unsafe_query_1 | sqlx.rs:145:55:145:77 | unsafe_query_1.as_str() | provenance | MaD:32 |
| sqlx.rs:102:9:102:22 | unsafe_query_1 | sqlx.rs:153:29:153:42 | unsafe_query_1 | provenance |  |
| sqlx.rs:102:9:102:22 | unsafe_query_1 | sqlx.rs:153:29:153:51 | unsafe_query_1.as_str() | provenance | MaD:32 |
| sqlx.rs:102:9:102:22 | unsafe_query_1 | sqlx.rs:153:29:153:51 | unsafe_query_1.as_str() | provenance | MaD:28 |
| sqlx.rs:102:9:102:22 | unsafe_query_1 | sqlx.rs:153:29:153:51 | unsafe_query_1.as_str() | provenance | MaD:32 |
| sqlx.rs:102:26:102:96 | ... + ... | sqlx.rs:102:9:102:22 | unsafe_query_1 | provenance |  |
| sqlx.rs:102:26:102:96 | ... + ... | sqlx.rs:102:26:102:102 | ... + ... | provenance | MaD:27 |
>>>>>>> 75a34a48
| sqlx.rs:102:26:102:102 | ... + ... | sqlx.rs:102:9:102:22 | unsafe_query_1 | provenance |  |
| sqlx.rs:102:83:102:96 | &remote_string [&ref] | sqlx.rs:102:26:102:96 | ... + ... | provenance | MaD:26 |
| sqlx.rs:102:84:102:96 | remote_string | sqlx.rs:102:83:102:96 | &remote_string [&ref] | provenance |  |
<<<<<<< HEAD
| sqlx.rs:113:31:113:44 | unsafe_query_1 | sqlx.rs:113:31:113:53 | unsafe_query_1.as_str() [&ref] | provenance | MaD:14 |
| sqlx.rs:113:31:113:44 | unsafe_query_1 | sqlx.rs:113:31:113:53 | unsafe_query_1.as_str() [&ref] | provenance | MaD:10 |
| sqlx.rs:113:31:113:44 | unsafe_query_1 | sqlx.rs:113:31:113:53 | unsafe_query_1.as_str() [&ref] | provenance | MaD:14 |
| sqlx.rs:113:31:113:53 | unsafe_query_1.as_str() | sqlx.rs:113:17:113:29 | ...::raw_sql | provenance | MaD:3 Sink:MaD:3 |
| sqlx.rs:113:31:113:53 | unsafe_query_1.as_str() [&ref] | sqlx.rs:113:17:113:29 | ...::raw_sql | provenance | MaD:3 Sink:MaD:3 |
| sqlx.rs:120:29:120:42 | unsafe_query_1 | sqlx.rs:120:29:120:51 | unsafe_query_1.as_str() [&ref] | provenance | MaD:14 |
| sqlx.rs:120:29:120:42 | unsafe_query_1 | sqlx.rs:120:29:120:51 | unsafe_query_1.as_str() [&ref] | provenance | MaD:10 |
| sqlx.rs:120:29:120:42 | unsafe_query_1 | sqlx.rs:120:29:120:51 | unsafe_query_1.as_str() [&ref] | provenance | MaD:14 |
| sqlx.rs:120:29:120:51 | unsafe_query_1.as_str() | sqlx.rs:120:17:120:27 | ...::query | provenance | MaD:1 Sink:MaD:1 |
| sqlx.rs:120:29:120:51 | unsafe_query_1.as_str() [&ref] | sqlx.rs:120:17:120:27 | ...::query | provenance | MaD:1 Sink:MaD:1 |
| sqlx.rs:127:29:127:42 | unsafe_query_1 | sqlx.rs:127:29:127:51 | unsafe_query_1.as_str() [&ref] | provenance | MaD:14 |
| sqlx.rs:127:29:127:42 | unsafe_query_1 | sqlx.rs:127:29:127:51 | unsafe_query_1.as_str() [&ref] | provenance | MaD:10 |
| sqlx.rs:127:29:127:42 | unsafe_query_1 | sqlx.rs:127:29:127:51 | unsafe_query_1.as_str() [&ref] | provenance | MaD:14 |
| sqlx.rs:127:29:127:51 | unsafe_query_1.as_str() | sqlx.rs:127:17:127:27 | ...::query | provenance | MaD:1 Sink:MaD:1 |
| sqlx.rs:127:29:127:51 | unsafe_query_1.as_str() [&ref] | sqlx.rs:127:17:127:27 | ...::query | provenance | MaD:1 Sink:MaD:1 |
| sqlx.rs:136:55:136:68 | unsafe_query_1 | sqlx.rs:136:55:136:77 | unsafe_query_1.as_str() [&ref] | provenance | MaD:14 |
| sqlx.rs:136:55:136:68 | unsafe_query_1 | sqlx.rs:136:55:136:77 | unsafe_query_1.as_str() [&ref] | provenance | MaD:10 |
| sqlx.rs:136:55:136:68 | unsafe_query_1 | sqlx.rs:136:55:136:77 | unsafe_query_1.as_str() [&ref] | provenance | MaD:14 |
| sqlx.rs:136:55:136:77 | unsafe_query_1.as_str() | sqlx.rs:136:40:136:53 | ...::query_as | provenance | MaD:2 Sink:MaD:2 |
| sqlx.rs:136:55:136:77 | unsafe_query_1.as_str() [&ref] | sqlx.rs:136:40:136:53 | ...::query_as | provenance | MaD:2 Sink:MaD:2 |
| sqlx.rs:145:55:145:68 | unsafe_query_1 | sqlx.rs:145:55:145:77 | unsafe_query_1.as_str() [&ref] | provenance | MaD:14 |
| sqlx.rs:145:55:145:68 | unsafe_query_1 | sqlx.rs:145:55:145:77 | unsafe_query_1.as_str() [&ref] | provenance | MaD:10 |
| sqlx.rs:145:55:145:68 | unsafe_query_1 | sqlx.rs:145:55:145:77 | unsafe_query_1.as_str() [&ref] | provenance | MaD:14 |
| sqlx.rs:145:55:145:77 | unsafe_query_1.as_str() | sqlx.rs:145:40:145:53 | ...::query_as | provenance | MaD:2 Sink:MaD:2 |
| sqlx.rs:145:55:145:77 | unsafe_query_1.as_str() [&ref] | sqlx.rs:145:40:145:53 | ...::query_as | provenance | MaD:2 Sink:MaD:2 |
| sqlx.rs:153:29:153:42 | unsafe_query_1 | sqlx.rs:153:29:153:51 | unsafe_query_1.as_str() [&ref] | provenance | MaD:14 |
| sqlx.rs:153:29:153:42 | unsafe_query_1 | sqlx.rs:153:29:153:51 | unsafe_query_1.as_str() [&ref] | provenance | MaD:10 |
| sqlx.rs:153:29:153:42 | unsafe_query_1 | sqlx.rs:153:29:153:51 | unsafe_query_1.as_str() [&ref] | provenance | MaD:14 |
| sqlx.rs:153:29:153:51 | unsafe_query_1.as_str() | sqlx.rs:153:17:153:27 | ...::query | provenance | MaD:1 Sink:MaD:1 |
| sqlx.rs:153:29:153:51 | unsafe_query_1.as_str() [&ref] | sqlx.rs:153:17:153:27 | ...::query | provenance | MaD:1 Sink:MaD:1 |
| sqlx.rs:173:9:173:21 | remote_string | sqlx.rs:175:84:175:96 | remote_string | provenance |  |
| sqlx.rs:173:25:173:46 | ...::get | sqlx.rs:173:25:173:69 | ...::get(...) [Ok] | provenance | Src:MaD:4  |
| sqlx.rs:173:25:173:69 | ...::get(...) [Ok] | sqlx.rs:173:25:173:78 | ... .unwrap() | provenance | MaD:12 |
| sqlx.rs:173:25:173:78 | ... .unwrap() | sqlx.rs:173:25:173:85 | ... .text() [Ok] | provenance | MaD:16 |
| sqlx.rs:173:25:173:85 | ... .text() [Ok] | sqlx.rs:173:25:173:118 | ... .unwrap_or(...) | provenance | MaD:13 |
| sqlx.rs:173:25:173:118 | ... .unwrap_or(...) | sqlx.rs:173:9:173:21 | remote_string | provenance |  |
| sqlx.rs:175:9:175:22 | unsafe_query_1 | sqlx.rs:188:29:188:42 | unsafe_query_1 | provenance |  |
| sqlx.rs:175:9:175:22 | unsafe_query_1 | sqlx.rs:188:29:188:51 | unsafe_query_1.as_str() | provenance | MaD:14 |
| sqlx.rs:175:9:175:22 | unsafe_query_1 | sqlx.rs:188:29:188:51 | unsafe_query_1.as_str() | provenance | MaD:10 |
| sqlx.rs:175:9:175:22 | unsafe_query_1 | sqlx.rs:188:29:188:51 | unsafe_query_1.as_str() | provenance | MaD:14 |
| sqlx.rs:175:26:175:96 | ... + ... | sqlx.rs:175:9:175:22 | unsafe_query_1 | provenance |  |
| sqlx.rs:175:26:175:96 | ... + ... | sqlx.rs:175:26:175:102 | ... + ... | provenance | MaD:8 |
| sqlx.rs:175:26:175:96 | ... + ... | sqlx.rs:175:26:175:102 | ... + ... | provenance | MaD:9 |
=======
| sqlx.rs:113:31:113:44 | unsafe_query_1 | sqlx.rs:113:31:113:53 | unsafe_query_1.as_str() [&ref] | provenance | MaD:32 |
| sqlx.rs:113:31:113:44 | unsafe_query_1 | sqlx.rs:113:31:113:53 | unsafe_query_1.as_str() [&ref] | provenance | MaD:28 |
| sqlx.rs:113:31:113:44 | unsafe_query_1 | sqlx.rs:113:31:113:53 | unsafe_query_1.as_str() [&ref] | provenance | MaD:32 |
| sqlx.rs:113:31:113:53 | unsafe_query_1.as_str() | sqlx.rs:113:17:113:29 | ...::raw_sql | provenance | MaD:22 Sink:MaD:22 |
| sqlx.rs:113:31:113:53 | unsafe_query_1.as_str() [&ref] | sqlx.rs:113:17:113:29 | ...::raw_sql | provenance | MaD:22 Sink:MaD:22 |
| sqlx.rs:120:29:120:42 | unsafe_query_1 | sqlx.rs:120:29:120:51 | unsafe_query_1.as_str() [&ref] | provenance | MaD:32 |
| sqlx.rs:120:29:120:42 | unsafe_query_1 | sqlx.rs:120:29:120:51 | unsafe_query_1.as_str() [&ref] | provenance | MaD:28 |
| sqlx.rs:120:29:120:42 | unsafe_query_1 | sqlx.rs:120:29:120:51 | unsafe_query_1.as_str() [&ref] | provenance | MaD:32 |
| sqlx.rs:120:29:120:51 | unsafe_query_1.as_str() | sqlx.rs:120:17:120:27 | ...::query | provenance | MaD:20 Sink:MaD:20 |
| sqlx.rs:120:29:120:51 | unsafe_query_1.as_str() [&ref] | sqlx.rs:120:17:120:27 | ...::query | provenance | MaD:20 Sink:MaD:20 |
| sqlx.rs:127:29:127:42 | unsafe_query_1 | sqlx.rs:127:29:127:51 | unsafe_query_1.as_str() [&ref] | provenance | MaD:32 |
| sqlx.rs:127:29:127:42 | unsafe_query_1 | sqlx.rs:127:29:127:51 | unsafe_query_1.as_str() [&ref] | provenance | MaD:28 |
| sqlx.rs:127:29:127:42 | unsafe_query_1 | sqlx.rs:127:29:127:51 | unsafe_query_1.as_str() [&ref] | provenance | MaD:32 |
| sqlx.rs:127:29:127:51 | unsafe_query_1.as_str() | sqlx.rs:127:17:127:27 | ...::query | provenance | MaD:20 Sink:MaD:20 |
| sqlx.rs:127:29:127:51 | unsafe_query_1.as_str() [&ref] | sqlx.rs:127:17:127:27 | ...::query | provenance | MaD:20 Sink:MaD:20 |
| sqlx.rs:136:55:136:68 | unsafe_query_1 | sqlx.rs:136:55:136:77 | unsafe_query_1.as_str() [&ref] | provenance | MaD:32 |
| sqlx.rs:136:55:136:68 | unsafe_query_1 | sqlx.rs:136:55:136:77 | unsafe_query_1.as_str() [&ref] | provenance | MaD:28 |
| sqlx.rs:136:55:136:68 | unsafe_query_1 | sqlx.rs:136:55:136:77 | unsafe_query_1.as_str() [&ref] | provenance | MaD:32 |
| sqlx.rs:136:55:136:77 | unsafe_query_1.as_str() | sqlx.rs:136:40:136:53 | ...::query_as | provenance | MaD:21 Sink:MaD:21 |
| sqlx.rs:136:55:136:77 | unsafe_query_1.as_str() [&ref] | sqlx.rs:136:40:136:53 | ...::query_as | provenance | MaD:21 Sink:MaD:21 |
| sqlx.rs:145:55:145:68 | unsafe_query_1 | sqlx.rs:145:55:145:77 | unsafe_query_1.as_str() [&ref] | provenance | MaD:32 |
| sqlx.rs:145:55:145:68 | unsafe_query_1 | sqlx.rs:145:55:145:77 | unsafe_query_1.as_str() [&ref] | provenance | MaD:28 |
| sqlx.rs:145:55:145:68 | unsafe_query_1 | sqlx.rs:145:55:145:77 | unsafe_query_1.as_str() [&ref] | provenance | MaD:32 |
| sqlx.rs:145:55:145:77 | unsafe_query_1.as_str() | sqlx.rs:145:40:145:53 | ...::query_as | provenance | MaD:21 Sink:MaD:21 |
| sqlx.rs:145:55:145:77 | unsafe_query_1.as_str() [&ref] | sqlx.rs:145:40:145:53 | ...::query_as | provenance | MaD:21 Sink:MaD:21 |
| sqlx.rs:153:29:153:42 | unsafe_query_1 | sqlx.rs:153:29:153:51 | unsafe_query_1.as_str() [&ref] | provenance | MaD:32 |
| sqlx.rs:153:29:153:42 | unsafe_query_1 | sqlx.rs:153:29:153:51 | unsafe_query_1.as_str() [&ref] | provenance | MaD:28 |
| sqlx.rs:153:29:153:42 | unsafe_query_1 | sqlx.rs:153:29:153:51 | unsafe_query_1.as_str() [&ref] | provenance | MaD:32 |
| sqlx.rs:153:29:153:51 | unsafe_query_1.as_str() | sqlx.rs:153:17:153:27 | ...::query | provenance | MaD:20 Sink:MaD:20 |
| sqlx.rs:153:29:153:51 | unsafe_query_1.as_str() [&ref] | sqlx.rs:153:17:153:27 | ...::query | provenance | MaD:20 Sink:MaD:20 |
| sqlx.rs:173:9:173:21 | remote_string | sqlx.rs:175:84:175:96 | remote_string | provenance |  |
| sqlx.rs:173:25:173:46 | ...::get | sqlx.rs:173:25:173:69 | ...::get(...) [Ok] | provenance | Src:MaD:23  |
| sqlx.rs:173:25:173:69 | ...::get(...) [Ok] | sqlx.rs:173:25:173:78 | ... .unwrap() | provenance | MaD:30 |
| sqlx.rs:173:25:173:78 | ... .unwrap() | sqlx.rs:173:25:173:85 | ... .text() [Ok] | provenance | MaD:34 |
| sqlx.rs:173:25:173:85 | ... .text() [Ok] | sqlx.rs:173:25:173:118 | ... .unwrap_or(...) | provenance | MaD:31 |
| sqlx.rs:173:25:173:118 | ... .unwrap_or(...) | sqlx.rs:173:9:173:21 | remote_string | provenance |  |
| sqlx.rs:175:9:175:22 | unsafe_query_1 | sqlx.rs:188:29:188:42 | unsafe_query_1 | provenance |  |
| sqlx.rs:175:9:175:22 | unsafe_query_1 | sqlx.rs:188:29:188:51 | unsafe_query_1.as_str() | provenance | MaD:32 |
| sqlx.rs:175:9:175:22 | unsafe_query_1 | sqlx.rs:188:29:188:51 | unsafe_query_1.as_str() | provenance | MaD:28 |
| sqlx.rs:175:9:175:22 | unsafe_query_1 | sqlx.rs:188:29:188:51 | unsafe_query_1.as_str() | provenance | MaD:32 |
| sqlx.rs:175:26:175:96 | ... + ... | sqlx.rs:175:9:175:22 | unsafe_query_1 | provenance |  |
| sqlx.rs:175:26:175:96 | ... + ... | sqlx.rs:175:26:175:102 | ... + ... | provenance | MaD:27 |
>>>>>>> 75a34a48
| sqlx.rs:175:26:175:102 | ... + ... | sqlx.rs:175:9:175:22 | unsafe_query_1 | provenance |  |
| sqlx.rs:175:83:175:96 | &remote_string [&ref] | sqlx.rs:175:26:175:96 | ... + ... | provenance | MaD:26 |
| sqlx.rs:175:84:175:96 | remote_string | sqlx.rs:175:83:175:96 | &remote_string [&ref] | provenance |  |
<<<<<<< HEAD
| sqlx.rs:188:29:188:42 | unsafe_query_1 | sqlx.rs:188:29:188:51 | unsafe_query_1.as_str() [&ref] | provenance | MaD:14 |
| sqlx.rs:188:29:188:42 | unsafe_query_1 | sqlx.rs:188:29:188:51 | unsafe_query_1.as_str() [&ref] | provenance | MaD:10 |
| sqlx.rs:188:29:188:42 | unsafe_query_1 | sqlx.rs:188:29:188:51 | unsafe_query_1.as_str() [&ref] | provenance | MaD:14 |
| sqlx.rs:188:29:188:51 | unsafe_query_1.as_str() | sqlx.rs:188:17:188:27 | ...::query | provenance | MaD:1 Sink:MaD:1 |
| sqlx.rs:188:29:188:51 | unsafe_query_1.as_str() [&ref] | sqlx.rs:188:17:188:27 | ...::query | provenance | MaD:1 Sink:MaD:1 |
models
| 1 | Sink: sqlx_core::query::query; Argument[0]; sql-injection |
| 2 | Sink: sqlx_core::query_as::query_as; Argument[0]; sql-injection |
| 3 | Sink: sqlx_core::raw_sql::raw_sql; Argument[0]; sql-injection |
| 4 | Source: reqwest::blocking::get; ReturnValue.Field[core::result::Result::Ok(0)]; remote |
| 5 | Source: std::env::args; ReturnValue.Element; commandargs |
| 6 | Summary: <_ as core::iter::traits::iterator::Iterator>::nth; Argument[self].Element; ReturnValue.Field[core::option::Option::Some(0)]; value |
| 7 | Summary: <_ as core::ops::arith::Add>::add; Argument[0].Reference; ReturnValue; taint |
| 8 | Summary: <_ as core::ops::arith::Add>::add; Argument[self]; ReturnValue; taint |
| 9 | Summary: <alloc::string::String as core::ops::arith::Add>::add; Argument[self]; ReturnValue; value |
| 10 | Summary: <alloc::string::String>::as_str; Argument[self]; ReturnValue; value |
| 11 | Summary: <core::option::Option>::unwrap_or; Argument[self].Field[core::option::Option::Some(0)]; ReturnValue; value |
| 12 | Summary: <core::result::Result>::unwrap; Argument[self].Field[core::result::Result::Ok(0)]; ReturnValue; value |
| 13 | Summary: <core::result::Result>::unwrap_or; Argument[self].Field[core::result::Result::Ok(0)]; ReturnValue; value |
| 14 | Summary: <core::str>::as_str; Argument[self]; ReturnValue; value |
| 15 | Summary: <core::str>::parse; Argument[self]; ReturnValue.Field[core::result::Result::Ok(0)]; taint |
| 16 | Summary: <reqwest::blocking::response::Response>::text; Argument[self]; ReturnValue.Field[core::result::Result::Ok(0)]; taint |
| 17 | Summary: alloc::fmt::format; Argument[0]; ReturnValue; taint |
| 18 | Summary: core::hint::must_use; Argument[0]; ReturnValue; value |
=======
| sqlx.rs:188:29:188:42 | unsafe_query_1 | sqlx.rs:188:29:188:51 | unsafe_query_1.as_str() [&ref] | provenance | MaD:32 |
| sqlx.rs:188:29:188:42 | unsafe_query_1 | sqlx.rs:188:29:188:51 | unsafe_query_1.as_str() [&ref] | provenance | MaD:28 |
| sqlx.rs:188:29:188:42 | unsafe_query_1 | sqlx.rs:188:29:188:51 | unsafe_query_1.as_str() [&ref] | provenance | MaD:32 |
| sqlx.rs:188:29:188:51 | unsafe_query_1.as_str() | sqlx.rs:188:17:188:27 | ...::query | provenance | MaD:20 Sink:MaD:20 |
| sqlx.rs:188:29:188:51 | unsafe_query_1.as_str() [&ref] | sqlx.rs:188:17:188:27 | ...::query | provenance | MaD:20 Sink:MaD:20 |
models
| 1 | Sink: <_ as mysql::conn::queryable::Queryable>::query; Argument[0]; sql-injection |
| 2 | Sink: <_ as mysql::conn::queryable::Queryable>::query_drop; Argument[0]; sql-injection |
| 3 | Sink: <_ as mysql::conn::queryable::Queryable>::query_first; Argument[0]; sql-injection |
| 4 | Sink: <_ as mysql::conn::queryable::Queryable>::query_first_opt; Argument[0]; sql-injection |
| 5 | Sink: <_ as mysql::conn::queryable::Queryable>::query_fold; Argument[0]; sql-injection |
| 6 | Sink: <_ as mysql::conn::queryable::Queryable>::query_fold_opt; Argument[0]; sql-injection |
| 7 | Sink: <_ as mysql::conn::queryable::Queryable>::query_map; Argument[0]; sql-injection |
| 8 | Sink: <_ as mysql::conn::queryable::Queryable>::query_map_opt; Argument[0]; sql-injection |
| 9 | Sink: <_ as mysql::conn::queryable::Queryable>::query_opt; Argument[0]; sql-injection |
| 10 | Sink: <_ as mysql_async::queryable::Queryable>::query; Argument[0]; sql-injection |
| 11 | Sink: <_ as mysql_async::queryable::Queryable>::query_drop; Argument[0]; sql-injection |
| 12 | Sink: <_ as mysql_async::queryable::Queryable>::query_first; Argument[0]; sql-injection |
| 13 | Sink: <_ as mysql_async::queryable::Queryable>::query_fold; Argument[0]; sql-injection |
| 14 | Sink: <_ as mysql_async::queryable::Queryable>::query_map; Argument[0]; sql-injection |
| 15 | Sink: <_ as mysql_async::queryable::Queryable>::query_stream; Argument[0]; sql-injection |
| 16 | Sink: <mysql::conn::pool::PooledConn as mysql::conn::queryable::Queryable>::prep; Argument[0]; sql-injection |
| 17 | Sink: <mysql::conn::pool::PooledConn as mysql::conn::queryable::Queryable>::query_iter; Argument[0]; sql-injection |
| 18 | Sink: <mysql_async::conn::Conn as mysql_async::queryable::Queryable>::prep; Argument[0]; sql-injection |
| 19 | Sink: <mysql_async::conn::Conn as mysql_async::queryable::Queryable>::query_iter; Argument[0]; sql-injection |
| 20 | Sink: sqlx_core::query::query; Argument[0]; sql-injection |
| 21 | Sink: sqlx_core::query_as::query_as; Argument[0]; sql-injection |
| 22 | Sink: sqlx_core::raw_sql::raw_sql; Argument[0]; sql-injection |
| 23 | Source: reqwest::blocking::get; ReturnValue.Field[core::result::Result::Ok(0)]; remote |
| 24 | Source: std::env::args; ReturnValue.Element; commandargs |
| 25 | Summary: <_ as core::iter::traits::iterator::Iterator>::nth; Argument[self].Element; ReturnValue.Field[core::option::Option::Some(0)]; value |
| 26 | Summary: <alloc::string::String as core::ops::arith::Add>::add; Argument[0].Reference; ReturnValue; taint |
| 27 | Summary: <alloc::string::String as core::ops::arith::Add>::add; Argument[self]; ReturnValue; value |
| 28 | Summary: <alloc::string::String>::as_str; Argument[self]; ReturnValue; value |
| 29 | Summary: <core::option::Option>::unwrap_or; Argument[self].Field[core::option::Option::Some(0)]; ReturnValue; value |
| 30 | Summary: <core::result::Result>::unwrap; Argument[self].Field[core::result::Result::Ok(0)]; ReturnValue; value |
| 31 | Summary: <core::result::Result>::unwrap_or; Argument[self].Field[core::result::Result::Ok(0)]; ReturnValue; value |
| 32 | Summary: <core::str>::as_str; Argument[self]; ReturnValue; value |
| 33 | Summary: <core::str>::parse; Argument[self]; ReturnValue.Field[core::result::Result::Ok(0)]; taint |
| 34 | Summary: <reqwest::blocking::response::Response>::text; Argument[self]; ReturnValue.Field[core::result::Result::Ok(0)]; taint |
| 35 | Summary: alloc::fmt::format; Argument[0]; ReturnValue; taint |
| 36 | Summary: core::hint::must_use; Argument[0]; ReturnValue; value |
>>>>>>> 75a34a48
nodes
| mysql.rs:12:13:12:29 | mut remote_string | semmle.label | mut remote_string |
| mysql.rs:12:33:12:54 | ...::get | semmle.label | ...::get |
| mysql.rs:12:33:12:77 | ...::get(...) [Ok] | semmle.label | ...::get(...) [Ok] |
| mysql.rs:12:33:13:21 | ... .unwrap() | semmle.label | ... .unwrap() |
| mysql.rs:12:33:14:19 | ... .text() [Ok] | semmle.label | ... .text() [Ok] |
| mysql.rs:12:33:15:40 | ... .unwrap_or(...) | semmle.label | ... .unwrap_or(...) |
| mysql.rs:17:13:17:24 | unsafe_query | semmle.label | unsafe_query |
| mysql.rs:18:13:18:83 | ... + ... | semmle.label | ... + ... |
| mysql.rs:18:13:18:89 | ... + ... | semmle.label | ... + ... |
| mysql.rs:18:70:18:83 | &remote_string [&ref] | semmle.label | &remote_string [&ref] |
| mysql.rs:18:71:18:83 | remote_string | semmle.label | remote_string |
| mysql.rs:25:32:25:36 | query | semmle.label | query |
| mysql.rs:25:38:25:49 | unsafe_query | semmle.label | unsafe_query |
| mysql.rs:25:38:25:58 | unsafe_query.as_str() | semmle.label | unsafe_query.as_str() |
| mysql.rs:25:38:25:58 | unsafe_query.as_str() [&ref] | semmle.label | unsafe_query.as_str() [&ref] |
| mysql.rs:26:54:26:62 | query_opt | semmle.label | query_opt |
| mysql.rs:26:64:26:75 | unsafe_query | semmle.label | unsafe_query |
| mysql.rs:26:64:26:84 | unsafe_query.as_str() | semmle.label | unsafe_query.as_str() |
| mysql.rs:26:64:26:84 | unsafe_query.as_str() [&ref] | semmle.label | unsafe_query.as_str() [&ref] |
| mysql.rs:27:14:27:23 | query_drop | semmle.label | query_drop |
| mysql.rs:27:25:27:36 | unsafe_query | semmle.label | unsafe_query |
| mysql.rs:27:25:27:45 | unsafe_query.as_str() | semmle.label | unsafe_query.as_str() |
| mysql.rs:27:25:27:45 | unsafe_query.as_str() [&ref] | semmle.label | unsafe_query.as_str() [&ref] |
| mysql.rs:28:27:28:37 | query_first | semmle.label | query_first |
| mysql.rs:28:39:28:50 | unsafe_query | semmle.label | unsafe_query |
| mysql.rs:28:39:28:59 | unsafe_query.as_str() | semmle.label | unsafe_query.as_str() |
| mysql.rs:28:39:28:59 | unsafe_query.as_str() [&ref] | semmle.label | unsafe_query.as_str() [&ref] |
| mysql.rs:29:49:29:63 | query_first_opt | semmle.label | query_first_opt |
| mysql.rs:29:65:29:76 | unsafe_query | semmle.label | unsafe_query |
| mysql.rs:29:65:29:85 | unsafe_query.as_str() | semmle.label | unsafe_query.as_str() |
| mysql.rs:29:65:29:85 | unsafe_query.as_str() [&ref] | semmle.label | unsafe_query.as_str() [&ref] |
| mysql.rs:30:22:30:31 | query_fold | semmle.label | query_fold |
| mysql.rs:30:33:30:44 | unsafe_query | semmle.label | unsafe_query |
| mysql.rs:30:33:30:53 | unsafe_query.as_str() | semmle.label | unsafe_query.as_str() |
| mysql.rs:30:33:30:53 | unsafe_query.as_str() [&ref] | semmle.label | unsafe_query.as_str() [&ref] |
| mysql.rs:31:22:31:35 | query_fold_opt | semmle.label | query_fold_opt |
| mysql.rs:32:13:32:24 | unsafe_query | semmle.label | unsafe_query |
| mysql.rs:32:13:32:33 | unsafe_query.as_str() | semmle.label | unsafe_query.as_str() |
| mysql.rs:32:13:32:33 | unsafe_query.as_str() [&ref] | semmle.label | unsafe_query.as_str() [&ref] |
| mysql.rs:36:22:36:31 | query_iter | semmle.label | query_iter |
| mysql.rs:36:33:36:44 | unsafe_query | semmle.label | unsafe_query |
| mysql.rs:36:33:36:53 | unsafe_query.as_str() | semmle.label | unsafe_query.as_str() |
| mysql.rs:36:33:36:53 | unsafe_query.as_str() [&ref] | semmle.label | unsafe_query.as_str() [&ref] |
| mysql.rs:37:22:37:30 | query_map | semmle.label | query_map |
| mysql.rs:37:32:37:43 | unsafe_query | semmle.label | unsafe_query |
| mysql.rs:37:32:37:52 | unsafe_query.as_str() | semmle.label | unsafe_query.as_str() |
| mysql.rs:37:32:37:52 | unsafe_query.as_str() [&ref] | semmle.label | unsafe_query.as_str() [&ref] |
| mysql.rs:38:22:38:34 | query_map_opt | semmle.label | query_map_opt |
| mysql.rs:39:13:39:24 | unsafe_query | semmle.label | unsafe_query |
| mysql.rs:39:13:39:33 | unsafe_query.as_str() | semmle.label | unsafe_query.as_str() |
| mysql.rs:39:13:39:33 | unsafe_query.as_str() [&ref] | semmle.label | unsafe_query.as_str() [&ref] |
| mysql.rs:42:33:42:37 | query | semmle.label | query |
| mysql.rs:42:39:42:50 | unsafe_query | semmle.label | unsafe_query |
| mysql.rs:42:39:42:59 | unsafe_query.as_str() | semmle.label | unsafe_query.as_str() |
| mysql.rs:42:39:42:59 | unsafe_query.as_str() [&ref] | semmle.label | unsafe_query.as_str() [&ref] |
| mysql.rs:75:26:75:29 | prep | semmle.label | prep |
| mysql.rs:75:31:75:42 | unsafe_query | semmle.label | unsafe_query |
| mysql.rs:75:31:75:51 | unsafe_query.as_str() | semmle.label | unsafe_query.as_str() |
| mysql.rs:75:31:75:51 | unsafe_query.as_str() [&ref] | semmle.label | unsafe_query.as_str() [&ref] |
| mysql.rs:80:15:80:24 | query_drop | semmle.label | query_drop |
| mysql.rs:80:26:80:37 | unsafe_query | semmle.label | unsafe_query |
| mysql.rs:80:26:80:46 | unsafe_query.as_str() | semmle.label | unsafe_query.as_str() |
| mysql.rs:80:26:80:46 | unsafe_query.as_str() [&ref] | semmle.label | unsafe_query.as_str() [&ref] |
| mysql.rs:97:13:97:29 | mut remote_string | semmle.label | mut remote_string |
| mysql.rs:97:33:97:54 | ...::get | semmle.label | ...::get |
| mysql.rs:97:33:97:77 | ...::get(...) [Ok] | semmle.label | ...::get(...) [Ok] |
| mysql.rs:97:33:98:21 | ... .unwrap() | semmle.label | ... .unwrap() |
| mysql.rs:97:33:99:19 | ... .text() [Ok] | semmle.label | ... .text() [Ok] |
| mysql.rs:97:33:100:40 | ... .unwrap_or(...) | semmle.label | ... .unwrap_or(...) |
| mysql.rs:102:13:102:24 | unsafe_query | semmle.label | unsafe_query |
| mysql.rs:103:13:103:83 | ... + ... | semmle.label | ... + ... |
| mysql.rs:103:13:103:89 | ... + ... | semmle.label | ... + ... |
| mysql.rs:103:70:103:83 | &remote_string [&ref] | semmle.label | &remote_string [&ref] |
| mysql.rs:103:71:103:83 | remote_string | semmle.label | remote_string |
| mysql.rs:110:32:110:36 | query | semmle.label | query |
| mysql.rs:110:38:110:49 | unsafe_query | semmle.label | unsafe_query |
| mysql.rs:110:38:110:58 | unsafe_query.as_str() | semmle.label | unsafe_query.as_str() |
| mysql.rs:110:38:110:58 | unsafe_query.as_str() [&ref] | semmle.label | unsafe_query.as_str() [&ref] |
| mysql.rs:111:14:111:23 | query_drop | semmle.label | query_drop |
| mysql.rs:111:25:111:36 | unsafe_query | semmle.label | unsafe_query |
| mysql.rs:111:25:111:45 | unsafe_query.as_str() | semmle.label | unsafe_query.as_str() |
| mysql.rs:111:25:111:45 | unsafe_query.as_str() [&ref] | semmle.label | unsafe_query.as_str() [&ref] |
| mysql.rs:112:35:112:45 | query_first | semmle.label | query_first |
| mysql.rs:112:47:112:58 | unsafe_query | semmle.label | unsafe_query |
| mysql.rs:112:47:112:67 | unsafe_query.as_str() | semmle.label | unsafe_query.as_str() |
| mysql.rs:112:47:112:67 | unsafe_query.as_str() [&ref] | semmle.label | unsafe_query.as_str() [&ref] |
| mysql.rs:114:14:114:23 | query_fold | semmle.label | query_fold |
| mysql.rs:114:25:114:36 | unsafe_query | semmle.label | unsafe_query |
| mysql.rs:114:25:114:45 | unsafe_query.as_str() | semmle.label | unsafe_query.as_str() |
| mysql.rs:114:25:114:45 | unsafe_query.as_str() [&ref] | semmle.label | unsafe_query.as_str() [&ref] |
| mysql.rs:116:22:116:31 | query_iter | semmle.label | query_iter |
| mysql.rs:116:33:116:44 | unsafe_query | semmle.label | unsafe_query |
| mysql.rs:116:33:116:53 | unsafe_query.as_str() | semmle.label | unsafe_query.as_str() |
| mysql.rs:116:33:116:53 | unsafe_query.as_str() [&ref] | semmle.label | unsafe_query.as_str() [&ref] |
| mysql.rs:118:14:118:25 | query_stream | semmle.label | query_stream |
| mysql.rs:118:40:118:51 | unsafe_query | semmle.label | unsafe_query |
| mysql.rs:118:40:118:60 | unsafe_query.as_str() | semmle.label | unsafe_query.as_str() |
| mysql.rs:118:40:118:60 | unsafe_query.as_str() [&ref] | semmle.label | unsafe_query.as_str() [&ref] |
| mysql.rs:121:14:121:22 | query_map | semmle.label | query_map |
| mysql.rs:121:24:121:35 | unsafe_query | semmle.label | unsafe_query |
| mysql.rs:121:24:121:44 | unsafe_query.as_str() | semmle.label | unsafe_query.as_str() |
| mysql.rs:121:24:121:44 | unsafe_query.as_str() [&ref] | semmle.label | unsafe_query.as_str() [&ref] |
| mysql.rs:149:26:149:29 | prep | semmle.label | prep |
| mysql.rs:149:31:149:42 | unsafe_query | semmle.label | unsafe_query |
| mysql.rs:149:31:149:51 | unsafe_query.as_str() | semmle.label | unsafe_query.as_str() |
| mysql.rs:149:31:149:51 | unsafe_query.as_str() [&ref] | semmle.label | unsafe_query.as_str() [&ref] |
| mysql.rs:154:15:154:24 | query_drop | semmle.label | query_drop |
| mysql.rs:154:26:154:37 | unsafe_query | semmle.label | unsafe_query |
| mysql.rs:154:26:154:46 | unsafe_query.as_str() | semmle.label | unsafe_query.as_str() |
| mysql.rs:154:26:154:46 | unsafe_query.as_str() [&ref] | semmle.label | unsafe_query.as_str() [&ref] |
| sqlx.rs:47:9:47:18 | arg_string | semmle.label | arg_string |
| sqlx.rs:47:22:47:35 | ...::args | semmle.label | ...::args |
| sqlx.rs:47:22:47:37 | ...::args(...) [element] | semmle.label | ...::args(...) [element] |
| sqlx.rs:47:22:47:44 | ... .nth(...) [Some] | semmle.label | ... .nth(...) [Some] |
| sqlx.rs:47:22:47:77 | ... .unwrap_or(...) | semmle.label | ... .unwrap_or(...) |
| sqlx.rs:48:9:48:21 | remote_string | semmle.label | remote_string |
| sqlx.rs:48:25:48:46 | ...::get | semmle.label | ...::get |
| sqlx.rs:48:25:48:69 | ...::get(...) [Ok] | semmle.label | ...::get(...) [Ok] |
| sqlx.rs:48:25:48:78 | ... .unwrap() | semmle.label | ... .unwrap() |
| sqlx.rs:48:25:48:85 | ... .text() [Ok] | semmle.label | ... .text() [Ok] |
| sqlx.rs:48:25:48:118 | ... .unwrap_or(...) | semmle.label | ... .unwrap_or(...) |
| sqlx.rs:49:9:49:21 | remote_number | semmle.label | remote_number |
| sqlx.rs:49:25:49:52 | remote_string.parse() [Ok] | semmle.label | remote_string.parse() [Ok] |
| sqlx.rs:49:25:49:65 | ... .unwrap_or(...) | semmle.label | ... .unwrap_or(...) |
| sqlx.rs:52:9:52:20 | safe_query_3 | semmle.label | safe_query_3 |
| sqlx.rs:52:32:52:87 | ...::format(...) | semmle.label | ...::format(...) |
| sqlx.rs:52:32:52:87 | ...::must_use(...) | semmle.label | ...::must_use(...) |
| sqlx.rs:52:32:52:87 | MacroExpr | semmle.label | MacroExpr |
| sqlx.rs:52:32:52:87 | { ... } | semmle.label | { ... } |
| sqlx.rs:53:9:53:22 | unsafe_query_1 [&ref] | semmle.label | unsafe_query_1 [&ref] |
| sqlx.rs:53:26:53:36 | &arg_string [&ref] | semmle.label | &arg_string [&ref] |
| sqlx.rs:53:27:53:36 | arg_string | semmle.label | arg_string |
| sqlx.rs:54:9:54:22 | unsafe_query_2 [&ref] | semmle.label | unsafe_query_2 [&ref] |
| sqlx.rs:54:26:54:39 | &remote_string [&ref] | semmle.label | &remote_string [&ref] |
| sqlx.rs:54:27:54:39 | remote_string | semmle.label | remote_string |
| sqlx.rs:55:9:55:22 | unsafe_query_3 | semmle.label | unsafe_query_3 |
| sqlx.rs:55:26:55:96 | ... + ... | semmle.label | ... + ... |
| sqlx.rs:55:26:55:102 | ... + ... | semmle.label | ... + ... |
| sqlx.rs:55:83:55:96 | &remote_string [&ref] | semmle.label | &remote_string [&ref] |
| sqlx.rs:55:84:55:96 | remote_string | semmle.label | remote_string |
| sqlx.rs:56:9:56:22 | unsafe_query_4 | semmle.label | unsafe_query_4 |
| sqlx.rs:59:17:59:72 | ...::format(...) | semmle.label | ...::format(...) |
| sqlx.rs:59:17:59:72 | ...::must_use(...) | semmle.label | ...::must_use(...) |
| sqlx.rs:59:17:59:72 | MacroExpr | semmle.label | MacroExpr |
| sqlx.rs:59:17:59:72 | { ... } | semmle.label | { ... } |
| sqlx.rs:77:13:77:23 | ...::query | semmle.label | ...::query |
| sqlx.rs:77:25:77:36 | safe_query_3 | semmle.label | safe_query_3 |
| sqlx.rs:77:25:77:45 | safe_query_3.as_str() | semmle.label | safe_query_3.as_str() |
| sqlx.rs:77:25:77:45 | safe_query_3.as_str() [&ref] | semmle.label | safe_query_3.as_str() [&ref] |
| sqlx.rs:78:13:78:23 | ...::query | semmle.label | ...::query |
| sqlx.rs:78:25:78:47 | unsafe_query_1.as_str() [&ref] | semmle.label | unsafe_query_1.as_str() [&ref] |
| sqlx.rs:80:17:80:27 | ...::query | semmle.label | ...::query |
| sqlx.rs:80:29:80:51 | unsafe_query_2.as_str() [&ref] | semmle.label | unsafe_query_2.as_str() [&ref] |
| sqlx.rs:81:17:81:27 | ...::query | semmle.label | ...::query |
| sqlx.rs:81:29:81:42 | unsafe_query_3 | semmle.label | unsafe_query_3 |
| sqlx.rs:81:29:81:51 | unsafe_query_3.as_str() | semmle.label | unsafe_query_3.as_str() |
| sqlx.rs:81:29:81:51 | unsafe_query_3.as_str() [&ref] | semmle.label | unsafe_query_3.as_str() [&ref] |
| sqlx.rs:82:17:82:27 | ...::query | semmle.label | ...::query |
| sqlx.rs:82:29:82:42 | unsafe_query_4 | semmle.label | unsafe_query_4 |
| sqlx.rs:82:29:82:51 | unsafe_query_4.as_str() | semmle.label | unsafe_query_4.as_str() |
| sqlx.rs:82:29:82:51 | unsafe_query_4.as_str() [&ref] | semmle.label | unsafe_query_4.as_str() [&ref] |
| sqlx.rs:100:9:100:21 | remote_string | semmle.label | remote_string |
| sqlx.rs:100:25:100:46 | ...::get | semmle.label | ...::get |
| sqlx.rs:100:25:100:69 | ...::get(...) [Ok] | semmle.label | ...::get(...) [Ok] |
| sqlx.rs:100:25:100:78 | ... .unwrap() | semmle.label | ... .unwrap() |
| sqlx.rs:100:25:100:85 | ... .text() [Ok] | semmle.label | ... .text() [Ok] |
| sqlx.rs:100:25:100:118 | ... .unwrap_or(...) | semmle.label | ... .unwrap_or(...) |
| sqlx.rs:102:9:102:22 | unsafe_query_1 | semmle.label | unsafe_query_1 |
| sqlx.rs:102:26:102:96 | ... + ... | semmle.label | ... + ... |
| sqlx.rs:102:26:102:102 | ... + ... | semmle.label | ... + ... |
| sqlx.rs:102:83:102:96 | &remote_string [&ref] | semmle.label | &remote_string [&ref] |
| sqlx.rs:102:84:102:96 | remote_string | semmle.label | remote_string |
| sqlx.rs:113:17:113:29 | ...::raw_sql | semmle.label | ...::raw_sql |
| sqlx.rs:113:31:113:44 | unsafe_query_1 | semmle.label | unsafe_query_1 |
| sqlx.rs:113:31:113:53 | unsafe_query_1.as_str() | semmle.label | unsafe_query_1.as_str() |
| sqlx.rs:113:31:113:53 | unsafe_query_1.as_str() [&ref] | semmle.label | unsafe_query_1.as_str() [&ref] |
| sqlx.rs:120:17:120:27 | ...::query | semmle.label | ...::query |
| sqlx.rs:120:29:120:42 | unsafe_query_1 | semmle.label | unsafe_query_1 |
| sqlx.rs:120:29:120:51 | unsafe_query_1.as_str() | semmle.label | unsafe_query_1.as_str() |
| sqlx.rs:120:29:120:51 | unsafe_query_1.as_str() [&ref] | semmle.label | unsafe_query_1.as_str() [&ref] |
| sqlx.rs:127:17:127:27 | ...::query | semmle.label | ...::query |
| sqlx.rs:127:29:127:42 | unsafe_query_1 | semmle.label | unsafe_query_1 |
| sqlx.rs:127:29:127:51 | unsafe_query_1.as_str() | semmle.label | unsafe_query_1.as_str() |
| sqlx.rs:127:29:127:51 | unsafe_query_1.as_str() [&ref] | semmle.label | unsafe_query_1.as_str() [&ref] |
| sqlx.rs:136:40:136:53 | ...::query_as | semmle.label | ...::query_as |
| sqlx.rs:136:55:136:68 | unsafe_query_1 | semmle.label | unsafe_query_1 |
| sqlx.rs:136:55:136:77 | unsafe_query_1.as_str() | semmle.label | unsafe_query_1.as_str() |
| sqlx.rs:136:55:136:77 | unsafe_query_1.as_str() [&ref] | semmle.label | unsafe_query_1.as_str() [&ref] |
| sqlx.rs:145:40:145:53 | ...::query_as | semmle.label | ...::query_as |
| sqlx.rs:145:55:145:68 | unsafe_query_1 | semmle.label | unsafe_query_1 |
| sqlx.rs:145:55:145:77 | unsafe_query_1.as_str() | semmle.label | unsafe_query_1.as_str() |
| sqlx.rs:145:55:145:77 | unsafe_query_1.as_str() [&ref] | semmle.label | unsafe_query_1.as_str() [&ref] |
| sqlx.rs:153:17:153:27 | ...::query | semmle.label | ...::query |
| sqlx.rs:153:29:153:42 | unsafe_query_1 | semmle.label | unsafe_query_1 |
| sqlx.rs:153:29:153:51 | unsafe_query_1.as_str() | semmle.label | unsafe_query_1.as_str() |
| sqlx.rs:153:29:153:51 | unsafe_query_1.as_str() [&ref] | semmle.label | unsafe_query_1.as_str() [&ref] |
| sqlx.rs:173:9:173:21 | remote_string | semmle.label | remote_string |
| sqlx.rs:173:25:173:46 | ...::get | semmle.label | ...::get |
| sqlx.rs:173:25:173:69 | ...::get(...) [Ok] | semmle.label | ...::get(...) [Ok] |
| sqlx.rs:173:25:173:78 | ... .unwrap() | semmle.label | ... .unwrap() |
| sqlx.rs:173:25:173:85 | ... .text() [Ok] | semmle.label | ... .text() [Ok] |
| sqlx.rs:173:25:173:118 | ... .unwrap_or(...) | semmle.label | ... .unwrap_or(...) |
| sqlx.rs:175:9:175:22 | unsafe_query_1 | semmle.label | unsafe_query_1 |
| sqlx.rs:175:26:175:96 | ... + ... | semmle.label | ... + ... |
| sqlx.rs:175:26:175:102 | ... + ... | semmle.label | ... + ... |
| sqlx.rs:175:83:175:96 | &remote_string [&ref] | semmle.label | &remote_string [&ref] |
| sqlx.rs:175:84:175:96 | remote_string | semmle.label | remote_string |
| sqlx.rs:188:17:188:27 | ...::query | semmle.label | ...::query |
| sqlx.rs:188:29:188:42 | unsafe_query_1 | semmle.label | unsafe_query_1 |
| sqlx.rs:188:29:188:51 | unsafe_query_1.as_str() | semmle.label | unsafe_query_1.as_str() |
| sqlx.rs:188:29:188:51 | unsafe_query_1.as_str() [&ref] | semmle.label | unsafe_query_1.as_str() [&ref] |
subpaths<|MERGE_RESOLUTION|>--- conflicted
+++ resolved
@@ -36,554 +36,382 @@
 edges
 | mysql.rs:12:13:12:29 | mut remote_string | mysql.rs:18:71:18:83 | remote_string | provenance |  |
 | mysql.rs:12:33:12:54 | ...::get | mysql.rs:12:33:12:77 | ...::get(...) [Ok] | provenance | Src:MaD:23  |
-| mysql.rs:12:33:12:77 | ...::get(...) [Ok] | mysql.rs:12:33:13:21 | ... .unwrap() | provenance | MaD:30 |
-| mysql.rs:12:33:13:21 | ... .unwrap() | mysql.rs:12:33:14:19 | ... .text() [Ok] | provenance | MaD:34 |
-| mysql.rs:12:33:14:19 | ... .text() [Ok] | mysql.rs:12:33:15:40 | ... .unwrap_or(...) | provenance | MaD:31 |
+| mysql.rs:12:33:12:77 | ...::get(...) [Ok] | mysql.rs:12:33:13:21 | ... .unwrap() | provenance | MaD:31 |
+| mysql.rs:12:33:13:21 | ... .unwrap() | mysql.rs:12:33:14:19 | ... .text() [Ok] | provenance | MaD:35 |
+| mysql.rs:12:33:14:19 | ... .text() [Ok] | mysql.rs:12:33:15:40 | ... .unwrap_or(...) | provenance | MaD:32 |
 | mysql.rs:12:33:15:40 | ... .unwrap_or(...) | mysql.rs:12:13:12:29 | mut remote_string | provenance |  |
 | mysql.rs:17:13:17:24 | unsafe_query | mysql.rs:25:38:25:49 | unsafe_query | provenance |  |
-| mysql.rs:17:13:17:24 | unsafe_query | mysql.rs:25:38:25:58 | unsafe_query.as_str() | provenance | MaD:32 |
-| mysql.rs:17:13:17:24 | unsafe_query | mysql.rs:25:38:25:58 | unsafe_query.as_str() | provenance | MaD:28 |
-| mysql.rs:17:13:17:24 | unsafe_query | mysql.rs:25:38:25:58 | unsafe_query.as_str() | provenance | MaD:32 |
+| mysql.rs:17:13:17:24 | unsafe_query | mysql.rs:25:38:25:58 | unsafe_query.as_str() | provenance | MaD:33 |
+| mysql.rs:17:13:17:24 | unsafe_query | mysql.rs:25:38:25:58 | unsafe_query.as_str() | provenance | MaD:29 |
+| mysql.rs:17:13:17:24 | unsafe_query | mysql.rs:25:38:25:58 | unsafe_query.as_str() | provenance | MaD:33 |
 | mysql.rs:17:13:17:24 | unsafe_query | mysql.rs:26:64:26:75 | unsafe_query | provenance |  |
-| mysql.rs:17:13:17:24 | unsafe_query | mysql.rs:26:64:26:84 | unsafe_query.as_str() | provenance | MaD:32 |
-| mysql.rs:17:13:17:24 | unsafe_query | mysql.rs:26:64:26:84 | unsafe_query.as_str() | provenance | MaD:28 |
-| mysql.rs:17:13:17:24 | unsafe_query | mysql.rs:26:64:26:84 | unsafe_query.as_str() | provenance | MaD:32 |
+| mysql.rs:17:13:17:24 | unsafe_query | mysql.rs:26:64:26:84 | unsafe_query.as_str() | provenance | MaD:33 |
+| mysql.rs:17:13:17:24 | unsafe_query | mysql.rs:26:64:26:84 | unsafe_query.as_str() | provenance | MaD:29 |
+| mysql.rs:17:13:17:24 | unsafe_query | mysql.rs:26:64:26:84 | unsafe_query.as_str() | provenance | MaD:33 |
 | mysql.rs:17:13:17:24 | unsafe_query | mysql.rs:27:25:27:36 | unsafe_query | provenance |  |
-| mysql.rs:17:13:17:24 | unsafe_query | mysql.rs:27:25:27:45 | unsafe_query.as_str() | provenance | MaD:32 |
-| mysql.rs:17:13:17:24 | unsafe_query | mysql.rs:27:25:27:45 | unsafe_query.as_str() | provenance | MaD:28 |
-| mysql.rs:17:13:17:24 | unsafe_query | mysql.rs:27:25:27:45 | unsafe_query.as_str() | provenance | MaD:32 |
+| mysql.rs:17:13:17:24 | unsafe_query | mysql.rs:27:25:27:45 | unsafe_query.as_str() | provenance | MaD:33 |
+| mysql.rs:17:13:17:24 | unsafe_query | mysql.rs:27:25:27:45 | unsafe_query.as_str() | provenance | MaD:29 |
+| mysql.rs:17:13:17:24 | unsafe_query | mysql.rs:27:25:27:45 | unsafe_query.as_str() | provenance | MaD:33 |
 | mysql.rs:17:13:17:24 | unsafe_query | mysql.rs:28:39:28:50 | unsafe_query | provenance |  |
-| mysql.rs:17:13:17:24 | unsafe_query | mysql.rs:28:39:28:59 | unsafe_query.as_str() | provenance | MaD:32 |
-| mysql.rs:17:13:17:24 | unsafe_query | mysql.rs:28:39:28:59 | unsafe_query.as_str() | provenance | MaD:28 |
-| mysql.rs:17:13:17:24 | unsafe_query | mysql.rs:28:39:28:59 | unsafe_query.as_str() | provenance | MaD:32 |
+| mysql.rs:17:13:17:24 | unsafe_query | mysql.rs:28:39:28:59 | unsafe_query.as_str() | provenance | MaD:33 |
+| mysql.rs:17:13:17:24 | unsafe_query | mysql.rs:28:39:28:59 | unsafe_query.as_str() | provenance | MaD:29 |
+| mysql.rs:17:13:17:24 | unsafe_query | mysql.rs:28:39:28:59 | unsafe_query.as_str() | provenance | MaD:33 |
 | mysql.rs:17:13:17:24 | unsafe_query | mysql.rs:29:65:29:76 | unsafe_query | provenance |  |
-| mysql.rs:17:13:17:24 | unsafe_query | mysql.rs:29:65:29:85 | unsafe_query.as_str() | provenance | MaD:32 |
-| mysql.rs:17:13:17:24 | unsafe_query | mysql.rs:29:65:29:85 | unsafe_query.as_str() | provenance | MaD:28 |
-| mysql.rs:17:13:17:24 | unsafe_query | mysql.rs:29:65:29:85 | unsafe_query.as_str() | provenance | MaD:32 |
+| mysql.rs:17:13:17:24 | unsafe_query | mysql.rs:29:65:29:85 | unsafe_query.as_str() | provenance | MaD:33 |
+| mysql.rs:17:13:17:24 | unsafe_query | mysql.rs:29:65:29:85 | unsafe_query.as_str() | provenance | MaD:29 |
+| mysql.rs:17:13:17:24 | unsafe_query | mysql.rs:29:65:29:85 | unsafe_query.as_str() | provenance | MaD:33 |
 | mysql.rs:17:13:17:24 | unsafe_query | mysql.rs:30:33:30:44 | unsafe_query | provenance |  |
-| mysql.rs:17:13:17:24 | unsafe_query | mysql.rs:30:33:30:53 | unsafe_query.as_str() | provenance | MaD:32 |
-| mysql.rs:17:13:17:24 | unsafe_query | mysql.rs:30:33:30:53 | unsafe_query.as_str() | provenance | MaD:28 |
-| mysql.rs:17:13:17:24 | unsafe_query | mysql.rs:30:33:30:53 | unsafe_query.as_str() | provenance | MaD:32 |
+| mysql.rs:17:13:17:24 | unsafe_query | mysql.rs:30:33:30:53 | unsafe_query.as_str() | provenance | MaD:33 |
+| mysql.rs:17:13:17:24 | unsafe_query | mysql.rs:30:33:30:53 | unsafe_query.as_str() | provenance | MaD:29 |
+| mysql.rs:17:13:17:24 | unsafe_query | mysql.rs:30:33:30:53 | unsafe_query.as_str() | provenance | MaD:33 |
 | mysql.rs:17:13:17:24 | unsafe_query | mysql.rs:32:13:32:24 | unsafe_query | provenance |  |
-| mysql.rs:17:13:17:24 | unsafe_query | mysql.rs:32:13:32:33 | unsafe_query.as_str() | provenance | MaD:32 |
-| mysql.rs:17:13:17:24 | unsafe_query | mysql.rs:32:13:32:33 | unsafe_query.as_str() | provenance | MaD:28 |
-| mysql.rs:17:13:17:24 | unsafe_query | mysql.rs:32:13:32:33 | unsafe_query.as_str() | provenance | MaD:32 |
+| mysql.rs:17:13:17:24 | unsafe_query | mysql.rs:32:13:32:33 | unsafe_query.as_str() | provenance | MaD:33 |
+| mysql.rs:17:13:17:24 | unsafe_query | mysql.rs:32:13:32:33 | unsafe_query.as_str() | provenance | MaD:29 |
+| mysql.rs:17:13:17:24 | unsafe_query | mysql.rs:32:13:32:33 | unsafe_query.as_str() | provenance | MaD:33 |
 | mysql.rs:17:13:17:24 | unsafe_query | mysql.rs:36:33:36:44 | unsafe_query | provenance |  |
-| mysql.rs:17:13:17:24 | unsafe_query | mysql.rs:36:33:36:53 | unsafe_query.as_str() | provenance | MaD:32 |
-| mysql.rs:17:13:17:24 | unsafe_query | mysql.rs:36:33:36:53 | unsafe_query.as_str() | provenance | MaD:28 |
-| mysql.rs:17:13:17:24 | unsafe_query | mysql.rs:36:33:36:53 | unsafe_query.as_str() | provenance | MaD:32 |
+| mysql.rs:17:13:17:24 | unsafe_query | mysql.rs:36:33:36:53 | unsafe_query.as_str() | provenance | MaD:33 |
+| mysql.rs:17:13:17:24 | unsafe_query | mysql.rs:36:33:36:53 | unsafe_query.as_str() | provenance | MaD:29 |
+| mysql.rs:17:13:17:24 | unsafe_query | mysql.rs:36:33:36:53 | unsafe_query.as_str() | provenance | MaD:33 |
 | mysql.rs:17:13:17:24 | unsafe_query | mysql.rs:37:32:37:43 | unsafe_query | provenance |  |
-| mysql.rs:17:13:17:24 | unsafe_query | mysql.rs:37:32:37:52 | unsafe_query.as_str() | provenance | MaD:32 |
-| mysql.rs:17:13:17:24 | unsafe_query | mysql.rs:37:32:37:52 | unsafe_query.as_str() | provenance | MaD:28 |
-| mysql.rs:17:13:17:24 | unsafe_query | mysql.rs:37:32:37:52 | unsafe_query.as_str() | provenance | MaD:32 |
+| mysql.rs:17:13:17:24 | unsafe_query | mysql.rs:37:32:37:52 | unsafe_query.as_str() | provenance | MaD:33 |
+| mysql.rs:17:13:17:24 | unsafe_query | mysql.rs:37:32:37:52 | unsafe_query.as_str() | provenance | MaD:29 |
+| mysql.rs:17:13:17:24 | unsafe_query | mysql.rs:37:32:37:52 | unsafe_query.as_str() | provenance | MaD:33 |
 | mysql.rs:17:13:17:24 | unsafe_query | mysql.rs:39:13:39:24 | unsafe_query | provenance |  |
-| mysql.rs:17:13:17:24 | unsafe_query | mysql.rs:39:13:39:33 | unsafe_query.as_str() | provenance | MaD:32 |
-| mysql.rs:17:13:17:24 | unsafe_query | mysql.rs:39:13:39:33 | unsafe_query.as_str() | provenance | MaD:28 |
-| mysql.rs:17:13:17:24 | unsafe_query | mysql.rs:39:13:39:33 | unsafe_query.as_str() | provenance | MaD:32 |
+| mysql.rs:17:13:17:24 | unsafe_query | mysql.rs:39:13:39:33 | unsafe_query.as_str() | provenance | MaD:33 |
+| mysql.rs:17:13:17:24 | unsafe_query | mysql.rs:39:13:39:33 | unsafe_query.as_str() | provenance | MaD:29 |
+| mysql.rs:17:13:17:24 | unsafe_query | mysql.rs:39:13:39:33 | unsafe_query.as_str() | provenance | MaD:33 |
 | mysql.rs:17:13:17:24 | unsafe_query | mysql.rs:42:39:42:50 | unsafe_query | provenance |  |
-| mysql.rs:17:13:17:24 | unsafe_query | mysql.rs:42:39:42:59 | unsafe_query.as_str() | provenance | MaD:32 |
-| mysql.rs:17:13:17:24 | unsafe_query | mysql.rs:42:39:42:59 | unsafe_query.as_str() | provenance | MaD:28 |
-| mysql.rs:17:13:17:24 | unsafe_query | mysql.rs:42:39:42:59 | unsafe_query.as_str() | provenance | MaD:32 |
+| mysql.rs:17:13:17:24 | unsafe_query | mysql.rs:42:39:42:59 | unsafe_query.as_str() | provenance | MaD:33 |
+| mysql.rs:17:13:17:24 | unsafe_query | mysql.rs:42:39:42:59 | unsafe_query.as_str() | provenance | MaD:29 |
+| mysql.rs:17:13:17:24 | unsafe_query | mysql.rs:42:39:42:59 | unsafe_query.as_str() | provenance | MaD:33 |
 | mysql.rs:17:13:17:24 | unsafe_query | mysql.rs:75:31:75:42 | unsafe_query | provenance |  |
-| mysql.rs:17:13:17:24 | unsafe_query | mysql.rs:75:31:75:51 | unsafe_query.as_str() | provenance | MaD:32 |
-| mysql.rs:17:13:17:24 | unsafe_query | mysql.rs:75:31:75:51 | unsafe_query.as_str() | provenance | MaD:28 |
-| mysql.rs:17:13:17:24 | unsafe_query | mysql.rs:75:31:75:51 | unsafe_query.as_str() | provenance | MaD:32 |
+| mysql.rs:17:13:17:24 | unsafe_query | mysql.rs:75:31:75:51 | unsafe_query.as_str() | provenance | MaD:33 |
+| mysql.rs:17:13:17:24 | unsafe_query | mysql.rs:75:31:75:51 | unsafe_query.as_str() | provenance | MaD:29 |
+| mysql.rs:17:13:17:24 | unsafe_query | mysql.rs:75:31:75:51 | unsafe_query.as_str() | provenance | MaD:33 |
 | mysql.rs:17:13:17:24 | unsafe_query | mysql.rs:80:26:80:37 | unsafe_query | provenance |  |
-| mysql.rs:17:13:17:24 | unsafe_query | mysql.rs:80:26:80:46 | unsafe_query.as_str() | provenance | MaD:32 |
-| mysql.rs:17:13:17:24 | unsafe_query | mysql.rs:80:26:80:46 | unsafe_query.as_str() | provenance | MaD:28 |
-| mysql.rs:17:13:17:24 | unsafe_query | mysql.rs:80:26:80:46 | unsafe_query.as_str() | provenance | MaD:32 |
+| mysql.rs:17:13:17:24 | unsafe_query | mysql.rs:80:26:80:46 | unsafe_query.as_str() | provenance | MaD:33 |
+| mysql.rs:17:13:17:24 | unsafe_query | mysql.rs:80:26:80:46 | unsafe_query.as_str() | provenance | MaD:29 |
+| mysql.rs:17:13:17:24 | unsafe_query | mysql.rs:80:26:80:46 | unsafe_query.as_str() | provenance | MaD:33 |
 | mysql.rs:18:13:18:83 | ... + ... | mysql.rs:17:13:17:24 | unsafe_query | provenance |  |
 | mysql.rs:18:13:18:83 | ... + ... | mysql.rs:18:13:18:89 | ... + ... | provenance | MaD:27 |
+| mysql.rs:18:13:18:83 | ... + ... | mysql.rs:18:13:18:89 | ... + ... | provenance | MaD:28 |
 | mysql.rs:18:13:18:89 | ... + ... | mysql.rs:17:13:17:24 | unsafe_query | provenance |  |
 | mysql.rs:18:70:18:83 | &remote_string [&ref] | mysql.rs:18:13:18:83 | ... + ... | provenance | MaD:26 |
 | mysql.rs:18:71:18:83 | remote_string | mysql.rs:18:70:18:83 | &remote_string [&ref] | provenance |  |
-| mysql.rs:25:38:25:49 | unsafe_query | mysql.rs:25:38:25:58 | unsafe_query.as_str() [&ref] | provenance | MaD:32 |
-| mysql.rs:25:38:25:49 | unsafe_query | mysql.rs:25:38:25:58 | unsafe_query.as_str() [&ref] | provenance | MaD:28 |
-| mysql.rs:25:38:25:49 | unsafe_query | mysql.rs:25:38:25:58 | unsafe_query.as_str() [&ref] | provenance | MaD:32 |
+| mysql.rs:25:38:25:49 | unsafe_query | mysql.rs:25:38:25:58 | unsafe_query.as_str() [&ref] | provenance | MaD:33 |
+| mysql.rs:25:38:25:49 | unsafe_query | mysql.rs:25:38:25:58 | unsafe_query.as_str() [&ref] | provenance | MaD:29 |
+| mysql.rs:25:38:25:49 | unsafe_query | mysql.rs:25:38:25:58 | unsafe_query.as_str() [&ref] | provenance | MaD:33 |
 | mysql.rs:25:38:25:58 | unsafe_query.as_str() | mysql.rs:25:32:25:36 | query | provenance | MaD:1 Sink:MaD:1 |
 | mysql.rs:25:38:25:58 | unsafe_query.as_str() [&ref] | mysql.rs:25:32:25:36 | query | provenance | MaD:1 Sink:MaD:1 |
-| mysql.rs:26:64:26:75 | unsafe_query | mysql.rs:26:64:26:84 | unsafe_query.as_str() [&ref] | provenance | MaD:32 |
-| mysql.rs:26:64:26:75 | unsafe_query | mysql.rs:26:64:26:84 | unsafe_query.as_str() [&ref] | provenance | MaD:28 |
-| mysql.rs:26:64:26:75 | unsafe_query | mysql.rs:26:64:26:84 | unsafe_query.as_str() [&ref] | provenance | MaD:32 |
+| mysql.rs:26:64:26:75 | unsafe_query | mysql.rs:26:64:26:84 | unsafe_query.as_str() [&ref] | provenance | MaD:33 |
+| mysql.rs:26:64:26:75 | unsafe_query | mysql.rs:26:64:26:84 | unsafe_query.as_str() [&ref] | provenance | MaD:29 |
+| mysql.rs:26:64:26:75 | unsafe_query | mysql.rs:26:64:26:84 | unsafe_query.as_str() [&ref] | provenance | MaD:33 |
 | mysql.rs:26:64:26:84 | unsafe_query.as_str() | mysql.rs:26:54:26:62 | query_opt | provenance | MaD:9 Sink:MaD:9 |
 | mysql.rs:26:64:26:84 | unsafe_query.as_str() [&ref] | mysql.rs:26:54:26:62 | query_opt | provenance | MaD:9 Sink:MaD:9 |
-| mysql.rs:27:25:27:36 | unsafe_query | mysql.rs:27:25:27:45 | unsafe_query.as_str() [&ref] | provenance | MaD:32 |
-| mysql.rs:27:25:27:36 | unsafe_query | mysql.rs:27:25:27:45 | unsafe_query.as_str() [&ref] | provenance | MaD:28 |
-| mysql.rs:27:25:27:36 | unsafe_query | mysql.rs:27:25:27:45 | unsafe_query.as_str() [&ref] | provenance | MaD:32 |
+| mysql.rs:27:25:27:36 | unsafe_query | mysql.rs:27:25:27:45 | unsafe_query.as_str() [&ref] | provenance | MaD:33 |
+| mysql.rs:27:25:27:36 | unsafe_query | mysql.rs:27:25:27:45 | unsafe_query.as_str() [&ref] | provenance | MaD:29 |
+| mysql.rs:27:25:27:36 | unsafe_query | mysql.rs:27:25:27:45 | unsafe_query.as_str() [&ref] | provenance | MaD:33 |
 | mysql.rs:27:25:27:45 | unsafe_query.as_str() | mysql.rs:27:14:27:23 | query_drop | provenance | MaD:2 Sink:MaD:2 |
 | mysql.rs:27:25:27:45 | unsafe_query.as_str() [&ref] | mysql.rs:27:14:27:23 | query_drop | provenance | MaD:2 Sink:MaD:2 |
-| mysql.rs:28:39:28:50 | unsafe_query | mysql.rs:28:39:28:59 | unsafe_query.as_str() [&ref] | provenance | MaD:32 |
-| mysql.rs:28:39:28:50 | unsafe_query | mysql.rs:28:39:28:59 | unsafe_query.as_str() [&ref] | provenance | MaD:28 |
-| mysql.rs:28:39:28:50 | unsafe_query | mysql.rs:28:39:28:59 | unsafe_query.as_str() [&ref] | provenance | MaD:32 |
+| mysql.rs:28:39:28:50 | unsafe_query | mysql.rs:28:39:28:59 | unsafe_query.as_str() [&ref] | provenance | MaD:33 |
+| mysql.rs:28:39:28:50 | unsafe_query | mysql.rs:28:39:28:59 | unsafe_query.as_str() [&ref] | provenance | MaD:29 |
+| mysql.rs:28:39:28:50 | unsafe_query | mysql.rs:28:39:28:59 | unsafe_query.as_str() [&ref] | provenance | MaD:33 |
 | mysql.rs:28:39:28:59 | unsafe_query.as_str() | mysql.rs:28:27:28:37 | query_first | provenance | MaD:3 Sink:MaD:3 |
 | mysql.rs:28:39:28:59 | unsafe_query.as_str() [&ref] | mysql.rs:28:27:28:37 | query_first | provenance | MaD:3 Sink:MaD:3 |
-| mysql.rs:29:65:29:76 | unsafe_query | mysql.rs:29:65:29:85 | unsafe_query.as_str() [&ref] | provenance | MaD:32 |
-| mysql.rs:29:65:29:76 | unsafe_query | mysql.rs:29:65:29:85 | unsafe_query.as_str() [&ref] | provenance | MaD:28 |
-| mysql.rs:29:65:29:76 | unsafe_query | mysql.rs:29:65:29:85 | unsafe_query.as_str() [&ref] | provenance | MaD:32 |
+| mysql.rs:29:65:29:76 | unsafe_query | mysql.rs:29:65:29:85 | unsafe_query.as_str() [&ref] | provenance | MaD:33 |
+| mysql.rs:29:65:29:76 | unsafe_query | mysql.rs:29:65:29:85 | unsafe_query.as_str() [&ref] | provenance | MaD:29 |
+| mysql.rs:29:65:29:76 | unsafe_query | mysql.rs:29:65:29:85 | unsafe_query.as_str() [&ref] | provenance | MaD:33 |
 | mysql.rs:29:65:29:85 | unsafe_query.as_str() | mysql.rs:29:49:29:63 | query_first_opt | provenance | MaD:4 Sink:MaD:4 |
 | mysql.rs:29:65:29:85 | unsafe_query.as_str() [&ref] | mysql.rs:29:49:29:63 | query_first_opt | provenance | MaD:4 Sink:MaD:4 |
-| mysql.rs:30:33:30:44 | unsafe_query | mysql.rs:30:33:30:53 | unsafe_query.as_str() [&ref] | provenance | MaD:32 |
-| mysql.rs:30:33:30:44 | unsafe_query | mysql.rs:30:33:30:53 | unsafe_query.as_str() [&ref] | provenance | MaD:28 |
-| mysql.rs:30:33:30:44 | unsafe_query | mysql.rs:30:33:30:53 | unsafe_query.as_str() [&ref] | provenance | MaD:32 |
+| mysql.rs:30:33:30:44 | unsafe_query | mysql.rs:30:33:30:53 | unsafe_query.as_str() [&ref] | provenance | MaD:33 |
+| mysql.rs:30:33:30:44 | unsafe_query | mysql.rs:30:33:30:53 | unsafe_query.as_str() [&ref] | provenance | MaD:29 |
+| mysql.rs:30:33:30:44 | unsafe_query | mysql.rs:30:33:30:53 | unsafe_query.as_str() [&ref] | provenance | MaD:33 |
 | mysql.rs:30:33:30:53 | unsafe_query.as_str() | mysql.rs:30:22:30:31 | query_fold | provenance | MaD:5 Sink:MaD:5 |
 | mysql.rs:30:33:30:53 | unsafe_query.as_str() [&ref] | mysql.rs:30:22:30:31 | query_fold | provenance | MaD:5 Sink:MaD:5 |
-| mysql.rs:32:13:32:24 | unsafe_query | mysql.rs:32:13:32:33 | unsafe_query.as_str() [&ref] | provenance | MaD:32 |
-| mysql.rs:32:13:32:24 | unsafe_query | mysql.rs:32:13:32:33 | unsafe_query.as_str() [&ref] | provenance | MaD:28 |
-| mysql.rs:32:13:32:24 | unsafe_query | mysql.rs:32:13:32:33 | unsafe_query.as_str() [&ref] | provenance | MaD:32 |
+| mysql.rs:32:13:32:24 | unsafe_query | mysql.rs:32:13:32:33 | unsafe_query.as_str() [&ref] | provenance | MaD:33 |
+| mysql.rs:32:13:32:24 | unsafe_query | mysql.rs:32:13:32:33 | unsafe_query.as_str() [&ref] | provenance | MaD:29 |
+| mysql.rs:32:13:32:24 | unsafe_query | mysql.rs:32:13:32:33 | unsafe_query.as_str() [&ref] | provenance | MaD:33 |
 | mysql.rs:32:13:32:33 | unsafe_query.as_str() | mysql.rs:31:22:31:35 | query_fold_opt | provenance | MaD:6 Sink:MaD:6 |
 | mysql.rs:32:13:32:33 | unsafe_query.as_str() [&ref] | mysql.rs:31:22:31:35 | query_fold_opt | provenance | MaD:6 Sink:MaD:6 |
-| mysql.rs:36:33:36:44 | unsafe_query | mysql.rs:36:33:36:53 | unsafe_query.as_str() [&ref] | provenance | MaD:32 |
-| mysql.rs:36:33:36:44 | unsafe_query | mysql.rs:36:33:36:53 | unsafe_query.as_str() [&ref] | provenance | MaD:28 |
-| mysql.rs:36:33:36:44 | unsafe_query | mysql.rs:36:33:36:53 | unsafe_query.as_str() [&ref] | provenance | MaD:32 |
+| mysql.rs:36:33:36:44 | unsafe_query | mysql.rs:36:33:36:53 | unsafe_query.as_str() [&ref] | provenance | MaD:33 |
+| mysql.rs:36:33:36:44 | unsafe_query | mysql.rs:36:33:36:53 | unsafe_query.as_str() [&ref] | provenance | MaD:29 |
+| mysql.rs:36:33:36:44 | unsafe_query | mysql.rs:36:33:36:53 | unsafe_query.as_str() [&ref] | provenance | MaD:33 |
 | mysql.rs:36:33:36:53 | unsafe_query.as_str() | mysql.rs:36:22:36:31 | query_iter | provenance | MaD:17 Sink:MaD:17 |
 | mysql.rs:36:33:36:53 | unsafe_query.as_str() [&ref] | mysql.rs:36:22:36:31 | query_iter | provenance | MaD:17 Sink:MaD:17 |
-| mysql.rs:37:32:37:43 | unsafe_query | mysql.rs:37:32:37:52 | unsafe_query.as_str() [&ref] | provenance | MaD:32 |
-| mysql.rs:37:32:37:43 | unsafe_query | mysql.rs:37:32:37:52 | unsafe_query.as_str() [&ref] | provenance | MaD:28 |
-| mysql.rs:37:32:37:43 | unsafe_query | mysql.rs:37:32:37:52 | unsafe_query.as_str() [&ref] | provenance | MaD:32 |
+| mysql.rs:37:32:37:43 | unsafe_query | mysql.rs:37:32:37:52 | unsafe_query.as_str() [&ref] | provenance | MaD:33 |
+| mysql.rs:37:32:37:43 | unsafe_query | mysql.rs:37:32:37:52 | unsafe_query.as_str() [&ref] | provenance | MaD:29 |
+| mysql.rs:37:32:37:43 | unsafe_query | mysql.rs:37:32:37:52 | unsafe_query.as_str() [&ref] | provenance | MaD:33 |
 | mysql.rs:37:32:37:52 | unsafe_query.as_str() | mysql.rs:37:22:37:30 | query_map | provenance | MaD:7 Sink:MaD:7 |
 | mysql.rs:37:32:37:52 | unsafe_query.as_str() [&ref] | mysql.rs:37:22:37:30 | query_map | provenance | MaD:7 Sink:MaD:7 |
-| mysql.rs:39:13:39:24 | unsafe_query | mysql.rs:39:13:39:33 | unsafe_query.as_str() [&ref] | provenance | MaD:32 |
-| mysql.rs:39:13:39:24 | unsafe_query | mysql.rs:39:13:39:33 | unsafe_query.as_str() [&ref] | provenance | MaD:28 |
-| mysql.rs:39:13:39:24 | unsafe_query | mysql.rs:39:13:39:33 | unsafe_query.as_str() [&ref] | provenance | MaD:32 |
+| mysql.rs:39:13:39:24 | unsafe_query | mysql.rs:39:13:39:33 | unsafe_query.as_str() [&ref] | provenance | MaD:33 |
+| mysql.rs:39:13:39:24 | unsafe_query | mysql.rs:39:13:39:33 | unsafe_query.as_str() [&ref] | provenance | MaD:29 |
+| mysql.rs:39:13:39:24 | unsafe_query | mysql.rs:39:13:39:33 | unsafe_query.as_str() [&ref] | provenance | MaD:33 |
 | mysql.rs:39:13:39:33 | unsafe_query.as_str() | mysql.rs:38:22:38:34 | query_map_opt | provenance | MaD:8 Sink:MaD:8 |
 | mysql.rs:39:13:39:33 | unsafe_query.as_str() [&ref] | mysql.rs:38:22:38:34 | query_map_opt | provenance | MaD:8 Sink:MaD:8 |
-| mysql.rs:42:39:42:50 | unsafe_query | mysql.rs:42:39:42:59 | unsafe_query.as_str() [&ref] | provenance | MaD:32 |
-| mysql.rs:42:39:42:50 | unsafe_query | mysql.rs:42:39:42:59 | unsafe_query.as_str() [&ref] | provenance | MaD:28 |
-| mysql.rs:42:39:42:50 | unsafe_query | mysql.rs:42:39:42:59 | unsafe_query.as_str() [&ref] | provenance | MaD:32 |
+| mysql.rs:42:39:42:50 | unsafe_query | mysql.rs:42:39:42:59 | unsafe_query.as_str() [&ref] | provenance | MaD:33 |
+| mysql.rs:42:39:42:50 | unsafe_query | mysql.rs:42:39:42:59 | unsafe_query.as_str() [&ref] | provenance | MaD:29 |
+| mysql.rs:42:39:42:50 | unsafe_query | mysql.rs:42:39:42:59 | unsafe_query.as_str() [&ref] | provenance | MaD:33 |
 | mysql.rs:42:39:42:59 | unsafe_query.as_str() | mysql.rs:42:33:42:37 | query | provenance | MaD:1 Sink:MaD:1 |
 | mysql.rs:42:39:42:59 | unsafe_query.as_str() [&ref] | mysql.rs:42:33:42:37 | query | provenance | MaD:1 Sink:MaD:1 |
-| mysql.rs:75:31:75:42 | unsafe_query | mysql.rs:75:31:75:51 | unsafe_query.as_str() [&ref] | provenance | MaD:32 |
-| mysql.rs:75:31:75:42 | unsafe_query | mysql.rs:75:31:75:51 | unsafe_query.as_str() [&ref] | provenance | MaD:28 |
-| mysql.rs:75:31:75:42 | unsafe_query | mysql.rs:75:31:75:51 | unsafe_query.as_str() [&ref] | provenance | MaD:32 |
+| mysql.rs:75:31:75:42 | unsafe_query | mysql.rs:75:31:75:51 | unsafe_query.as_str() [&ref] | provenance | MaD:33 |
+| mysql.rs:75:31:75:42 | unsafe_query | mysql.rs:75:31:75:51 | unsafe_query.as_str() [&ref] | provenance | MaD:29 |
+| mysql.rs:75:31:75:42 | unsafe_query | mysql.rs:75:31:75:51 | unsafe_query.as_str() [&ref] | provenance | MaD:33 |
 | mysql.rs:75:31:75:51 | unsafe_query.as_str() | mysql.rs:75:26:75:29 | prep | provenance | MaD:16 Sink:MaD:16 |
 | mysql.rs:75:31:75:51 | unsafe_query.as_str() [&ref] | mysql.rs:75:26:75:29 | prep | provenance | MaD:16 Sink:MaD:16 |
-| mysql.rs:80:26:80:37 | unsafe_query | mysql.rs:80:26:80:46 | unsafe_query.as_str() [&ref] | provenance | MaD:32 |
-| mysql.rs:80:26:80:37 | unsafe_query | mysql.rs:80:26:80:46 | unsafe_query.as_str() [&ref] | provenance | MaD:28 |
-| mysql.rs:80:26:80:37 | unsafe_query | mysql.rs:80:26:80:46 | unsafe_query.as_str() [&ref] | provenance | MaD:32 |
+| mysql.rs:80:26:80:37 | unsafe_query | mysql.rs:80:26:80:46 | unsafe_query.as_str() [&ref] | provenance | MaD:33 |
+| mysql.rs:80:26:80:37 | unsafe_query | mysql.rs:80:26:80:46 | unsafe_query.as_str() [&ref] | provenance | MaD:29 |
+| mysql.rs:80:26:80:37 | unsafe_query | mysql.rs:80:26:80:46 | unsafe_query.as_str() [&ref] | provenance | MaD:33 |
 | mysql.rs:80:26:80:46 | unsafe_query.as_str() | mysql.rs:80:15:80:24 | query_drop | provenance | MaD:2 Sink:MaD:2 |
 | mysql.rs:80:26:80:46 | unsafe_query.as_str() [&ref] | mysql.rs:80:15:80:24 | query_drop | provenance | MaD:2 Sink:MaD:2 |
 | mysql.rs:97:13:97:29 | mut remote_string | mysql.rs:103:71:103:83 | remote_string | provenance |  |
 | mysql.rs:97:33:97:54 | ...::get | mysql.rs:97:33:97:77 | ...::get(...) [Ok] | provenance | Src:MaD:23  |
-| mysql.rs:97:33:97:77 | ...::get(...) [Ok] | mysql.rs:97:33:98:21 | ... .unwrap() | provenance | MaD:30 |
-| mysql.rs:97:33:98:21 | ... .unwrap() | mysql.rs:97:33:99:19 | ... .text() [Ok] | provenance | MaD:34 |
-| mysql.rs:97:33:99:19 | ... .text() [Ok] | mysql.rs:97:33:100:40 | ... .unwrap_or(...) | provenance | MaD:31 |
+| mysql.rs:97:33:97:77 | ...::get(...) [Ok] | mysql.rs:97:33:98:21 | ... .unwrap() | provenance | MaD:31 |
+| mysql.rs:97:33:98:21 | ... .unwrap() | mysql.rs:97:33:99:19 | ... .text() [Ok] | provenance | MaD:35 |
+| mysql.rs:97:33:99:19 | ... .text() [Ok] | mysql.rs:97:33:100:40 | ... .unwrap_or(...) | provenance | MaD:32 |
 | mysql.rs:97:33:100:40 | ... .unwrap_or(...) | mysql.rs:97:13:97:29 | mut remote_string | provenance |  |
 | mysql.rs:102:13:102:24 | unsafe_query | mysql.rs:110:38:110:49 | unsafe_query | provenance |  |
-| mysql.rs:102:13:102:24 | unsafe_query | mysql.rs:110:38:110:58 | unsafe_query.as_str() | provenance | MaD:32 |
-| mysql.rs:102:13:102:24 | unsafe_query | mysql.rs:110:38:110:58 | unsafe_query.as_str() | provenance | MaD:28 |
-| mysql.rs:102:13:102:24 | unsafe_query | mysql.rs:110:38:110:58 | unsafe_query.as_str() | provenance | MaD:32 |
+| mysql.rs:102:13:102:24 | unsafe_query | mysql.rs:110:38:110:58 | unsafe_query.as_str() | provenance | MaD:33 |
+| mysql.rs:102:13:102:24 | unsafe_query | mysql.rs:110:38:110:58 | unsafe_query.as_str() | provenance | MaD:29 |
+| mysql.rs:102:13:102:24 | unsafe_query | mysql.rs:110:38:110:58 | unsafe_query.as_str() | provenance | MaD:33 |
 | mysql.rs:102:13:102:24 | unsafe_query | mysql.rs:111:25:111:36 | unsafe_query | provenance |  |
-| mysql.rs:102:13:102:24 | unsafe_query | mysql.rs:111:25:111:45 | unsafe_query.as_str() | provenance | MaD:32 |
-| mysql.rs:102:13:102:24 | unsafe_query | mysql.rs:111:25:111:45 | unsafe_query.as_str() | provenance | MaD:28 |
-| mysql.rs:102:13:102:24 | unsafe_query | mysql.rs:111:25:111:45 | unsafe_query.as_str() | provenance | MaD:32 |
+| mysql.rs:102:13:102:24 | unsafe_query | mysql.rs:111:25:111:45 | unsafe_query.as_str() | provenance | MaD:33 |
+| mysql.rs:102:13:102:24 | unsafe_query | mysql.rs:111:25:111:45 | unsafe_query.as_str() | provenance | MaD:29 |
+| mysql.rs:102:13:102:24 | unsafe_query | mysql.rs:111:25:111:45 | unsafe_query.as_str() | provenance | MaD:33 |
 | mysql.rs:102:13:102:24 | unsafe_query | mysql.rs:112:47:112:58 | unsafe_query | provenance |  |
-| mysql.rs:102:13:102:24 | unsafe_query | mysql.rs:112:47:112:67 | unsafe_query.as_str() | provenance | MaD:32 |
-| mysql.rs:102:13:102:24 | unsafe_query | mysql.rs:112:47:112:67 | unsafe_query.as_str() | provenance | MaD:28 |
-| mysql.rs:102:13:102:24 | unsafe_query | mysql.rs:112:47:112:67 | unsafe_query.as_str() | provenance | MaD:32 |
+| mysql.rs:102:13:102:24 | unsafe_query | mysql.rs:112:47:112:67 | unsafe_query.as_str() | provenance | MaD:33 |
+| mysql.rs:102:13:102:24 | unsafe_query | mysql.rs:112:47:112:67 | unsafe_query.as_str() | provenance | MaD:29 |
+| mysql.rs:102:13:102:24 | unsafe_query | mysql.rs:112:47:112:67 | unsafe_query.as_str() | provenance | MaD:33 |
 | mysql.rs:102:13:102:24 | unsafe_query | mysql.rs:114:25:114:36 | unsafe_query | provenance |  |
-| mysql.rs:102:13:102:24 | unsafe_query | mysql.rs:114:25:114:45 | unsafe_query.as_str() | provenance | MaD:32 |
-| mysql.rs:102:13:102:24 | unsafe_query | mysql.rs:114:25:114:45 | unsafe_query.as_str() | provenance | MaD:28 |
-| mysql.rs:102:13:102:24 | unsafe_query | mysql.rs:114:25:114:45 | unsafe_query.as_str() | provenance | MaD:32 |
+| mysql.rs:102:13:102:24 | unsafe_query | mysql.rs:114:25:114:45 | unsafe_query.as_str() | provenance | MaD:33 |
+| mysql.rs:102:13:102:24 | unsafe_query | mysql.rs:114:25:114:45 | unsafe_query.as_str() | provenance | MaD:29 |
+| mysql.rs:102:13:102:24 | unsafe_query | mysql.rs:114:25:114:45 | unsafe_query.as_str() | provenance | MaD:33 |
 | mysql.rs:102:13:102:24 | unsafe_query | mysql.rs:116:33:116:44 | unsafe_query | provenance |  |
-| mysql.rs:102:13:102:24 | unsafe_query | mysql.rs:116:33:116:53 | unsafe_query.as_str() | provenance | MaD:32 |
-| mysql.rs:102:13:102:24 | unsafe_query | mysql.rs:116:33:116:53 | unsafe_query.as_str() | provenance | MaD:28 |
-| mysql.rs:102:13:102:24 | unsafe_query | mysql.rs:116:33:116:53 | unsafe_query.as_str() | provenance | MaD:32 |
+| mysql.rs:102:13:102:24 | unsafe_query | mysql.rs:116:33:116:53 | unsafe_query.as_str() | provenance | MaD:33 |
+| mysql.rs:102:13:102:24 | unsafe_query | mysql.rs:116:33:116:53 | unsafe_query.as_str() | provenance | MaD:29 |
+| mysql.rs:102:13:102:24 | unsafe_query | mysql.rs:116:33:116:53 | unsafe_query.as_str() | provenance | MaD:33 |
 | mysql.rs:102:13:102:24 | unsafe_query | mysql.rs:118:40:118:51 | unsafe_query | provenance |  |
-| mysql.rs:102:13:102:24 | unsafe_query | mysql.rs:118:40:118:60 | unsafe_query.as_str() | provenance | MaD:32 |
-| mysql.rs:102:13:102:24 | unsafe_query | mysql.rs:118:40:118:60 | unsafe_query.as_str() | provenance | MaD:28 |
-| mysql.rs:102:13:102:24 | unsafe_query | mysql.rs:118:40:118:60 | unsafe_query.as_str() | provenance | MaD:32 |
+| mysql.rs:102:13:102:24 | unsafe_query | mysql.rs:118:40:118:60 | unsafe_query.as_str() | provenance | MaD:33 |
+| mysql.rs:102:13:102:24 | unsafe_query | mysql.rs:118:40:118:60 | unsafe_query.as_str() | provenance | MaD:29 |
+| mysql.rs:102:13:102:24 | unsafe_query | mysql.rs:118:40:118:60 | unsafe_query.as_str() | provenance | MaD:33 |
 | mysql.rs:102:13:102:24 | unsafe_query | mysql.rs:121:24:121:35 | unsafe_query | provenance |  |
-| mysql.rs:102:13:102:24 | unsafe_query | mysql.rs:121:24:121:44 | unsafe_query.as_str() | provenance | MaD:32 |
-| mysql.rs:102:13:102:24 | unsafe_query | mysql.rs:121:24:121:44 | unsafe_query.as_str() | provenance | MaD:28 |
-| mysql.rs:102:13:102:24 | unsafe_query | mysql.rs:121:24:121:44 | unsafe_query.as_str() | provenance | MaD:32 |
+| mysql.rs:102:13:102:24 | unsafe_query | mysql.rs:121:24:121:44 | unsafe_query.as_str() | provenance | MaD:33 |
+| mysql.rs:102:13:102:24 | unsafe_query | mysql.rs:121:24:121:44 | unsafe_query.as_str() | provenance | MaD:29 |
+| mysql.rs:102:13:102:24 | unsafe_query | mysql.rs:121:24:121:44 | unsafe_query.as_str() | provenance | MaD:33 |
 | mysql.rs:102:13:102:24 | unsafe_query | mysql.rs:149:31:149:42 | unsafe_query | provenance |  |
-| mysql.rs:102:13:102:24 | unsafe_query | mysql.rs:149:31:149:51 | unsafe_query.as_str() | provenance | MaD:32 |
-| mysql.rs:102:13:102:24 | unsafe_query | mysql.rs:149:31:149:51 | unsafe_query.as_str() | provenance | MaD:28 |
-| mysql.rs:102:13:102:24 | unsafe_query | mysql.rs:149:31:149:51 | unsafe_query.as_str() | provenance | MaD:32 |
+| mysql.rs:102:13:102:24 | unsafe_query | mysql.rs:149:31:149:51 | unsafe_query.as_str() | provenance | MaD:33 |
+| mysql.rs:102:13:102:24 | unsafe_query | mysql.rs:149:31:149:51 | unsafe_query.as_str() | provenance | MaD:29 |
+| mysql.rs:102:13:102:24 | unsafe_query | mysql.rs:149:31:149:51 | unsafe_query.as_str() | provenance | MaD:33 |
 | mysql.rs:102:13:102:24 | unsafe_query | mysql.rs:154:26:154:37 | unsafe_query | provenance |  |
-| mysql.rs:102:13:102:24 | unsafe_query | mysql.rs:154:26:154:46 | unsafe_query.as_str() | provenance | MaD:32 |
-| mysql.rs:102:13:102:24 | unsafe_query | mysql.rs:154:26:154:46 | unsafe_query.as_str() | provenance | MaD:28 |
-| mysql.rs:102:13:102:24 | unsafe_query | mysql.rs:154:26:154:46 | unsafe_query.as_str() | provenance | MaD:32 |
+| mysql.rs:102:13:102:24 | unsafe_query | mysql.rs:154:26:154:46 | unsafe_query.as_str() | provenance | MaD:33 |
+| mysql.rs:102:13:102:24 | unsafe_query | mysql.rs:154:26:154:46 | unsafe_query.as_str() | provenance | MaD:29 |
+| mysql.rs:102:13:102:24 | unsafe_query | mysql.rs:154:26:154:46 | unsafe_query.as_str() | provenance | MaD:33 |
 | mysql.rs:103:13:103:83 | ... + ... | mysql.rs:102:13:102:24 | unsafe_query | provenance |  |
 | mysql.rs:103:13:103:83 | ... + ... | mysql.rs:103:13:103:89 | ... + ... | provenance | MaD:27 |
+| mysql.rs:103:13:103:83 | ... + ... | mysql.rs:103:13:103:89 | ... + ... | provenance | MaD:28 |
 | mysql.rs:103:13:103:89 | ... + ... | mysql.rs:102:13:102:24 | unsafe_query | provenance |  |
 | mysql.rs:103:70:103:83 | &remote_string [&ref] | mysql.rs:103:13:103:83 | ... + ... | provenance | MaD:26 |
 | mysql.rs:103:71:103:83 | remote_string | mysql.rs:103:70:103:83 | &remote_string [&ref] | provenance |  |
-| mysql.rs:110:38:110:49 | unsafe_query | mysql.rs:110:38:110:58 | unsafe_query.as_str() [&ref] | provenance | MaD:32 |
-| mysql.rs:110:38:110:49 | unsafe_query | mysql.rs:110:38:110:58 | unsafe_query.as_str() [&ref] | provenance | MaD:28 |
-| mysql.rs:110:38:110:49 | unsafe_query | mysql.rs:110:38:110:58 | unsafe_query.as_str() [&ref] | provenance | MaD:32 |
+| mysql.rs:110:38:110:49 | unsafe_query | mysql.rs:110:38:110:58 | unsafe_query.as_str() [&ref] | provenance | MaD:33 |
+| mysql.rs:110:38:110:49 | unsafe_query | mysql.rs:110:38:110:58 | unsafe_query.as_str() [&ref] | provenance | MaD:29 |
+| mysql.rs:110:38:110:49 | unsafe_query | mysql.rs:110:38:110:58 | unsafe_query.as_str() [&ref] | provenance | MaD:33 |
 | mysql.rs:110:38:110:58 | unsafe_query.as_str() | mysql.rs:110:32:110:36 | query | provenance | MaD:10 Sink:MaD:10 |
 | mysql.rs:110:38:110:58 | unsafe_query.as_str() [&ref] | mysql.rs:110:32:110:36 | query | provenance | MaD:10 Sink:MaD:10 |
-| mysql.rs:111:25:111:36 | unsafe_query | mysql.rs:111:25:111:45 | unsafe_query.as_str() [&ref] | provenance | MaD:32 |
-| mysql.rs:111:25:111:36 | unsafe_query | mysql.rs:111:25:111:45 | unsafe_query.as_str() [&ref] | provenance | MaD:28 |
-| mysql.rs:111:25:111:36 | unsafe_query | mysql.rs:111:25:111:45 | unsafe_query.as_str() [&ref] | provenance | MaD:32 |
+| mysql.rs:111:25:111:36 | unsafe_query | mysql.rs:111:25:111:45 | unsafe_query.as_str() [&ref] | provenance | MaD:33 |
+| mysql.rs:111:25:111:36 | unsafe_query | mysql.rs:111:25:111:45 | unsafe_query.as_str() [&ref] | provenance | MaD:29 |
+| mysql.rs:111:25:111:36 | unsafe_query | mysql.rs:111:25:111:45 | unsafe_query.as_str() [&ref] | provenance | MaD:33 |
 | mysql.rs:111:25:111:45 | unsafe_query.as_str() | mysql.rs:111:14:111:23 | query_drop | provenance | MaD:11 Sink:MaD:11 |
 | mysql.rs:111:25:111:45 | unsafe_query.as_str() [&ref] | mysql.rs:111:14:111:23 | query_drop | provenance | MaD:11 Sink:MaD:11 |
-| mysql.rs:112:47:112:58 | unsafe_query | mysql.rs:112:47:112:67 | unsafe_query.as_str() [&ref] | provenance | MaD:32 |
-| mysql.rs:112:47:112:58 | unsafe_query | mysql.rs:112:47:112:67 | unsafe_query.as_str() [&ref] | provenance | MaD:28 |
-| mysql.rs:112:47:112:58 | unsafe_query | mysql.rs:112:47:112:67 | unsafe_query.as_str() [&ref] | provenance | MaD:32 |
+| mysql.rs:112:47:112:58 | unsafe_query | mysql.rs:112:47:112:67 | unsafe_query.as_str() [&ref] | provenance | MaD:33 |
+| mysql.rs:112:47:112:58 | unsafe_query | mysql.rs:112:47:112:67 | unsafe_query.as_str() [&ref] | provenance | MaD:29 |
+| mysql.rs:112:47:112:58 | unsafe_query | mysql.rs:112:47:112:67 | unsafe_query.as_str() [&ref] | provenance | MaD:33 |
 | mysql.rs:112:47:112:67 | unsafe_query.as_str() | mysql.rs:112:35:112:45 | query_first | provenance | MaD:12 Sink:MaD:12 |
 | mysql.rs:112:47:112:67 | unsafe_query.as_str() [&ref] | mysql.rs:112:35:112:45 | query_first | provenance | MaD:12 Sink:MaD:12 |
-| mysql.rs:114:25:114:36 | unsafe_query | mysql.rs:114:25:114:45 | unsafe_query.as_str() [&ref] | provenance | MaD:32 |
-| mysql.rs:114:25:114:36 | unsafe_query | mysql.rs:114:25:114:45 | unsafe_query.as_str() [&ref] | provenance | MaD:28 |
-| mysql.rs:114:25:114:36 | unsafe_query | mysql.rs:114:25:114:45 | unsafe_query.as_str() [&ref] | provenance | MaD:32 |
+| mysql.rs:114:25:114:36 | unsafe_query | mysql.rs:114:25:114:45 | unsafe_query.as_str() [&ref] | provenance | MaD:33 |
+| mysql.rs:114:25:114:36 | unsafe_query | mysql.rs:114:25:114:45 | unsafe_query.as_str() [&ref] | provenance | MaD:29 |
+| mysql.rs:114:25:114:36 | unsafe_query | mysql.rs:114:25:114:45 | unsafe_query.as_str() [&ref] | provenance | MaD:33 |
 | mysql.rs:114:25:114:45 | unsafe_query.as_str() | mysql.rs:114:14:114:23 | query_fold | provenance | MaD:13 Sink:MaD:13 |
 | mysql.rs:114:25:114:45 | unsafe_query.as_str() [&ref] | mysql.rs:114:14:114:23 | query_fold | provenance | MaD:13 Sink:MaD:13 |
-| mysql.rs:116:33:116:44 | unsafe_query | mysql.rs:116:33:116:53 | unsafe_query.as_str() [&ref] | provenance | MaD:32 |
-| mysql.rs:116:33:116:44 | unsafe_query | mysql.rs:116:33:116:53 | unsafe_query.as_str() [&ref] | provenance | MaD:28 |
-| mysql.rs:116:33:116:44 | unsafe_query | mysql.rs:116:33:116:53 | unsafe_query.as_str() [&ref] | provenance | MaD:32 |
+| mysql.rs:116:33:116:44 | unsafe_query | mysql.rs:116:33:116:53 | unsafe_query.as_str() [&ref] | provenance | MaD:33 |
+| mysql.rs:116:33:116:44 | unsafe_query | mysql.rs:116:33:116:53 | unsafe_query.as_str() [&ref] | provenance | MaD:29 |
+| mysql.rs:116:33:116:44 | unsafe_query | mysql.rs:116:33:116:53 | unsafe_query.as_str() [&ref] | provenance | MaD:33 |
 | mysql.rs:116:33:116:53 | unsafe_query.as_str() | mysql.rs:116:22:116:31 | query_iter | provenance | MaD:19 Sink:MaD:19 |
 | mysql.rs:116:33:116:53 | unsafe_query.as_str() [&ref] | mysql.rs:116:22:116:31 | query_iter | provenance | MaD:19 Sink:MaD:19 |
-| mysql.rs:118:40:118:51 | unsafe_query | mysql.rs:118:40:118:60 | unsafe_query.as_str() [&ref] | provenance | MaD:32 |
-| mysql.rs:118:40:118:51 | unsafe_query | mysql.rs:118:40:118:60 | unsafe_query.as_str() [&ref] | provenance | MaD:28 |
-| mysql.rs:118:40:118:51 | unsafe_query | mysql.rs:118:40:118:60 | unsafe_query.as_str() [&ref] | provenance | MaD:32 |
+| mysql.rs:118:40:118:51 | unsafe_query | mysql.rs:118:40:118:60 | unsafe_query.as_str() [&ref] | provenance | MaD:33 |
+| mysql.rs:118:40:118:51 | unsafe_query | mysql.rs:118:40:118:60 | unsafe_query.as_str() [&ref] | provenance | MaD:29 |
+| mysql.rs:118:40:118:51 | unsafe_query | mysql.rs:118:40:118:60 | unsafe_query.as_str() [&ref] | provenance | MaD:33 |
 | mysql.rs:118:40:118:60 | unsafe_query.as_str() | mysql.rs:118:14:118:25 | query_stream | provenance | MaD:15 Sink:MaD:15 |
 | mysql.rs:118:40:118:60 | unsafe_query.as_str() [&ref] | mysql.rs:118:14:118:25 | query_stream | provenance | MaD:15 Sink:MaD:15 |
-| mysql.rs:121:24:121:35 | unsafe_query | mysql.rs:121:24:121:44 | unsafe_query.as_str() [&ref] | provenance | MaD:32 |
-| mysql.rs:121:24:121:35 | unsafe_query | mysql.rs:121:24:121:44 | unsafe_query.as_str() [&ref] | provenance | MaD:28 |
-| mysql.rs:121:24:121:35 | unsafe_query | mysql.rs:121:24:121:44 | unsafe_query.as_str() [&ref] | provenance | MaD:32 |
+| mysql.rs:121:24:121:35 | unsafe_query | mysql.rs:121:24:121:44 | unsafe_query.as_str() [&ref] | provenance | MaD:33 |
+| mysql.rs:121:24:121:35 | unsafe_query | mysql.rs:121:24:121:44 | unsafe_query.as_str() [&ref] | provenance | MaD:29 |
+| mysql.rs:121:24:121:35 | unsafe_query | mysql.rs:121:24:121:44 | unsafe_query.as_str() [&ref] | provenance | MaD:33 |
 | mysql.rs:121:24:121:44 | unsafe_query.as_str() | mysql.rs:121:14:121:22 | query_map | provenance | MaD:14 Sink:MaD:14 |
 | mysql.rs:121:24:121:44 | unsafe_query.as_str() [&ref] | mysql.rs:121:14:121:22 | query_map | provenance | MaD:14 Sink:MaD:14 |
-| mysql.rs:149:31:149:42 | unsafe_query | mysql.rs:149:31:149:51 | unsafe_query.as_str() [&ref] | provenance | MaD:32 |
-| mysql.rs:149:31:149:42 | unsafe_query | mysql.rs:149:31:149:51 | unsafe_query.as_str() [&ref] | provenance | MaD:28 |
-| mysql.rs:149:31:149:42 | unsafe_query | mysql.rs:149:31:149:51 | unsafe_query.as_str() [&ref] | provenance | MaD:32 |
+| mysql.rs:149:31:149:42 | unsafe_query | mysql.rs:149:31:149:51 | unsafe_query.as_str() [&ref] | provenance | MaD:33 |
+| mysql.rs:149:31:149:42 | unsafe_query | mysql.rs:149:31:149:51 | unsafe_query.as_str() [&ref] | provenance | MaD:29 |
+| mysql.rs:149:31:149:42 | unsafe_query | mysql.rs:149:31:149:51 | unsafe_query.as_str() [&ref] | provenance | MaD:33 |
 | mysql.rs:149:31:149:51 | unsafe_query.as_str() | mysql.rs:149:26:149:29 | prep | provenance | MaD:18 Sink:MaD:18 |
 | mysql.rs:149:31:149:51 | unsafe_query.as_str() [&ref] | mysql.rs:149:26:149:29 | prep | provenance | MaD:18 Sink:MaD:18 |
-| mysql.rs:154:26:154:37 | unsafe_query | mysql.rs:154:26:154:46 | unsafe_query.as_str() [&ref] | provenance | MaD:32 |
-| mysql.rs:154:26:154:37 | unsafe_query | mysql.rs:154:26:154:46 | unsafe_query.as_str() [&ref] | provenance | MaD:28 |
-| mysql.rs:154:26:154:37 | unsafe_query | mysql.rs:154:26:154:46 | unsafe_query.as_str() [&ref] | provenance | MaD:32 |
+| mysql.rs:154:26:154:37 | unsafe_query | mysql.rs:154:26:154:46 | unsafe_query.as_str() [&ref] | provenance | MaD:33 |
+| mysql.rs:154:26:154:37 | unsafe_query | mysql.rs:154:26:154:46 | unsafe_query.as_str() [&ref] | provenance | MaD:29 |
+| mysql.rs:154:26:154:37 | unsafe_query | mysql.rs:154:26:154:46 | unsafe_query.as_str() [&ref] | provenance | MaD:33 |
 | mysql.rs:154:26:154:46 | unsafe_query.as_str() | mysql.rs:154:15:154:24 | query_drop | provenance | MaD:11 Sink:MaD:11 |
 | mysql.rs:154:26:154:46 | unsafe_query.as_str() [&ref] | mysql.rs:154:15:154:24 | query_drop | provenance | MaD:11 Sink:MaD:11 |
 | sqlx.rs:47:9:47:18 | arg_string | sqlx.rs:53:27:53:36 | arg_string | provenance |  |
-<<<<<<< HEAD
-| sqlx.rs:47:22:47:35 | ...::args | sqlx.rs:47:22:47:37 | ...::args(...) [element] | provenance | Src:MaD:5  |
-| sqlx.rs:47:22:47:37 | ...::args(...) [element] | sqlx.rs:47:22:47:44 | ... .nth(...) [Some] | provenance | MaD:6 |
-| sqlx.rs:47:22:47:44 | ... .nth(...) [Some] | sqlx.rs:47:22:47:77 | ... .unwrap_or(...) | provenance | MaD:11 |
-| sqlx.rs:47:22:47:77 | ... .unwrap_or(...) | sqlx.rs:47:9:47:18 | arg_string | provenance |  |
-| sqlx.rs:48:9:48:21 | remote_string | sqlx.rs:49:25:49:52 | remote_string.parse() [Ok] | provenance | MaD:15 |
-| sqlx.rs:48:9:48:21 | remote_string | sqlx.rs:49:25:49:52 | remote_string.parse() [Ok] | provenance | MaD:15 |
-| sqlx.rs:48:9:48:21 | remote_string | sqlx.rs:54:27:54:39 | remote_string | provenance |  |
-| sqlx.rs:48:9:48:21 | remote_string | sqlx.rs:55:84:55:96 | remote_string | provenance |  |
-| sqlx.rs:48:9:48:21 | remote_string | sqlx.rs:59:17:59:72 | MacroExpr | provenance |  |
-| sqlx.rs:48:25:48:46 | ...::get | sqlx.rs:48:25:48:69 | ...::get(...) [Ok] | provenance | Src:MaD:4  |
-| sqlx.rs:48:25:48:69 | ...::get(...) [Ok] | sqlx.rs:48:25:48:78 | ... .unwrap() | provenance | MaD:12 |
-| sqlx.rs:48:25:48:78 | ... .unwrap() | sqlx.rs:48:25:48:85 | ... .text() [Ok] | provenance | MaD:16 |
-| sqlx.rs:48:25:48:85 | ... .text() [Ok] | sqlx.rs:48:25:48:118 | ... .unwrap_or(...) | provenance | MaD:13 |
-| sqlx.rs:48:25:48:118 | ... .unwrap_or(...) | sqlx.rs:48:9:48:21 | remote_string | provenance |  |
-| sqlx.rs:49:9:49:21 | remote_number | sqlx.rs:52:32:52:87 | MacroExpr | provenance |  |
-| sqlx.rs:49:25:49:52 | remote_string.parse() [Ok] | sqlx.rs:49:25:49:65 | ... .unwrap_or(...) | provenance | MaD:13 |
-| sqlx.rs:49:25:49:65 | ... .unwrap_or(...) | sqlx.rs:49:9:49:21 | remote_number | provenance |  |
-| sqlx.rs:52:9:52:20 | safe_query_3 | sqlx.rs:77:25:77:36 | safe_query_3 | provenance |  |
-| sqlx.rs:52:9:52:20 | safe_query_3 | sqlx.rs:77:25:77:45 | safe_query_3.as_str() | provenance | MaD:14 |
-| sqlx.rs:52:9:52:20 | safe_query_3 | sqlx.rs:77:25:77:45 | safe_query_3.as_str() | provenance | MaD:10 |
-| sqlx.rs:52:9:52:20 | safe_query_3 | sqlx.rs:77:25:77:45 | safe_query_3.as_str() | provenance | MaD:14 |
-| sqlx.rs:52:32:52:87 | ...::format(...) | sqlx.rs:52:32:52:87 | { ... } | provenance |  |
-| sqlx.rs:52:32:52:87 | ...::must_use(...) | sqlx.rs:52:9:52:20 | safe_query_3 | provenance |  |
-| sqlx.rs:52:32:52:87 | MacroExpr | sqlx.rs:52:32:52:87 | ...::format(...) | provenance | MaD:17 |
-| sqlx.rs:52:32:52:87 | { ... } | sqlx.rs:52:32:52:87 | ...::must_use(...) | provenance | MaD:18 |
-| sqlx.rs:53:9:53:22 | unsafe_query_1 [&ref] | sqlx.rs:78:25:78:47 | unsafe_query_1.as_str() [&ref] | provenance | MaD:14 |
-| sqlx.rs:53:9:53:22 | unsafe_query_1 [&ref] | sqlx.rs:78:25:78:47 | unsafe_query_1.as_str() [&ref] | provenance | MaD:10 |
-| sqlx.rs:53:9:53:22 | unsafe_query_1 [&ref] | sqlx.rs:78:25:78:47 | unsafe_query_1.as_str() [&ref] | provenance | MaD:14 |
-| sqlx.rs:53:26:53:36 | &arg_string [&ref] | sqlx.rs:53:9:53:22 | unsafe_query_1 [&ref] | provenance |  |
-| sqlx.rs:53:27:53:36 | arg_string | sqlx.rs:53:26:53:36 | &arg_string [&ref] | provenance |  |
-| sqlx.rs:54:9:54:22 | unsafe_query_2 [&ref] | sqlx.rs:80:29:80:51 | unsafe_query_2.as_str() [&ref] | provenance | MaD:14 |
-| sqlx.rs:54:9:54:22 | unsafe_query_2 [&ref] | sqlx.rs:80:29:80:51 | unsafe_query_2.as_str() [&ref] | provenance | MaD:10 |
-| sqlx.rs:54:9:54:22 | unsafe_query_2 [&ref] | sqlx.rs:80:29:80:51 | unsafe_query_2.as_str() [&ref] | provenance | MaD:14 |
-| sqlx.rs:54:26:54:39 | &remote_string [&ref] | sqlx.rs:54:9:54:22 | unsafe_query_2 [&ref] | provenance |  |
-| sqlx.rs:54:27:54:39 | remote_string | sqlx.rs:54:26:54:39 | &remote_string [&ref] | provenance |  |
-| sqlx.rs:55:9:55:22 | unsafe_query_3 | sqlx.rs:81:29:81:42 | unsafe_query_3 | provenance |  |
-| sqlx.rs:55:9:55:22 | unsafe_query_3 | sqlx.rs:81:29:81:51 | unsafe_query_3.as_str() | provenance | MaD:14 |
-| sqlx.rs:55:9:55:22 | unsafe_query_3 | sqlx.rs:81:29:81:51 | unsafe_query_3.as_str() | provenance | MaD:10 |
-| sqlx.rs:55:9:55:22 | unsafe_query_3 | sqlx.rs:81:29:81:51 | unsafe_query_3.as_str() | provenance | MaD:14 |
-| sqlx.rs:55:26:55:96 | ... + ... | sqlx.rs:55:9:55:22 | unsafe_query_3 | provenance |  |
-| sqlx.rs:55:26:55:96 | ... + ... | sqlx.rs:55:26:55:102 | ... + ... | provenance | MaD:8 |
-| sqlx.rs:55:26:55:96 | ... + ... | sqlx.rs:55:26:55:102 | ... + ... | provenance | MaD:9 |
-=======
 | sqlx.rs:47:22:47:35 | ...::args | sqlx.rs:47:22:47:37 | ...::args(...) [element] | provenance | Src:MaD:24  |
 | sqlx.rs:47:22:47:37 | ...::args(...) [element] | sqlx.rs:47:22:47:44 | ... .nth(...) [Some] | provenance | MaD:25 |
-| sqlx.rs:47:22:47:44 | ... .nth(...) [Some] | sqlx.rs:47:22:47:77 | ... .unwrap_or(...) | provenance | MaD:29 |
+| sqlx.rs:47:22:47:44 | ... .nth(...) [Some] | sqlx.rs:47:22:47:77 | ... .unwrap_or(...) | provenance | MaD:30 |
 | sqlx.rs:47:22:47:77 | ... .unwrap_or(...) | sqlx.rs:47:9:47:18 | arg_string | provenance |  |
-| sqlx.rs:48:9:48:21 | remote_string | sqlx.rs:49:25:49:52 | remote_string.parse() [Ok] | provenance | MaD:33 |
-| sqlx.rs:48:9:48:21 | remote_string | sqlx.rs:49:25:49:52 | remote_string.parse() [Ok] | provenance | MaD:33 |
+| sqlx.rs:48:9:48:21 | remote_string | sqlx.rs:49:25:49:52 | remote_string.parse() [Ok] | provenance | MaD:34 |
+| sqlx.rs:48:9:48:21 | remote_string | sqlx.rs:49:25:49:52 | remote_string.parse() [Ok] | provenance | MaD:34 |
 | sqlx.rs:48:9:48:21 | remote_string | sqlx.rs:54:27:54:39 | remote_string | provenance |  |
 | sqlx.rs:48:9:48:21 | remote_string | sqlx.rs:55:84:55:96 | remote_string | provenance |  |
 | sqlx.rs:48:9:48:21 | remote_string | sqlx.rs:59:17:59:72 | MacroExpr | provenance |  |
 | sqlx.rs:48:25:48:46 | ...::get | sqlx.rs:48:25:48:69 | ...::get(...) [Ok] | provenance | Src:MaD:23  |
-| sqlx.rs:48:25:48:69 | ...::get(...) [Ok] | sqlx.rs:48:25:48:78 | ... .unwrap() | provenance | MaD:30 |
-| sqlx.rs:48:25:48:78 | ... .unwrap() | sqlx.rs:48:25:48:85 | ... .text() [Ok] | provenance | MaD:34 |
-| sqlx.rs:48:25:48:85 | ... .text() [Ok] | sqlx.rs:48:25:48:118 | ... .unwrap_or(...) | provenance | MaD:31 |
+| sqlx.rs:48:25:48:69 | ...::get(...) [Ok] | sqlx.rs:48:25:48:78 | ... .unwrap() | provenance | MaD:31 |
+| sqlx.rs:48:25:48:78 | ... .unwrap() | sqlx.rs:48:25:48:85 | ... .text() [Ok] | provenance | MaD:35 |
+| sqlx.rs:48:25:48:85 | ... .text() [Ok] | sqlx.rs:48:25:48:118 | ... .unwrap_or(...) | provenance | MaD:32 |
 | sqlx.rs:48:25:48:118 | ... .unwrap_or(...) | sqlx.rs:48:9:48:21 | remote_string | provenance |  |
 | sqlx.rs:49:9:49:21 | remote_number | sqlx.rs:52:32:52:87 | MacroExpr | provenance |  |
-| sqlx.rs:49:25:49:52 | remote_string.parse() [Ok] | sqlx.rs:49:25:49:65 | ... .unwrap_or(...) | provenance | MaD:31 |
+| sqlx.rs:49:25:49:52 | remote_string.parse() [Ok] | sqlx.rs:49:25:49:65 | ... .unwrap_or(...) | provenance | MaD:32 |
 | sqlx.rs:49:25:49:65 | ... .unwrap_or(...) | sqlx.rs:49:9:49:21 | remote_number | provenance |  |
 | sqlx.rs:52:9:52:20 | safe_query_3 | sqlx.rs:77:25:77:36 | safe_query_3 | provenance |  |
-| sqlx.rs:52:9:52:20 | safe_query_3 | sqlx.rs:77:25:77:45 | safe_query_3.as_str() | provenance | MaD:32 |
-| sqlx.rs:52:9:52:20 | safe_query_3 | sqlx.rs:77:25:77:45 | safe_query_3.as_str() | provenance | MaD:28 |
-| sqlx.rs:52:9:52:20 | safe_query_3 | sqlx.rs:77:25:77:45 | safe_query_3.as_str() | provenance | MaD:32 |
+| sqlx.rs:52:9:52:20 | safe_query_3 | sqlx.rs:77:25:77:45 | safe_query_3.as_str() | provenance | MaD:33 |
+| sqlx.rs:52:9:52:20 | safe_query_3 | sqlx.rs:77:25:77:45 | safe_query_3.as_str() | provenance | MaD:29 |
+| sqlx.rs:52:9:52:20 | safe_query_3 | sqlx.rs:77:25:77:45 | safe_query_3.as_str() | provenance | MaD:33 |
 | sqlx.rs:52:32:52:87 | ...::format(...) | sqlx.rs:52:32:52:87 | { ... } | provenance |  |
 | sqlx.rs:52:32:52:87 | ...::must_use(...) | sqlx.rs:52:9:52:20 | safe_query_3 | provenance |  |
-| sqlx.rs:52:32:52:87 | MacroExpr | sqlx.rs:52:32:52:87 | ...::format(...) | provenance | MaD:35 |
-| sqlx.rs:52:32:52:87 | { ... } | sqlx.rs:52:32:52:87 | ...::must_use(...) | provenance | MaD:36 |
-| sqlx.rs:53:9:53:22 | unsafe_query_1 [&ref] | sqlx.rs:78:25:78:47 | unsafe_query_1.as_str() [&ref] | provenance | MaD:32 |
-| sqlx.rs:53:9:53:22 | unsafe_query_1 [&ref] | sqlx.rs:78:25:78:47 | unsafe_query_1.as_str() [&ref] | provenance | MaD:28 |
-| sqlx.rs:53:9:53:22 | unsafe_query_1 [&ref] | sqlx.rs:78:25:78:47 | unsafe_query_1.as_str() [&ref] | provenance | MaD:32 |
+| sqlx.rs:52:32:52:87 | MacroExpr | sqlx.rs:52:32:52:87 | ...::format(...) | provenance | MaD:36 |
+| sqlx.rs:52:32:52:87 | { ... } | sqlx.rs:52:32:52:87 | ...::must_use(...) | provenance | MaD:37 |
+| sqlx.rs:53:9:53:22 | unsafe_query_1 [&ref] | sqlx.rs:78:25:78:47 | unsafe_query_1.as_str() [&ref] | provenance | MaD:33 |
+| sqlx.rs:53:9:53:22 | unsafe_query_1 [&ref] | sqlx.rs:78:25:78:47 | unsafe_query_1.as_str() [&ref] | provenance | MaD:29 |
+| sqlx.rs:53:9:53:22 | unsafe_query_1 [&ref] | sqlx.rs:78:25:78:47 | unsafe_query_1.as_str() [&ref] | provenance | MaD:33 |
 | sqlx.rs:53:26:53:36 | &arg_string [&ref] | sqlx.rs:53:9:53:22 | unsafe_query_1 [&ref] | provenance |  |
 | sqlx.rs:53:27:53:36 | arg_string | sqlx.rs:53:26:53:36 | &arg_string [&ref] | provenance |  |
-| sqlx.rs:54:9:54:22 | unsafe_query_2 [&ref] | sqlx.rs:80:29:80:51 | unsafe_query_2.as_str() [&ref] | provenance | MaD:32 |
-| sqlx.rs:54:9:54:22 | unsafe_query_2 [&ref] | sqlx.rs:80:29:80:51 | unsafe_query_2.as_str() [&ref] | provenance | MaD:28 |
-| sqlx.rs:54:9:54:22 | unsafe_query_2 [&ref] | sqlx.rs:80:29:80:51 | unsafe_query_2.as_str() [&ref] | provenance | MaD:32 |
+| sqlx.rs:54:9:54:22 | unsafe_query_2 [&ref] | sqlx.rs:80:29:80:51 | unsafe_query_2.as_str() [&ref] | provenance | MaD:33 |
+| sqlx.rs:54:9:54:22 | unsafe_query_2 [&ref] | sqlx.rs:80:29:80:51 | unsafe_query_2.as_str() [&ref] | provenance | MaD:29 |
+| sqlx.rs:54:9:54:22 | unsafe_query_2 [&ref] | sqlx.rs:80:29:80:51 | unsafe_query_2.as_str() [&ref] | provenance | MaD:33 |
 | sqlx.rs:54:26:54:39 | &remote_string [&ref] | sqlx.rs:54:9:54:22 | unsafe_query_2 [&ref] | provenance |  |
 | sqlx.rs:54:27:54:39 | remote_string | sqlx.rs:54:26:54:39 | &remote_string [&ref] | provenance |  |
 | sqlx.rs:55:9:55:22 | unsafe_query_3 | sqlx.rs:81:29:81:42 | unsafe_query_3 | provenance |  |
-| sqlx.rs:55:9:55:22 | unsafe_query_3 | sqlx.rs:81:29:81:51 | unsafe_query_3.as_str() | provenance | MaD:32 |
-| sqlx.rs:55:9:55:22 | unsafe_query_3 | sqlx.rs:81:29:81:51 | unsafe_query_3.as_str() | provenance | MaD:28 |
-| sqlx.rs:55:9:55:22 | unsafe_query_3 | sqlx.rs:81:29:81:51 | unsafe_query_3.as_str() | provenance | MaD:32 |
+| sqlx.rs:55:9:55:22 | unsafe_query_3 | sqlx.rs:81:29:81:51 | unsafe_query_3.as_str() | provenance | MaD:33 |
+| sqlx.rs:55:9:55:22 | unsafe_query_3 | sqlx.rs:81:29:81:51 | unsafe_query_3.as_str() | provenance | MaD:29 |
+| sqlx.rs:55:9:55:22 | unsafe_query_3 | sqlx.rs:81:29:81:51 | unsafe_query_3.as_str() | provenance | MaD:33 |
 | sqlx.rs:55:26:55:96 | ... + ... | sqlx.rs:55:9:55:22 | unsafe_query_3 | provenance |  |
 | sqlx.rs:55:26:55:96 | ... + ... | sqlx.rs:55:26:55:102 | ... + ... | provenance | MaD:27 |
->>>>>>> 75a34a48
+| sqlx.rs:55:26:55:96 | ... + ... | sqlx.rs:55:26:55:102 | ... + ... | provenance | MaD:28 |
 | sqlx.rs:55:26:55:102 | ... + ... | sqlx.rs:55:9:55:22 | unsafe_query_3 | provenance |  |
 | sqlx.rs:55:83:55:96 | &remote_string [&ref] | sqlx.rs:55:26:55:96 | ... + ... | provenance | MaD:26 |
 | sqlx.rs:55:84:55:96 | remote_string | sqlx.rs:55:83:55:96 | &remote_string [&ref] | provenance |  |
 | sqlx.rs:56:9:56:22 | unsafe_query_4 | sqlx.rs:82:29:82:42 | unsafe_query_4 | provenance |  |
-<<<<<<< HEAD
-| sqlx.rs:56:9:56:22 | unsafe_query_4 | sqlx.rs:82:29:82:51 | unsafe_query_4.as_str() | provenance | MaD:14 |
-| sqlx.rs:56:9:56:22 | unsafe_query_4 | sqlx.rs:82:29:82:51 | unsafe_query_4.as_str() | provenance | MaD:10 |
-| sqlx.rs:56:9:56:22 | unsafe_query_4 | sqlx.rs:82:29:82:51 | unsafe_query_4.as_str() | provenance | MaD:14 |
+| sqlx.rs:56:9:56:22 | unsafe_query_4 | sqlx.rs:82:29:82:51 | unsafe_query_4.as_str() | provenance | MaD:33 |
+| sqlx.rs:56:9:56:22 | unsafe_query_4 | sqlx.rs:82:29:82:51 | unsafe_query_4.as_str() | provenance | MaD:29 |
+| sqlx.rs:56:9:56:22 | unsafe_query_4 | sqlx.rs:82:29:82:51 | unsafe_query_4.as_str() | provenance | MaD:33 |
 | sqlx.rs:59:17:59:72 | ...::format(...) | sqlx.rs:59:17:59:72 | { ... } | provenance |  |
 | sqlx.rs:59:17:59:72 | ...::must_use(...) | sqlx.rs:56:9:56:22 | unsafe_query_4 | provenance |  |
-| sqlx.rs:59:17:59:72 | MacroExpr | sqlx.rs:59:17:59:72 | ...::format(...) | provenance | MaD:17 |
-| sqlx.rs:59:17:59:72 | { ... } | sqlx.rs:59:17:59:72 | ...::must_use(...) | provenance | MaD:18 |
-| sqlx.rs:77:25:77:36 | safe_query_3 | sqlx.rs:77:25:77:45 | safe_query_3.as_str() [&ref] | provenance | MaD:14 |
-| sqlx.rs:77:25:77:36 | safe_query_3 | sqlx.rs:77:25:77:45 | safe_query_3.as_str() [&ref] | provenance | MaD:10 |
-| sqlx.rs:77:25:77:36 | safe_query_3 | sqlx.rs:77:25:77:45 | safe_query_3.as_str() [&ref] | provenance | MaD:14 |
-| sqlx.rs:77:25:77:45 | safe_query_3.as_str() | sqlx.rs:77:13:77:23 | ...::query | provenance | MaD:1 Sink:MaD:1 |
-| sqlx.rs:77:25:77:45 | safe_query_3.as_str() [&ref] | sqlx.rs:77:13:77:23 | ...::query | provenance | MaD:1 Sink:MaD:1 |
-| sqlx.rs:78:25:78:47 | unsafe_query_1.as_str() [&ref] | sqlx.rs:78:13:78:23 | ...::query | provenance | MaD:1 Sink:MaD:1 |
-| sqlx.rs:80:29:80:51 | unsafe_query_2.as_str() [&ref] | sqlx.rs:80:17:80:27 | ...::query | provenance | MaD:1 Sink:MaD:1 |
-| sqlx.rs:81:29:81:42 | unsafe_query_3 | sqlx.rs:81:29:81:51 | unsafe_query_3.as_str() [&ref] | provenance | MaD:14 |
-| sqlx.rs:81:29:81:42 | unsafe_query_3 | sqlx.rs:81:29:81:51 | unsafe_query_3.as_str() [&ref] | provenance | MaD:10 |
-| sqlx.rs:81:29:81:42 | unsafe_query_3 | sqlx.rs:81:29:81:51 | unsafe_query_3.as_str() [&ref] | provenance | MaD:14 |
-| sqlx.rs:81:29:81:51 | unsafe_query_3.as_str() | sqlx.rs:81:17:81:27 | ...::query | provenance | MaD:1 Sink:MaD:1 |
-| sqlx.rs:81:29:81:51 | unsafe_query_3.as_str() [&ref] | sqlx.rs:81:17:81:27 | ...::query | provenance | MaD:1 Sink:MaD:1 |
-| sqlx.rs:82:29:82:42 | unsafe_query_4 | sqlx.rs:82:29:82:51 | unsafe_query_4.as_str() [&ref] | provenance | MaD:14 |
-| sqlx.rs:82:29:82:42 | unsafe_query_4 | sqlx.rs:82:29:82:51 | unsafe_query_4.as_str() [&ref] | provenance | MaD:10 |
-| sqlx.rs:82:29:82:42 | unsafe_query_4 | sqlx.rs:82:29:82:51 | unsafe_query_4.as_str() [&ref] | provenance | MaD:14 |
-| sqlx.rs:82:29:82:51 | unsafe_query_4.as_str() | sqlx.rs:82:17:82:27 | ...::query | provenance | MaD:1 Sink:MaD:1 |
-| sqlx.rs:82:29:82:51 | unsafe_query_4.as_str() [&ref] | sqlx.rs:82:17:82:27 | ...::query | provenance | MaD:1 Sink:MaD:1 |
-| sqlx.rs:100:9:100:21 | remote_string | sqlx.rs:102:84:102:96 | remote_string | provenance |  |
-| sqlx.rs:100:25:100:46 | ...::get | sqlx.rs:100:25:100:69 | ...::get(...) [Ok] | provenance | Src:MaD:4  |
-| sqlx.rs:100:25:100:69 | ...::get(...) [Ok] | sqlx.rs:100:25:100:78 | ... .unwrap() | provenance | MaD:12 |
-| sqlx.rs:100:25:100:78 | ... .unwrap() | sqlx.rs:100:25:100:85 | ... .text() [Ok] | provenance | MaD:16 |
-| sqlx.rs:100:25:100:85 | ... .text() [Ok] | sqlx.rs:100:25:100:118 | ... .unwrap_or(...) | provenance | MaD:13 |
-| sqlx.rs:100:25:100:118 | ... .unwrap_or(...) | sqlx.rs:100:9:100:21 | remote_string | provenance |  |
-| sqlx.rs:102:9:102:22 | unsafe_query_1 | sqlx.rs:113:31:113:44 | unsafe_query_1 | provenance |  |
-| sqlx.rs:102:9:102:22 | unsafe_query_1 | sqlx.rs:113:31:113:53 | unsafe_query_1.as_str() | provenance | MaD:14 |
-| sqlx.rs:102:9:102:22 | unsafe_query_1 | sqlx.rs:113:31:113:53 | unsafe_query_1.as_str() | provenance | MaD:10 |
-| sqlx.rs:102:9:102:22 | unsafe_query_1 | sqlx.rs:113:31:113:53 | unsafe_query_1.as_str() | provenance | MaD:14 |
-| sqlx.rs:102:9:102:22 | unsafe_query_1 | sqlx.rs:120:29:120:42 | unsafe_query_1 | provenance |  |
-| sqlx.rs:102:9:102:22 | unsafe_query_1 | sqlx.rs:120:29:120:51 | unsafe_query_1.as_str() | provenance | MaD:14 |
-| sqlx.rs:102:9:102:22 | unsafe_query_1 | sqlx.rs:120:29:120:51 | unsafe_query_1.as_str() | provenance | MaD:10 |
-| sqlx.rs:102:9:102:22 | unsafe_query_1 | sqlx.rs:120:29:120:51 | unsafe_query_1.as_str() | provenance | MaD:14 |
-| sqlx.rs:102:9:102:22 | unsafe_query_1 | sqlx.rs:127:29:127:42 | unsafe_query_1 | provenance |  |
-| sqlx.rs:102:9:102:22 | unsafe_query_1 | sqlx.rs:127:29:127:51 | unsafe_query_1.as_str() | provenance | MaD:14 |
-| sqlx.rs:102:9:102:22 | unsafe_query_1 | sqlx.rs:127:29:127:51 | unsafe_query_1.as_str() | provenance | MaD:10 |
-| sqlx.rs:102:9:102:22 | unsafe_query_1 | sqlx.rs:127:29:127:51 | unsafe_query_1.as_str() | provenance | MaD:14 |
-| sqlx.rs:102:9:102:22 | unsafe_query_1 | sqlx.rs:136:55:136:68 | unsafe_query_1 | provenance |  |
-| sqlx.rs:102:9:102:22 | unsafe_query_1 | sqlx.rs:136:55:136:77 | unsafe_query_1.as_str() | provenance | MaD:14 |
-| sqlx.rs:102:9:102:22 | unsafe_query_1 | sqlx.rs:136:55:136:77 | unsafe_query_1.as_str() | provenance | MaD:10 |
-| sqlx.rs:102:9:102:22 | unsafe_query_1 | sqlx.rs:136:55:136:77 | unsafe_query_1.as_str() | provenance | MaD:14 |
-| sqlx.rs:102:9:102:22 | unsafe_query_1 | sqlx.rs:145:55:145:68 | unsafe_query_1 | provenance |  |
-| sqlx.rs:102:9:102:22 | unsafe_query_1 | sqlx.rs:145:55:145:77 | unsafe_query_1.as_str() | provenance | MaD:14 |
-| sqlx.rs:102:9:102:22 | unsafe_query_1 | sqlx.rs:145:55:145:77 | unsafe_query_1.as_str() | provenance | MaD:10 |
-| sqlx.rs:102:9:102:22 | unsafe_query_1 | sqlx.rs:145:55:145:77 | unsafe_query_1.as_str() | provenance | MaD:14 |
-| sqlx.rs:102:9:102:22 | unsafe_query_1 | sqlx.rs:153:29:153:42 | unsafe_query_1 | provenance |  |
-| sqlx.rs:102:9:102:22 | unsafe_query_1 | sqlx.rs:153:29:153:51 | unsafe_query_1.as_str() | provenance | MaD:14 |
-| sqlx.rs:102:9:102:22 | unsafe_query_1 | sqlx.rs:153:29:153:51 | unsafe_query_1.as_str() | provenance | MaD:10 |
-| sqlx.rs:102:9:102:22 | unsafe_query_1 | sqlx.rs:153:29:153:51 | unsafe_query_1.as_str() | provenance | MaD:14 |
-| sqlx.rs:102:26:102:96 | ... + ... | sqlx.rs:102:9:102:22 | unsafe_query_1 | provenance |  |
-| sqlx.rs:102:26:102:96 | ... + ... | sqlx.rs:102:26:102:102 | ... + ... | provenance | MaD:8 |
-| sqlx.rs:102:26:102:96 | ... + ... | sqlx.rs:102:26:102:102 | ... + ... | provenance | MaD:9 |
-=======
-| sqlx.rs:56:9:56:22 | unsafe_query_4 | sqlx.rs:82:29:82:51 | unsafe_query_4.as_str() | provenance | MaD:32 |
-| sqlx.rs:56:9:56:22 | unsafe_query_4 | sqlx.rs:82:29:82:51 | unsafe_query_4.as_str() | provenance | MaD:28 |
-| sqlx.rs:56:9:56:22 | unsafe_query_4 | sqlx.rs:82:29:82:51 | unsafe_query_4.as_str() | provenance | MaD:32 |
-| sqlx.rs:59:17:59:72 | ...::format(...) | sqlx.rs:59:17:59:72 | { ... } | provenance |  |
-| sqlx.rs:59:17:59:72 | ...::must_use(...) | sqlx.rs:56:9:56:22 | unsafe_query_4 | provenance |  |
-| sqlx.rs:59:17:59:72 | MacroExpr | sqlx.rs:59:17:59:72 | ...::format(...) | provenance | MaD:35 |
-| sqlx.rs:59:17:59:72 | { ... } | sqlx.rs:59:17:59:72 | ...::must_use(...) | provenance | MaD:36 |
-| sqlx.rs:77:25:77:36 | safe_query_3 | sqlx.rs:77:25:77:45 | safe_query_3.as_str() [&ref] | provenance | MaD:32 |
-| sqlx.rs:77:25:77:36 | safe_query_3 | sqlx.rs:77:25:77:45 | safe_query_3.as_str() [&ref] | provenance | MaD:28 |
-| sqlx.rs:77:25:77:36 | safe_query_3 | sqlx.rs:77:25:77:45 | safe_query_3.as_str() [&ref] | provenance | MaD:32 |
+| sqlx.rs:59:17:59:72 | MacroExpr | sqlx.rs:59:17:59:72 | ...::format(...) | provenance | MaD:36 |
+| sqlx.rs:59:17:59:72 | { ... } | sqlx.rs:59:17:59:72 | ...::must_use(...) | provenance | MaD:37 |
+| sqlx.rs:77:25:77:36 | safe_query_3 | sqlx.rs:77:25:77:45 | safe_query_3.as_str() [&ref] | provenance | MaD:33 |
+| sqlx.rs:77:25:77:36 | safe_query_3 | sqlx.rs:77:25:77:45 | safe_query_3.as_str() [&ref] | provenance | MaD:29 |
+| sqlx.rs:77:25:77:36 | safe_query_3 | sqlx.rs:77:25:77:45 | safe_query_3.as_str() [&ref] | provenance | MaD:33 |
 | sqlx.rs:77:25:77:45 | safe_query_3.as_str() | sqlx.rs:77:13:77:23 | ...::query | provenance | MaD:20 Sink:MaD:20 |
 | sqlx.rs:77:25:77:45 | safe_query_3.as_str() [&ref] | sqlx.rs:77:13:77:23 | ...::query | provenance | MaD:20 Sink:MaD:20 |
 | sqlx.rs:78:25:78:47 | unsafe_query_1.as_str() [&ref] | sqlx.rs:78:13:78:23 | ...::query | provenance | MaD:20 Sink:MaD:20 |
 | sqlx.rs:80:29:80:51 | unsafe_query_2.as_str() [&ref] | sqlx.rs:80:17:80:27 | ...::query | provenance | MaD:20 Sink:MaD:20 |
-| sqlx.rs:81:29:81:42 | unsafe_query_3 | sqlx.rs:81:29:81:51 | unsafe_query_3.as_str() [&ref] | provenance | MaD:32 |
-| sqlx.rs:81:29:81:42 | unsafe_query_3 | sqlx.rs:81:29:81:51 | unsafe_query_3.as_str() [&ref] | provenance | MaD:28 |
-| sqlx.rs:81:29:81:42 | unsafe_query_3 | sqlx.rs:81:29:81:51 | unsafe_query_3.as_str() [&ref] | provenance | MaD:32 |
+| sqlx.rs:81:29:81:42 | unsafe_query_3 | sqlx.rs:81:29:81:51 | unsafe_query_3.as_str() [&ref] | provenance | MaD:33 |
+| sqlx.rs:81:29:81:42 | unsafe_query_3 | sqlx.rs:81:29:81:51 | unsafe_query_3.as_str() [&ref] | provenance | MaD:29 |
+| sqlx.rs:81:29:81:42 | unsafe_query_3 | sqlx.rs:81:29:81:51 | unsafe_query_3.as_str() [&ref] | provenance | MaD:33 |
 | sqlx.rs:81:29:81:51 | unsafe_query_3.as_str() | sqlx.rs:81:17:81:27 | ...::query | provenance | MaD:20 Sink:MaD:20 |
 | sqlx.rs:81:29:81:51 | unsafe_query_3.as_str() [&ref] | sqlx.rs:81:17:81:27 | ...::query | provenance | MaD:20 Sink:MaD:20 |
-| sqlx.rs:82:29:82:42 | unsafe_query_4 | sqlx.rs:82:29:82:51 | unsafe_query_4.as_str() [&ref] | provenance | MaD:32 |
-| sqlx.rs:82:29:82:42 | unsafe_query_4 | sqlx.rs:82:29:82:51 | unsafe_query_4.as_str() [&ref] | provenance | MaD:28 |
-| sqlx.rs:82:29:82:42 | unsafe_query_4 | sqlx.rs:82:29:82:51 | unsafe_query_4.as_str() [&ref] | provenance | MaD:32 |
+| sqlx.rs:82:29:82:42 | unsafe_query_4 | sqlx.rs:82:29:82:51 | unsafe_query_4.as_str() [&ref] | provenance | MaD:33 |
+| sqlx.rs:82:29:82:42 | unsafe_query_4 | sqlx.rs:82:29:82:51 | unsafe_query_4.as_str() [&ref] | provenance | MaD:29 |
+| sqlx.rs:82:29:82:42 | unsafe_query_4 | sqlx.rs:82:29:82:51 | unsafe_query_4.as_str() [&ref] | provenance | MaD:33 |
 | sqlx.rs:82:29:82:51 | unsafe_query_4.as_str() | sqlx.rs:82:17:82:27 | ...::query | provenance | MaD:20 Sink:MaD:20 |
 | sqlx.rs:82:29:82:51 | unsafe_query_4.as_str() [&ref] | sqlx.rs:82:17:82:27 | ...::query | provenance | MaD:20 Sink:MaD:20 |
 | sqlx.rs:100:9:100:21 | remote_string | sqlx.rs:102:84:102:96 | remote_string | provenance |  |
 | sqlx.rs:100:25:100:46 | ...::get | sqlx.rs:100:25:100:69 | ...::get(...) [Ok] | provenance | Src:MaD:23  |
-| sqlx.rs:100:25:100:69 | ...::get(...) [Ok] | sqlx.rs:100:25:100:78 | ... .unwrap() | provenance | MaD:30 |
-| sqlx.rs:100:25:100:78 | ... .unwrap() | sqlx.rs:100:25:100:85 | ... .text() [Ok] | provenance | MaD:34 |
-| sqlx.rs:100:25:100:85 | ... .text() [Ok] | sqlx.rs:100:25:100:118 | ... .unwrap_or(...) | provenance | MaD:31 |
+| sqlx.rs:100:25:100:69 | ...::get(...) [Ok] | sqlx.rs:100:25:100:78 | ... .unwrap() | provenance | MaD:31 |
+| sqlx.rs:100:25:100:78 | ... .unwrap() | sqlx.rs:100:25:100:85 | ... .text() [Ok] | provenance | MaD:35 |
+| sqlx.rs:100:25:100:85 | ... .text() [Ok] | sqlx.rs:100:25:100:118 | ... .unwrap_or(...) | provenance | MaD:32 |
 | sqlx.rs:100:25:100:118 | ... .unwrap_or(...) | sqlx.rs:100:9:100:21 | remote_string | provenance |  |
 | sqlx.rs:102:9:102:22 | unsafe_query_1 | sqlx.rs:113:31:113:44 | unsafe_query_1 | provenance |  |
-| sqlx.rs:102:9:102:22 | unsafe_query_1 | sqlx.rs:113:31:113:53 | unsafe_query_1.as_str() | provenance | MaD:32 |
-| sqlx.rs:102:9:102:22 | unsafe_query_1 | sqlx.rs:113:31:113:53 | unsafe_query_1.as_str() | provenance | MaD:28 |
-| sqlx.rs:102:9:102:22 | unsafe_query_1 | sqlx.rs:113:31:113:53 | unsafe_query_1.as_str() | provenance | MaD:32 |
+| sqlx.rs:102:9:102:22 | unsafe_query_1 | sqlx.rs:113:31:113:53 | unsafe_query_1.as_str() | provenance | MaD:33 |
+| sqlx.rs:102:9:102:22 | unsafe_query_1 | sqlx.rs:113:31:113:53 | unsafe_query_1.as_str() | provenance | MaD:29 |
+| sqlx.rs:102:9:102:22 | unsafe_query_1 | sqlx.rs:113:31:113:53 | unsafe_query_1.as_str() | provenance | MaD:33 |
 | sqlx.rs:102:9:102:22 | unsafe_query_1 | sqlx.rs:120:29:120:42 | unsafe_query_1 | provenance |  |
-| sqlx.rs:102:9:102:22 | unsafe_query_1 | sqlx.rs:120:29:120:51 | unsafe_query_1.as_str() | provenance | MaD:32 |
-| sqlx.rs:102:9:102:22 | unsafe_query_1 | sqlx.rs:120:29:120:51 | unsafe_query_1.as_str() | provenance | MaD:28 |
-| sqlx.rs:102:9:102:22 | unsafe_query_1 | sqlx.rs:120:29:120:51 | unsafe_query_1.as_str() | provenance | MaD:32 |
+| sqlx.rs:102:9:102:22 | unsafe_query_1 | sqlx.rs:120:29:120:51 | unsafe_query_1.as_str() | provenance | MaD:33 |
+| sqlx.rs:102:9:102:22 | unsafe_query_1 | sqlx.rs:120:29:120:51 | unsafe_query_1.as_str() | provenance | MaD:29 |
+| sqlx.rs:102:9:102:22 | unsafe_query_1 | sqlx.rs:120:29:120:51 | unsafe_query_1.as_str() | provenance | MaD:33 |
 | sqlx.rs:102:9:102:22 | unsafe_query_1 | sqlx.rs:127:29:127:42 | unsafe_query_1 | provenance |  |
-| sqlx.rs:102:9:102:22 | unsafe_query_1 | sqlx.rs:127:29:127:51 | unsafe_query_1.as_str() | provenance | MaD:32 |
-| sqlx.rs:102:9:102:22 | unsafe_query_1 | sqlx.rs:127:29:127:51 | unsafe_query_1.as_str() | provenance | MaD:28 |
-| sqlx.rs:102:9:102:22 | unsafe_query_1 | sqlx.rs:127:29:127:51 | unsafe_query_1.as_str() | provenance | MaD:32 |
+| sqlx.rs:102:9:102:22 | unsafe_query_1 | sqlx.rs:127:29:127:51 | unsafe_query_1.as_str() | provenance | MaD:33 |
+| sqlx.rs:102:9:102:22 | unsafe_query_1 | sqlx.rs:127:29:127:51 | unsafe_query_1.as_str() | provenance | MaD:29 |
+| sqlx.rs:102:9:102:22 | unsafe_query_1 | sqlx.rs:127:29:127:51 | unsafe_query_1.as_str() | provenance | MaD:33 |
 | sqlx.rs:102:9:102:22 | unsafe_query_1 | sqlx.rs:136:55:136:68 | unsafe_query_1 | provenance |  |
-| sqlx.rs:102:9:102:22 | unsafe_query_1 | sqlx.rs:136:55:136:77 | unsafe_query_1.as_str() | provenance | MaD:32 |
-| sqlx.rs:102:9:102:22 | unsafe_query_1 | sqlx.rs:136:55:136:77 | unsafe_query_1.as_str() | provenance | MaD:28 |
-| sqlx.rs:102:9:102:22 | unsafe_query_1 | sqlx.rs:136:55:136:77 | unsafe_query_1.as_str() | provenance | MaD:32 |
+| sqlx.rs:102:9:102:22 | unsafe_query_1 | sqlx.rs:136:55:136:77 | unsafe_query_1.as_str() | provenance | MaD:33 |
+| sqlx.rs:102:9:102:22 | unsafe_query_1 | sqlx.rs:136:55:136:77 | unsafe_query_1.as_str() | provenance | MaD:29 |
+| sqlx.rs:102:9:102:22 | unsafe_query_1 | sqlx.rs:136:55:136:77 | unsafe_query_1.as_str() | provenance | MaD:33 |
 | sqlx.rs:102:9:102:22 | unsafe_query_1 | sqlx.rs:145:55:145:68 | unsafe_query_1 | provenance |  |
-| sqlx.rs:102:9:102:22 | unsafe_query_1 | sqlx.rs:145:55:145:77 | unsafe_query_1.as_str() | provenance | MaD:32 |
-| sqlx.rs:102:9:102:22 | unsafe_query_1 | sqlx.rs:145:55:145:77 | unsafe_query_1.as_str() | provenance | MaD:28 |
-| sqlx.rs:102:9:102:22 | unsafe_query_1 | sqlx.rs:145:55:145:77 | unsafe_query_1.as_str() | provenance | MaD:32 |
+| sqlx.rs:102:9:102:22 | unsafe_query_1 | sqlx.rs:145:55:145:77 | unsafe_query_1.as_str() | provenance | MaD:33 |
+| sqlx.rs:102:9:102:22 | unsafe_query_1 | sqlx.rs:145:55:145:77 | unsafe_query_1.as_str() | provenance | MaD:29 |
+| sqlx.rs:102:9:102:22 | unsafe_query_1 | sqlx.rs:145:55:145:77 | unsafe_query_1.as_str() | provenance | MaD:33 |
 | sqlx.rs:102:9:102:22 | unsafe_query_1 | sqlx.rs:153:29:153:42 | unsafe_query_1 | provenance |  |
-| sqlx.rs:102:9:102:22 | unsafe_query_1 | sqlx.rs:153:29:153:51 | unsafe_query_1.as_str() | provenance | MaD:32 |
-| sqlx.rs:102:9:102:22 | unsafe_query_1 | sqlx.rs:153:29:153:51 | unsafe_query_1.as_str() | provenance | MaD:28 |
-| sqlx.rs:102:9:102:22 | unsafe_query_1 | sqlx.rs:153:29:153:51 | unsafe_query_1.as_str() | provenance | MaD:32 |
+| sqlx.rs:102:9:102:22 | unsafe_query_1 | sqlx.rs:153:29:153:51 | unsafe_query_1.as_str() | provenance | MaD:33 |
+| sqlx.rs:102:9:102:22 | unsafe_query_1 | sqlx.rs:153:29:153:51 | unsafe_query_1.as_str() | provenance | MaD:29 |
+| sqlx.rs:102:9:102:22 | unsafe_query_1 | sqlx.rs:153:29:153:51 | unsafe_query_1.as_str() | provenance | MaD:33 |
 | sqlx.rs:102:26:102:96 | ... + ... | sqlx.rs:102:9:102:22 | unsafe_query_1 | provenance |  |
 | sqlx.rs:102:26:102:96 | ... + ... | sqlx.rs:102:26:102:102 | ... + ... | provenance | MaD:27 |
->>>>>>> 75a34a48
+| sqlx.rs:102:26:102:96 | ... + ... | sqlx.rs:102:26:102:102 | ... + ... | provenance | MaD:28 |
 | sqlx.rs:102:26:102:102 | ... + ... | sqlx.rs:102:9:102:22 | unsafe_query_1 | provenance |  |
 | sqlx.rs:102:83:102:96 | &remote_string [&ref] | sqlx.rs:102:26:102:96 | ... + ... | provenance | MaD:26 |
 | sqlx.rs:102:84:102:96 | remote_string | sqlx.rs:102:83:102:96 | &remote_string [&ref] | provenance |  |
-<<<<<<< HEAD
-| sqlx.rs:113:31:113:44 | unsafe_query_1 | sqlx.rs:113:31:113:53 | unsafe_query_1.as_str() [&ref] | provenance | MaD:14 |
-| sqlx.rs:113:31:113:44 | unsafe_query_1 | sqlx.rs:113:31:113:53 | unsafe_query_1.as_str() [&ref] | provenance | MaD:10 |
-| sqlx.rs:113:31:113:44 | unsafe_query_1 | sqlx.rs:113:31:113:53 | unsafe_query_1.as_str() [&ref] | provenance | MaD:14 |
-| sqlx.rs:113:31:113:53 | unsafe_query_1.as_str() | sqlx.rs:113:17:113:29 | ...::raw_sql | provenance | MaD:3 Sink:MaD:3 |
-| sqlx.rs:113:31:113:53 | unsafe_query_1.as_str() [&ref] | sqlx.rs:113:17:113:29 | ...::raw_sql | provenance | MaD:3 Sink:MaD:3 |
-| sqlx.rs:120:29:120:42 | unsafe_query_1 | sqlx.rs:120:29:120:51 | unsafe_query_1.as_str() [&ref] | provenance | MaD:14 |
-| sqlx.rs:120:29:120:42 | unsafe_query_1 | sqlx.rs:120:29:120:51 | unsafe_query_1.as_str() [&ref] | provenance | MaD:10 |
-| sqlx.rs:120:29:120:42 | unsafe_query_1 | sqlx.rs:120:29:120:51 | unsafe_query_1.as_str() [&ref] | provenance | MaD:14 |
-| sqlx.rs:120:29:120:51 | unsafe_query_1.as_str() | sqlx.rs:120:17:120:27 | ...::query | provenance | MaD:1 Sink:MaD:1 |
-| sqlx.rs:120:29:120:51 | unsafe_query_1.as_str() [&ref] | sqlx.rs:120:17:120:27 | ...::query | provenance | MaD:1 Sink:MaD:1 |
-| sqlx.rs:127:29:127:42 | unsafe_query_1 | sqlx.rs:127:29:127:51 | unsafe_query_1.as_str() [&ref] | provenance | MaD:14 |
-| sqlx.rs:127:29:127:42 | unsafe_query_1 | sqlx.rs:127:29:127:51 | unsafe_query_1.as_str() [&ref] | provenance | MaD:10 |
-| sqlx.rs:127:29:127:42 | unsafe_query_1 | sqlx.rs:127:29:127:51 | unsafe_query_1.as_str() [&ref] | provenance | MaD:14 |
-| sqlx.rs:127:29:127:51 | unsafe_query_1.as_str() | sqlx.rs:127:17:127:27 | ...::query | provenance | MaD:1 Sink:MaD:1 |
-| sqlx.rs:127:29:127:51 | unsafe_query_1.as_str() [&ref] | sqlx.rs:127:17:127:27 | ...::query | provenance | MaD:1 Sink:MaD:1 |
-| sqlx.rs:136:55:136:68 | unsafe_query_1 | sqlx.rs:136:55:136:77 | unsafe_query_1.as_str() [&ref] | provenance | MaD:14 |
-| sqlx.rs:136:55:136:68 | unsafe_query_1 | sqlx.rs:136:55:136:77 | unsafe_query_1.as_str() [&ref] | provenance | MaD:10 |
-| sqlx.rs:136:55:136:68 | unsafe_query_1 | sqlx.rs:136:55:136:77 | unsafe_query_1.as_str() [&ref] | provenance | MaD:14 |
-| sqlx.rs:136:55:136:77 | unsafe_query_1.as_str() | sqlx.rs:136:40:136:53 | ...::query_as | provenance | MaD:2 Sink:MaD:2 |
-| sqlx.rs:136:55:136:77 | unsafe_query_1.as_str() [&ref] | sqlx.rs:136:40:136:53 | ...::query_as | provenance | MaD:2 Sink:MaD:2 |
-| sqlx.rs:145:55:145:68 | unsafe_query_1 | sqlx.rs:145:55:145:77 | unsafe_query_1.as_str() [&ref] | provenance | MaD:14 |
-| sqlx.rs:145:55:145:68 | unsafe_query_1 | sqlx.rs:145:55:145:77 | unsafe_query_1.as_str() [&ref] | provenance | MaD:10 |
-| sqlx.rs:145:55:145:68 | unsafe_query_1 | sqlx.rs:145:55:145:77 | unsafe_query_1.as_str() [&ref] | provenance | MaD:14 |
-| sqlx.rs:145:55:145:77 | unsafe_query_1.as_str() | sqlx.rs:145:40:145:53 | ...::query_as | provenance | MaD:2 Sink:MaD:2 |
-| sqlx.rs:145:55:145:77 | unsafe_query_1.as_str() [&ref] | sqlx.rs:145:40:145:53 | ...::query_as | provenance | MaD:2 Sink:MaD:2 |
-| sqlx.rs:153:29:153:42 | unsafe_query_1 | sqlx.rs:153:29:153:51 | unsafe_query_1.as_str() [&ref] | provenance | MaD:14 |
-| sqlx.rs:153:29:153:42 | unsafe_query_1 | sqlx.rs:153:29:153:51 | unsafe_query_1.as_str() [&ref] | provenance | MaD:10 |
-| sqlx.rs:153:29:153:42 | unsafe_query_1 | sqlx.rs:153:29:153:51 | unsafe_query_1.as_str() [&ref] | provenance | MaD:14 |
-| sqlx.rs:153:29:153:51 | unsafe_query_1.as_str() | sqlx.rs:153:17:153:27 | ...::query | provenance | MaD:1 Sink:MaD:1 |
-| sqlx.rs:153:29:153:51 | unsafe_query_1.as_str() [&ref] | sqlx.rs:153:17:153:27 | ...::query | provenance | MaD:1 Sink:MaD:1 |
-| sqlx.rs:173:9:173:21 | remote_string | sqlx.rs:175:84:175:96 | remote_string | provenance |  |
-| sqlx.rs:173:25:173:46 | ...::get | sqlx.rs:173:25:173:69 | ...::get(...) [Ok] | provenance | Src:MaD:4  |
-| sqlx.rs:173:25:173:69 | ...::get(...) [Ok] | sqlx.rs:173:25:173:78 | ... .unwrap() | provenance | MaD:12 |
-| sqlx.rs:173:25:173:78 | ... .unwrap() | sqlx.rs:173:25:173:85 | ... .text() [Ok] | provenance | MaD:16 |
-| sqlx.rs:173:25:173:85 | ... .text() [Ok] | sqlx.rs:173:25:173:118 | ... .unwrap_or(...) | provenance | MaD:13 |
-| sqlx.rs:173:25:173:118 | ... .unwrap_or(...) | sqlx.rs:173:9:173:21 | remote_string | provenance |  |
-| sqlx.rs:175:9:175:22 | unsafe_query_1 | sqlx.rs:188:29:188:42 | unsafe_query_1 | provenance |  |
-| sqlx.rs:175:9:175:22 | unsafe_query_1 | sqlx.rs:188:29:188:51 | unsafe_query_1.as_str() | provenance | MaD:14 |
-| sqlx.rs:175:9:175:22 | unsafe_query_1 | sqlx.rs:188:29:188:51 | unsafe_query_1.as_str() | provenance | MaD:10 |
-| sqlx.rs:175:9:175:22 | unsafe_query_1 | sqlx.rs:188:29:188:51 | unsafe_query_1.as_str() | provenance | MaD:14 |
-| sqlx.rs:175:26:175:96 | ... + ... | sqlx.rs:175:9:175:22 | unsafe_query_1 | provenance |  |
-| sqlx.rs:175:26:175:96 | ... + ... | sqlx.rs:175:26:175:102 | ... + ... | provenance | MaD:8 |
-| sqlx.rs:175:26:175:96 | ... + ... | sqlx.rs:175:26:175:102 | ... + ... | provenance | MaD:9 |
-=======
-| sqlx.rs:113:31:113:44 | unsafe_query_1 | sqlx.rs:113:31:113:53 | unsafe_query_1.as_str() [&ref] | provenance | MaD:32 |
-| sqlx.rs:113:31:113:44 | unsafe_query_1 | sqlx.rs:113:31:113:53 | unsafe_query_1.as_str() [&ref] | provenance | MaD:28 |
-| sqlx.rs:113:31:113:44 | unsafe_query_1 | sqlx.rs:113:31:113:53 | unsafe_query_1.as_str() [&ref] | provenance | MaD:32 |
+| sqlx.rs:113:31:113:44 | unsafe_query_1 | sqlx.rs:113:31:113:53 | unsafe_query_1.as_str() [&ref] | provenance | MaD:33 |
+| sqlx.rs:113:31:113:44 | unsafe_query_1 | sqlx.rs:113:31:113:53 | unsafe_query_1.as_str() [&ref] | provenance | MaD:29 |
+| sqlx.rs:113:31:113:44 | unsafe_query_1 | sqlx.rs:113:31:113:53 | unsafe_query_1.as_str() [&ref] | provenance | MaD:33 |
 | sqlx.rs:113:31:113:53 | unsafe_query_1.as_str() | sqlx.rs:113:17:113:29 | ...::raw_sql | provenance | MaD:22 Sink:MaD:22 |
 | sqlx.rs:113:31:113:53 | unsafe_query_1.as_str() [&ref] | sqlx.rs:113:17:113:29 | ...::raw_sql | provenance | MaD:22 Sink:MaD:22 |
-| sqlx.rs:120:29:120:42 | unsafe_query_1 | sqlx.rs:120:29:120:51 | unsafe_query_1.as_str() [&ref] | provenance | MaD:32 |
-| sqlx.rs:120:29:120:42 | unsafe_query_1 | sqlx.rs:120:29:120:51 | unsafe_query_1.as_str() [&ref] | provenance | MaD:28 |
-| sqlx.rs:120:29:120:42 | unsafe_query_1 | sqlx.rs:120:29:120:51 | unsafe_query_1.as_str() [&ref] | provenance | MaD:32 |
+| sqlx.rs:120:29:120:42 | unsafe_query_1 | sqlx.rs:120:29:120:51 | unsafe_query_1.as_str() [&ref] | provenance | MaD:33 |
+| sqlx.rs:120:29:120:42 | unsafe_query_1 | sqlx.rs:120:29:120:51 | unsafe_query_1.as_str() [&ref] | provenance | MaD:29 |
+| sqlx.rs:120:29:120:42 | unsafe_query_1 | sqlx.rs:120:29:120:51 | unsafe_query_1.as_str() [&ref] | provenance | MaD:33 |
 | sqlx.rs:120:29:120:51 | unsafe_query_1.as_str() | sqlx.rs:120:17:120:27 | ...::query | provenance | MaD:20 Sink:MaD:20 |
 | sqlx.rs:120:29:120:51 | unsafe_query_1.as_str() [&ref] | sqlx.rs:120:17:120:27 | ...::query | provenance | MaD:20 Sink:MaD:20 |
-| sqlx.rs:127:29:127:42 | unsafe_query_1 | sqlx.rs:127:29:127:51 | unsafe_query_1.as_str() [&ref] | provenance | MaD:32 |
-| sqlx.rs:127:29:127:42 | unsafe_query_1 | sqlx.rs:127:29:127:51 | unsafe_query_1.as_str() [&ref] | provenance | MaD:28 |
-| sqlx.rs:127:29:127:42 | unsafe_query_1 | sqlx.rs:127:29:127:51 | unsafe_query_1.as_str() [&ref] | provenance | MaD:32 |
+| sqlx.rs:127:29:127:42 | unsafe_query_1 | sqlx.rs:127:29:127:51 | unsafe_query_1.as_str() [&ref] | provenance | MaD:33 |
+| sqlx.rs:127:29:127:42 | unsafe_query_1 | sqlx.rs:127:29:127:51 | unsafe_query_1.as_str() [&ref] | provenance | MaD:29 |
+| sqlx.rs:127:29:127:42 | unsafe_query_1 | sqlx.rs:127:29:127:51 | unsafe_query_1.as_str() [&ref] | provenance | MaD:33 |
 | sqlx.rs:127:29:127:51 | unsafe_query_1.as_str() | sqlx.rs:127:17:127:27 | ...::query | provenance | MaD:20 Sink:MaD:20 |
 | sqlx.rs:127:29:127:51 | unsafe_query_1.as_str() [&ref] | sqlx.rs:127:17:127:27 | ...::query | provenance | MaD:20 Sink:MaD:20 |
-| sqlx.rs:136:55:136:68 | unsafe_query_1 | sqlx.rs:136:55:136:77 | unsafe_query_1.as_str() [&ref] | provenance | MaD:32 |
-| sqlx.rs:136:55:136:68 | unsafe_query_1 | sqlx.rs:136:55:136:77 | unsafe_query_1.as_str() [&ref] | provenance | MaD:28 |
-| sqlx.rs:136:55:136:68 | unsafe_query_1 | sqlx.rs:136:55:136:77 | unsafe_query_1.as_str() [&ref] | provenance | MaD:32 |
+| sqlx.rs:136:55:136:68 | unsafe_query_1 | sqlx.rs:136:55:136:77 | unsafe_query_1.as_str() [&ref] | provenance | MaD:33 |
+| sqlx.rs:136:55:136:68 | unsafe_query_1 | sqlx.rs:136:55:136:77 | unsafe_query_1.as_str() [&ref] | provenance | MaD:29 |
+| sqlx.rs:136:55:136:68 | unsafe_query_1 | sqlx.rs:136:55:136:77 | unsafe_query_1.as_str() [&ref] | provenance | MaD:33 |
 | sqlx.rs:136:55:136:77 | unsafe_query_1.as_str() | sqlx.rs:136:40:136:53 | ...::query_as | provenance | MaD:21 Sink:MaD:21 |
 | sqlx.rs:136:55:136:77 | unsafe_query_1.as_str() [&ref] | sqlx.rs:136:40:136:53 | ...::query_as | provenance | MaD:21 Sink:MaD:21 |
-| sqlx.rs:145:55:145:68 | unsafe_query_1 | sqlx.rs:145:55:145:77 | unsafe_query_1.as_str() [&ref] | provenance | MaD:32 |
-| sqlx.rs:145:55:145:68 | unsafe_query_1 | sqlx.rs:145:55:145:77 | unsafe_query_1.as_str() [&ref] | provenance | MaD:28 |
-| sqlx.rs:145:55:145:68 | unsafe_query_1 | sqlx.rs:145:55:145:77 | unsafe_query_1.as_str() [&ref] | provenance | MaD:32 |
+| sqlx.rs:145:55:145:68 | unsafe_query_1 | sqlx.rs:145:55:145:77 | unsafe_query_1.as_str() [&ref] | provenance | MaD:33 |
+| sqlx.rs:145:55:145:68 | unsafe_query_1 | sqlx.rs:145:55:145:77 | unsafe_query_1.as_str() [&ref] | provenance | MaD:29 |
+| sqlx.rs:145:55:145:68 | unsafe_query_1 | sqlx.rs:145:55:145:77 | unsafe_query_1.as_str() [&ref] | provenance | MaD:33 |
 | sqlx.rs:145:55:145:77 | unsafe_query_1.as_str() | sqlx.rs:145:40:145:53 | ...::query_as | provenance | MaD:21 Sink:MaD:21 |
 | sqlx.rs:145:55:145:77 | unsafe_query_1.as_str() [&ref] | sqlx.rs:145:40:145:53 | ...::query_as | provenance | MaD:21 Sink:MaD:21 |
-| sqlx.rs:153:29:153:42 | unsafe_query_1 | sqlx.rs:153:29:153:51 | unsafe_query_1.as_str() [&ref] | provenance | MaD:32 |
-| sqlx.rs:153:29:153:42 | unsafe_query_1 | sqlx.rs:153:29:153:51 | unsafe_query_1.as_str() [&ref] | provenance | MaD:28 |
-| sqlx.rs:153:29:153:42 | unsafe_query_1 | sqlx.rs:153:29:153:51 | unsafe_query_1.as_str() [&ref] | provenance | MaD:32 |
+| sqlx.rs:153:29:153:42 | unsafe_query_1 | sqlx.rs:153:29:153:51 | unsafe_query_1.as_str() [&ref] | provenance | MaD:33 |
+| sqlx.rs:153:29:153:42 | unsafe_query_1 | sqlx.rs:153:29:153:51 | unsafe_query_1.as_str() [&ref] | provenance | MaD:29 |
+| sqlx.rs:153:29:153:42 | unsafe_query_1 | sqlx.rs:153:29:153:51 | unsafe_query_1.as_str() [&ref] | provenance | MaD:33 |
 | sqlx.rs:153:29:153:51 | unsafe_query_1.as_str() | sqlx.rs:153:17:153:27 | ...::query | provenance | MaD:20 Sink:MaD:20 |
 | sqlx.rs:153:29:153:51 | unsafe_query_1.as_str() [&ref] | sqlx.rs:153:17:153:27 | ...::query | provenance | MaD:20 Sink:MaD:20 |
 | sqlx.rs:173:9:173:21 | remote_string | sqlx.rs:175:84:175:96 | remote_string | provenance |  |
 | sqlx.rs:173:25:173:46 | ...::get | sqlx.rs:173:25:173:69 | ...::get(...) [Ok] | provenance | Src:MaD:23  |
-| sqlx.rs:173:25:173:69 | ...::get(...) [Ok] | sqlx.rs:173:25:173:78 | ... .unwrap() | provenance | MaD:30 |
-| sqlx.rs:173:25:173:78 | ... .unwrap() | sqlx.rs:173:25:173:85 | ... .text() [Ok] | provenance | MaD:34 |
-| sqlx.rs:173:25:173:85 | ... .text() [Ok] | sqlx.rs:173:25:173:118 | ... .unwrap_or(...) | provenance | MaD:31 |
+| sqlx.rs:173:25:173:69 | ...::get(...) [Ok] | sqlx.rs:173:25:173:78 | ... .unwrap() | provenance | MaD:31 |
+| sqlx.rs:173:25:173:78 | ... .unwrap() | sqlx.rs:173:25:173:85 | ... .text() [Ok] | provenance | MaD:35 |
+| sqlx.rs:173:25:173:85 | ... .text() [Ok] | sqlx.rs:173:25:173:118 | ... .unwrap_or(...) | provenance | MaD:32 |
 | sqlx.rs:173:25:173:118 | ... .unwrap_or(...) | sqlx.rs:173:9:173:21 | remote_string | provenance |  |
 | sqlx.rs:175:9:175:22 | unsafe_query_1 | sqlx.rs:188:29:188:42 | unsafe_query_1 | provenance |  |
-| sqlx.rs:175:9:175:22 | unsafe_query_1 | sqlx.rs:188:29:188:51 | unsafe_query_1.as_str() | provenance | MaD:32 |
-| sqlx.rs:175:9:175:22 | unsafe_query_1 | sqlx.rs:188:29:188:51 | unsafe_query_1.as_str() | provenance | MaD:28 |
-| sqlx.rs:175:9:175:22 | unsafe_query_1 | sqlx.rs:188:29:188:51 | unsafe_query_1.as_str() | provenance | MaD:32 |
+| sqlx.rs:175:9:175:22 | unsafe_query_1 | sqlx.rs:188:29:188:51 | unsafe_query_1.as_str() | provenance | MaD:33 |
+| sqlx.rs:175:9:175:22 | unsafe_query_1 | sqlx.rs:188:29:188:51 | unsafe_query_1.as_str() | provenance | MaD:29 |
+| sqlx.rs:175:9:175:22 | unsafe_query_1 | sqlx.rs:188:29:188:51 | unsafe_query_1.as_str() | provenance | MaD:33 |
 | sqlx.rs:175:26:175:96 | ... + ... | sqlx.rs:175:9:175:22 | unsafe_query_1 | provenance |  |
 | sqlx.rs:175:26:175:96 | ... + ... | sqlx.rs:175:26:175:102 | ... + ... | provenance | MaD:27 |
->>>>>>> 75a34a48
+| sqlx.rs:175:26:175:96 | ... + ... | sqlx.rs:175:26:175:102 | ... + ... | provenance | MaD:28 |
 | sqlx.rs:175:26:175:102 | ... + ... | sqlx.rs:175:9:175:22 | unsafe_query_1 | provenance |  |
 | sqlx.rs:175:83:175:96 | &remote_string [&ref] | sqlx.rs:175:26:175:96 | ... + ... | provenance | MaD:26 |
 | sqlx.rs:175:84:175:96 | remote_string | sqlx.rs:175:83:175:96 | &remote_string [&ref] | provenance |  |
-<<<<<<< HEAD
-| sqlx.rs:188:29:188:42 | unsafe_query_1 | sqlx.rs:188:29:188:51 | unsafe_query_1.as_str() [&ref] | provenance | MaD:14 |
-| sqlx.rs:188:29:188:42 | unsafe_query_1 | sqlx.rs:188:29:188:51 | unsafe_query_1.as_str() [&ref] | provenance | MaD:10 |
-| sqlx.rs:188:29:188:42 | unsafe_query_1 | sqlx.rs:188:29:188:51 | unsafe_query_1.as_str() [&ref] | provenance | MaD:14 |
-| sqlx.rs:188:29:188:51 | unsafe_query_1.as_str() | sqlx.rs:188:17:188:27 | ...::query | provenance | MaD:1 Sink:MaD:1 |
-| sqlx.rs:188:29:188:51 | unsafe_query_1.as_str() [&ref] | sqlx.rs:188:17:188:27 | ...::query | provenance | MaD:1 Sink:MaD:1 |
-models
-| 1 | Sink: sqlx_core::query::query; Argument[0]; sql-injection |
-| 2 | Sink: sqlx_core::query_as::query_as; Argument[0]; sql-injection |
-| 3 | Sink: sqlx_core::raw_sql::raw_sql; Argument[0]; sql-injection |
-| 4 | Source: reqwest::blocking::get; ReturnValue.Field[core::result::Result::Ok(0)]; remote |
-| 5 | Source: std::env::args; ReturnValue.Element; commandargs |
-| 6 | Summary: <_ as core::iter::traits::iterator::Iterator>::nth; Argument[self].Element; ReturnValue.Field[core::option::Option::Some(0)]; value |
-| 7 | Summary: <_ as core::ops::arith::Add>::add; Argument[0].Reference; ReturnValue; taint |
-| 8 | Summary: <_ as core::ops::arith::Add>::add; Argument[self]; ReturnValue; taint |
-| 9 | Summary: <alloc::string::String as core::ops::arith::Add>::add; Argument[self]; ReturnValue; value |
-| 10 | Summary: <alloc::string::String>::as_str; Argument[self]; ReturnValue; value |
-| 11 | Summary: <core::option::Option>::unwrap_or; Argument[self].Field[core::option::Option::Some(0)]; ReturnValue; value |
-| 12 | Summary: <core::result::Result>::unwrap; Argument[self].Field[core::result::Result::Ok(0)]; ReturnValue; value |
-| 13 | Summary: <core::result::Result>::unwrap_or; Argument[self].Field[core::result::Result::Ok(0)]; ReturnValue; value |
-| 14 | Summary: <core::str>::as_str; Argument[self]; ReturnValue; value |
-| 15 | Summary: <core::str>::parse; Argument[self]; ReturnValue.Field[core::result::Result::Ok(0)]; taint |
-| 16 | Summary: <reqwest::blocking::response::Response>::text; Argument[self]; ReturnValue.Field[core::result::Result::Ok(0)]; taint |
-| 17 | Summary: alloc::fmt::format; Argument[0]; ReturnValue; taint |
-| 18 | Summary: core::hint::must_use; Argument[0]; ReturnValue; value |
-=======
-| sqlx.rs:188:29:188:42 | unsafe_query_1 | sqlx.rs:188:29:188:51 | unsafe_query_1.as_str() [&ref] | provenance | MaD:32 |
-| sqlx.rs:188:29:188:42 | unsafe_query_1 | sqlx.rs:188:29:188:51 | unsafe_query_1.as_str() [&ref] | provenance | MaD:28 |
-| sqlx.rs:188:29:188:42 | unsafe_query_1 | sqlx.rs:188:29:188:51 | unsafe_query_1.as_str() [&ref] | provenance | MaD:32 |
+| sqlx.rs:188:29:188:42 | unsafe_query_1 | sqlx.rs:188:29:188:51 | unsafe_query_1.as_str() [&ref] | provenance | MaD:33 |
+| sqlx.rs:188:29:188:42 | unsafe_query_1 | sqlx.rs:188:29:188:51 | unsafe_query_1.as_str() [&ref] | provenance | MaD:29 |
+| sqlx.rs:188:29:188:42 | unsafe_query_1 | sqlx.rs:188:29:188:51 | unsafe_query_1.as_str() [&ref] | provenance | MaD:33 |
 | sqlx.rs:188:29:188:51 | unsafe_query_1.as_str() | sqlx.rs:188:17:188:27 | ...::query | provenance | MaD:20 Sink:MaD:20 |
 | sqlx.rs:188:29:188:51 | unsafe_query_1.as_str() [&ref] | sqlx.rs:188:17:188:27 | ...::query | provenance | MaD:20 Sink:MaD:20 |
 models
@@ -612,18 +440,18 @@
 | 23 | Source: reqwest::blocking::get; ReturnValue.Field[core::result::Result::Ok(0)]; remote |
 | 24 | Source: std::env::args; ReturnValue.Element; commandargs |
 | 25 | Summary: <_ as core::iter::traits::iterator::Iterator>::nth; Argument[self].Element; ReturnValue.Field[core::option::Option::Some(0)]; value |
-| 26 | Summary: <alloc::string::String as core::ops::arith::Add>::add; Argument[0].Reference; ReturnValue; taint |
-| 27 | Summary: <alloc::string::String as core::ops::arith::Add>::add; Argument[self]; ReturnValue; value |
-| 28 | Summary: <alloc::string::String>::as_str; Argument[self]; ReturnValue; value |
-| 29 | Summary: <core::option::Option>::unwrap_or; Argument[self].Field[core::option::Option::Some(0)]; ReturnValue; value |
-| 30 | Summary: <core::result::Result>::unwrap; Argument[self].Field[core::result::Result::Ok(0)]; ReturnValue; value |
-| 31 | Summary: <core::result::Result>::unwrap_or; Argument[self].Field[core::result::Result::Ok(0)]; ReturnValue; value |
-| 32 | Summary: <core::str>::as_str; Argument[self]; ReturnValue; value |
-| 33 | Summary: <core::str>::parse; Argument[self]; ReturnValue.Field[core::result::Result::Ok(0)]; taint |
-| 34 | Summary: <reqwest::blocking::response::Response>::text; Argument[self]; ReturnValue.Field[core::result::Result::Ok(0)]; taint |
-| 35 | Summary: alloc::fmt::format; Argument[0]; ReturnValue; taint |
-| 36 | Summary: core::hint::must_use; Argument[0]; ReturnValue; value |
->>>>>>> 75a34a48
+| 26 | Summary: <_ as core::ops::arith::Add>::add; Argument[0].Reference; ReturnValue; taint |
+| 27 | Summary: <_ as core::ops::arith::Add>::add; Argument[self]; ReturnValue; taint |
+| 28 | Summary: <alloc::string::String as core::ops::arith::Add>::add; Argument[self]; ReturnValue; value |
+| 29 | Summary: <alloc::string::String>::as_str; Argument[self]; ReturnValue; value |
+| 30 | Summary: <core::option::Option>::unwrap_or; Argument[self].Field[core::option::Option::Some(0)]; ReturnValue; value |
+| 31 | Summary: <core::result::Result>::unwrap; Argument[self].Field[core::result::Result::Ok(0)]; ReturnValue; value |
+| 32 | Summary: <core::result::Result>::unwrap_or; Argument[self].Field[core::result::Result::Ok(0)]; ReturnValue; value |
+| 33 | Summary: <core::str>::as_str; Argument[self]; ReturnValue; value |
+| 34 | Summary: <core::str>::parse; Argument[self]; ReturnValue.Field[core::result::Result::Ok(0)]; taint |
+| 35 | Summary: <reqwest::blocking::response::Response>::text; Argument[self]; ReturnValue.Field[core::result::Result::Ok(0)]; taint |
+| 36 | Summary: alloc::fmt::format; Argument[0]; ReturnValue; taint |
+| 37 | Summary: core::hint::must_use; Argument[0]; ReturnValue; value |
 nodes
 | mysql.rs:12:13:12:29 | mut remote_string | semmle.label | mut remote_string |
 | mysql.rs:12:33:12:54 | ...::get | semmle.label | ...::get |
