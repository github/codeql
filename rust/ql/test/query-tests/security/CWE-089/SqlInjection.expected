--- conflicted
+++ resolved
@@ -1,10 +1,4 @@
 #select
-<<<<<<< HEAD
-| sqlx.rs:77:25:77:45 | safe_query_3.as_str() | sqlx.rs:48:25:48:46 | ...::get | sqlx.rs:77:25:77:45 | safe_query_3.as_str() | This query depends on a $@. | sqlx.rs:48:25:48:46 | ...::get | user-provided value |
-=======
-| sqlx.rs:67:26:67:48 | unsafe_query_1.as_str() | sqlx.rs:47:22:47:35 | ...::args | sqlx.rs:67:26:67:48 | unsafe_query_1.as_str() | This query depends on a $@. | sqlx.rs:47:22:47:35 | ...::args | user-provided value |
-| sqlx.rs:69:30:69:52 | unsafe_query_2.as_str() | sqlx.rs:48:25:48:46 | ...::get | sqlx.rs:69:30:69:52 | unsafe_query_2.as_str() | This query depends on a $@. | sqlx.rs:48:25:48:46 | ...::get | user-provided value |
->>>>>>> e5b4a15e
 | sqlx.rs:78:25:78:47 | unsafe_query_1.as_str() | sqlx.rs:47:22:47:35 | ...::args | sqlx.rs:78:25:78:47 | unsafe_query_1.as_str() | This query depends on a $@. | sqlx.rs:47:22:47:35 | ...::args | user-provided value |
 | sqlx.rs:80:29:80:51 | unsafe_query_2.as_str() | sqlx.rs:48:25:48:46 | ...::get | sqlx.rs:80:29:80:51 | unsafe_query_2.as_str() | This query depends on a $@. | sqlx.rs:48:25:48:46 | ...::get | user-provided value |
 edges
@@ -19,42 +13,14 @@
 | sqlx.rs:48:25:48:78 | ... .unwrap() | sqlx.rs:48:25:48:85 | ... .text() [Ok] | provenance | MaD:9 |
 | sqlx.rs:48:25:48:85 | ... .text() [Ok] | sqlx.rs:48:25:48:118 | ... .unwrap_or(...) | provenance | MaD:5 |
 | sqlx.rs:48:25:48:118 | ... .unwrap_or(...) | sqlx.rs:48:9:48:21 | remote_string | provenance |  |
-<<<<<<< HEAD
-| sqlx.rs:49:9:49:21 | remote_number | sqlx.rs:52:32:52:87 | MacroExpr | provenance |  |
-| sqlx.rs:49:25:49:52 | remote_string.parse() [Ok] | sqlx.rs:49:25:49:65 | ... .unwrap_or(...) | provenance | MaD:7 |
-| sqlx.rs:49:25:49:65 | ... .unwrap_or(...) | sqlx.rs:49:9:49:21 | remote_number | provenance |  |
-| sqlx.rs:52:9:52:20 | safe_query_3 | sqlx.rs:77:25:77:45 | safe_query_3.as_str() | provenance | MaD:3 |
-| sqlx.rs:52:24:52:88 | res | sqlx.rs:52:32:52:87 | { ... } | provenance |  |
-| sqlx.rs:52:32:52:87 | ...::format(...) | sqlx.rs:52:24:52:88 | res | provenance |  |
-| sqlx.rs:52:32:52:87 | ...::must_use(...) | sqlx.rs:52:9:52:20 | safe_query_3 | provenance |  |
-| sqlx.rs:52:32:52:87 | MacroExpr | sqlx.rs:52:32:52:87 | ...::format(...) | provenance | MaD:4 |
-| sqlx.rs:52:32:52:87 | { ... } | sqlx.rs:52:32:52:87 | ...::must_use(...) | provenance | MaD:9 |
-| sqlx.rs:53:9:53:22 | unsafe_query_1 [&ref] | sqlx.rs:78:25:78:47 | unsafe_query_1.as_str() | provenance | MaD:3 |
-| sqlx.rs:53:26:53:36 | &arg_string [&ref] | sqlx.rs:53:9:53:22 | unsafe_query_1 [&ref] | provenance |  |
-| sqlx.rs:53:27:53:36 | arg_string | sqlx.rs:53:26:53:36 | &arg_string [&ref] | provenance |  |
-| sqlx.rs:54:9:54:22 | unsafe_query_2 [&ref] | sqlx.rs:80:29:80:51 | unsafe_query_2.as_str() | provenance | MaD:3 |
-| sqlx.rs:54:26:54:39 | &remote_string [&ref] | sqlx.rs:54:9:54:22 | unsafe_query_2 [&ref] | provenance |  |
-| sqlx.rs:54:27:54:39 | remote_string | sqlx.rs:54:26:54:39 | &remote_string [&ref] | provenance |  |
-| sqlx.rs:56:9:56:22 | unsafe_query_4 | sqlx.rs:82:29:82:51 | unsafe_query_4.as_str() | provenance | MaD:3 |
-| sqlx.rs:59:9:59:73 | res | sqlx.rs:59:17:59:72 | { ... } | provenance |  |
-| sqlx.rs:59:17:59:72 | ...::format(...) | sqlx.rs:59:9:59:73 | res | provenance |  |
-| sqlx.rs:59:17:59:72 | ...::must_use(...) | sqlx.rs:56:9:56:22 | unsafe_query_4 | provenance |  |
-| sqlx.rs:59:17:59:72 | MacroExpr | sqlx.rs:59:17:59:72 | ...::format(...) | provenance | MaD:4 |
-| sqlx.rs:59:17:59:72 | { ... } | sqlx.rs:59:17:59:72 | ...::must_use(...) | provenance | MaD:9 |
-=======
-| sqlx.rs:53:9:53:22 | unsafe_query_1 [&ref] | sqlx.rs:67:26:67:48 | unsafe_query_1.as_str() | provenance | MaD:7 |
-| sqlx.rs:53:9:53:22 | unsafe_query_1 [&ref] | sqlx.rs:67:26:67:48 | unsafe_query_1.as_str() | provenance | MaD:6 |
 | sqlx.rs:53:9:53:22 | unsafe_query_1 [&ref] | sqlx.rs:78:25:78:47 | unsafe_query_1.as_str() | provenance | MaD:7 |
 | sqlx.rs:53:9:53:22 | unsafe_query_1 [&ref] | sqlx.rs:78:25:78:47 | unsafe_query_1.as_str() | provenance | MaD:6 |
 | sqlx.rs:53:26:53:36 | &arg_string [&ref] | sqlx.rs:53:9:53:22 | unsafe_query_1 [&ref] | provenance |  |
 | sqlx.rs:53:27:53:36 | arg_string | sqlx.rs:53:26:53:36 | &arg_string [&ref] | provenance |  |
-| sqlx.rs:54:9:54:22 | unsafe_query_2 [&ref] | sqlx.rs:69:30:69:52 | unsafe_query_2.as_str() | provenance | MaD:7 |
-| sqlx.rs:54:9:54:22 | unsafe_query_2 [&ref] | sqlx.rs:69:30:69:52 | unsafe_query_2.as_str() | provenance | MaD:6 |
 | sqlx.rs:54:9:54:22 | unsafe_query_2 [&ref] | sqlx.rs:80:29:80:51 | unsafe_query_2.as_str() | provenance | MaD:7 |
 | sqlx.rs:54:9:54:22 | unsafe_query_2 [&ref] | sqlx.rs:80:29:80:51 | unsafe_query_2.as_str() | provenance | MaD:6 |
 | sqlx.rs:54:26:54:39 | &remote_string [&ref] | sqlx.rs:54:9:54:22 | unsafe_query_2 [&ref] | provenance |  |
 | sqlx.rs:54:27:54:39 | remote_string | sqlx.rs:54:26:54:39 | &remote_string [&ref] | provenance |  |
->>>>>>> e5b4a15e
 models
 | 1 | Source: repo:https://github.com/seanmonstar/reqwest:reqwest; crate::blocking::get; ReturnValue.Field[core::result::Result::Ok(0)]; remote |
 | 2 | Source: std::env::args; ReturnValue.Element; commandargs |
@@ -83,18 +49,6 @@
 | sqlx.rs:54:9:54:22 | unsafe_query_2 [&ref] | semmle.label | unsafe_query_2 [&ref] |
 | sqlx.rs:54:26:54:39 | &remote_string [&ref] | semmle.label | &remote_string [&ref] |
 | sqlx.rs:54:27:54:39 | remote_string | semmle.label | remote_string |
-<<<<<<< HEAD
-| sqlx.rs:56:9:56:22 | unsafe_query_4 | semmle.label | unsafe_query_4 |
-| sqlx.rs:59:9:59:73 | res | semmle.label | res |
-| sqlx.rs:59:17:59:72 | ...::format(...) | semmle.label | ...::format(...) |
-| sqlx.rs:59:17:59:72 | ...::must_use(...) | semmle.label | ...::must_use(...) |
-| sqlx.rs:59:17:59:72 | MacroExpr | semmle.label | MacroExpr |
-| sqlx.rs:59:17:59:72 | { ... } | semmle.label | { ... } |
-| sqlx.rs:77:25:77:45 | safe_query_3.as_str() | semmle.label | safe_query_3.as_str() |
-=======
-| sqlx.rs:67:26:67:48 | unsafe_query_1.as_str() | semmle.label | unsafe_query_1.as_str() |
-| sqlx.rs:69:30:69:52 | unsafe_query_2.as_str() | semmle.label | unsafe_query_2.as_str() |
->>>>>>> e5b4a15e
 | sqlx.rs:78:25:78:47 | unsafe_query_1.as_str() | semmle.label | unsafe_query_1.as_str() |
 | sqlx.rs:80:29:80:51 | unsafe_query_2.as_str() | semmle.label | unsafe_query_2.as_str() |
 subpaths