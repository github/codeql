#select
<<<<<<< HEAD
| sqlx.rs:66:26:66:46 | safe_query_3.as_str() | sqlx.rs:48:25:48:46 | ...::get | sqlx.rs:66:26:66:46 | safe_query_3.as_str() | This query depends on a $@. | sqlx.rs:48:25:48:46 | ...::get | user-provided value |
| sqlx.rs:67:26:67:48 | unsafe_query_1.as_str() | sqlx.rs:47:22:47:35 | ...::args | sqlx.rs:67:26:67:48 | unsafe_query_1.as_str() | This query depends on a $@. | sqlx.rs:47:22:47:35 | ...::args | user-provided value |
| sqlx.rs:69:30:69:52 | unsafe_query_2.as_str() | sqlx.rs:48:25:48:46 | ...::get | sqlx.rs:69:30:69:52 | unsafe_query_2.as_str() | This query depends on a $@. | sqlx.rs:48:25:48:46 | ...::get | user-provided value |
| sqlx.rs:77:13:77:23 | ...::query | sqlx.rs:48:25:48:46 | ...::get | sqlx.rs:77:13:77:23 | ...::query | This query depends on a $@. | sqlx.rs:48:25:48:46 | ...::get | user-provided value |
| sqlx.rs:77:25:77:45 | safe_query_3.as_str() | sqlx.rs:48:25:48:46 | ...::get | sqlx.rs:77:25:77:45 | safe_query_3.as_str() | This query depends on a $@. | sqlx.rs:48:25:48:46 | ...::get | user-provided value |
| sqlx.rs:78:13:78:23 | ...::query | sqlx.rs:47:22:47:35 | ...::args | sqlx.rs:78:13:78:23 | ...::query | This query depends on a $@. | sqlx.rs:47:22:47:35 | ...::args | user-provided value |
| sqlx.rs:78:25:78:47 | unsafe_query_1.as_str() | sqlx.rs:47:22:47:35 | ...::args | sqlx.rs:78:25:78:47 | unsafe_query_1.as_str() | This query depends on a $@. | sqlx.rs:47:22:47:35 | ...::args | user-provided value |
| sqlx.rs:80:17:80:27 | ...::query | sqlx.rs:48:25:48:46 | ...::get | sqlx.rs:80:17:80:27 | ...::query | This query depends on a $@. | sqlx.rs:48:25:48:46 | ...::get | user-provided value |
| sqlx.rs:80:29:80:51 | unsafe_query_2.as_str() | sqlx.rs:48:25:48:46 | ...::get | sqlx.rs:80:29:80:51 | unsafe_query_2.as_str() | This query depends on a $@. | sqlx.rs:48:25:48:46 | ...::get | user-provided value |
=======
| sqlx.rs:77:13:77:23 | ...::query | sqlx.rs:48:25:48:46 | ...::get | sqlx.rs:77:13:77:23 | ...::query | This query depends on a $@. | sqlx.rs:48:25:48:46 | ...::get | user-provided value |
| sqlx.rs:78:13:78:23 | ...::query | sqlx.rs:47:22:47:35 | ...::args | sqlx.rs:78:13:78:23 | ...::query | This query depends on a $@. | sqlx.rs:47:22:47:35 | ...::args | user-provided value |
| sqlx.rs:80:17:80:27 | ...::query | sqlx.rs:48:25:48:46 | ...::get | sqlx.rs:80:17:80:27 | ...::query | This query depends on a $@. | sqlx.rs:48:25:48:46 | ...::get | user-provided value |
>>>>>>> ed3a33fd
edges
| sqlx.rs:47:9:47:18 | arg_string | sqlx.rs:53:27:53:36 | arg_string | provenance |  |
| sqlx.rs:47:22:47:35 | ...::args | sqlx.rs:47:22:47:37 | ...::args(...) [element] | provenance | Src:MaD:3  |
| sqlx.rs:47:22:47:37 | ...::args(...) [element] | sqlx.rs:47:22:47:44 | ... .nth(...) [Some] | provenance | MaD:4 |
| sqlx.rs:47:22:47:44 | ... .nth(...) [Some] | sqlx.rs:47:22:47:77 | ... .unwrap_or(...) | provenance | MaD:6 |
| sqlx.rs:47:22:47:77 | ... .unwrap_or(...) | sqlx.rs:47:9:47:18 | arg_string | provenance |  |
| sqlx.rs:48:9:48:21 | remote_string | sqlx.rs:49:25:49:52 | remote_string.parse() [Ok] | provenance | MaD:10 |
| sqlx.rs:48:9:48:21 | remote_string | sqlx.rs:49:25:49:52 | remote_string.parse() [Ok] | provenance | MaD:10 |
| sqlx.rs:48:9:48:21 | remote_string | sqlx.rs:54:27:54:39 | remote_string | provenance |  |
| sqlx.rs:48:25:48:46 | ...::get | sqlx.rs:48:25:48:69 | ...::get(...) [Ok] | provenance | Src:MaD:2  |
| sqlx.rs:48:25:48:69 | ...::get(...) [Ok] | sqlx.rs:48:25:48:78 | ... .unwrap() | provenance | MaD:7 |
| sqlx.rs:48:25:48:78 | ... .unwrap() | sqlx.rs:48:25:48:85 | ... .text() [Ok] | provenance | MaD:11 |
| sqlx.rs:48:25:48:85 | ... .text() [Ok] | sqlx.rs:48:25:48:118 | ... .unwrap_or(...) | provenance | MaD:8 |
| sqlx.rs:48:25:48:118 | ... .unwrap_or(...) | sqlx.rs:48:9:48:21 | remote_string | provenance |  |
| sqlx.rs:49:9:49:21 | remote_number | sqlx.rs:52:32:52:87 | MacroExpr | provenance |  |
| sqlx.rs:49:25:49:52 | remote_string.parse() [Ok] | sqlx.rs:49:25:49:65 | ... .unwrap_or(...) | provenance | MaD:8 |
| sqlx.rs:49:25:49:65 | ... .unwrap_or(...) | sqlx.rs:49:9:49:21 | remote_number | provenance |  |
<<<<<<< HEAD
| sqlx.rs:52:9:52:20 | safe_query_3 | sqlx.rs:66:26:66:37 | safe_query_3 | provenance |  |
| sqlx.rs:52:9:52:20 | safe_query_3 | sqlx.rs:66:26:66:46 | safe_query_3.as_str() | provenance | MaD:9 |
| sqlx.rs:52:9:52:20 | safe_query_3 | sqlx.rs:66:26:66:46 | safe_query_3.as_str() | provenance | MaD:5 |
| sqlx.rs:52:9:52:20 | safe_query_3 | sqlx.rs:66:26:66:46 | safe_query_3.as_str() | provenance | MaD:9 |
| sqlx.rs:52:9:52:20 | safe_query_3 | sqlx.rs:77:25:77:36 | safe_query_3 | provenance |  |
| sqlx.rs:52:9:52:20 | safe_query_3 | sqlx.rs:77:25:77:45 | safe_query_3.as_str() | provenance | MaD:9 |
| sqlx.rs:52:9:52:20 | safe_query_3 | sqlx.rs:77:25:77:45 | safe_query_3.as_str() | provenance | MaD:9 |
| sqlx.rs:52:9:52:20 | safe_query_3 | sqlx.rs:77:25:77:45 | safe_query_3.as_str() | provenance | MaD:5 |
| sqlx.rs:52:9:52:20 | safe_query_3 | sqlx.rs:77:25:77:45 | safe_query_3.as_str() | provenance | MaD:5 |
| sqlx.rs:52:9:52:20 | safe_query_3 | sqlx.rs:77:25:77:45 | safe_query_3.as_str() | provenance | MaD:9 |
| sqlx.rs:52:9:52:20 | safe_query_3 | sqlx.rs:77:25:77:45 | safe_query_3.as_str() | provenance | MaD:9 |
=======
| sqlx.rs:52:9:52:20 | safe_query_3 | sqlx.rs:77:25:77:36 | safe_query_3 | provenance |  |
| sqlx.rs:52:9:52:20 | safe_query_3 | sqlx.rs:77:25:77:45 | safe_query_3.as_str() | provenance | MaD:9 |
| sqlx.rs:52:9:52:20 | safe_query_3 | sqlx.rs:77:25:77:45 | safe_query_3.as_str() | provenance | MaD:5 |
| sqlx.rs:52:9:52:20 | safe_query_3 | sqlx.rs:77:25:77:45 | safe_query_3.as_str() | provenance | MaD:9 |
>>>>>>> ed3a33fd
| sqlx.rs:52:24:52:88 | res | sqlx.rs:52:32:52:87 | { ... } | provenance |  |
| sqlx.rs:52:32:52:87 | ...::format(...) | sqlx.rs:52:24:52:88 | res | provenance |  |
| sqlx.rs:52:32:52:87 | ...::must_use(...) | sqlx.rs:52:9:52:20 | safe_query_3 | provenance |  |
| sqlx.rs:52:32:52:87 | MacroExpr | sqlx.rs:52:32:52:87 | ...::format(...) | provenance | MaD:12 |
| sqlx.rs:52:32:52:87 | { ... } | sqlx.rs:52:32:52:87 | ...::must_use(...) | provenance | MaD:13 |
<<<<<<< HEAD
| sqlx.rs:53:9:53:22 | unsafe_query_1 [&ref] | sqlx.rs:67:26:67:48 | unsafe_query_1.as_str() | provenance | MaD:9 |
| sqlx.rs:53:9:53:22 | unsafe_query_1 [&ref] | sqlx.rs:67:26:67:48 | unsafe_query_1.as_str() | provenance | MaD:5 |
| sqlx.rs:53:9:53:22 | unsafe_query_1 [&ref] | sqlx.rs:67:26:67:48 | unsafe_query_1.as_str() | provenance | MaD:9 |
| sqlx.rs:53:9:53:22 | unsafe_query_1 [&ref] | sqlx.rs:78:25:78:47 | unsafe_query_1.as_str() | provenance | MaD:9 |
| sqlx.rs:53:9:53:22 | unsafe_query_1 [&ref] | sqlx.rs:78:25:78:47 | unsafe_query_1.as_str() | provenance | MaD:5 |
| sqlx.rs:53:9:53:22 | unsafe_query_1 [&ref] | sqlx.rs:78:25:78:47 | unsafe_query_1.as_str() | provenance | MaD:9 |
=======
>>>>>>> ed3a33fd
| sqlx.rs:53:9:53:22 | unsafe_query_1 [&ref] | sqlx.rs:78:25:78:47 | unsafe_query_1.as_str() [&ref] | provenance | MaD:9 |
| sqlx.rs:53:9:53:22 | unsafe_query_1 [&ref] | sqlx.rs:78:25:78:47 | unsafe_query_1.as_str() [&ref] | provenance | MaD:5 |
| sqlx.rs:53:9:53:22 | unsafe_query_1 [&ref] | sqlx.rs:78:25:78:47 | unsafe_query_1.as_str() [&ref] | provenance | MaD:9 |
| sqlx.rs:53:26:53:36 | &arg_string [&ref] | sqlx.rs:53:9:53:22 | unsafe_query_1 [&ref] | provenance |  |
| sqlx.rs:53:27:53:36 | arg_string | sqlx.rs:53:26:53:36 | &arg_string [&ref] | provenance |  |
<<<<<<< HEAD
| sqlx.rs:54:9:54:22 | unsafe_query_2 [&ref] | sqlx.rs:69:30:69:52 | unsafe_query_2.as_str() | provenance | MaD:9 |
| sqlx.rs:54:9:54:22 | unsafe_query_2 [&ref] | sqlx.rs:69:30:69:52 | unsafe_query_2.as_str() | provenance | MaD:5 |
| sqlx.rs:54:9:54:22 | unsafe_query_2 [&ref] | sqlx.rs:69:30:69:52 | unsafe_query_2.as_str() | provenance | MaD:9 |
| sqlx.rs:54:9:54:22 | unsafe_query_2 [&ref] | sqlx.rs:80:29:80:51 | unsafe_query_2.as_str() | provenance | MaD:9 |
| sqlx.rs:54:9:54:22 | unsafe_query_2 [&ref] | sqlx.rs:80:29:80:51 | unsafe_query_2.as_str() | provenance | MaD:5 |
| sqlx.rs:54:9:54:22 | unsafe_query_2 [&ref] | sqlx.rs:80:29:80:51 | unsafe_query_2.as_str() | provenance | MaD:9 |
=======
>>>>>>> ed3a33fd
| sqlx.rs:54:9:54:22 | unsafe_query_2 [&ref] | sqlx.rs:80:29:80:51 | unsafe_query_2.as_str() [&ref] | provenance | MaD:9 |
| sqlx.rs:54:9:54:22 | unsafe_query_2 [&ref] | sqlx.rs:80:29:80:51 | unsafe_query_2.as_str() [&ref] | provenance | MaD:5 |
| sqlx.rs:54:9:54:22 | unsafe_query_2 [&ref] | sqlx.rs:80:29:80:51 | unsafe_query_2.as_str() [&ref] | provenance | MaD:9 |
| sqlx.rs:54:26:54:39 | &remote_string [&ref] | sqlx.rs:54:9:54:22 | unsafe_query_2 [&ref] | provenance |  |
| sqlx.rs:54:27:54:39 | remote_string | sqlx.rs:54:26:54:39 | &remote_string [&ref] | provenance |  |
<<<<<<< HEAD
| sqlx.rs:66:26:66:37 | safe_query_3 | sqlx.rs:66:26:66:46 | safe_query_3.as_str() | provenance | MaD:9 |
| sqlx.rs:66:26:66:37 | safe_query_3 | sqlx.rs:66:26:66:46 | safe_query_3.as_str() | provenance | MaD:5 |
| sqlx.rs:66:26:66:37 | safe_query_3 | sqlx.rs:66:26:66:46 | safe_query_3.as_str() | provenance | MaD:9 |
| sqlx.rs:77:25:77:36 | safe_query_3 | sqlx.rs:77:25:77:45 | safe_query_3.as_str() | provenance | MaD:9 |
| sqlx.rs:77:25:77:36 | safe_query_3 | sqlx.rs:77:25:77:45 | safe_query_3.as_str() | provenance | MaD:5 |
| sqlx.rs:77:25:77:36 | safe_query_3 | sqlx.rs:77:25:77:45 | safe_query_3.as_str() | provenance | MaD:9 |
=======
>>>>>>> ed3a33fd
| sqlx.rs:77:25:77:36 | safe_query_3 | sqlx.rs:77:25:77:45 | safe_query_3.as_str() [&ref] | provenance | MaD:9 |
| sqlx.rs:77:25:77:36 | safe_query_3 | sqlx.rs:77:25:77:45 | safe_query_3.as_str() [&ref] | provenance | MaD:5 |
| sqlx.rs:77:25:77:36 | safe_query_3 | sqlx.rs:77:25:77:45 | safe_query_3.as_str() [&ref] | provenance | MaD:9 |
| sqlx.rs:77:25:77:45 | safe_query_3.as_str() | sqlx.rs:77:13:77:23 | ...::query | provenance | MaD:1 Sink:MaD:1 |
| sqlx.rs:77:25:77:45 | safe_query_3.as_str() [&ref] | sqlx.rs:77:13:77:23 | ...::query | provenance | MaD:1 Sink:MaD:1 |
| sqlx.rs:78:25:78:47 | unsafe_query_1.as_str() [&ref] | sqlx.rs:78:13:78:23 | ...::query | provenance | MaD:1 Sink:MaD:1 |
| sqlx.rs:80:29:80:51 | unsafe_query_2.as_str() [&ref] | sqlx.rs:80:17:80:27 | ...::query | provenance | MaD:1 Sink:MaD:1 |
models
| 1 | Sink: sqlx_core::query::query; Argument[0]; sql-injection |
| 2 | Source: reqwest::blocking::get; ReturnValue.Field[core::result::Result::Ok(0)]; remote |
| 3 | Source: std::env::args; ReturnValue.Element; commandargs |
| 4 | Summary: <_ as core::iter::traits::iterator::Iterator>::nth; Argument[self].Element; ReturnValue.Field[core::option::Option::Some(0)]; value |
| 5 | Summary: <alloc::string::String>::as_str; Argument[self]; ReturnValue; value |
| 6 | Summary: <core::option::Option>::unwrap_or; Argument[self].Field[core::option::Option::Some(0)]; ReturnValue; value |
| 7 | Summary: <core::result::Result>::unwrap; Argument[self].Field[core::result::Result::Ok(0)]; ReturnValue; value |
| 8 | Summary: <core::result::Result>::unwrap_or; Argument[self].Field[core::result::Result::Ok(0)]; ReturnValue; value |
| 9 | Summary: <core::str>::as_str; Argument[self]; ReturnValue; value |
| 10 | Summary: <core::str>::parse; Argument[self]; ReturnValue.Field[core::result::Result::Ok(0)]; taint |
| 11 | Summary: <reqwest::blocking::response::Response>::text; Argument[self]; ReturnValue.Field[core::result::Result::Ok(0)]; taint |
| 12 | Summary: alloc::fmt::format; Argument[0]; ReturnValue; taint |
| 13 | Summary: core::hint::must_use; Argument[0]; ReturnValue; value |
nodes
| sqlx.rs:47:9:47:18 | arg_string | semmle.label | arg_string |
| sqlx.rs:47:22:47:35 | ...::args | semmle.label | ...::args |
| sqlx.rs:47:22:47:37 | ...::args(...) [element] | semmle.label | ...::args(...) [element] |
| sqlx.rs:47:22:47:44 | ... .nth(...) [Some] | semmle.label | ... .nth(...) [Some] |
| sqlx.rs:47:22:47:77 | ... .unwrap_or(...) | semmle.label | ... .unwrap_or(...) |
| sqlx.rs:48:9:48:21 | remote_string | semmle.label | remote_string |
| sqlx.rs:48:25:48:46 | ...::get | semmle.label | ...::get |
| sqlx.rs:48:25:48:69 | ...::get(...) [Ok] | semmle.label | ...::get(...) [Ok] |
| sqlx.rs:48:25:48:78 | ... .unwrap() | semmle.label | ... .unwrap() |
| sqlx.rs:48:25:48:85 | ... .text() [Ok] | semmle.label | ... .text() [Ok] |
| sqlx.rs:48:25:48:118 | ... .unwrap_or(...) | semmle.label | ... .unwrap_or(...) |
| sqlx.rs:49:9:49:21 | remote_number | semmle.label | remote_number |
| sqlx.rs:49:25:49:52 | remote_string.parse() [Ok] | semmle.label | remote_string.parse() [Ok] |
| sqlx.rs:49:25:49:65 | ... .unwrap_or(...) | semmle.label | ... .unwrap_or(...) |
| sqlx.rs:52:9:52:20 | safe_query_3 | semmle.label | safe_query_3 |
| sqlx.rs:52:24:52:88 | res | semmle.label | res |
| sqlx.rs:52:32:52:87 | ...::format(...) | semmle.label | ...::format(...) |
| sqlx.rs:52:32:52:87 | ...::must_use(...) | semmle.label | ...::must_use(...) |
| sqlx.rs:52:32:52:87 | MacroExpr | semmle.label | MacroExpr |
| sqlx.rs:52:32:52:87 | { ... } | semmle.label | { ... } |
| sqlx.rs:53:9:53:22 | unsafe_query_1 [&ref] | semmle.label | unsafe_query_1 [&ref] |
| sqlx.rs:53:26:53:36 | &arg_string [&ref] | semmle.label | &arg_string [&ref] |
| sqlx.rs:53:27:53:36 | arg_string | semmle.label | arg_string |
| sqlx.rs:54:9:54:22 | unsafe_query_2 [&ref] | semmle.label | unsafe_query_2 [&ref] |
| sqlx.rs:54:26:54:39 | &remote_string [&ref] | semmle.label | &remote_string [&ref] |
| sqlx.rs:54:27:54:39 | remote_string | semmle.label | remote_string |
<<<<<<< HEAD
| sqlx.rs:66:26:66:37 | safe_query_3 | semmle.label | safe_query_3 |
| sqlx.rs:66:26:66:46 | safe_query_3.as_str() | semmle.label | safe_query_3.as_str() |
| sqlx.rs:67:26:67:48 | unsafe_query_1.as_str() | semmle.label | unsafe_query_1.as_str() |
| sqlx.rs:69:30:69:52 | unsafe_query_2.as_str() | semmle.label | unsafe_query_2.as_str() |
| sqlx.rs:77:13:77:23 | ...::query | semmle.label | ...::query |
| sqlx.rs:77:25:77:36 | safe_query_3 | semmle.label | safe_query_3 |
| sqlx.rs:77:25:77:45 | safe_query_3.as_str() | semmle.label | safe_query_3.as_str() |
| sqlx.rs:77:25:77:45 | safe_query_3.as_str() | semmle.label | safe_query_3.as_str() |
| sqlx.rs:77:25:77:45 | safe_query_3.as_str() [&ref] | semmle.label | safe_query_3.as_str() [&ref] |
| sqlx.rs:78:13:78:23 | ...::query | semmle.label | ...::query |
| sqlx.rs:78:25:78:47 | unsafe_query_1.as_str() | semmle.label | unsafe_query_1.as_str() |
| sqlx.rs:78:25:78:47 | unsafe_query_1.as_str() [&ref] | semmle.label | unsafe_query_1.as_str() [&ref] |
| sqlx.rs:80:17:80:27 | ...::query | semmle.label | ...::query |
| sqlx.rs:80:29:80:51 | unsafe_query_2.as_str() | semmle.label | unsafe_query_2.as_str() |
=======
| sqlx.rs:77:13:77:23 | ...::query | semmle.label | ...::query |
| sqlx.rs:77:25:77:36 | safe_query_3 | semmle.label | safe_query_3 |
| sqlx.rs:77:25:77:45 | safe_query_3.as_str() | semmle.label | safe_query_3.as_str() |
| sqlx.rs:77:25:77:45 | safe_query_3.as_str() [&ref] | semmle.label | safe_query_3.as_str() [&ref] |
| sqlx.rs:78:13:78:23 | ...::query | semmle.label | ...::query |
| sqlx.rs:78:25:78:47 | unsafe_query_1.as_str() [&ref] | semmle.label | unsafe_query_1.as_str() [&ref] |
| sqlx.rs:80:17:80:27 | ...::query | semmle.label | ...::query |
>>>>>>> ed3a33fd
| sqlx.rs:80:29:80:51 | unsafe_query_2.as_str() [&ref] | semmle.label | unsafe_query_2.as_str() [&ref] |
subpaths<|MERGE_RESOLUTION|>--- conflicted
+++ resolved
@@ -1,19 +1,7 @@
 #select
-<<<<<<< HEAD
-| sqlx.rs:66:26:66:46 | safe_query_3.as_str() | sqlx.rs:48:25:48:46 | ...::get | sqlx.rs:66:26:66:46 | safe_query_3.as_str() | This query depends on a $@. | sqlx.rs:48:25:48:46 | ...::get | user-provided value |
-| sqlx.rs:67:26:67:48 | unsafe_query_1.as_str() | sqlx.rs:47:22:47:35 | ...::args | sqlx.rs:67:26:67:48 | unsafe_query_1.as_str() | This query depends on a $@. | sqlx.rs:47:22:47:35 | ...::args | user-provided value |
-| sqlx.rs:69:30:69:52 | unsafe_query_2.as_str() | sqlx.rs:48:25:48:46 | ...::get | sqlx.rs:69:30:69:52 | unsafe_query_2.as_str() | This query depends on a $@. | sqlx.rs:48:25:48:46 | ...::get | user-provided value |
-| sqlx.rs:77:13:77:23 | ...::query | sqlx.rs:48:25:48:46 | ...::get | sqlx.rs:77:13:77:23 | ...::query | This query depends on a $@. | sqlx.rs:48:25:48:46 | ...::get | user-provided value |
-| sqlx.rs:77:25:77:45 | safe_query_3.as_str() | sqlx.rs:48:25:48:46 | ...::get | sqlx.rs:77:25:77:45 | safe_query_3.as_str() | This query depends on a $@. | sqlx.rs:48:25:48:46 | ...::get | user-provided value |
-| sqlx.rs:78:13:78:23 | ...::query | sqlx.rs:47:22:47:35 | ...::args | sqlx.rs:78:13:78:23 | ...::query | This query depends on a $@. | sqlx.rs:47:22:47:35 | ...::args | user-provided value |
-| sqlx.rs:78:25:78:47 | unsafe_query_1.as_str() | sqlx.rs:47:22:47:35 | ...::args | sqlx.rs:78:25:78:47 | unsafe_query_1.as_str() | This query depends on a $@. | sqlx.rs:47:22:47:35 | ...::args | user-provided value |
-| sqlx.rs:80:17:80:27 | ...::query | sqlx.rs:48:25:48:46 | ...::get | sqlx.rs:80:17:80:27 | ...::query | This query depends on a $@. | sqlx.rs:48:25:48:46 | ...::get | user-provided value |
-| sqlx.rs:80:29:80:51 | unsafe_query_2.as_str() | sqlx.rs:48:25:48:46 | ...::get | sqlx.rs:80:29:80:51 | unsafe_query_2.as_str() | This query depends on a $@. | sqlx.rs:48:25:48:46 | ...::get | user-provided value |
-=======
 | sqlx.rs:77:13:77:23 | ...::query | sqlx.rs:48:25:48:46 | ...::get | sqlx.rs:77:13:77:23 | ...::query | This query depends on a $@. | sqlx.rs:48:25:48:46 | ...::get | user-provided value |
 | sqlx.rs:78:13:78:23 | ...::query | sqlx.rs:47:22:47:35 | ...::args | sqlx.rs:78:13:78:23 | ...::query | This query depends on a $@. | sqlx.rs:47:22:47:35 | ...::args | user-provided value |
 | sqlx.rs:80:17:80:27 | ...::query | sqlx.rs:48:25:48:46 | ...::get | sqlx.rs:80:17:80:27 | ...::query | This query depends on a $@. | sqlx.rs:48:25:48:46 | ...::get | user-provided value |
->>>>>>> ed3a33fd
 edges
 | sqlx.rs:47:9:47:18 | arg_string | sqlx.rs:53:27:53:36 | arg_string | provenance |  |
 | sqlx.rs:47:22:47:35 | ...::args | sqlx.rs:47:22:47:37 | ...::args(...) [element] | provenance | Src:MaD:3  |
@@ -31,66 +19,25 @@
 | sqlx.rs:49:9:49:21 | remote_number | sqlx.rs:52:32:52:87 | MacroExpr | provenance |  |
 | sqlx.rs:49:25:49:52 | remote_string.parse() [Ok] | sqlx.rs:49:25:49:65 | ... .unwrap_or(...) | provenance | MaD:8 |
 | sqlx.rs:49:25:49:65 | ... .unwrap_or(...) | sqlx.rs:49:9:49:21 | remote_number | provenance |  |
-<<<<<<< HEAD
-| sqlx.rs:52:9:52:20 | safe_query_3 | sqlx.rs:66:26:66:37 | safe_query_3 | provenance |  |
-| sqlx.rs:52:9:52:20 | safe_query_3 | sqlx.rs:66:26:66:46 | safe_query_3.as_str() | provenance | MaD:9 |
-| sqlx.rs:52:9:52:20 | safe_query_3 | sqlx.rs:66:26:66:46 | safe_query_3.as_str() | provenance | MaD:5 |
-| sqlx.rs:52:9:52:20 | safe_query_3 | sqlx.rs:66:26:66:46 | safe_query_3.as_str() | provenance | MaD:9 |
-| sqlx.rs:52:9:52:20 | safe_query_3 | sqlx.rs:77:25:77:36 | safe_query_3 | provenance |  |
-| sqlx.rs:52:9:52:20 | safe_query_3 | sqlx.rs:77:25:77:45 | safe_query_3.as_str() | provenance | MaD:9 |
-| sqlx.rs:52:9:52:20 | safe_query_3 | sqlx.rs:77:25:77:45 | safe_query_3.as_str() | provenance | MaD:9 |
-| sqlx.rs:52:9:52:20 | safe_query_3 | sqlx.rs:77:25:77:45 | safe_query_3.as_str() | provenance | MaD:5 |
-| sqlx.rs:52:9:52:20 | safe_query_3 | sqlx.rs:77:25:77:45 | safe_query_3.as_str() | provenance | MaD:5 |
-| sqlx.rs:52:9:52:20 | safe_query_3 | sqlx.rs:77:25:77:45 | safe_query_3.as_str() | provenance | MaD:9 |
-| sqlx.rs:52:9:52:20 | safe_query_3 | sqlx.rs:77:25:77:45 | safe_query_3.as_str() | provenance | MaD:9 |
-=======
 | sqlx.rs:52:9:52:20 | safe_query_3 | sqlx.rs:77:25:77:36 | safe_query_3 | provenance |  |
 | sqlx.rs:52:9:52:20 | safe_query_3 | sqlx.rs:77:25:77:45 | safe_query_3.as_str() | provenance | MaD:9 |
 | sqlx.rs:52:9:52:20 | safe_query_3 | sqlx.rs:77:25:77:45 | safe_query_3.as_str() | provenance | MaD:5 |
 | sqlx.rs:52:9:52:20 | safe_query_3 | sqlx.rs:77:25:77:45 | safe_query_3.as_str() | provenance | MaD:9 |
->>>>>>> ed3a33fd
 | sqlx.rs:52:24:52:88 | res | sqlx.rs:52:32:52:87 | { ... } | provenance |  |
 | sqlx.rs:52:32:52:87 | ...::format(...) | sqlx.rs:52:24:52:88 | res | provenance |  |
 | sqlx.rs:52:32:52:87 | ...::must_use(...) | sqlx.rs:52:9:52:20 | safe_query_3 | provenance |  |
 | sqlx.rs:52:32:52:87 | MacroExpr | sqlx.rs:52:32:52:87 | ...::format(...) | provenance | MaD:12 |
 | sqlx.rs:52:32:52:87 | { ... } | sqlx.rs:52:32:52:87 | ...::must_use(...) | provenance | MaD:13 |
-<<<<<<< HEAD
-| sqlx.rs:53:9:53:22 | unsafe_query_1 [&ref] | sqlx.rs:67:26:67:48 | unsafe_query_1.as_str() | provenance | MaD:9 |
-| sqlx.rs:53:9:53:22 | unsafe_query_1 [&ref] | sqlx.rs:67:26:67:48 | unsafe_query_1.as_str() | provenance | MaD:5 |
-| sqlx.rs:53:9:53:22 | unsafe_query_1 [&ref] | sqlx.rs:67:26:67:48 | unsafe_query_1.as_str() | provenance | MaD:9 |
-| sqlx.rs:53:9:53:22 | unsafe_query_1 [&ref] | sqlx.rs:78:25:78:47 | unsafe_query_1.as_str() | provenance | MaD:9 |
-| sqlx.rs:53:9:53:22 | unsafe_query_1 [&ref] | sqlx.rs:78:25:78:47 | unsafe_query_1.as_str() | provenance | MaD:5 |
-| sqlx.rs:53:9:53:22 | unsafe_query_1 [&ref] | sqlx.rs:78:25:78:47 | unsafe_query_1.as_str() | provenance | MaD:9 |
-=======
->>>>>>> ed3a33fd
 | sqlx.rs:53:9:53:22 | unsafe_query_1 [&ref] | sqlx.rs:78:25:78:47 | unsafe_query_1.as_str() [&ref] | provenance | MaD:9 |
 | sqlx.rs:53:9:53:22 | unsafe_query_1 [&ref] | sqlx.rs:78:25:78:47 | unsafe_query_1.as_str() [&ref] | provenance | MaD:5 |
 | sqlx.rs:53:9:53:22 | unsafe_query_1 [&ref] | sqlx.rs:78:25:78:47 | unsafe_query_1.as_str() [&ref] | provenance | MaD:9 |
 | sqlx.rs:53:26:53:36 | &arg_string [&ref] | sqlx.rs:53:9:53:22 | unsafe_query_1 [&ref] | provenance |  |
 | sqlx.rs:53:27:53:36 | arg_string | sqlx.rs:53:26:53:36 | &arg_string [&ref] | provenance |  |
-<<<<<<< HEAD
-| sqlx.rs:54:9:54:22 | unsafe_query_2 [&ref] | sqlx.rs:69:30:69:52 | unsafe_query_2.as_str() | provenance | MaD:9 |
-| sqlx.rs:54:9:54:22 | unsafe_query_2 [&ref] | sqlx.rs:69:30:69:52 | unsafe_query_2.as_str() | provenance | MaD:5 |
-| sqlx.rs:54:9:54:22 | unsafe_query_2 [&ref] | sqlx.rs:69:30:69:52 | unsafe_query_2.as_str() | provenance | MaD:9 |
-| sqlx.rs:54:9:54:22 | unsafe_query_2 [&ref] | sqlx.rs:80:29:80:51 | unsafe_query_2.as_str() | provenance | MaD:9 |
-| sqlx.rs:54:9:54:22 | unsafe_query_2 [&ref] | sqlx.rs:80:29:80:51 | unsafe_query_2.as_str() | provenance | MaD:5 |
-| sqlx.rs:54:9:54:22 | unsafe_query_2 [&ref] | sqlx.rs:80:29:80:51 | unsafe_query_2.as_str() | provenance | MaD:9 |
-=======
->>>>>>> ed3a33fd
 | sqlx.rs:54:9:54:22 | unsafe_query_2 [&ref] | sqlx.rs:80:29:80:51 | unsafe_query_2.as_str() [&ref] | provenance | MaD:9 |
 | sqlx.rs:54:9:54:22 | unsafe_query_2 [&ref] | sqlx.rs:80:29:80:51 | unsafe_query_2.as_str() [&ref] | provenance | MaD:5 |
 | sqlx.rs:54:9:54:22 | unsafe_query_2 [&ref] | sqlx.rs:80:29:80:51 | unsafe_query_2.as_str() [&ref] | provenance | MaD:9 |
 | sqlx.rs:54:26:54:39 | &remote_string [&ref] | sqlx.rs:54:9:54:22 | unsafe_query_2 [&ref] | provenance |  |
 | sqlx.rs:54:27:54:39 | remote_string | sqlx.rs:54:26:54:39 | &remote_string [&ref] | provenance |  |
-<<<<<<< HEAD
-| sqlx.rs:66:26:66:37 | safe_query_3 | sqlx.rs:66:26:66:46 | safe_query_3.as_str() | provenance | MaD:9 |
-| sqlx.rs:66:26:66:37 | safe_query_3 | sqlx.rs:66:26:66:46 | safe_query_3.as_str() | provenance | MaD:5 |
-| sqlx.rs:66:26:66:37 | safe_query_3 | sqlx.rs:66:26:66:46 | safe_query_3.as_str() | provenance | MaD:9 |
-| sqlx.rs:77:25:77:36 | safe_query_3 | sqlx.rs:77:25:77:45 | safe_query_3.as_str() | provenance | MaD:9 |
-| sqlx.rs:77:25:77:36 | safe_query_3 | sqlx.rs:77:25:77:45 | safe_query_3.as_str() | provenance | MaD:5 |
-| sqlx.rs:77:25:77:36 | safe_query_3 | sqlx.rs:77:25:77:45 | safe_query_3.as_str() | provenance | MaD:9 |
-=======
->>>>>>> ed3a33fd
 | sqlx.rs:77:25:77:36 | safe_query_3 | sqlx.rs:77:25:77:45 | safe_query_3.as_str() [&ref] | provenance | MaD:9 |
 | sqlx.rs:77:25:77:36 | safe_query_3 | sqlx.rs:77:25:77:45 | safe_query_3.as_str() [&ref] | provenance | MaD:5 |
 | sqlx.rs:77:25:77:36 | safe_query_3 | sqlx.rs:77:25:77:45 | safe_query_3.as_str() [&ref] | provenance | MaD:9 |
@@ -139,22 +86,6 @@
 | sqlx.rs:54:9:54:22 | unsafe_query_2 [&ref] | semmle.label | unsafe_query_2 [&ref] |
 | sqlx.rs:54:26:54:39 | &remote_string [&ref] | semmle.label | &remote_string [&ref] |
 | sqlx.rs:54:27:54:39 | remote_string | semmle.label | remote_string |
-<<<<<<< HEAD
-| sqlx.rs:66:26:66:37 | safe_query_3 | semmle.label | safe_query_3 |
-| sqlx.rs:66:26:66:46 | safe_query_3.as_str() | semmle.label | safe_query_3.as_str() |
-| sqlx.rs:67:26:67:48 | unsafe_query_1.as_str() | semmle.label | unsafe_query_1.as_str() |
-| sqlx.rs:69:30:69:52 | unsafe_query_2.as_str() | semmle.label | unsafe_query_2.as_str() |
-| sqlx.rs:77:13:77:23 | ...::query | semmle.label | ...::query |
-| sqlx.rs:77:25:77:36 | safe_query_3 | semmle.label | safe_query_3 |
-| sqlx.rs:77:25:77:45 | safe_query_3.as_str() | semmle.label | safe_query_3.as_str() |
-| sqlx.rs:77:25:77:45 | safe_query_3.as_str() | semmle.label | safe_query_3.as_str() |
-| sqlx.rs:77:25:77:45 | safe_query_3.as_str() [&ref] | semmle.label | safe_query_3.as_str() [&ref] |
-| sqlx.rs:78:13:78:23 | ...::query | semmle.label | ...::query |
-| sqlx.rs:78:25:78:47 | unsafe_query_1.as_str() | semmle.label | unsafe_query_1.as_str() |
-| sqlx.rs:78:25:78:47 | unsafe_query_1.as_str() [&ref] | semmle.label | unsafe_query_1.as_str() [&ref] |
-| sqlx.rs:80:17:80:27 | ...::query | semmle.label | ...::query |
-| sqlx.rs:80:29:80:51 | unsafe_query_2.as_str() | semmle.label | unsafe_query_2.as_str() |
-=======
 | sqlx.rs:77:13:77:23 | ...::query | semmle.label | ...::query |
 | sqlx.rs:77:25:77:36 | safe_query_3 | semmle.label | safe_query_3 |
 | sqlx.rs:77:25:77:45 | safe_query_3.as_str() | semmle.label | safe_query_3.as_str() |
@@ -162,6 +93,5 @@
 | sqlx.rs:78:13:78:23 | ...::query | semmle.label | ...::query |
 | sqlx.rs:78:25:78:47 | unsafe_query_1.as_str() [&ref] | semmle.label | unsafe_query_1.as_str() [&ref] |
 | sqlx.rs:80:17:80:27 | ...::query | semmle.label | ...::query |
->>>>>>> ed3a33fd
 | sqlx.rs:80:29:80:51 | unsafe_query_2.as_str() [&ref] | semmle.label | unsafe_query_2.as_str() [&ref] |
 subpaths