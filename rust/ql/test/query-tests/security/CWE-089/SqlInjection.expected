#select
<<<<<<< HEAD
=======
| sqlx.rs:66:26:66:46 | safe_query_3.as_str() | sqlx.rs:48:25:48:46 | ...::get | sqlx.rs:66:26:66:46 | safe_query_3.as_str() | This query depends on a $@. | sqlx.rs:48:25:48:46 | ...::get | user-provided value |
| sqlx.rs:67:26:67:48 | unsafe_query_1.as_str() | sqlx.rs:47:22:47:35 | ...::args | sqlx.rs:67:26:67:48 | unsafe_query_1.as_str() | This query depends on a $@. | sqlx.rs:47:22:47:35 | ...::args | user-provided value |
| sqlx.rs:69:30:69:52 | unsafe_query_2.as_str() | sqlx.rs:48:25:48:46 | ...::get | sqlx.rs:69:30:69:52 | unsafe_query_2.as_str() | This query depends on a $@. | sqlx.rs:48:25:48:46 | ...::get | user-provided value |
| sqlx.rs:77:25:77:45 | safe_query_3.as_str() | sqlx.rs:48:25:48:46 | ...::get | sqlx.rs:77:25:77:45 | safe_query_3.as_str() | This query depends on a $@. | sqlx.rs:48:25:48:46 | ...::get | user-provided value |
>>>>>>> a9fb49a2
| sqlx.rs:78:25:78:47 | unsafe_query_1.as_str() | sqlx.rs:47:22:47:35 | ...::args | sqlx.rs:78:25:78:47 | unsafe_query_1.as_str() | This query depends on a $@. | sqlx.rs:47:22:47:35 | ...::args | user-provided value |
| sqlx.rs:80:29:80:51 | unsafe_query_2.as_str() | sqlx.rs:48:25:48:46 | ...::get | sqlx.rs:80:29:80:51 | unsafe_query_2.as_str() | This query depends on a $@. | sqlx.rs:48:25:48:46 | ...::get | user-provided value |
edges
| sqlx.rs:47:9:47:18 | arg_string | sqlx.rs:53:27:53:36 | arg_string | provenance |  |
| sqlx.rs:47:22:47:35 | ...::args | sqlx.rs:47:22:47:37 | ...::args(...) [element] | provenance | Src:MaD:2  |
| sqlx.rs:47:22:47:37 | ...::args(...) [element] | sqlx.rs:47:22:47:44 | ... .nth(...) [Some] | provenance | MaD:3 |
| sqlx.rs:47:22:47:44 | ... .nth(...) [Some] | sqlx.rs:47:22:47:77 | ... .unwrap_or(...) | provenance | MaD:5 |
| sqlx.rs:47:22:47:77 | ... .unwrap_or(...) | sqlx.rs:47:9:47:18 | arg_string | provenance |  |
| sqlx.rs:48:9:48:21 | remote_string | sqlx.rs:49:25:49:52 | remote_string.parse() [Ok] | provenance | MaD:9 |
| sqlx.rs:48:9:48:21 | remote_string | sqlx.rs:49:25:49:52 | remote_string.parse() [Ok] | provenance | MaD:9 |
| sqlx.rs:48:9:48:21 | remote_string | sqlx.rs:54:27:54:39 | remote_string | provenance |  |
| sqlx.rs:48:25:48:46 | ...::get | sqlx.rs:48:25:48:69 | ...::get(...) [Ok] | provenance | Src:MaD:1  |
| sqlx.rs:48:25:48:69 | ...::get(...) [Ok] | sqlx.rs:48:25:48:78 | ... .unwrap() | provenance | MaD:6 |
| sqlx.rs:48:25:48:78 | ... .unwrap() | sqlx.rs:48:25:48:85 | ... .text() [Ok] | provenance | MaD:10 |
| sqlx.rs:48:25:48:85 | ... .text() [Ok] | sqlx.rs:48:25:48:118 | ... .unwrap_or(...) | provenance | MaD:7 |
| sqlx.rs:48:25:48:118 | ... .unwrap_or(...) | sqlx.rs:48:9:48:21 | remote_string | provenance |  |
<<<<<<< HEAD
| sqlx.rs:53:9:53:22 | unsafe_query_1 [&ref] | sqlx.rs:78:25:78:47 | unsafe_query_1.as_str() | provenance | MaD:7 |
| sqlx.rs:53:9:53:22 | unsafe_query_1 [&ref] | sqlx.rs:78:25:78:47 | unsafe_query_1.as_str() | provenance | MaD:6 |
| sqlx.rs:53:26:53:36 | &arg_string [&ref] | sqlx.rs:53:9:53:22 | unsafe_query_1 [&ref] | provenance |  |
| sqlx.rs:53:27:53:36 | arg_string | sqlx.rs:53:26:53:36 | &arg_string [&ref] | provenance |  |
| sqlx.rs:54:9:54:22 | unsafe_query_2 [&ref] | sqlx.rs:80:29:80:51 | unsafe_query_2.as_str() | provenance | MaD:7 |
| sqlx.rs:54:9:54:22 | unsafe_query_2 [&ref] | sqlx.rs:80:29:80:51 | unsafe_query_2.as_str() | provenance | MaD:6 |
=======
| sqlx.rs:49:9:49:21 | remote_number | sqlx.rs:52:32:52:87 | MacroExpr | provenance |  |
| sqlx.rs:49:25:49:52 | remote_string.parse() [Ok] | sqlx.rs:49:25:49:65 | ... .unwrap_or(...) | provenance | MaD:7 |
| sqlx.rs:49:25:49:65 | ... .unwrap_or(...) | sqlx.rs:49:9:49:21 | remote_number | provenance |  |
| sqlx.rs:52:9:52:20 | safe_query_3 | sqlx.rs:66:26:66:37 | safe_query_3 | provenance |  |
| sqlx.rs:52:9:52:20 | safe_query_3 | sqlx.rs:66:26:66:46 | safe_query_3.as_str() | provenance | MaD:8 |
| sqlx.rs:52:9:52:20 | safe_query_3 | sqlx.rs:66:26:66:46 | safe_query_3.as_str() | provenance | MaD:4 |
| sqlx.rs:52:9:52:20 | safe_query_3 | sqlx.rs:66:26:66:46 | safe_query_3.as_str() | provenance | MaD:8 |
| sqlx.rs:52:9:52:20 | safe_query_3 | sqlx.rs:77:25:77:36 | safe_query_3 | provenance |  |
| sqlx.rs:52:9:52:20 | safe_query_3 | sqlx.rs:77:25:77:45 | safe_query_3.as_str() | provenance | MaD:8 |
| sqlx.rs:52:9:52:20 | safe_query_3 | sqlx.rs:77:25:77:45 | safe_query_3.as_str() | provenance | MaD:4 |
| sqlx.rs:52:9:52:20 | safe_query_3 | sqlx.rs:77:25:77:45 | safe_query_3.as_str() | provenance | MaD:8 |
| sqlx.rs:52:24:52:88 | res | sqlx.rs:52:32:52:87 | { ... } | provenance |  |
| sqlx.rs:52:32:52:87 | ...::format(...) | sqlx.rs:52:24:52:88 | res | provenance |  |
| sqlx.rs:52:32:52:87 | ...::must_use(...) | sqlx.rs:52:9:52:20 | safe_query_3 | provenance |  |
| sqlx.rs:52:32:52:87 | MacroExpr | sqlx.rs:52:32:52:87 | ...::format(...) | provenance | MaD:11 |
| sqlx.rs:52:32:52:87 | { ... } | sqlx.rs:52:32:52:87 | ...::must_use(...) | provenance | MaD:12 |
| sqlx.rs:53:9:53:22 | unsafe_query_1 [&ref] | sqlx.rs:67:26:67:48 | unsafe_query_1.as_str() | provenance | MaD:8 |
| sqlx.rs:53:9:53:22 | unsafe_query_1 [&ref] | sqlx.rs:67:26:67:48 | unsafe_query_1.as_str() | provenance | MaD:4 |
| sqlx.rs:53:9:53:22 | unsafe_query_1 [&ref] | sqlx.rs:67:26:67:48 | unsafe_query_1.as_str() | provenance | MaD:8 |
| sqlx.rs:53:9:53:22 | unsafe_query_1 [&ref] | sqlx.rs:78:25:78:47 | unsafe_query_1.as_str() | provenance | MaD:8 |
| sqlx.rs:53:9:53:22 | unsafe_query_1 [&ref] | sqlx.rs:78:25:78:47 | unsafe_query_1.as_str() | provenance | MaD:4 |
| sqlx.rs:53:9:53:22 | unsafe_query_1 [&ref] | sqlx.rs:78:25:78:47 | unsafe_query_1.as_str() | provenance | MaD:8 |
| sqlx.rs:53:26:53:36 | &arg_string [&ref] | sqlx.rs:53:9:53:22 | unsafe_query_1 [&ref] | provenance |  |
| sqlx.rs:53:27:53:36 | arg_string | sqlx.rs:53:26:53:36 | &arg_string [&ref] | provenance |  |
| sqlx.rs:54:9:54:22 | unsafe_query_2 [&ref] | sqlx.rs:69:30:69:52 | unsafe_query_2.as_str() | provenance | MaD:8 |
| sqlx.rs:54:9:54:22 | unsafe_query_2 [&ref] | sqlx.rs:69:30:69:52 | unsafe_query_2.as_str() | provenance | MaD:4 |
| sqlx.rs:54:9:54:22 | unsafe_query_2 [&ref] | sqlx.rs:69:30:69:52 | unsafe_query_2.as_str() | provenance | MaD:8 |
| sqlx.rs:54:9:54:22 | unsafe_query_2 [&ref] | sqlx.rs:80:29:80:51 | unsafe_query_2.as_str() | provenance | MaD:8 |
| sqlx.rs:54:9:54:22 | unsafe_query_2 [&ref] | sqlx.rs:80:29:80:51 | unsafe_query_2.as_str() | provenance | MaD:4 |
| sqlx.rs:54:9:54:22 | unsafe_query_2 [&ref] | sqlx.rs:80:29:80:51 | unsafe_query_2.as_str() | provenance | MaD:8 |
>>>>>>> a9fb49a2
| sqlx.rs:54:26:54:39 | &remote_string [&ref] | sqlx.rs:54:9:54:22 | unsafe_query_2 [&ref] | provenance |  |
| sqlx.rs:54:27:54:39 | remote_string | sqlx.rs:54:26:54:39 | &remote_string [&ref] | provenance |  |
| sqlx.rs:66:26:66:37 | safe_query_3 | sqlx.rs:66:26:66:46 | safe_query_3.as_str() | provenance | MaD:8 |
| sqlx.rs:66:26:66:37 | safe_query_3 | sqlx.rs:66:26:66:46 | safe_query_3.as_str() | provenance | MaD:4 |
| sqlx.rs:66:26:66:37 | safe_query_3 | sqlx.rs:66:26:66:46 | safe_query_3.as_str() | provenance | MaD:8 |
| sqlx.rs:77:25:77:36 | safe_query_3 | sqlx.rs:77:25:77:45 | safe_query_3.as_str() | provenance | MaD:8 |
| sqlx.rs:77:25:77:36 | safe_query_3 | sqlx.rs:77:25:77:45 | safe_query_3.as_str() | provenance | MaD:4 |
| sqlx.rs:77:25:77:36 | safe_query_3 | sqlx.rs:77:25:77:45 | safe_query_3.as_str() | provenance | MaD:8 |
models
| 1 | Source: reqwest::blocking::get; ReturnValue.Field[core::result::Result::Ok(0)]; remote |
| 2 | Source: std::env::args; ReturnValue.Element; commandargs |
| 3 | Summary: <_ as core::iter::traits::iterator::Iterator>::nth; Argument[self].Element; ReturnValue.Field[core::option::Option::Some(0)]; value |
| 4 | Summary: <alloc::string::String>::as_str; Argument[self]; ReturnValue; value |
| 5 | Summary: <core::option::Option>::unwrap_or; Argument[self].Field[core::option::Option::Some(0)]; ReturnValue; value |
| 6 | Summary: <core::result::Result>::unwrap; Argument[self].Field[core::result::Result::Ok(0)]; ReturnValue; value |
| 7 | Summary: <core::result::Result>::unwrap_or; Argument[self].Field[core::result::Result::Ok(0)]; ReturnValue; value |
| 8 | Summary: <core::str>::as_str; Argument[self]; ReturnValue; value |
| 9 | Summary: <core::str>::parse; Argument[self]; ReturnValue.Field[core::result::Result::Ok(0)]; taint |
| 10 | Summary: <reqwest::blocking::response::Response>::text; Argument[self]; ReturnValue.Field[core::result::Result::Ok(0)]; taint |
| 11 | Summary: alloc::fmt::format; Argument[0]; ReturnValue; taint |
| 12 | Summary: core::hint::must_use; Argument[0]; ReturnValue; value |
nodes
| sqlx.rs:47:9:47:18 | arg_string | semmle.label | arg_string |
| sqlx.rs:47:22:47:35 | ...::args | semmle.label | ...::args |
| sqlx.rs:47:22:47:37 | ...::args(...) [element] | semmle.label | ...::args(...) [element] |
| sqlx.rs:47:22:47:44 | ... .nth(...) [Some] | semmle.label | ... .nth(...) [Some] |
| sqlx.rs:47:22:47:77 | ... .unwrap_or(...) | semmle.label | ... .unwrap_or(...) |
| sqlx.rs:48:9:48:21 | remote_string | semmle.label | remote_string |
| sqlx.rs:48:25:48:46 | ...::get | semmle.label | ...::get |
| sqlx.rs:48:25:48:69 | ...::get(...) [Ok] | semmle.label | ...::get(...) [Ok] |
| sqlx.rs:48:25:48:78 | ... .unwrap() | semmle.label | ... .unwrap() |
| sqlx.rs:48:25:48:85 | ... .text() [Ok] | semmle.label | ... .text() [Ok] |
| sqlx.rs:48:25:48:118 | ... .unwrap_or(...) | semmle.label | ... .unwrap_or(...) |
| sqlx.rs:49:9:49:21 | remote_number | semmle.label | remote_number |
| sqlx.rs:49:25:49:52 | remote_string.parse() [Ok] | semmle.label | remote_string.parse() [Ok] |
| sqlx.rs:49:25:49:65 | ... .unwrap_or(...) | semmle.label | ... .unwrap_or(...) |
| sqlx.rs:52:9:52:20 | safe_query_3 | semmle.label | safe_query_3 |
| sqlx.rs:52:24:52:88 | res | semmle.label | res |
| sqlx.rs:52:32:52:87 | ...::format(...) | semmle.label | ...::format(...) |
| sqlx.rs:52:32:52:87 | ...::must_use(...) | semmle.label | ...::must_use(...) |
| sqlx.rs:52:32:52:87 | MacroExpr | semmle.label | MacroExpr |
| sqlx.rs:52:32:52:87 | { ... } | semmle.label | { ... } |
| sqlx.rs:53:9:53:22 | unsafe_query_1 [&ref] | semmle.label | unsafe_query_1 [&ref] |
| sqlx.rs:53:26:53:36 | &arg_string [&ref] | semmle.label | &arg_string [&ref] |
| sqlx.rs:53:27:53:36 | arg_string | semmle.label | arg_string |
| sqlx.rs:54:9:54:22 | unsafe_query_2 [&ref] | semmle.label | unsafe_query_2 [&ref] |
| sqlx.rs:54:26:54:39 | &remote_string [&ref] | semmle.label | &remote_string [&ref] |
| sqlx.rs:54:27:54:39 | remote_string | semmle.label | remote_string |
<<<<<<< HEAD
=======
| sqlx.rs:66:26:66:37 | safe_query_3 | semmle.label | safe_query_3 |
| sqlx.rs:66:26:66:46 | safe_query_3.as_str() | semmle.label | safe_query_3.as_str() |
| sqlx.rs:67:26:67:48 | unsafe_query_1.as_str() | semmle.label | unsafe_query_1.as_str() |
| sqlx.rs:69:30:69:52 | unsafe_query_2.as_str() | semmle.label | unsafe_query_2.as_str() |
| sqlx.rs:77:25:77:36 | safe_query_3 | semmle.label | safe_query_3 |
| sqlx.rs:77:25:77:45 | safe_query_3.as_str() | semmle.label | safe_query_3.as_str() |
>>>>>>> a9fb49a2
| sqlx.rs:78:25:78:47 | unsafe_query_1.as_str() | semmle.label | unsafe_query_1.as_str() |
| sqlx.rs:80:29:80:51 | unsafe_query_2.as_str() | semmle.label | unsafe_query_2.as_str() |
subpaths<|MERGE_RESOLUTION|>--- conflicted
+++ resolved
@@ -1,11 +1,5 @@
 #select
-<<<<<<< HEAD
-=======
-| sqlx.rs:66:26:66:46 | safe_query_3.as_str() | sqlx.rs:48:25:48:46 | ...::get | sqlx.rs:66:26:66:46 | safe_query_3.as_str() | This query depends on a $@. | sqlx.rs:48:25:48:46 | ...::get | user-provided value |
-| sqlx.rs:67:26:67:48 | unsafe_query_1.as_str() | sqlx.rs:47:22:47:35 | ...::args | sqlx.rs:67:26:67:48 | unsafe_query_1.as_str() | This query depends on a $@. | sqlx.rs:47:22:47:35 | ...::args | user-provided value |
-| sqlx.rs:69:30:69:52 | unsafe_query_2.as_str() | sqlx.rs:48:25:48:46 | ...::get | sqlx.rs:69:30:69:52 | unsafe_query_2.as_str() | This query depends on a $@. | sqlx.rs:48:25:48:46 | ...::get | user-provided value |
 | sqlx.rs:77:25:77:45 | safe_query_3.as_str() | sqlx.rs:48:25:48:46 | ...::get | sqlx.rs:77:25:77:45 | safe_query_3.as_str() | This query depends on a $@. | sqlx.rs:48:25:48:46 | ...::get | user-provided value |
->>>>>>> a9fb49a2
 | sqlx.rs:78:25:78:47 | unsafe_query_1.as_str() | sqlx.rs:47:22:47:35 | ...::args | sqlx.rs:78:25:78:47 | unsafe_query_1.as_str() | This query depends on a $@. | sqlx.rs:47:22:47:35 | ...::args | user-provided value |
 | sqlx.rs:80:29:80:51 | unsafe_query_2.as_str() | sqlx.rs:48:25:48:46 | ...::get | sqlx.rs:80:29:80:51 | unsafe_query_2.as_str() | This query depends on a $@. | sqlx.rs:48:25:48:46 | ...::get | user-provided value |
 edges
@@ -22,21 +16,9 @@
 | sqlx.rs:48:25:48:78 | ... .unwrap() | sqlx.rs:48:25:48:85 | ... .text() [Ok] | provenance | MaD:10 |
 | sqlx.rs:48:25:48:85 | ... .text() [Ok] | sqlx.rs:48:25:48:118 | ... .unwrap_or(...) | provenance | MaD:7 |
 | sqlx.rs:48:25:48:118 | ... .unwrap_or(...) | sqlx.rs:48:9:48:21 | remote_string | provenance |  |
-<<<<<<< HEAD
-| sqlx.rs:53:9:53:22 | unsafe_query_1 [&ref] | sqlx.rs:78:25:78:47 | unsafe_query_1.as_str() | provenance | MaD:7 |
-| sqlx.rs:53:9:53:22 | unsafe_query_1 [&ref] | sqlx.rs:78:25:78:47 | unsafe_query_1.as_str() | provenance | MaD:6 |
-| sqlx.rs:53:26:53:36 | &arg_string [&ref] | sqlx.rs:53:9:53:22 | unsafe_query_1 [&ref] | provenance |  |
-| sqlx.rs:53:27:53:36 | arg_string | sqlx.rs:53:26:53:36 | &arg_string [&ref] | provenance |  |
-| sqlx.rs:54:9:54:22 | unsafe_query_2 [&ref] | sqlx.rs:80:29:80:51 | unsafe_query_2.as_str() | provenance | MaD:7 |
-| sqlx.rs:54:9:54:22 | unsafe_query_2 [&ref] | sqlx.rs:80:29:80:51 | unsafe_query_2.as_str() | provenance | MaD:6 |
-=======
 | sqlx.rs:49:9:49:21 | remote_number | sqlx.rs:52:32:52:87 | MacroExpr | provenance |  |
 | sqlx.rs:49:25:49:52 | remote_string.parse() [Ok] | sqlx.rs:49:25:49:65 | ... .unwrap_or(...) | provenance | MaD:7 |
 | sqlx.rs:49:25:49:65 | ... .unwrap_or(...) | sqlx.rs:49:9:49:21 | remote_number | provenance |  |
-| sqlx.rs:52:9:52:20 | safe_query_3 | sqlx.rs:66:26:66:37 | safe_query_3 | provenance |  |
-| sqlx.rs:52:9:52:20 | safe_query_3 | sqlx.rs:66:26:66:46 | safe_query_3.as_str() | provenance | MaD:8 |
-| sqlx.rs:52:9:52:20 | safe_query_3 | sqlx.rs:66:26:66:46 | safe_query_3.as_str() | provenance | MaD:4 |
-| sqlx.rs:52:9:52:20 | safe_query_3 | sqlx.rs:66:26:66:46 | safe_query_3.as_str() | provenance | MaD:8 |
 | sqlx.rs:52:9:52:20 | safe_query_3 | sqlx.rs:77:25:77:36 | safe_query_3 | provenance |  |
 | sqlx.rs:52:9:52:20 | safe_query_3 | sqlx.rs:77:25:77:45 | safe_query_3.as_str() | provenance | MaD:8 |
 | sqlx.rs:52:9:52:20 | safe_query_3 | sqlx.rs:77:25:77:45 | safe_query_3.as_str() | provenance | MaD:4 |
@@ -46,26 +28,16 @@
 | sqlx.rs:52:32:52:87 | ...::must_use(...) | sqlx.rs:52:9:52:20 | safe_query_3 | provenance |  |
 | sqlx.rs:52:32:52:87 | MacroExpr | sqlx.rs:52:32:52:87 | ...::format(...) | provenance | MaD:11 |
 | sqlx.rs:52:32:52:87 | { ... } | sqlx.rs:52:32:52:87 | ...::must_use(...) | provenance | MaD:12 |
-| sqlx.rs:53:9:53:22 | unsafe_query_1 [&ref] | sqlx.rs:67:26:67:48 | unsafe_query_1.as_str() | provenance | MaD:8 |
-| sqlx.rs:53:9:53:22 | unsafe_query_1 [&ref] | sqlx.rs:67:26:67:48 | unsafe_query_1.as_str() | provenance | MaD:4 |
-| sqlx.rs:53:9:53:22 | unsafe_query_1 [&ref] | sqlx.rs:67:26:67:48 | unsafe_query_1.as_str() | provenance | MaD:8 |
 | sqlx.rs:53:9:53:22 | unsafe_query_1 [&ref] | sqlx.rs:78:25:78:47 | unsafe_query_1.as_str() | provenance | MaD:8 |
 | sqlx.rs:53:9:53:22 | unsafe_query_1 [&ref] | sqlx.rs:78:25:78:47 | unsafe_query_1.as_str() | provenance | MaD:4 |
 | sqlx.rs:53:9:53:22 | unsafe_query_1 [&ref] | sqlx.rs:78:25:78:47 | unsafe_query_1.as_str() | provenance | MaD:8 |
 | sqlx.rs:53:26:53:36 | &arg_string [&ref] | sqlx.rs:53:9:53:22 | unsafe_query_1 [&ref] | provenance |  |
 | sqlx.rs:53:27:53:36 | arg_string | sqlx.rs:53:26:53:36 | &arg_string [&ref] | provenance |  |
-| sqlx.rs:54:9:54:22 | unsafe_query_2 [&ref] | sqlx.rs:69:30:69:52 | unsafe_query_2.as_str() | provenance | MaD:8 |
-| sqlx.rs:54:9:54:22 | unsafe_query_2 [&ref] | sqlx.rs:69:30:69:52 | unsafe_query_2.as_str() | provenance | MaD:4 |
-| sqlx.rs:54:9:54:22 | unsafe_query_2 [&ref] | sqlx.rs:69:30:69:52 | unsafe_query_2.as_str() | provenance | MaD:8 |
 | sqlx.rs:54:9:54:22 | unsafe_query_2 [&ref] | sqlx.rs:80:29:80:51 | unsafe_query_2.as_str() | provenance | MaD:8 |
 | sqlx.rs:54:9:54:22 | unsafe_query_2 [&ref] | sqlx.rs:80:29:80:51 | unsafe_query_2.as_str() | provenance | MaD:4 |
 | sqlx.rs:54:9:54:22 | unsafe_query_2 [&ref] | sqlx.rs:80:29:80:51 | unsafe_query_2.as_str() | provenance | MaD:8 |
->>>>>>> a9fb49a2
 | sqlx.rs:54:26:54:39 | &remote_string [&ref] | sqlx.rs:54:9:54:22 | unsafe_query_2 [&ref] | provenance |  |
 | sqlx.rs:54:27:54:39 | remote_string | sqlx.rs:54:26:54:39 | &remote_string [&ref] | provenance |  |
-| sqlx.rs:66:26:66:37 | safe_query_3 | sqlx.rs:66:26:66:46 | safe_query_3.as_str() | provenance | MaD:8 |
-| sqlx.rs:66:26:66:37 | safe_query_3 | sqlx.rs:66:26:66:46 | safe_query_3.as_str() | provenance | MaD:4 |
-| sqlx.rs:66:26:66:37 | safe_query_3 | sqlx.rs:66:26:66:46 | safe_query_3.as_str() | provenance | MaD:8 |
 | sqlx.rs:77:25:77:36 | safe_query_3 | sqlx.rs:77:25:77:45 | safe_query_3.as_str() | provenance | MaD:8 |
 | sqlx.rs:77:25:77:36 | safe_query_3 | sqlx.rs:77:25:77:45 | safe_query_3.as_str() | provenance | MaD:4 |
 | sqlx.rs:77:25:77:36 | safe_query_3 | sqlx.rs:77:25:77:45 | safe_query_3.as_str() | provenance | MaD:8 |
@@ -109,15 +81,8 @@
 | sqlx.rs:54:9:54:22 | unsafe_query_2 [&ref] | semmle.label | unsafe_query_2 [&ref] |
 | sqlx.rs:54:26:54:39 | &remote_string [&ref] | semmle.label | &remote_string [&ref] |
 | sqlx.rs:54:27:54:39 | remote_string | semmle.label | remote_string |
-<<<<<<< HEAD
-=======
-| sqlx.rs:66:26:66:37 | safe_query_3 | semmle.label | safe_query_3 |
-| sqlx.rs:66:26:66:46 | safe_query_3.as_str() | semmle.label | safe_query_3.as_str() |
-| sqlx.rs:67:26:67:48 | unsafe_query_1.as_str() | semmle.label | unsafe_query_1.as_str() |
-| sqlx.rs:69:30:69:52 | unsafe_query_2.as_str() | semmle.label | unsafe_query_2.as_str() |
 | sqlx.rs:77:25:77:36 | safe_query_3 | semmle.label | safe_query_3 |
 | sqlx.rs:77:25:77:45 | safe_query_3.as_str() | semmle.label | safe_query_3.as_str() |
->>>>>>> a9fb49a2
 | sqlx.rs:78:25:78:47 | unsafe_query_1.as_str() | semmle.label | unsafe_query_1.as_str() |
 | sqlx.rs:80:29:80:51 | unsafe_query_2.as_str() | semmle.label | unsafe_query_2.as_str() |
 subpaths