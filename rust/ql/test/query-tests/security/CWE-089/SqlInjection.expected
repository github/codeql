--- conflicted
+++ resolved
@@ -8,22 +8,33 @@
 edges
 | sqlx.rs:47:9:47:18 | arg_string | sqlx.rs:53:27:53:36 | arg_string | provenance |  |
 | sqlx.rs:47:22:47:35 | ...::args | sqlx.rs:47:22:47:37 | ...::args(...) [element] | provenance | Src:MaD:2  |
-<<<<<<< HEAD
 | sqlx.rs:47:22:47:37 | ...::args(...) [element] | sqlx.rs:47:22:47:44 | ... .nth(...) [Some] | provenance | MaD:3 |
 | sqlx.rs:47:22:47:44 | ... .nth(...) [Some] | sqlx.rs:47:22:47:77 | ... .unwrap_or(...) | provenance | MaD:5 |
-=======
-| sqlx.rs:47:22:47:37 | ...::args(...) [element] | sqlx.rs:47:22:47:44 | ... .nth(...) [Some] | provenance | MaD:11 |
-| sqlx.rs:47:22:47:44 | ... .nth(...) [Some] | sqlx.rs:47:22:47:77 | ... .unwrap_or(...) | provenance | MaD:3 |
->>>>>>> 14a362d1
 | sqlx.rs:47:22:47:77 | ... .unwrap_or(...) | sqlx.rs:47:9:47:18 | arg_string | provenance |  |
-| sqlx.rs:48:9:48:21 | remote_string | sqlx.rs:49:25:49:52 | remote_string.parse() [Ok] | provenance | MaD:10 |
+| sqlx.rs:48:9:48:21 | remote_string | sqlx.rs:49:25:49:52 | remote_string.parse() [Ok] | provenance | MaD:9 |
+| sqlx.rs:48:9:48:21 | remote_string | sqlx.rs:49:25:49:52 | remote_string.parse() [Ok] | provenance | MaD:9 |
 | sqlx.rs:48:9:48:21 | remote_string | sqlx.rs:54:27:54:39 | remote_string | provenance |  |
 | sqlx.rs:48:25:48:46 | ...::get | sqlx.rs:48:25:48:69 | ...::get(...) [Ok] | provenance | Src:MaD:1  |
-<<<<<<< HEAD
 | sqlx.rs:48:25:48:69 | ...::get(...) [Ok] | sqlx.rs:48:25:48:78 | ... .unwrap() | provenance | MaD:6 |
-| sqlx.rs:48:25:48:78 | ... .unwrap() | sqlx.rs:48:25:48:85 | ... .text() [Ok] | provenance | MaD:9 |
+| sqlx.rs:48:25:48:78 | ... .unwrap() | sqlx.rs:48:25:48:85 | ... .text() [Ok] | provenance | MaD:10 |
 | sqlx.rs:48:25:48:85 | ... .text() [Ok] | sqlx.rs:48:25:48:118 | ... .unwrap_or(...) | provenance | MaD:7 |
 | sqlx.rs:48:25:48:118 | ... .unwrap_or(...) | sqlx.rs:48:9:48:21 | remote_string | provenance |  |
+| sqlx.rs:49:9:49:21 | remote_number | sqlx.rs:52:32:52:87 | MacroExpr | provenance |  |
+| sqlx.rs:49:25:49:52 | remote_string.parse() [Ok] | sqlx.rs:49:25:49:65 | ... .unwrap_or(...) | provenance | MaD:7 |
+| sqlx.rs:49:25:49:65 | ... .unwrap_or(...) | sqlx.rs:49:9:49:21 | remote_number | provenance |  |
+| sqlx.rs:52:9:52:20 | safe_query_3 | sqlx.rs:66:26:66:37 | safe_query_3 | provenance |  |
+| sqlx.rs:52:9:52:20 | safe_query_3 | sqlx.rs:66:26:66:46 | safe_query_3.as_str() | provenance | MaD:8 |
+| sqlx.rs:52:9:52:20 | safe_query_3 | sqlx.rs:66:26:66:46 | safe_query_3.as_str() | provenance | MaD:4 |
+| sqlx.rs:52:9:52:20 | safe_query_3 | sqlx.rs:66:26:66:46 | safe_query_3.as_str() | provenance | MaD:8 |
+| sqlx.rs:52:9:52:20 | safe_query_3 | sqlx.rs:77:25:77:36 | safe_query_3 | provenance |  |
+| sqlx.rs:52:9:52:20 | safe_query_3 | sqlx.rs:77:25:77:45 | safe_query_3.as_str() | provenance | MaD:8 |
+| sqlx.rs:52:9:52:20 | safe_query_3 | sqlx.rs:77:25:77:45 | safe_query_3.as_str() | provenance | MaD:4 |
+| sqlx.rs:52:9:52:20 | safe_query_3 | sqlx.rs:77:25:77:45 | safe_query_3.as_str() | provenance | MaD:8 |
+| sqlx.rs:52:24:52:88 | res | sqlx.rs:52:32:52:87 | { ... } | provenance |  |
+| sqlx.rs:52:32:52:87 | ...::format(...) | sqlx.rs:52:24:52:88 | res | provenance |  |
+| sqlx.rs:52:32:52:87 | ...::must_use(...) | sqlx.rs:52:9:52:20 | safe_query_3 | provenance |  |
+| sqlx.rs:52:32:52:87 | MacroExpr | sqlx.rs:52:32:52:87 | ...::format(...) | provenance | MaD:11 |
+| sqlx.rs:52:32:52:87 | { ... } | sqlx.rs:52:32:52:87 | ...::must_use(...) | provenance | MaD:12 |
 | sqlx.rs:53:9:53:22 | unsafe_query_1 [&ref] | sqlx.rs:67:26:67:48 | unsafe_query_1.as_str() | provenance | MaD:8 |
 | sqlx.rs:53:9:53:22 | unsafe_query_1 [&ref] | sqlx.rs:67:26:67:48 | unsafe_query_1.as_str() | provenance | MaD:4 |
 | sqlx.rs:53:9:53:22 | unsafe_query_1 [&ref] | sqlx.rs:67:26:67:48 | unsafe_query_1.as_str() | provenance | MaD:8 |
@@ -38,65 +49,27 @@
 | sqlx.rs:54:9:54:22 | unsafe_query_2 [&ref] | sqlx.rs:80:29:80:51 | unsafe_query_2.as_str() | provenance | MaD:8 |
 | sqlx.rs:54:9:54:22 | unsafe_query_2 [&ref] | sqlx.rs:80:29:80:51 | unsafe_query_2.as_str() | provenance | MaD:4 |
 | sqlx.rs:54:9:54:22 | unsafe_query_2 [&ref] | sqlx.rs:80:29:80:51 | unsafe_query_2.as_str() | provenance | MaD:8 |
-=======
-| sqlx.rs:48:25:48:69 | ...::get(...) [Ok] | sqlx.rs:48:25:48:78 | ... .unwrap() | provenance | MaD:4 |
-| sqlx.rs:48:25:48:78 | ... .unwrap() | sqlx.rs:48:25:48:85 | ... .text() [Ok] | provenance | MaD:12 |
-| sqlx.rs:48:25:48:85 | ... .text() [Ok] | sqlx.rs:48:25:48:118 | ... .unwrap_or(...) | provenance | MaD:5 |
-| sqlx.rs:48:25:48:118 | ... .unwrap_or(...) | sqlx.rs:48:9:48:21 | remote_string | provenance |  |
-| sqlx.rs:49:9:49:21 | remote_number | sqlx.rs:52:32:52:87 | MacroExpr | provenance |  |
-| sqlx.rs:49:25:49:52 | remote_string.parse() [Ok] | sqlx.rs:49:25:49:65 | ... .unwrap_or(...) | provenance | MaD:5 |
-| sqlx.rs:49:25:49:65 | ... .unwrap_or(...) | sqlx.rs:49:9:49:21 | remote_number | provenance |  |
-| sqlx.rs:52:9:52:20 | safe_query_3 | sqlx.rs:66:26:66:37 | safe_query_3 | provenance |  |
-| sqlx.rs:52:9:52:20 | safe_query_3 | sqlx.rs:66:26:66:46 | safe_query_3.as_str() | provenance | MaD:8 |
-| sqlx.rs:52:9:52:20 | safe_query_3 | sqlx.rs:66:26:66:46 | safe_query_3.as_str() | provenance | MaD:6 |
-| sqlx.rs:52:9:52:20 | safe_query_3 | sqlx.rs:77:25:77:36 | safe_query_3 | provenance |  |
-| sqlx.rs:52:9:52:20 | safe_query_3 | sqlx.rs:77:25:77:45 | safe_query_3.as_str() | provenance | MaD:8 |
-| sqlx.rs:52:9:52:20 | safe_query_3 | sqlx.rs:77:25:77:45 | safe_query_3.as_str() | provenance | MaD:6 |
-| sqlx.rs:52:24:52:88 | res | sqlx.rs:52:32:52:87 | { ... } | provenance |  |
-| sqlx.rs:52:32:52:87 | ...::format(...) | sqlx.rs:52:24:52:88 | res | provenance |  |
-| sqlx.rs:52:32:52:87 | ...::must_use(...) | sqlx.rs:52:9:52:20 | safe_query_3 | provenance |  |
-| sqlx.rs:52:32:52:87 | MacroExpr | sqlx.rs:52:32:52:87 | ...::format(...) | provenance | MaD:9 |
-| sqlx.rs:52:32:52:87 | { ... } | sqlx.rs:52:32:52:87 | ...::must_use(...) | provenance | MaD:7 |
-| sqlx.rs:53:9:53:22 | unsafe_query_1 [&ref] | sqlx.rs:67:26:67:48 | unsafe_query_1.as_str() | provenance | MaD:8 |
-| sqlx.rs:53:9:53:22 | unsafe_query_1 [&ref] | sqlx.rs:67:26:67:48 | unsafe_query_1.as_str() | provenance | MaD:6 |
-| sqlx.rs:53:9:53:22 | unsafe_query_1 [&ref] | sqlx.rs:78:25:78:47 | unsafe_query_1.as_str() | provenance | MaD:8 |
-| sqlx.rs:53:9:53:22 | unsafe_query_1 [&ref] | sqlx.rs:78:25:78:47 | unsafe_query_1.as_str() | provenance | MaD:6 |
-| sqlx.rs:53:26:53:36 | &arg_string [&ref] | sqlx.rs:53:9:53:22 | unsafe_query_1 [&ref] | provenance |  |
-| sqlx.rs:53:27:53:36 | arg_string | sqlx.rs:53:26:53:36 | &arg_string [&ref] | provenance |  |
-| sqlx.rs:54:9:54:22 | unsafe_query_2 [&ref] | sqlx.rs:69:30:69:52 | unsafe_query_2.as_str() | provenance | MaD:8 |
-| sqlx.rs:54:9:54:22 | unsafe_query_2 [&ref] | sqlx.rs:69:30:69:52 | unsafe_query_2.as_str() | provenance | MaD:6 |
-| sqlx.rs:54:9:54:22 | unsafe_query_2 [&ref] | sqlx.rs:80:29:80:51 | unsafe_query_2.as_str() | provenance | MaD:8 |
-| sqlx.rs:54:9:54:22 | unsafe_query_2 [&ref] | sqlx.rs:80:29:80:51 | unsafe_query_2.as_str() | provenance | MaD:6 |
->>>>>>> 14a362d1
 | sqlx.rs:54:26:54:39 | &remote_string [&ref] | sqlx.rs:54:9:54:22 | unsafe_query_2 [&ref] | provenance |  |
 | sqlx.rs:54:27:54:39 | remote_string | sqlx.rs:54:26:54:39 | &remote_string [&ref] | provenance |  |
 | sqlx.rs:66:26:66:37 | safe_query_3 | sqlx.rs:66:26:66:46 | safe_query_3.as_str() | provenance | MaD:8 |
-| sqlx.rs:66:26:66:37 | safe_query_3 | sqlx.rs:66:26:66:46 | safe_query_3.as_str() | provenance | MaD:6 |
+| sqlx.rs:66:26:66:37 | safe_query_3 | sqlx.rs:66:26:66:46 | safe_query_3.as_str() | provenance | MaD:4 |
+| sqlx.rs:66:26:66:37 | safe_query_3 | sqlx.rs:66:26:66:46 | safe_query_3.as_str() | provenance | MaD:8 |
 | sqlx.rs:77:25:77:36 | safe_query_3 | sqlx.rs:77:25:77:45 | safe_query_3.as_str() | provenance | MaD:8 |
-| sqlx.rs:77:25:77:36 | safe_query_3 | sqlx.rs:77:25:77:45 | safe_query_3.as_str() | provenance | MaD:6 |
+| sqlx.rs:77:25:77:36 | safe_query_3 | sqlx.rs:77:25:77:45 | safe_query_3.as_str() | provenance | MaD:4 |
+| sqlx.rs:77:25:77:36 | safe_query_3 | sqlx.rs:77:25:77:45 | safe_query_3.as_str() | provenance | MaD:8 |
 models
 | 1 | Source: reqwest::blocking::get; ReturnValue.Field[core::result::Result::Ok(0)]; remote |
 | 2 | Source: std::env::args; ReturnValue.Element; commandargs |
-<<<<<<< HEAD
 | 3 | Summary: <_ as core::iter::traits::iterator::Iterator>::nth; Argument[self].Element; ReturnValue.Field[core::option::Option::Some(0)]; value |
 | 4 | Summary: <alloc::string::String>::as_str; Argument[self]; ReturnValue; value |
 | 5 | Summary: <core::option::Option>::unwrap_or; Argument[self].Field[core::option::Option::Some(0)]; ReturnValue; value |
 | 6 | Summary: <core::result::Result>::unwrap; Argument[self].Field[core::result::Result::Ok(0)]; ReturnValue; value |
 | 7 | Summary: <core::result::Result>::unwrap_or; Argument[self].Field[core::result::Result::Ok(0)]; ReturnValue; value |
 | 8 | Summary: <core::str>::as_str; Argument[self]; ReturnValue; value |
-| 9 | Summary: <reqwest::blocking::response::Response>::text; Argument[self]; ReturnValue.Field[core::result::Result::Ok(0)]; taint |
-=======
-| 3 | Summary: <core::option::Option>::unwrap_or; Argument[self].Field[core::option::Option::Some(0)]; ReturnValue; value |
-| 4 | Summary: <core::result::Result>::unwrap; Argument[self].Field[core::result::Result::Ok(0)]; ReturnValue; value |
-| 5 | Summary: <core::result::Result>::unwrap_or; Argument[self].Field[core::result::Result::Ok(0)]; ReturnValue; value |
-| 6 | Summary: <core::str>::as_str; Argument[self]; ReturnValue; value |
-| 7 | Summary: core::hint::must_use; Argument[0]; ReturnValue; value |
-| 8 | Summary: lang:alloc; <crate::string::String>::as_str; Argument[self]; ReturnValue; value |
-| 9 | Summary: lang:alloc; crate::fmt::format; Argument[0]; ReturnValue; taint |
-| 10 | Summary: lang:core; <str>::parse; Argument[self]; ReturnValue.Field[core::result::Result::Ok(0)]; taint |
-| 11 | Summary: lang:core; crate::iter::traits::iterator::Iterator::nth; Argument[self].Element; ReturnValue.Field[core::option::Option::Some(0)]; value |
-| 12 | Summary: repo:https://github.com/seanmonstar/reqwest:reqwest; <crate::blocking::response::Response>::text; Argument[self]; ReturnValue.Field[core::result::Result::Ok(0)]; taint |
->>>>>>> 14a362d1
+| 9 | Summary: <core::str>::parse; Argument[self]; ReturnValue.Field[core::result::Result::Ok(0)]; taint |
+| 10 | Summary: <reqwest::blocking::response::Response>::text; Argument[self]; ReturnValue.Field[core::result::Result::Ok(0)]; taint |
+| 11 | Summary: alloc::fmt::format; Argument[0]; ReturnValue; taint |
+| 12 | Summary: core::hint::must_use; Argument[0]; ReturnValue; value |
 nodes
 | sqlx.rs:47:9:47:18 | arg_string | semmle.label | arg_string |
 | sqlx.rs:47:22:47:35 | ...::args | semmle.label | ...::args |
