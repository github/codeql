| Elements extracted | 290 |
| Elements unextracted | 0 |
<<<<<<< HEAD
| Extraction errors | 0 |
| Extraction warnings | 6 |
| Files extracted - total | 6 |
| Files extracted - with errors | 1 |
| Files extracted - without errors | 5 |
| Lines of code extracted | 48 |
| Lines of user code extracted | 48 |
=======
| Files extracted | 7 |
| Lines of code extracted | 61 |
| Lines of user code extracted | 61 |
>>>>>>> 91f1cf10
<|MERGE_RESOLUTION|>--- conflicted
+++ resolved
@@ -1,15 +1,9 @@
 | Elements extracted | 290 |
 | Elements unextracted | 0 |
-<<<<<<< HEAD
 | Extraction errors | 0 |
 | Extraction warnings | 6 |
-| Files extracted - total | 6 |
+| Files extracted - total | 7 |
 | Files extracted - with errors | 1 |
-| Files extracted - without errors | 5 |
-| Lines of code extracted | 48 |
-| Lines of user code extracted | 48 |
-=======
-| Files extracted | 7 |
+| Files extracted - without errors | 6 |
 | Lines of code extracted | 61 |
-| Lines of user code extracted | 61 |
->>>>>>> 91f1cf10
+| Lines of user code extracted | 61 |