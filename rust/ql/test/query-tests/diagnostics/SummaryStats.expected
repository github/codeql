| Elements extracted | 383 |
| Elements unextracted | 0 |
| Extraction errors | 0 |
<<<<<<< HEAD
| Extraction warnings | 8 |
| Files extracted - total | 7 |
| Files extracted - with errors | 3 |
| Files extracted - without errors | 4 |
| Inconsistencies - AST | 0 |
| Inconsistencies - CFG | 0 |
| Inconsistencies - data flow | 7 |
| Lines of code extracted | 60 |
| Lines of user code extracted | 60 |
| Macro calls - resolved | 8 |
| Macro calls - total | 9 |
| Macro calls - unresolved | 1 |
=======
| Extraction warnings | 7 |
| Files extracted - total | 8 |
| Files extracted - with errors | 2 |
| Files extracted - without errors | 6 |
| Inconsistencies - AST | 0 |
| Inconsistencies - CFG | 0 |
| Inconsistencies - data flow | 0 |
| Lines of code extracted | 59 |
| Lines of user code extracted | 59 |
>>>>>>> b6cdae20
<|MERGE_RESOLUTION|>--- conflicted
+++ resolved
@@ -1,27 +1,15 @@
 | Elements extracted | 383 |
 | Elements unextracted | 0 |
 | Extraction errors | 0 |
-<<<<<<< HEAD
 | Extraction warnings | 8 |
-| Files extracted - total | 7 |
+| Files extracted - total | 8 |
 | Files extracted - with errors | 3 |
-| Files extracted - without errors | 4 |
+| Files extracted - without errors | 5 |
 | Inconsistencies - AST | 0 |
 | Inconsistencies - CFG | 0 |
-| Inconsistencies - data flow | 7 |
+| Inconsistencies - data flow | 0 |
 | Lines of code extracted | 60 |
 | Lines of user code extracted | 60 |
 | Macro calls - resolved | 8 |
 | Macro calls - total | 9 |
-| Macro calls - unresolved | 1 |
-=======
-| Extraction warnings | 7 |
-| Files extracted - total | 8 |
-| Files extracted - with errors | 2 |
-| Files extracted - without errors | 6 |
-| Inconsistencies - AST | 0 |
-| Inconsistencies - CFG | 0 |
-| Inconsistencies - data flow | 0 |
-| Lines of code extracted | 59 |
-| Lines of user code extracted | 59 |
->>>>>>> b6cdae20
+| Macro calls - unresolved | 1 |