<<<<<<< HEAD
| gen_function.rs:3:1:4:38 | fn foo | hasExtendedCanonicalPath: | yes | hasCrateOrigin: | yes | hasAttributeMacroExpansion: | no | hasParamList: | yes | getNumberOfAttrs: | 0 | getNumberOfParams: | 1 | hasAbi: | no | hasBody: | yes | hasGenericParamList: | no | isAsync: | no | isConst: | no | isDefault: | no | isGen: | no | isUnsafe: | no | hasName: | yes | hasRetType: | yes | hasVisibility: | no | hasWhereClause: | no | hasImplementation: | yes |
| gen_function.rs:7:5:7:13 | fn bar | hasExtendedCanonicalPath: | yes | hasCrateOrigin: | yes | hasAttributeMacroExpansion: | no | hasParamList: | yes | getNumberOfAttrs: | 0 | getNumberOfParams: | 0 | hasAbi: | no | hasBody: | no | hasGenericParamList: | no | isAsync: | no | isConst: | no | isDefault: | no | isGen: | no | isUnsafe: | no | hasName: | yes | hasRetType: | no | hasVisibility: | no | hasWhereClause: | no | hasImplementation: | no |
=======
instances
| gen_function.rs:3:1:4:38 | fn foo | isAsync: | no | isConst: | no | isDefault: | no | isGen: | no | isUnsafe: | no | hasImplementation: | yes |
| gen_function.rs:7:5:7:13 | fn bar | isAsync: | no | isConst: | no | isDefault: | no | isGen: | no | isUnsafe: | no | hasImplementation: | no |
getParamList
| gen_function.rs:3:1:4:38 | fn foo | gen_function.rs:4:7:4:14 | ParamList |
| gen_function.rs:7:5:7:13 | fn bar | gen_function.rs:7:11:7:12 | ParamList |
getAttr
getParam
| gen_function.rs:3:1:4:38 | fn foo | 0 | gen_function.rs:4:8:4:13 | ...: u32 |
getExtendedCanonicalPath
| gen_function.rs:3:1:4:38 | fn foo | crate::gen_function::foo |
| gen_function.rs:7:5:7:13 | fn bar | crate::gen_function::Trait::bar |
getCrateOrigin
| gen_function.rs:3:1:4:38 | fn foo | repo::test |
| gen_function.rs:7:5:7:13 | fn bar | repo::test |
getAttributeMacroExpansion
getAbi
getBody
| gen_function.rs:3:1:4:38 | fn foo | gen_function.rs:4:23:4:38 | { ... } |
getGenericParamList
getName
| gen_function.rs:3:1:4:38 | fn foo | gen_function.rs:4:4:4:6 | foo |
| gen_function.rs:7:5:7:13 | fn bar | gen_function.rs:7:8:7:10 | bar |
getRetType
| gen_function.rs:3:1:4:38 | fn foo | gen_function.rs:4:16:4:21 | RetTypeRepr |
getVisibility
getWhereClause
>>>>>>> afc78ced
<|MERGE_RESOLUTION|>--- conflicted
+++ resolved
@@ -1,16 +1,6 @@
-<<<<<<< HEAD
-| gen_function.rs:3:1:4:38 | fn foo | hasExtendedCanonicalPath: | yes | hasCrateOrigin: | yes | hasAttributeMacroExpansion: | no | hasParamList: | yes | getNumberOfAttrs: | 0 | getNumberOfParams: | 1 | hasAbi: | no | hasBody: | yes | hasGenericParamList: | no | isAsync: | no | isConst: | no | isDefault: | no | isGen: | no | isUnsafe: | no | hasName: | yes | hasRetType: | yes | hasVisibility: | no | hasWhereClause: | no | hasImplementation: | yes |
-| gen_function.rs:7:5:7:13 | fn bar | hasExtendedCanonicalPath: | yes | hasCrateOrigin: | yes | hasAttributeMacroExpansion: | no | hasParamList: | yes | getNumberOfAttrs: | 0 | getNumberOfParams: | 0 | hasAbi: | no | hasBody: | no | hasGenericParamList: | no | isAsync: | no | isConst: | no | isDefault: | no | isGen: | no | isUnsafe: | no | hasName: | yes | hasRetType: | no | hasVisibility: | no | hasWhereClause: | no | hasImplementation: | no |
-=======
 instances
 | gen_function.rs:3:1:4:38 | fn foo | isAsync: | no | isConst: | no | isDefault: | no | isGen: | no | isUnsafe: | no | hasImplementation: | yes |
 | gen_function.rs:7:5:7:13 | fn bar | isAsync: | no | isConst: | no | isDefault: | no | isGen: | no | isUnsafe: | no | hasImplementation: | no |
-getParamList
-| gen_function.rs:3:1:4:38 | fn foo | gen_function.rs:4:7:4:14 | ParamList |
-| gen_function.rs:7:5:7:13 | fn bar | gen_function.rs:7:11:7:12 | ParamList |
-getAttr
-getParam
-| gen_function.rs:3:1:4:38 | fn foo | 0 | gen_function.rs:4:8:4:13 | ...: u32 |
 getExtendedCanonicalPath
 | gen_function.rs:3:1:4:38 | fn foo | crate::gen_function::foo |
 | gen_function.rs:7:5:7:13 | fn bar | crate::gen_function::Trait::bar |
@@ -18,6 +8,12 @@
 | gen_function.rs:3:1:4:38 | fn foo | repo::test |
 | gen_function.rs:7:5:7:13 | fn bar | repo::test |
 getAttributeMacroExpansion
+getParamList
+| gen_function.rs:3:1:4:38 | fn foo | gen_function.rs:4:7:4:14 | ParamList |
+| gen_function.rs:7:5:7:13 | fn bar | gen_function.rs:7:11:7:12 | ParamList |
+getAttr
+getParam
+| gen_function.rs:3:1:4:38 | fn foo | 0 | gen_function.rs:4:8:4:13 | ...: u32 |
 getAbi
 getBody
 | gen_function.rs:3:1:4:38 | fn foo | gen_function.rs:4:23:4:38 | { ... } |
@@ -28,5 +24,4 @@
 getRetType
 | gen_function.rs:3:1:4:38 | fn foo | gen_function.rs:4:16:4:21 | RetTypeRepr |
 getVisibility
-getWhereClause
->>>>>>> afc78ced
+getWhereClause