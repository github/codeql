/** Provides classes representing types without type arguments. */

private import rust
private import PathResolution
private import TypeMention
private import codeql.rust.internal.CachedStages
private import codeql.rust.elements.internal.generated.Raw
private import codeql.rust.elements.internal.generated.Synth

/**
 * Holds if a dyn trait type should have a type parameter associated with `n`. A
 * dyn trait type inherits the type parameters of the trait it implements. That
 * includes the type parameters corresponding to associated types.
 *
 * For instance in
 * ```rust
 * trait SomeTrait<A> {
 *   type AssociatedType;
 * }
 * ```
 * this predicate holds for the nodes `A` and `type AssociatedType`.
 */
private predicate dynTraitTypeParameter(Trait trait, AstNode n) {
  trait = any(DynTraitTypeRepr dt).getTrait() and
  (
    n = trait.getGenericParamList().getATypeParam() or
    n = trait.(TraitItemNode).getAnAssocItem().(TypeAlias)
  )
}

cached
newtype TType =
  TTuple(int arity) {
    arity =
      [
        any(TupleTypeRepr t).getNumberOfFields(),
        any(TupleExpr e).getNumberOfFields(),
        any(TuplePat p).getNumberOfFields()
      ] and
    Stages::TypeInferenceStage::ref()
  } or
  TStruct(Struct s) or
  TEnum(Enum e) or
  TTrait(Trait t) or
  TArrayType() or // todo: add size?
  TRefType() or // todo: add mut?
  TImplTraitType(ImplTraitTypeRepr impl) or
  TDynTraitType(Trait t) { t = any(DynTraitTypeRepr dt).getTrait() } or
  TSliceType() or
  TTupleTypeParameter(int arity, int i) { exists(TTuple(arity)) and i in [0 .. arity - 1] } or
  TTypeParamTypeParameter(TypeParam t) or
  TAssociatedTypeTypeParameter(TypeAlias t) { any(TraitItemNode trait).getAnAssocItem() = t } or
  TArrayTypeParameter() or
<<<<<<< HEAD
  TDynTraitTypeParameter(TypeParam tp) {
    tp = any(DynTraitTypeRepr dt).getTrait().getGenericParamList().getATypeParam()
  } or
  TImplTraitTypeParameter(ImplTraitTypeRepr implTrait, TypeParam tp) {
    implTraitTypeParam(implTrait, _, tp)
  } or
=======
  TDynTraitTypeParameter(AstNode n) { dynTraitTypeParameter(_, n) } or
>>>>>>> 37b508bf
  TRefTypeParameter() or
  TSelfTypeParameter(Trait t) or
  TSliceTypeParameter()

predicate implTraitTypeParam(ImplTraitTypeRepr implTrait, int i, TypeParam tp) {
  tp = implTrait.getFunctionReturnPos().getGenericParamList().getTypeParam(i) and
  // Only include type parameters of the function that occur inside the impl
  // trait type.
  exists(Path path | path.getParentNode*() = implTrait and resolvePath(path) = tp)
}

/**
 * A type without type arguments.
 *
 * Note that this type includes things that, strictly speaking, are not Rust
 * types, such as traits and implementation blocks.
 */
abstract class Type extends TType {
  /** Gets the struct field `name` belonging to this type, if any. */
  pragma[nomagic]
  abstract StructField getStructField(string name);

  /** Gets the `i`th tuple field belonging to this type, if any. */
  pragma[nomagic]
  abstract TupleField getTupleField(int i);

  /** Gets the `i`th type parameter of this type, if any. */
  abstract TypeParameter getTypeParameter(int i);

  /** Gets the default type for the `i`th type parameter, if any. */
  TypeMention getTypeParameterDefault(int i) { none() }

  /** Gets a type parameter of this type. */
  final TypeParameter getATypeParameter() { result = this.getTypeParameter(_) }

  /** Gets a textual representation of this type. */
  abstract string toString();

  /** Gets the location of this type. */
  abstract Location getLocation();
}

/** A tuple type `(T, ...)`. */
class TupleType extends Type, TTuple {
  private int arity;

  TupleType() { this = TTuple(arity) }

  override StructField getStructField(string name) { none() }

  override TupleField getTupleField(int i) { none() }

  override TypeParameter getTypeParameter(int i) { result = TTupleTypeParameter(arity, i) }

  /** Gets the arity of this tuple type. */
  int getArity() { result = arity }

  override string toString() { result = "(T_" + arity + ")" }

  override Location getLocation() { result instanceof EmptyLocation }
}

/** The unit type `()`. */
class UnitType extends TupleType, TTuple {
  UnitType() { this = TTuple(0) }

  override string toString() { result = "()" }
}

abstract private class StructOrEnumType extends Type {
  abstract ItemNode asItemNode();
}

/** A struct type. */
class StructType extends StructOrEnumType, TStruct {
  private Struct struct;

  StructType() { this = TStruct(struct) }

  override ItemNode asItemNode() { result = struct }

  override StructField getStructField(string name) { result = struct.getStructField(name) }

  override TupleField getTupleField(int i) { result = struct.getTupleField(i) }

  override TypeParameter getTypeParameter(int i) {
    result = TTypeParamTypeParameter(struct.getGenericParamList().getTypeParam(i))
  }

  override TypeMention getTypeParameterDefault(int i) {
    result = struct.getGenericParamList().getTypeParam(i).getDefaultType()
  }

  override string toString() { result = struct.getName().getText() }

  override Location getLocation() { result = struct.getLocation() }
}

/** An enum type. */
class EnumType extends StructOrEnumType, TEnum {
  private Enum enum;

  EnumType() { this = TEnum(enum) }

  override ItemNode asItemNode() { result = enum }

  override StructField getStructField(string name) { none() }

  override TupleField getTupleField(int i) { none() }

  override TypeParameter getTypeParameter(int i) {
    result = TTypeParamTypeParameter(enum.getGenericParamList().getTypeParam(i))
  }

  override TypeMention getTypeParameterDefault(int i) {
    result = enum.getGenericParamList().getTypeParam(i).getDefaultType()
  }

  override string toString() { result = enum.getName().getText() }

  override Location getLocation() { result = enum.getLocation() }
}

/** A trait type. */
class TraitType extends Type, TTrait {
  private Trait trait;

  TraitType() { this = TTrait(trait) }

  /** Gets the underlying trait. */
  Trait getTrait() { result = trait }

  override StructField getStructField(string name) { none() }

  override TupleField getTupleField(int i) { none() }

  override TypeParameter getTypeParameter(int i) {
    result = TTypeParamTypeParameter(trait.getGenericParamList().getTypeParam(i))
  }

  override TypeMention getTypeParameterDefault(int i) {
    result = trait.getGenericParamList().getTypeParam(i).getDefaultType()
  }

  override string toString() { result = trait.toString() }

  override Location getLocation() { result = trait.getLocation() }
}

/**
 * An array type.
 *
 * Array types like `[i64; 5]` are modeled as normal generic types
 * with a single type argument.
 */
class ArrayType extends Type, TArrayType {
  ArrayType() { this = TArrayType() }

  override StructField getStructField(string name) { none() }

  override TupleField getTupleField(int i) { none() }

  override TypeParameter getTypeParameter(int i) {
    result = TArrayTypeParameter() and
    i = 0
  }

  override string toString() { result = "[]" }

  override Location getLocation() { result instanceof EmptyLocation }
}

/**
 * A reference type.
 *
 * Reference types like `& i64` are modeled as normal generic types
 * with a single type argument.
 */
class RefType extends Type, TRefType {
  RefType() { this = TRefType() }

  override StructField getStructField(string name) { none() }

  override TupleField getTupleField(int i) { none() }

  override TypeParameter getTypeParameter(int i) {
    result = TRefTypeParameter() and
    i = 0
  }

  override string toString() { result = "&" }

  override Location getLocation() { result instanceof EmptyLocation }
}

/**
 * An [impl Trait][1] type.
 *
 * Each syntactic `impl Trait` type gives rise to its own type, even if
 * two `impl Trait` types have the same bounds.
 *
 * [1]: https://doc.rust-lang.org/reference/types/impl-trait.html
 */
class ImplTraitType extends Type, TImplTraitType {
  ImplTraitTypeRepr impl;

  ImplTraitType() { this = TImplTraitType(impl) }

  /** Gets the underlying AST node. */
  ImplTraitTypeRepr getImplTraitTypeRepr() { result = impl }

  /** Gets the function that this `impl Trait` belongs to. */
  abstract Function getFunction();

  override StructField getStructField(string name) { none() }

  override TupleField getTupleField(int i) { none() }

  override TypeParameter getTypeParameter(int i) {
    exists(TypeParam tp |
      implTraitTypeParam(impl, i, tp) and
      result = TImplTraitTypeParameter(impl, tp)
    )
  }

  override string toString() { result = impl.toString() }

  override Location getLocation() { result = impl.getLocation() }
}

class DynTraitType extends Type, TDynTraitType {
  Trait trait;

  DynTraitType() { this = TDynTraitType(trait) }

  override StructField getStructField(string name) { none() }

  override TupleField getTupleField(int i) { none() }

  override DynTraitTypeParameter getTypeParameter(int i) {
    result = TDynTraitTypeParameter(trait.getGenericParamList().getTypeParam(i))
  }

  Trait getTrait() { result = trait }

  override string toString() { result = "dyn " + trait.getName().toString() }

  override Location getLocation() { result = trait.getLocation() }
}

/**
 * An [impl Trait in return position][1] type, for example:
 *
 * ```rust
 * fn foo() -> impl Trait
 * ```
 *
 * [1]: https://doc.rust-lang.org/reference/types/impl-trait.html#r-type.impl-trait.return
 */
class ImplTraitReturnType extends ImplTraitType {
  private Function function;

  ImplTraitReturnType() { function = impl.getFunctionReturnPos() }

  override Function getFunction() { result = function }
}

/**
 * A slice type.
 *
 * Slice types like `[i64]` are modeled as normal generic types
 * with a single type argument.
 */
class SliceType extends Type, TSliceType {
  SliceType() { this = TSliceType() }

  override StructField getStructField(string name) { none() }

  override TupleField getTupleField(int i) { none() }

  override TypeParameter getTypeParameter(int i) {
    result = TSliceTypeParameter() and
    i = 0
  }

  override string toString() { result = "[]" }

  override Location getLocation() { result instanceof EmptyLocation }
}

/** A type parameter. */
abstract class TypeParameter extends Type {
  override StructField getStructField(string name) { none() }

  override TupleField getTupleField(int i) { none() }

  override TypeParameter getTypeParameter(int i) { none() }
}

private class RawTypeParameter = @type_param or @trait or @type_alias or @impl_trait_type_repr;

private predicate id(RawTypeParameter x, RawTypeParameter y) { x = y }

private predicate idOfRaw(RawTypeParameter x, int y) = equivalenceRelation(id/2)(x, y)

int idOfTypeParameterAstNode(AstNode node) { idOfRaw(Synth::convertAstNodeToRaw(node), result) }

/** A type parameter from source code. */
class TypeParamTypeParameter extends TypeParameter, TTypeParamTypeParameter {
  private TypeParam typeParam;

  TypeParamTypeParameter() { this = TTypeParamTypeParameter(typeParam) }

  TypeParam getTypeParam() { result = typeParam }

  override string toString() { result = typeParam.toString() }

  override Location getLocation() { result = typeParam.getLocation() }
}

/**
 * A type parameter corresponding to an associated type in a trait.
 *
 * We treat associated type declarations in traits as type parameters. E.g., a
 * trait such as
 * ```rust
 * trait ATrait {
 *   type AssociatedType;
 *   // ...
 * }
 * ```
 * is treated as if it was
 * ```rust
 * trait ATrait<AssociatedType> {
 *   // ...
 * }
 * ```
 */
class AssociatedTypeTypeParameter extends TypeParameter, TAssociatedTypeTypeParameter {
  private TypeAlias typeAlias;

  AssociatedTypeTypeParameter() { this = TAssociatedTypeTypeParameter(typeAlias) }

  TypeAlias getTypeAlias() { result = typeAlias }

  /** Gets the trait that contains this associated type declaration. */
  TraitItemNode getTrait() { result.getAnAssocItem() = typeAlias }

  override string toString() { result = typeAlias.getName().getText() }

  override Location getLocation() { result = typeAlias.getLocation() }
}

/**
 * A tuple type parameter. For instance the `T` in `(T, U)`.
 *
 * Since tuples are structural their type parameters can be represented as their
 * positional index. The type inference library requires that type parameters
 * belong to a single type, so we also include the arity of the tuple type.
 */
class TupleTypeParameter extends TypeParameter, TTupleTypeParameter {
  private int arity;
  private int index;

  TupleTypeParameter() { this = TTupleTypeParameter(arity, index) }

  override string toString() { result = index.toString() + "(" + arity + ")" }

  override Location getLocation() { result instanceof EmptyLocation }

  /** Gets the index of this tuple type parameter. */
  int getIndex() { result = index }

  /** Gets the tuple type that corresponds to this tuple type parameter. */
  TupleType getTupleType() { result = TTuple(arity) }
}

/** An implicit array type parameter. */
class ArrayTypeParameter extends TypeParameter, TArrayTypeParameter {
  override string toString() { result = "[T;...]" }

  override Location getLocation() { result instanceof EmptyLocation }
}

class DynTraitTypeParameter extends TypeParameter, TDynTraitTypeParameter {
  private AstNode n;

  DynTraitTypeParameter() { this = TDynTraitTypeParameter(n) }

  Trait getTrait() { dynTraitTypeParameter(result, n) }

  /** Gets the dyn trait type that this type parameter belongs to. */
  DynTraitType getDynTraitType() { result.getTrait() = this.getTrait() }

  /** Gets the `TypeParam` of this dyn trait type parameter, if any. */
  TypeParam getTypeParam() { result = n }

  /** Gets the `TypeAlias` of this dyn trait type parameter, if any. */
  TypeAlias getTypeAlias() { result = n }

  /** Gets the trait type parameter that this dyn trait type parameter corresponds to. */
  TypeParameter getTraitTypeParameter() {
    result.(TypeParamTypeParameter).getTypeParam() = n
    or
    result.(AssociatedTypeTypeParameter).getTypeAlias() = n
  }

  private string toStringInner() {
    result = [this.getTypeParam().toString(), this.getTypeAlias().getName().toString()]
  }

  override string toString() { result = "dyn(" + this.toStringInner() + ")" }

  override Location getLocation() { result = n.getLocation() }
}

class ImplTraitTypeParameter extends TypeParameter, TImplTraitTypeParameter {
  private TypeParam typeParam;
  private ImplTraitTypeRepr implTrait;

  ImplTraitTypeParameter() { this = TImplTraitTypeParameter(implTrait, typeParam) }

  TypeParam getTypeParam() { result = typeParam }

  ImplTraitTypeRepr getImplTraitTypeRepr() { result = implTrait }

  override string toString() { result = "impl(" + typeParam.toString() + ")" }

  override Location getLocation() { result = typeParam.getLocation() }
}

/** An implicit reference type parameter. */
class RefTypeParameter extends TypeParameter, TRefTypeParameter {
  override string toString() { result = "&T" }

  override Location getLocation() { result instanceof EmptyLocation }
}

/** An implicit slice type parameter. */
class SliceTypeParameter extends TypeParameter, TSliceTypeParameter {
  override string toString() { result = "[T]" }

  override Location getLocation() { result instanceof EmptyLocation }
}

/**
 * The implicit `Self` type parameter of a trait, that refers to the
 * implementing type of the trait.
 *
 * The Rust Reference on the implicit `Self` parameter:
 * https://doc.rust-lang.org/reference/items/traits.html#r-items.traits.self-param
 */
class SelfTypeParameter extends TypeParameter, TSelfTypeParameter {
  private Trait trait;

  SelfTypeParameter() { this = TSelfTypeParameter(trait) }

  Trait getTrait() { result = trait }

  override string toString() { result = "Self [" + trait.toString() + "]" }

  override Location getLocation() { result = trait.getLocation() }
}

/**
 * An [impl Trait in argument position][1] type, for example:
 *
 * ```rust
 * fn foo(arg: impl Trait)
 * ```
 *
 * Such types are syntactic sugar for type parameters, that is
 *
 * ```rust
 * fn foo<T: Trait>(arg: T)
 * ```
 *
 * so we model them as type parameters.
 *
 * [1]: https://doc.rust-lang.org/reference/types/impl-trait.html#r-type.impl-trait.param
 */
class ImplTraitTypeTypeParameter extends ImplTraitType, TypeParameter {
  private Function function;

  ImplTraitTypeTypeParameter() { impl = function.getAParam().getTypeRepr() }

  override Function getFunction() { result = function }

  override StructField getStructField(string name) { none() }

  override TupleField getTupleField(int i) { none() }

  override TypeParameter getTypeParameter(int i) { none() }
}

/**
 * A type abstraction. I.e., a place in the program where type variables are
 * introduced.
 *
 * Example:
 * ```rust
 * impl<A, B> Foo<A, B> { }
 * //  ^^^^^^ a type abstraction
 * ```
 */
abstract class TypeAbstraction extends AstNode {
  abstract TypeParameter getATypeParameter();
}

final class ImplTypeAbstraction extends TypeAbstraction, Impl {
  override TypeParamTypeParameter getATypeParameter() {
    result.getTypeParam() = this.getGenericParamList().getATypeParam()
  }
}

final class DynTypeAbstraction extends TypeAbstraction, DynTraitTypeRepr {
  override TypeParameter getATypeParameter() {
    result = any(DynTraitTypeParameter tp | tp.getTrait() = this.getTrait()).getTraitTypeParameter()
  }
}

final class TraitTypeAbstraction extends TypeAbstraction, Trait {
  override TypeParameter getATypeParameter() {
    result.(TypeParamTypeParameter).getTypeParam() = this.getGenericParamList().getATypeParam()
    or
    result.(AssociatedTypeTypeParameter).getTrait() = this
    or
    result.(SelfTypeParameter).getTrait() = this
  }
}

final class TypeBoundTypeAbstraction extends TypeAbstraction, TypeBound {
  override TypeParameter getATypeParameter() { none() }
}

final class SelfTypeBoundTypeAbstraction extends TypeAbstraction, Name {
  private TraitTypeAbstraction trait;

  SelfTypeBoundTypeAbstraction() { trait.getName() = this }

  override TypeParameter getATypeParameter() { none() }
}

final class ImplTraitTypeReprAbstraction extends TypeAbstraction, ImplTraitTypeRepr {
  override TypeParameter getATypeParameter() {
    implTraitTypeParam(this, _, result.(TypeParamTypeParameter).getTypeParam())
  }
}<|MERGE_RESOLUTION|>--- conflicted
+++ resolved
@@ -51,16 +51,10 @@
   TTypeParamTypeParameter(TypeParam t) or
   TAssociatedTypeTypeParameter(TypeAlias t) { any(TraitItemNode trait).getAnAssocItem() = t } or
   TArrayTypeParameter() or
-<<<<<<< HEAD
-  TDynTraitTypeParameter(TypeParam tp) {
-    tp = any(DynTraitTypeRepr dt).getTrait().getGenericParamList().getATypeParam()
-  } or
+  TDynTraitTypeParameter(AstNode n) { dynTraitTypeParameter(_, n) } or
   TImplTraitTypeParameter(ImplTraitTypeRepr implTrait, TypeParam tp) {
     implTraitTypeParam(implTrait, _, tp)
   } or
-=======
-  TDynTraitTypeParameter(AstNode n) { dynTraitTypeParameter(_, n) } or
->>>>>>> 37b508bf
   TRefTypeParameter() or
   TSelfTypeParameter(Trait t) or
   TSliceTypeParameter()
