--- conflicted
+++ resolved
@@ -100,16 +100,12 @@
         id2 = 2
         or
         kind = 1 and
-<<<<<<< HEAD
         id1 = 0 and
-        id2 = idOfTypeParameterAstNode(tp0.(DynTraitTypeParameter).getTypeParam())
-=======
-        id =
+        id2 =
           idOfTypeParameterAstNode([
               tp0.(DynTraitTypeParameter).getTypeParam().(AstNode),
               tp0.(DynTraitTypeParameter).getTypeAlias()
             ])
->>>>>>> 37b508bf
         or
         kind = 2 and
         id1 = idOfTypeParameterAstNode(tp0.(ImplTraitTypeParameter).getImplTraitTypeRepr()) and
