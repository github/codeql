private import codeql.util.Boolean
private import codeql.rust.controlflow.ControlFlowGraph
private import rust
private import SuccessorType

newtype TCompletion =
  TSimpleCompletion() or
  TBooleanCompletion(Boolean b) or
  TMatchCompletion(Boolean isMatch) or
  TBreakCompletion() or
  TContinueCompletion() or
  TReturnCompletion()

/** A completion of a statement or an expression. */
abstract class Completion extends TCompletion {
  /** Gets a textual representation of this completion. */
  abstract string toString();

  predicate isValidForSpecific(AstNode e) { none() }

  predicate isValidFor(AstNode e) { this.isValidForSpecific(e) }

  /** Gets a successor type that matches this completion. */
  abstract SuccessorType getAMatchingSuccessorType();
}

/**
 * A completion that represents normal evaluation of a statement or an
 * expression.
 */
abstract class NormalCompletion extends Completion { }

/** A simple (normal) completion. */
class SimpleCompletion extends NormalCompletion, TSimpleCompletion {
  override NormalSuccessor getAMatchingSuccessorType() { any() }

  // `SimpleCompletion` is the "default" completion type, thus it is valid for
  // any node where there isn't another more specific completion type.
  override predicate isValidFor(AstNode e) { not any(Completion c).isValidForSpecific(e) }

  override string toString() { result = "simple" }
}

/**
 * A completion that represents evaluation of an expression, whose value
 * determines the successor.
 */
abstract class ConditionalCompletion extends NormalCompletion {
  boolean value;

  bindingset[value]
  ConditionalCompletion() { any() }

  /** Gets the Boolean value of this conditional completion. */
  final boolean getValue() { result = value }

  final predicate succeeded() { value = true }

  final predicate failed() { value = false }

  /** Gets the dual completion. */
  abstract ConditionalCompletion getDual();
}

/** Holds if node `n` has the Boolean constant value `value`. */
private predicate isBooleanConstant(AstNode n, Boolean value) {
  n.(LiteralExpr).getTextValue() = value.toString()
  or
  isBooleanConstant(n.(ParenExpr).getExpr(), value)
}

/**
 * A completion that represents evaluation of an expression
 * with a Boolean value.
 */
class BooleanCompletion extends ConditionalCompletion, TBooleanCompletion {
  BooleanCompletion() { this = TBooleanCompletion(value) }

  private predicate isValidForSpecific0(AstNode e) {
    e = any(IfExpr c).getCondition()
    or
    e = any(WhileExpr c).getCondition()
    or
    any(MatchGuard guard).getCondition() = e
    or
    exists(BinaryExpr expr |
      expr.getOperatorName() = ["&&", "||"] and
      e = expr.getLhs()
    )
    or
    exists(Expr parent | this.isValidForSpecific0(parent) |
<<<<<<< HEAD
=======
      e = parent.(ParenExpr).getExpr()
      or
>>>>>>> 6bb98b02
      parent =
        any(PrefixExpr expr |
          expr.getOperatorName() = "!" and
          e = expr.getExpr()
        )
      or
      parent =
        any(BinaryExpr expr |
          expr.getOperatorName() = ["&&", "||"] and
          e = expr.getRhs()
        )
      or
      parent = any(IfExpr ie | e = [ie.getThen(), ie.getElse()])
      or
      parent = any(BlockExpr be | e = be.getStmtList().getTailExpr())
    )
  }

  override predicate isValidForSpecific(AstNode e) {
    this.isValidForSpecific0(e) and
    (
      isBooleanConstant(e, value)
      or
      not isBooleanConstant(e, _)
    )
  }

  /** Gets the dual Boolean completion. */
  override BooleanCompletion getDual() { result = TBooleanCompletion(value.booleanNot()) }

  override BooleanSuccessor getAMatchingSuccessorType() { result.getValue() = value }

  override string toString() { result = "boolean(" + value + ")" }
}

/**
 * A completion that represents the result of a pattern match.
 */
class MatchCompletion extends TMatchCompletion, ConditionalCompletion {
  MatchCompletion() { this = TMatchCompletion(value) }

  override predicate isValidForSpecific(AstNode e) { e instanceof Pat }

  override MatchSuccessor getAMatchingSuccessorType() { result.getValue() = value }

  /** Gets the dual match completion. */
  override MatchCompletion getDual() { result = TMatchCompletion(value.booleanNot()) }

  override string toString() { result = "match(" + value + ")" }
}

/**
 * A completion that represents a `break`.
 */
class BreakCompletion extends TBreakCompletion, Completion {
  override BreakSuccessor getAMatchingSuccessorType() { any() }

  override predicate isValidForSpecific(AstNode e) { e instanceof BreakExpr }

  override string toString() { result = this.getAMatchingSuccessorType().toString() }
}

/**
 * A completion that represents a `continue`.
 */
class ContinueCompletion extends TContinueCompletion, Completion {
  override ContinueSuccessor getAMatchingSuccessorType() { any() }

  override predicate isValidForSpecific(AstNode e) { e instanceof ContinueExpr }

  override string toString() { result = this.getAMatchingSuccessorType().toString() }
}

/**
 * A completion that represents a return.
 */
class ReturnCompletion extends TReturnCompletion, Completion {
  override ReturnSuccessor getAMatchingSuccessorType() { any() }

  override predicate isValidForSpecific(AstNode e) { e instanceof ReturnExpr }

  override string toString() { result = "return" }
}

/** Hold if `c` represents normal evaluation of a statement or an expression. */
predicate completionIsNormal(Completion c) { c instanceof NormalCompletion }

/** Hold if `c` represents simple and normal evaluation of a statement or an expression. */
predicate completionIsSimple(Completion c) { c instanceof SimpleCompletion }

/** Holds if `c` is a valid completion for `n`. */
predicate completionIsValidFor(Completion c, AstNode n) { c.isValidFor(n) }<|MERGE_RESOLUTION|>--- conflicted
+++ resolved
@@ -89,11 +89,8 @@
     )
     or
     exists(Expr parent | this.isValidForSpecific0(parent) |
-<<<<<<< HEAD
-=======
       e = parent.(ParenExpr).getExpr()
       or
->>>>>>> 6bb98b02
       parent =
         any(PrefixExpr expr |
           expr.getOperatorName() = "!" and
