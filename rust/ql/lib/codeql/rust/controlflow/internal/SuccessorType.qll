--- conflicted
+++ resolved
@@ -15,12 +15,8 @@
   TSuccessorSuccessor() or
   TBooleanSuccessor(Boolean b) or
   TMatchSuccessor(Boolean b) or
-<<<<<<< HEAD
-  TLoopSuccessor(TLoopJumpType kind, TLabelType label) { exists(TLoopCompletion(kind, label)) } or
-=======
   TBreakSuccessor() or
   TContinueSuccessor() or
->>>>>>> 6bb98b02
   TReturnSuccessor()
 
 /** The type of a control flow successor. */
@@ -66,28 +62,6 @@
 /**
  * A control flow successor of a `break` expression.
  */
-<<<<<<< HEAD
-class LoopJumpSuccessorImpl extends SuccessorTypeImpl, TLoopSuccessor {
-  private TLoopJumpType getKind() { this = TLoopSuccessor(result, _) }
-
-  private TLabelType getLabelType() { this = TLoopSuccessor(_, result) }
-
-  predicate hasLabel() { this.getLabelType() = TLabel(_) }
-
-  string getLabelName() { this = TLoopSuccessor(_, TLabel(result)) }
-
-  predicate isContinue() { this.getKind() = TContinueJump() }
-
-  predicate isBreak() { this.getKind() = TBreakJump() }
-
-  override string toString() {
-    exists(string kind, string label |
-      (if this.isContinue() then kind = "continue" else kind = "break") and
-      (if this.hasLabel() then label = "(" + this.getLabelName() + ")" else label = "") and
-      result = kind + label
-    )
-  }
-=======
 class BreakSuccessorImpl extends SuccessorTypeImpl, TBreakSuccessor {
   override string toString() { result = "break" }
 }
@@ -97,7 +71,6 @@
  */
 class ContinueSuccessorImpl extends SuccessorTypeImpl, TContinueSuccessor {
   override string toString() { result = "continue" }
->>>>>>> 6bb98b02
 }
 
 /**
