--- conflicted
+++ resolved
@@ -19,13 +19,9 @@
 
 final class MatchSuccessor = MatchSuccessorImpl;
 
-<<<<<<< HEAD
-final class LoopJumpSuccessor = LoopJumpSuccessorImpl;
-=======
 final class BreakSuccessor = BreakSuccessorImpl;
 
 final class ContinueSuccessor = ContinueSuccessorImpl;
->>>>>>> 6bb98b02
 
 final class ReturnSuccessor = ReturnSuccessorImpl;
 
