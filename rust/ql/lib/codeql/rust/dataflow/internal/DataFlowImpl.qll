/**
 * Provides Rust-specific definitions for use in the data flow library.
 */

private import codeql.util.Void
private import codeql.util.Unit
private import codeql.util.Boolean
private import codeql.dataflow.DataFlow
private import codeql.dataflow.internal.DataFlowImpl
private import rust
private import codeql.rust.elements.Call
private import SsaImpl as SsaImpl
private import codeql.rust.controlflow.internal.Scope as Scope
private import codeql.rust.internal.PathResolution
private import codeql.rust.internal.TypeInference as TypeInference
private import codeql.rust.controlflow.ControlFlowGraph
private import codeql.rust.controlflow.CfgNodes
private import codeql.rust.dataflow.Ssa
private import codeql.rust.dataflow.FlowSummary
private import Node
private import Content
private import FlowSummaryImpl as FlowSummaryImpl


/**
 * A return kind. A return kind describes how a value can be returned from a
 * callable.
 *
 * The only return kind is a "normal" return from a `return` statement or an
 * expression body.
 */
final class ReturnKind extends TNormalReturnKind {
  string toString() { result = "return" }
}

/**
 * A callable. This includes callables from source code, as well as callables
 * defined in library code.
 */
final class DataFlowCallable extends TDataFlowCallable {
  /**
   * Gets the underlying CFG scope, if any.
   */
  CfgScope asCfgScope() { this = TCfgScope(result) }

  /**
   * Gets the underlying library callable, if any.
   */
  SummarizedCallable asSummarizedCallable() { this = TSummarizedCallable(result) }

  /** Gets a textual representation of this callable. */
  string toString() {
    result = [this.asCfgScope().toString(), this.asSummarizedCallable().toString()]
  }

  /** Gets the location of this callable. */
  Location getLocation() { result = this.asCfgScope().getLocation() }

  //** TODO JB1: Move to subclass, monkey patching for #153 */
  int totalorder(){ none() }
  //** TODO JB1: end stubs for #153 */
}

final class DataFlowCall extends TDataFlowCall {
  /** Gets the underlying call in the CFG, if any. */
  CallCfgNode asCallCfgNode() { this = TCall(result) }

  predicate isSummaryCall(
    FlowSummaryImpl::Public::SummarizedCallable c, FlowSummaryImpl::Private::SummaryNode receiver
  ) {
    this = TSummaryCall(c, receiver)
  }

  DataFlowCallable getEnclosingCallable() {
    result.asCfgScope() = this.asCallCfgNode().getExpr().getEnclosingCfgScope()
    or
    this.isSummaryCall(result.asSummarizedCallable(), _)
  }

  string toString() {
    result = this.asCallCfgNode().toString()
    or
    exists(
      FlowSummaryImpl::Public::SummarizedCallable c, FlowSummaryImpl::Private::SummaryNode receiver
    |
      this.isSummaryCall(c, receiver) and
      result = "[summary] call to " + receiver + " in " + c
    )
  }

<<<<<<< HEAD
  Location getLocation() { result = this.asCallBaseExprCfgNode().getLocation() }

  //** TODO JB1: Move to subclass, monkey patching for #153 */
  DataFlowCallable getARuntimeTarget(){ none() }
  ArgumentNode getAnArgumentNode(){ none() }
  int totalorder(){ none() }
  //** TODO JB1: end stubs for #153 */
=======
  Location getLocation() { result = this.asCallCfgNode().getLocation() }
>>>>>>> 19d6f665
}

/**
 * The position of a parameter in a function.
 *
 * In Rust there is a 1-to-1 correspondence between parameter positions and
 * arguments positions, so we use the same underlying type for both.
 */
final class ParameterPosition extends TParameterPosition {
  /** Gets the underlying integer position, if any. */
  int getPosition() { this = TPositionalParameterPosition(result) }

  predicate hasPosition() { exists(this.getPosition()) }

  /** Holds if this position represents the `self` position. */
  predicate isSelf() { this = TSelfParameterPosition() }

  /**
   * Holds if this position represents a reference to a closure itself. Only
   * used for tracking flow through captured variables.
   */
  predicate isClosureSelf() { this = TClosureSelfParameterPosition() }

  /** Gets a textual representation of this position. */
  string toString() {
    result = this.getPosition().toString()
    or
    result = "self" and this.isSelf()
    or
    result = "closure self" and this.isClosureSelf()
  }

  ParamBase getParameterIn(ParamList ps) {
    result = ps.getParam(this.getPosition())
    or
    result = ps.getSelfParam() and this.isSelf()
  }
}

/**
 * The position of an argument in a call.
 *
 * In Rust there is a 1-to-1 correspondence between parameter positions and
 * arguments positions, so we use the same underlying type for both.
 */
final class ArgumentPosition extends ParameterPosition {
  /** Gets the argument of `call` at this position, if any. */
  Expr getArgument(Call call) {
    result = call.getPositionalArgument(this.getPosition())
    or
    result = call.getReceiver() and this.isSelf()
  }
}

/**
 * Holds if `arg` is an argument of `call` at the position `pos`.
 *
 * Note that this does not hold for the receiever expression of a method call
 * as the synthetic `ReceiverNode` is the argument for the `self` parameter.
 */
predicate isArgumentForCall(ExprCfgNode arg, CallCfgNode call, ParameterPosition pos) {
  // TODO: Handle index expressions as calls in data flow.
  not call.getCall() instanceof IndexExpr and
  (
    call.getPositionalArgument(pos.getPosition()) = arg
    or
    call.getReceiver() = arg and pos.isSelf() and not call.getCall().receiverImplicitlyBorrowed()
  )
}

/** Provides logic related to SSA. */
module SsaFlow {
  private module SsaFlow = SsaImpl::DataFlowIntegration;

  /** Converts a control flow node into an SSA control flow node. */
  SsaFlow::Node asNode(Node n) {
    n = TSsaNode(result)
    or
    result.(SsaFlow::ExprNode).getExpr() = n.asExpr()
    or
    result.(SsaFlow::ExprPostUpdateNode).getExpr() = n.(PostUpdateNode).getPreUpdateNode().asExpr()
  }

  predicate localFlowStep(
    SsaImpl::SsaInput::SourceVariable v, Node nodeFrom, Node nodeTo, boolean isUseStep
  ) {
    SsaFlow::localFlowStep(v, asNode(nodeFrom), asNode(nodeTo), isUseStep)
  }

  predicate localMustFlowStep(Node nodeFrom, Node nodeTo) {
    SsaFlow::localMustFlowStep(_, asNode(nodeFrom), asNode(nodeTo))
  }
}

/**
 * Gets a node that may execute last in `n`, and which, when it executes last,
 * will be the value of `n`.
 */
private ExprCfgNode getALastEvalNode(ExprCfgNode e) {
  e = any(IfExprCfgNode n | result = [n.getThen(), n.getElse()]) or
  result = e.(LoopExprCfgNode).getLoopBody() or
  result = e.(ReturnExprCfgNode).getExpr() or
  result = e.(BreakExprCfgNode).getExpr() or
  result = e.(BlockExprCfgNode).getTailExpr() or
  result = e.(MacroBlockExprCfgNode).getTailExpr() or
  result = e.(MatchExprCfgNode).getArmExpr(_) or
  result = e.(MacroExprCfgNode).getMacroCall().(MacroCallCfgNode).getExpandedNode() or
  result.(BreakExprCfgNode).getTarget() = e
}

/**
 * Holds if a reverse local flow step should be added from the post-update node
 * for `e` to the post-update node for the result.
 *
 * This is needed to allow for side-effects on compound expressions to propagate
 * to sub components. For example, in
 *
 * ```rust
 * ({ foo(); &mut a}).set_data(taint);
 * ```
 *
 * we add a reverse flow step from `[post] { foo(); &mut a}` to `[post] &mut a`,
 * in order for the side-effect of `set_data` to reach `&mut a`.
 */
ExprCfgNode getPostUpdateReverseStep(ExprCfgNode e, boolean preservesValue) {
  result = getALastEvalNode(e) and
  preservesValue = true
  or
  result = e.(CastExprCfgNode).getExpr() and
  preservesValue = false
}

module LocalFlow {
  predicate flowSummaryLocalStep(Node nodeFrom, Node nodeTo, string model) {
    exists(FlowSummaryImpl::Public::SummarizedCallable c |
      FlowSummaryImpl::Private::Steps::summaryLocalStep(nodeFrom.(FlowSummaryNode).getSummaryNode(),
        nodeTo.(FlowSummaryNode).getSummaryNode(), true, model) and
      c = nodeFrom.(FlowSummaryNode).getSummarizedCallable()
    )
    or
    FlowSummaryImpl::Private::Steps::sourceLocalStep(nodeFrom.(FlowSummaryNode).getSummaryNode(),
      nodeTo, model)
    or
    FlowSummaryImpl::Private::Steps::sinkLocalStep(nodeFrom,
      nodeTo.(FlowSummaryNode).getSummaryNode(), model)
  }

  pragma[nomagic]
  predicate localFlowStepCommon(Node nodeFrom, Node nodeTo) {
    nodeFrom.getCfgNode() = getALastEvalNode(nodeTo.getCfgNode())
    or
    // An edge from the right-hand side of a let statement to the left-hand side.
    exists(LetStmtCfgNode s |
      nodeFrom.getCfgNode() = s.getInitializer() and
      nodeTo.getCfgNode() = s.getPat()
    )
    or
    exists(IdentPatCfgNode p |
      not p.isRef() and
      nodeFrom.getCfgNode() = p and
      nodeTo.getCfgNode() = p.getName()
    )
    or
    exists(SelfParamCfgNode self |
      nodeFrom.getCfgNode() = self and
      nodeTo.getCfgNode() = self.getName()
    )
    or
    // An edge from a pattern/expression to its corresponding SSA definition.
    nodeFrom.(AstCfgFlowNode).getCfgNode() =
      nodeTo.(SsaNode).asDefinition().(Ssa::WriteDefinition).getControlFlowNode()
    or
    nodeFrom.(SourceParameterNode).getParameter().(ParamCfgNode).getPat() = nodeTo.asPat()
    or
    exists(AssignmentExprCfgNode a |
      a.getRhs() = nodeFrom.getCfgNode() and
      a.getLhs() = nodeTo.getCfgNode()
    )
    or
    exists(MatchExprCfgNode match |
      nodeFrom.asExpr() = match.getScrutinee() and
      nodeTo.asPat() = match.getArmPat(_)
    )
    or
    nodeFrom.asPat().(OrPatCfgNode).getAPat() = nodeTo.asPat()
    or
    // Simple value step from receiver expression to receiver node, in case
    // there is no implicit deref or borrow operation.
    nodeFrom.asExpr() = nodeTo.(ReceiverNode).getReceiver()
    or
    // The dual step of the above, for the post-update nodes.
    nodeFrom.(PostUpdateNode).getPreUpdateNode().(ReceiverNode).getReceiver() =
      nodeTo.(PostUpdateNode).getPreUpdateNode().asExpr()
    or
    nodeTo.(PostUpdateNode).getPreUpdateNode().asExpr() =
      getPostUpdateReverseStep(nodeFrom.(PostUpdateNode).getPreUpdateNode().asExpr(), true)
  }
}

class LambdaCallKind = Unit;

/** Holds if `creation` is an expression that creates a lambda of kind `kind`. */
predicate lambdaCreationExpr(Expr creation, LambdaCallKind kind) {
  (
    creation instanceof ClosureExpr
    or
    creation instanceof Scope::AsyncBlockScope
  ) and
  exists(kind)
}

/**
 * Holds if `call` is a lambda call of kind `kind` where `receiver` is the
 * invoked expression.
 */
predicate lambdaCallExpr(CallExprCfgNode call, LambdaCallKind kind, ExprCfgNode receiver) {
  receiver = call.getFunction() and
  // All calls to complex expressions and local variable accesses are lambda call.
  exists(Expr f | f = receiver.getExpr() |
    f instanceof PathExpr implies f = any(Variable v).getAnAccess()
  ) and
  exists(kind)
}

// Defines a set of aliases needed for the `RustDataFlow` module
private module Aliases {
  class DataFlowCallableAlias = DataFlowCallable;

  class ReturnKindAlias = ReturnKind;

  class DataFlowCallAlias = DataFlowCall;

  class ParameterPositionAlias = ParameterPosition;

  class ArgumentPositionAlias = ArgumentPosition;

  class ContentAlias = Content;

  class ContentSetAlias = ContentSet;

  class LambdaCallKindAlias = LambdaCallKind;
}

module RustDataFlow implements InputSig<Location> {
  private import Aliases
  private import codeql.rust.dataflow.DataFlow
  private import Node as Node
  private import codeql.rust.frameworks.stdlib.Stdlib

  /**
   * An element, viewed as a node in a data flow graph. Either an expression
   * (`ExprNode`) or a parameter (`ParameterNode`).
   */
  class Node = DataFlow::Node;

  final class ParameterNode = Node::ParameterNode;

  final class ArgumentNode = Node::ArgumentNode;

  final class ReturnNode = Node::ReturnNode;

  final class OutNode = Node::OutNode;

  class PostUpdateNode = DataFlow::PostUpdateNode;

  final class CastNode = Node::CastNode;

  /** Holds if `p` is a parameter of `c` at the position `pos`. */
  predicate isParameterNode(ParameterNode p, DataFlowCallable c, ParameterPosition pos) {
    p.isParameterOf(c, pos)
  }

  /** Holds if `n` is an argument of `c` at the position `pos`. */
  predicate isArgumentNode(ArgumentNode n, DataFlowCall call, ArgumentPosition pos) {
    n.isArgumentOf(call, pos)
  }

  DataFlowCallable nodeGetEnclosingCallable(Node node) {
    result = node.(Node::Node).getEnclosingCallable()
  }

  DataFlowType getNodeType(Node node) { any() }

  predicate nodeIsHidden(Node node) {
    node instanceof SsaNode or
    node.(FlowSummaryNode).getSummaryNode().isHidden() or
    node instanceof CaptureNode or
    node instanceof ClosureParameterNode or
    node instanceof ReceiverNode or
    node instanceof ReceiverPostUpdateNode
  }

  predicate neverSkipInPathGraph(Node node) {
    node.(Node::Node).getCfgNode() = any(LetStmtCfgNode s).getPat()
    or
    node.(Node::Node).getCfgNode() = any(AssignmentExprCfgNode a).getLhs()
    or
    exists(MatchExprCfgNode match |
      node.asExpr() = match.getScrutinee() or
      node.asExpr() = match.getArmPat(_)
    )
    or
    FlowSummaryImpl::Private::Steps::sourceLocalStep(_, node, _)
    or
    FlowSummaryImpl::Private::Steps::sinkLocalStep(node, _, _)
  }

  class DataFlowExpr = ExprCfgNode;

  /** Gets the node corresponding to `e`. */
  Node exprNode(DataFlowExpr e) { result.asExpr() = e }

  final class DataFlowCall = DataFlowCallAlias;

  final class DataFlowCallable = DataFlowCallableAlias;

  final class ReturnKind = ReturnKindAlias;

  /** Gets a viable implementation of the target of the given `Call`. */
  DataFlowCallable viableCallable(DataFlowCall call) {
    exists(Call c | c = call.asCallCfgNode().getCall() |
      result.asCfgScope() = c.getARuntimeTarget()
      or
      exists(SummarizedCallable sc, Function staticTarget |
        staticTarget = c.getStaticTarget() and
        sc = result.asSummarizedCallable()
      |
        sc = staticTarget
        or
        // only apply trait models to concrete implementations when they are not
        // defined in source code
        staticTarget.implements(sc) and
        not staticTarget.fromSource()
      )
    )
  }

  /**
   * Gets a node that can read the value returned from `call` with return kind
   * `kind`.
   */
  OutNode getAnOutNode(DataFlowCall call, ReturnKind kind) { call = result.getCall(kind) }

  // NOTE: For now we use the type `Unit` and do not benefit from type
  // information in the data flow analysis.
  final class DataFlowType extends Unit {
    string toString() { result = "" }
  }

  predicate compatibleTypes(DataFlowType t1, DataFlowType t2) { any() }

  predicate typeStrongerThan(DataFlowType t1, DataFlowType t2) { none() }

  class Content = ContentAlias;

  class ContentSet = ContentSetAlias;

  class LambdaCallKind = LambdaCallKindAlias;

  predicate forceHighPrecision(Content c) { none() }

  final class ContentApprox = Content; // TODO: Implement if needed

  ContentApprox getContentApprox(Content c) { result = c }

  class ParameterPosition = ParameterPositionAlias;

  class ArgumentPosition = ArgumentPositionAlias;

  /**
   * Holds if the parameter position `ppos` matches the argument position
   * `apos`.
   */
  predicate parameterMatch(ParameterPosition ppos, ArgumentPosition apos) { ppos = apos }

  /**
   * Holds if there is a simple local flow step from `node1` to `node2`. These
   * are the value-preserving intra-callable flow steps.
   */
  predicate simpleLocalFlowStep(Node nodeFrom, Node nodeTo, string model) {
    (
      LocalFlow::localFlowStepCommon(nodeFrom, nodeTo)
      or
      exists(SsaImpl::SsaInput::SourceVariable v, boolean isUseStep |
        SsaFlow::localFlowStep(v, nodeFrom, nodeTo, isUseStep) and
        not v instanceof VariableCapture::CapturedVariable
      |
        isUseStep = false
        or
        isUseStep = true and
        not FlowSummaryImpl::Private::Steps::prohibitsUseUseFlow(nodeFrom, _)
      )
      or
      VariableCapture::localFlowStep(nodeFrom, nodeTo)
    ) and
    model = ""
    or
    LocalFlow::flowSummaryLocalStep(nodeFrom, nodeTo, model)
    or
    // Add flow through optional barriers. This step is then blocked by the barrier for queries that choose to use the barrier.
    FlowSummaryImpl::Private::Steps::summaryReadStep(nodeFrom
          .(Node::FlowSummaryNode)
          .getSummaryNode(), TOptionalBarrier(_), nodeTo.(Node::FlowSummaryNode).getSummaryNode()) and
    model = ""
  }

  /**
   * Holds if data can flow from `node1` to `node2` through a non-local step
   * that does not follow a call edge. For example, a step through a global
   * variable.
   */
  predicate jumpStep(Node node1, Node node2) {
    FlowSummaryImpl::Private::Steps::summaryJumpStep(node1.(FlowSummaryNode).getSummaryNode(),
      node2.(FlowSummaryNode).getSummaryNode())
  }

  pragma[nomagic]
  private predicate implicitDerefToReceiver(Node node1, ReceiverNode node2, ReferenceContent c) {
    TypeInference::receiverHasImplicitDeref(node1.asExpr().getExpr()) and
    node1.asExpr() = node2.getReceiver() and
    exists(c)
  }

  pragma[nomagic]
  private predicate implicitBorrowToReceiver(Node node1, ReceiverNode node2, ReferenceContent c) {
    TypeInference::receiverHasImplicitBorrow(node1.asExpr().getExpr()) and
    node1.asExpr() = node2.getReceiver() and
    exists(c)
  }

  pragma[nomagic]
  private predicate referenceExprToExpr(Node node1, Node node2, ReferenceContent c) {
    node1.asExpr() = node2.asExpr().(RefExprCfgNode).getExpr() and
    exists(c)
  }

  pragma[nomagic]
  additional predicate readContentStep(Node node1, Content c, Node node2) {
    exists(TupleStructPatCfgNode pat, int pos |
      pat = node1.asPat() and
      node2.asPat() = pat.getField(pos) and
      c = TTupleFieldContent(pat.getTupleStructPat().getTupleField(pos))
    )
    or
    exists(TuplePatCfgNode pat, int pos |
      pos = c.(TuplePositionContent).getPosition() and
      node1.asPat() = pat and
      node2.asPat() = pat.getField(pos)
    )
    or
    exists(StructPatCfgNode pat, string field |
      pat = node1.asPat() and
      c = TStructFieldContent(pat.getStructPat().getStructField(field)) and
      node2.asPat() = pat.getFieldPat(field)
    )
    or
    c instanceof ReferenceContent and
    node1.asPat().(RefPatCfgNode).getPat() = node2.asPat()
    or
    exists(FieldExprCfgNode access |
      node1.asExpr() = access.getContainer() and
      node2.asExpr() = access and
      access = c.(FieldContent).getAnAccess()
    )
    or
    exists(IndexExprCfgNode arr |
      c instanceof ElementContent and
      node1.asExpr() = arr.getBase() and
      node2.asExpr() = arr
    )
    or
    exists(ForExprCfgNode for |
      c instanceof ElementContent and
      node1.asExpr() = for.getIterable() and
      node2.asPat() = for.getPat()
    )
    or
    exists(SlicePatCfgNode pat |
      c instanceof ElementContent and
      node1.asPat() = pat and
      node2.asPat() = pat.getAPat()
    )
    or
    exists(TryExprCfgNode try |
      node1.asExpr() = try.getExpr() and
      node2.asExpr() = try and
      c.(TupleFieldContent)
          .isVariantField([any(OptionEnum o).getSome(), any(ResultEnum r).getOk()], 0)
    )
    or
    exists(PrefixExprCfgNode deref |
      c instanceof ReferenceContent and
      deref.getOperatorName() = "*" and
      node1.asExpr() = deref.getExpr() and
      node2.asExpr() = deref
    )
    or
    // Read from function return
    exists(DataFlowCall call |
      lambdaCall(call, _, node1) and
      call = node2.(OutNode).getCall(TNormalReturnKind()) and
      c instanceof FunctionCallReturnContent
    )
    or
    exists(AwaitExprCfgNode await |
      c instanceof FutureContent and
      node1.asExpr() = await.getExpr() and
      node2.asExpr() = await
    )
    or
    referenceExprToExpr(node2.(PostUpdateNode).getPreUpdateNode(),
      node1.(PostUpdateNode).getPreUpdateNode(), c)
    or
    // Step from receiver expression to receiver node, in case of an implicit
    // dereference.
    implicitDerefToReceiver(node1, node2, c)
    or
    // A read step dual to the store step for implicit borrows.
    implicitBorrowToReceiver(node2.(PostUpdateNode).getPreUpdateNode(),
      node1.(PostUpdateNode).getPreUpdateNode(), c)
    or
    VariableCapture::readStep(node1, c, node2)
  }

  /**
   * Holds if data can flow from `node1` to `node2` via a read of `c`.  Thus,
   * `node1` references an object with a content `c.getAReadContent()` whose
   * value ends up in `node2`.
   */
  predicate readStep(Node node1, ContentSet cs, Node node2) {
    exists(Content c |
      c = cs.(SingletonContentSet).getContent() and
      readContentStep(node1, c, node2)
    )
    or
    FlowSummaryImpl::Private::Steps::summaryReadStep(node1.(FlowSummaryNode).getSummaryNode(), cs,
      node2.(FlowSummaryNode).getSummaryNode()) and
    not isSpecialContentSet(cs)
  }

  /**
   * Holds if `cs` is used to encode a special operation as a content component, but should not
   * be treated as an ordinary content component.
   */
  private predicate isSpecialContentSet(ContentSet cs) {
    cs instanceof TOptionalStep or
    cs instanceof TOptionalBarrier
  }

  pragma[nomagic]
  private predicate fieldAssignment(Node node1, Node node2, FieldContent c) {
    exists(AssignmentExprCfgNode assignment, FieldExprCfgNode access |
      assignment.getLhs() = access and
      node1.asExpr() = assignment.getRhs() and
      node2.asExpr() = access.getContainer() and
      access = c.getAnAccess()
    )
  }

  pragma[nomagic]
  private predicate referenceAssignment(Node node1, Node node2, ReferenceContent c) {
    exists(AssignmentExprCfgNode assignment, PrefixExprCfgNode deref |
      assignment.getLhs() = deref and
      deref.getOperatorName() = "*" and
      node1.asExpr() = assignment.getRhs() and
      node2.asExpr() = deref.getExpr() and
      exists(c)
    )
  }

  pragma[nomagic]
  additional predicate storeContentStep(Node node1, Content c, Node node2) {
    exists(CallExprCfgNode call, int pos |
      node1.asExpr() = call.getArgument(pragma[only_bind_into](pos)) and
      node2.asExpr() = call and
      c = TTupleFieldContent(call.getCallExpr().getTupleField(pragma[only_bind_into](pos)))
    )
    or
    exists(StructExprCfgNode re, string field |
      c = TStructFieldContent(re.getStructExpr().getStructField(field)) and
      node1.asExpr() = re.getFieldExpr(field) and
      node2.asExpr() = re
    )
    or
    exists(TupleExprCfgNode tuple |
      node1.asExpr() = tuple.getField(c.(TuplePositionContent).getPosition()) and
      node2.asExpr() = tuple
    )
    or
    c instanceof ElementContent and
    node1.asExpr() =
      [
        node2.asExpr().(ArrayRepeatExprCfgNode).getRepeatOperand(),
        node2.asExpr().(ArrayListExprCfgNode).getAnExpr()
      ]
    or
    // Store from a `ref` identifier pattern into the contained name.
    exists(IdentPatCfgNode p |
      c instanceof ReferenceContent and
      p.isRef() and
      node1.asPat() = p and
      node2.(NameNode).asName() = p.getName()
    )
    or
    fieldAssignment(node1, node2.(PostUpdateNode).getPreUpdateNode(), c)
    or
    referenceAssignment(node1, node2.(PostUpdateNode).getPreUpdateNode(), c)
    or
    exists(AssignmentExprCfgNode assignment, IndexExprCfgNode index |
      c instanceof ElementContent and
      assignment.getLhs() = index and
      node1.asExpr() = assignment.getRhs() and
      node2.(PostUpdateNode).getPreUpdateNode().asExpr() = index.getBase()
    )
    or
    referenceExprToExpr(node1, node2, c)
    or
    // Store in function argument
    exists(DataFlowCall call, int i |
      isArgumentNode(node1, call, TPositionalParameterPosition(i)) and
      lambdaCall(call, _, node2.(PostUpdateNode).getPreUpdateNode()) and
      c.(FunctionCallArgumentContent).getPosition() = i
    )
    or
    VariableCapture::storeStep(node1, c, node2)
    or
    // Step from receiver expression to receiver node, in case of an implicit
    // borrow.
    implicitBorrowToReceiver(node1, node2, c)
  }

  /**
   * Holds if data can flow from `node1` to `node2` via a store into `c`.  Thus,
   * `node2` references an object with a content `c.getAStoreContent()` that
   * contains the value of `node1`.
   */
  predicate storeStep(Node node1, ContentSet cs, Node node2) {
    storeContentStep(node1, cs.(SingletonContentSet).getContent(), node2)
    or
    FlowSummaryImpl::Private::Steps::summaryStoreStep(node1.(FlowSummaryNode).getSummaryNode(), cs,
      node2.(FlowSummaryNode).getSummaryNode()) and
    not isSpecialContentSet(cs)
  }

  /**
   * Holds if values stored inside content `c` are cleared at node `n`. For example,
   * any value stored inside `f` is cleared at the pre-update node associated with `x`
   * in `x.f = newValue`.
   */
  predicate clearsContent(Node n, ContentSet cs) {
    fieldAssignment(_, n, cs.(SingletonContentSet).getContent())
    or
    referenceAssignment(_, n, cs.(SingletonContentSet).getContent())
    or
    FlowSummaryImpl::Private::Steps::summaryClearsContent(n.(FlowSummaryNode).getSummaryNode(), cs)
    or
    VariableCapture::clearsContent(n, cs.(SingletonContentSet).getContent())
  }

  /**
   * Holds if the value that is being tracked is expected to be stored inside content `c`
   * at node `n`.
   */
  predicate expectsContent(Node n, ContentSet cs) {
    FlowSummaryImpl::Private::Steps::summaryExpectsContent(n.(FlowSummaryNode).getSummaryNode(), cs)
  }

  class NodeRegion instanceof Void {
    string toString() { result = "NodeRegion" }

    predicate contains(Node n) { none() }

    //** TODO JB1: Move to subclass, monkey patching for #153 */
    int totalOrder(){ none() }
    //** TODO JB1: end stubs for #153 */
  }

  /**
   * Holds if the nodes in `nr` are unreachable when the call context is `call`.
   */
  predicate isUnreachableInCall(NodeRegion nr, DataFlowCall call) { none() }

  /**
   * Holds if flow is allowed to pass from parameter `p` and back to itself as a
   * side-effect, resulting in a summary from `p` to itself.
   *
   * One example would be to allow flow like `p.foo = p.bar;`, which is disallowed
   * by default as a heuristic.
   */
  predicate allowParameterReturnInSelf(ParameterNode p) {
    exists(DataFlowCallable c, ParameterPosition pos |
      p.isParameterOf(c, pos) and
      FlowSummaryImpl::Private::summaryAllowParameterReturnInSelf(c.asSummarizedCallable(), pos)
    )
    or
    VariableCapture::Flow::heuristicAllowInstanceParameterReturnInSelf(p.(ClosureParameterNode)
          .getCfgScope())
  }

  /**
   * Holds if the value of `node2` is given by `node1`.
   *
   * This predicate is combined with type information in the following way: If
   * the data flow library is able to compute an improved type for `node1` then
   * it will also conclude that this type applies to `node2`. Vice versa, if
   * `node2` must be visited along a flow path, then any type known for `node2`
   * must also apply to `node1`.
   */
  predicate localMustFlowStep(Node node1, Node node2) {
    SsaFlow::localMustFlowStep(node1, node2)
    or
    FlowSummaryImpl::Private::Steps::summaryLocalMustFlowStep(node1
          .(FlowSummaryNode)
          .getSummaryNode(), node2.(FlowSummaryNode).getSummaryNode())
  }

  /** Holds if `creation` is an expression that creates a lambda of kind `kind` for `c`. */
  predicate lambdaCreation(Node creation, LambdaCallKind kind, DataFlowCallable c) {
    exists(Expr e |
      e = creation.asExpr().getExpr() and lambdaCreationExpr(e, kind) and e = c.asCfgScope()
    )
  }

  /**
   * Holds if `call` is a lambda call of kind `kind` where `receiver` is the
   * invoked expression.
   */
  predicate lambdaCall(DataFlowCall call, LambdaCallKind kind, Node receiver) {
    (
      receiver.asExpr() = call.asCallCfgNode().(CallExprCfgNode).getFunction() and
      // All calls to complex expressions and local variable accesses are lambda call.
      exists(Expr f | f = receiver.asExpr().getExpr() |
        f instanceof PathExpr implies f = any(Variable v).getAnAccess()
      )
      or
      call.isSummaryCall(_, receiver.(FlowSummaryNode).getSummaryNode())
    ) and
    exists(kind)
  }

  /** Extra data flow steps needed for lambda flow analysis. */
  predicate additionalLambdaFlowStep(Node nodeFrom, Node nodeTo, boolean preservesValue) { none() }

  predicate knownSourceModel(Node source, string model) {
    source.(FlowSummaryNode).isSource(_, model)
  }

  predicate knownSinkModel(Node sink, string model) { sink.(FlowSummaryNode).isSink(_, model) }

  class DataFlowSecondLevelScope = Void;
}

/** Provides logic related to captured variables. */
module VariableCapture {
  private import codeql.rust.internal.CachedStages
  private import codeql.dataflow.VariableCapture as SharedVariableCapture

  private predicate closureFlowStep(ExprCfgNode e1, ExprCfgNode e2) {
    Stages::DataFlowStage::ref() and
    e1 = getALastEvalNode(e2)
    or
    exists(Ssa::Definition def |
      def.getARead() = e2 and
      def.getAnUltimateDefinition().(Ssa::WriteDefinition).assigns(e1)
    )
  }

  private module CaptureInput implements SharedVariableCapture::InputSig<Location> {
    private import rust as Ast
    private import codeql.rust.controlflow.BasicBlocks as BasicBlocks
    private import codeql.rust.elements.Variable as Variable

    class BasicBlock extends BasicBlocks::BasicBlock {
      Callable getEnclosingCallable() { result = this.getScope() }
    }

    class ControlFlowNode = CfgNode;

    BasicBlock getImmediateBasicBlockDominator(BasicBlock bb) {
      result = bb.getImmediateDominator()
    }

    BasicBlock getABasicBlockSuccessor(BasicBlock bb) { result = bb.getASuccessor() }

    class CapturedVariable extends Variable {
      CapturedVariable() { this.isCaptured() }

      Callable getCallable() { result = this.getEnclosingCfgScope() }
    }

    final class CapturedParameter extends CapturedVariable {
      ParamBase p;

      CapturedParameter() { p = this.getParameter() }

      SourceParameterNode getParameterNode() { result.getParameter().getParamBase() = p }
    }

    class Expr extends CfgNode {
      predicate hasCfgNode(BasicBlock bb, int i) { this = bb.getNode(i) }
    }

    class VariableWrite extends Expr {
      ExprCfgNode source;
      CapturedVariable v;

      VariableWrite() {
        exists(AssignmentExprCfgNode assign, Variable::VariableWriteAccess write |
          this = assign and
          v = write.getVariable() and
          assign.getLhs().getExpr() = write and
          assign.getRhs() = source
        )
        or
        exists(LetStmtCfgNode ls |
          this = ls and
          v.getPat() = ls.getPat().getPat() and
          ls.getInitializer() = source
        )
      }

      CapturedVariable getVariable() { result = v }

      ExprCfgNode getSource() { result = source }
    }

    class VariableRead extends Expr instanceof ExprCfgNode {
      CapturedVariable v;

      VariableRead() {
        exists(VariableAccess read | this.getExpr() = read and v = read.getVariable() |
          read instanceof VariableReadAccess
          or
          read = any(RefExpr re).getExpr()
        )
      }

      CapturedVariable getVariable() { result = v }
    }

    class ClosureExpr extends Expr instanceof ExprCfgNode {
      ClosureExpr() { lambdaCreationExpr(super.getExpr(), _) }

      predicate hasBody(Callable body) { body = super.getExpr() }

      predicate hasAliasedAccess(Expr f) { closureFlowStep+(this, f) and not closureFlowStep(f, _) }
    }

    class Callable extends CfgScope {
      predicate isConstructor() { none() }
    }
  }

  class CapturedVariable = CaptureInput::CapturedVariable;

  module Flow = SharedVariableCapture::Flow<Location, CaptureInput>;

  private Flow::ClosureNode asClosureNode(Node n) {
    result = n.(CaptureNode).getSynthesizedCaptureNode()
    or
    result.(Flow::ExprNode).getExpr() = n.asExpr()
    or
    result.(Flow::VariableWriteSourceNode).getVariableWrite().getSource() = n.asExpr()
    or
    result.(Flow::ExprPostUpdateNode).getExpr() = n.(PostUpdateNode).getPreUpdateNode().asExpr()
    or
    result.(Flow::ParameterNode).getParameter().getParameterNode() = n
    or
    result.(Flow::ThisParameterNode).getCallable() = n.(ClosureParameterNode).getCfgScope()
  }

  predicate storeStep(Node node1, CapturedVariableContent c, Node node2) {
    Flow::storeStep(asClosureNode(node1), c.getVariable(), asClosureNode(node2))
  }

  predicate readStep(Node node1, CapturedVariableContent c, Node node2) {
    Flow::readStep(asClosureNode(node1), c.getVariable(), asClosureNode(node2))
  }

  predicate localFlowStep(Node node1, Node node2) {
    Flow::localFlowStep(asClosureNode(node1), asClosureNode(node2))
  }

  predicate clearsContent(Node node, CapturedVariableContent c) {
    Flow::clearsContent(asClosureNode(node), c.getVariable())
  }
}

import MakeImpl<Location, RustDataFlow>

/** A collection of cached types and predicates to be evaluated in the same stage. */
cached
private module Cached {
  private import codeql.rust.internal.CachedStages

  cached
  newtype TDataFlowCall =
    TCall(CallCfgNode c) {
      Stages::DataFlowStage::ref() and
      // TODO: Handle index expressions as calls in data flow.
      not c.getCall() instanceof IndexExpr
    } or
    TSummaryCall(
      FlowSummaryImpl::Public::SummarizedCallable c, FlowSummaryImpl::Private::SummaryNode receiver
    ) {
      FlowSummaryImpl::Private::summaryCallbackRange(c, receiver)
    }

  cached
  newtype TDataFlowCallable =
    TCfgScope(CfgScope scope) or
    TSummarizedCallable(SummarizedCallable c)

  /** This is the local flow predicate that is exposed. */
  cached
  predicate localFlowStepImpl(Node nodeFrom, Node nodeTo) {
    LocalFlow::localFlowStepCommon(nodeFrom, nodeTo)
    or
    SsaFlow::localFlowStep(_, nodeFrom, nodeTo, _)
    or
    // Simple flow through library code is included in the exposed local
    // step relation, even though flow is technically inter-procedural
    FlowSummaryImpl::Private::Steps::summaryThroughStepValue(nodeFrom, nodeTo, _)
  }

  cached
  newtype TParameterPosition =
    TPositionalParameterPosition(int i) {
      i in [0 .. max([any(ParamList l).getNumberOfParams(), any(ArgList l).getNumberOfArgs()]) - 1]
      or
      FlowSummaryImpl::ParsePositions::isParsedArgumentPosition(_, i)
      or
      FlowSummaryImpl::ParsePositions::isParsedParameterPosition(_, i)
    } or
    TClosureSelfParameterPosition() or
    TSelfParameterPosition()

  cached
  newtype TReturnKind = TNormalReturnKind()

  cached
  newtype TContentSet =
    TSingletonContentSet(Content c) or
    TOptionalStep(string name) {
      name = any(FlowSummaryImpl::Private::AccessPathToken tok).getAnArgument("OptionalStep")
    } or
    TOptionalBarrier(string name) {
      name = any(FlowSummaryImpl::Private::AccessPathToken tok).getAnArgument("OptionalBarrier")
    }

  /** Holds if `n` is a flow source of kind `kind`. */
  cached
  predicate sourceNode(Node n, string kind) { n.(FlowSummaryNode).isSource(kind, _) }

  /** Holds if `n` is a flow sink of kind `kind`. */
  cached
  predicate sinkNode(Node n, string kind) { n.(FlowSummaryNode).isSink(kind, _) }

  /**
   * A step in a flow summary defined using `OptionalStep[name]`. An `OptionalStep` is "opt-in", which means
   * that by default the step is not present in the flow summary and needs to be explicitly enabled by defining
   * an additional flow step.
   */
  cached
  predicate optionalStep(Node node1, string name, Node node2) {
    FlowSummaryImpl::Private::Steps::summaryReadStep(node1.(FlowSummaryNode).getSummaryNode(),
      TOptionalStep(name), node2.(FlowSummaryNode).getSummaryNode())
  }

  /**
   * A step in a flow summary defined using `OptionalBarrier[name]`. An `OptionalBarrier` is "opt-out", by default
   * data can flow freely through the step. Flow through the step can be explicity blocked by defining its node as a barrier.
   */
  cached
  predicate optionalBarrier(Node node, string name) {
    FlowSummaryImpl::Private::Steps::summaryReadStep(_, TOptionalBarrier(name),
      node.(FlowSummaryNode).getSummaryNode())
  }
}

import Cached<|MERGE_RESOLUTION|>--- conflicted
+++ resolved
@@ -88,17 +88,13 @@
     )
   }
 
-<<<<<<< HEAD
-  Location getLocation() { result = this.asCallBaseExprCfgNode().getLocation() }
-
   //** TODO JB1: Move to subclass, monkey patching for #153 */
   DataFlowCallable getARuntimeTarget(){ none() }
   ArgumentNode getAnArgumentNode(){ none() }
   int totalorder(){ none() }
   //** TODO JB1: end stubs for #153 */
-=======
+
   Location getLocation() { result = this.asCallCfgNode().getLocation() }
->>>>>>> 19d6f665
 }
 
 /**
