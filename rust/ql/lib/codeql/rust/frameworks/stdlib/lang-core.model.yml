--- conflicted
+++ resolved
@@ -6,17 +6,18 @@
       - ["lang:core", "crate::mem::zeroed", "ReturnValue.Element", "constant-source", "manual"]
   - addsTo:
       pack: codeql/rust-all
-      extensible: summaryModel
+      extensible: summaryModelDeprecated
     data:
-<<<<<<< HEAD
       # Conversions
       - ["lang:core", "<_ as crate::convert::Into>::into", "Argument[self].Element", "ReturnValue.Element", "taint", "manual"]
       - ["lang:core", "<_ as crate::convert::Into>::into", "Argument[self].Reference.Element", "ReturnValue.Element", "taint", "manual"]
       - ["lang:core", "<[_]>::align_to", "Argument[self].Element", "ReturnValue.Field[0,1,2].Reference.Element", "taint", "manual"]
       # Fmt
       - ["lang:alloc", "crate::fmt::format", "Argument[0]", "ReturnValue", "taint", "manual"]
-=======
->>>>>>> a9fb49a2
+  - addsTo:
+      pack: codeql/rust-all
+      extensible: summaryModel
+    data:
       # Iterator
       - ["<core::result::Result>::iter", "Argument[self].Element", "ReturnValue.Element", "value", "manual"]
       - ["<alloc::vec::Vec as value_trait::array::Array>::iter", "Argument[self].Element", "ReturnValue.Element", "value", "manual"]
