--- conflicted
+++ resolved
@@ -1,14 +1,8 @@
 extensions:
   - addsTo:
       pack: codeql/rust-all
-      extensible: sinkModel
+      extensible: sinkModelDeprecated
     data:
-<<<<<<< HEAD
-      - ["repo:https://github.com/RustCrypto/traits:digest", "<_ as crate::digest::Digest>::new_with_prefix", "Argument[0]", "hasher-input", "manual"]
-      - ["repo:https://github.com/RustCrypto/traits:digest", "<_ as crate::digest::Digest>::update", "Argument[0]", "hasher-input", "manual"]
-      - ["repo:https://github.com/RustCrypto/traits:digest", "<_ as crate::digest::Digest>::chain_update", "Argument[0]", "hasher-input", "manual"]
-      - ["repo:https://github.com/RustCrypto/traits:digest", "<_ as crate::digest::Digest>::digest", "Argument[0]", "hasher-input", "manual"]
-      - ["repo:https://github.com/stainless-steel/md5:md5", "crate::compute", "Argument[0]", "hasher-input", "manual"]
       - ["repo:https://github.com/RustCrypto/traits:cipher", "<crate::stream_wrapper::StreamCipherCoreWrapper as crate::KeyInit>::new", "Argument[0]", "credentials-key", "manual"]
       - ["repo:https://github.com/RustCrypto/traits:cipher", "<crate::stream_wrapper::StreamCipherCoreWrapper as crate::KeyInit>::new", "Argument[1]", "credentials-iv", "manual"]
       - ["repo:https://github.com/RustCrypto/traits:cipher", "<crate::stream_wrapper::StreamCipherCoreWrapper as crate::KeyInit>::new_from_slice", "Argument[0]", "credentials-key", "manual"]
@@ -46,10 +40,13 @@
       - ["repo:https://github.com/RustCrypto/traits:crypto-common", "<_ as crate::KeyIvInit>::new_from_slices", "Argument[1]", "credentials-iv", "manual"]
       - ["repo:https://github.com/RustCrypto/AEADs:aes-gcm", "<crate::AesGcm as crate::KeyInit>::new", "Argument[0]", "credentials-key", "manual"]
       - ["repo:https://github.com/RustCrypto/traits:aead", "<_ as crate::Aead>::encrypt", "Argument[0]", "credentials-nonce", "manual"]
-=======
+extensions:
+  - addsTo:
+      pack: codeql/rust-all
+      extensible: sinkModel
+    data:
       - ["<_ as digest::digest::Digest>::new_with_prefix", "Argument[0]", "hasher-input", "manual"]
       - ["<_ as digest::digest::Digest>::update", "Argument[0]", "hasher-input", "manual"]
       - ["<_ as digest::digest::Digest>::chain_update", "Argument[0]", "hasher-input", "manual"]
       - ["<_ as digest::digest::Digest>::digest", "Argument[0]", "hasher-input", "manual"]
-      - ["md5::compute", "Argument[0]", "hasher-input", "manual"]
->>>>>>> a9fb49a2
+      - ["md5::compute", "Argument[0]", "hasher-input", "manual"]