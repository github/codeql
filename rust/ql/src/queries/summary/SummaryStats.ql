/**
 * @name Summary Statistics
 * @description A table of summary statistics about a database.
 * @kind metric
 * @id rust/summary/summary-statistics
 * @tags summary
 */

import rust
import codeql.rust.Concepts
import codeql.rust.Diagnostics
import Stats

from string key, int value
where
  key = "Elements extracted" and value = count(Element e | not e instanceof Unextracted)
  or
  key = "Elements unextracted" and value = count(Unextracted e)
  or
  key = "Extraction errors" and value = count(ExtractionError e)
  or
  key = "Extraction warnings" and value = count(ExtractionWarning w)
  or
  key = "Files extracted - total" and value = count(File f | exists(f.getRelativePath()))
  or
  key = "Files extracted - with errors" and
  value = count(File f | exists(f.getRelativePath()) and not f instanceof SuccessfullyExtractedFile)
  or
  key = "Files extracted - without errors" and
  value = count(SuccessfullyExtractedFile f | exists(f.getRelativePath()))
  or
  key = "Lines of code extracted" and value = getLinesOfCode()
  or
  key = "Lines of user code extracted" and value = getLinesOfUserCode()
  or
  key = "Inconsistencies - AST" and value = getTotalAstInconsistencies()
  or
  key = "Inconsistencies - CFG" and value = getTotalCfgInconsistencies()
  or
  key = "Inconsistencies - data flow" and value = getTotalDataFlowInconsistencies()
  or
<<<<<<< HEAD
  key = "Taint sources - total" and value = count(ThreatModelSource s)
  or
  key = "Taint sources - active" and value = count(ActiveThreatModelSource s)
select key, value
=======
  key = "Macro calls - total" and value = count(MacroCall mc)
  or
  key = "Macro calls - resolved" and value = count(MacroCall mc | mc.hasExpanded())
  or
  key = "Macro calls - unresolved" and value = count(MacroCall mc | not mc.hasExpanded())
select key, value order by key
>>>>>>> 93e7202a
<|MERGE_RESOLUTION|>--- conflicted
+++ resolved
@@ -39,16 +39,13 @@
   or
   key = "Inconsistencies - data flow" and value = getTotalDataFlowInconsistencies()
   or
-<<<<<<< HEAD
-  key = "Taint sources - total" and value = count(ThreatModelSource s)
-  or
-  key = "Taint sources - active" and value = count(ActiveThreatModelSource s)
-select key, value
-=======
   key = "Macro calls - total" and value = count(MacroCall mc)
   or
   key = "Macro calls - resolved" and value = count(MacroCall mc | mc.hasExpanded())
   or
   key = "Macro calls - unresolved" and value = count(MacroCall mc | not mc.hasExpanded())
-select key, value order by key
->>>>>>> 93e7202a
+  or
+  key = "Taint sources - total" and value = count(ThreatModelSource s)
+  or
+  key = "Taint sources - active" and value = count(ActiveThreatModelSource s)
+select key, value order by key