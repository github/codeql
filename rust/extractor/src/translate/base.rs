--- conflicted
+++ resolved
@@ -126,12 +126,8 @@
     pub semantics: Option<&'a Semantics<'a, RootDatabase>>,
     resolve_paths: bool,
     source_kind: SourceKind,
-<<<<<<< HEAD
     pub(crate) macro_context_depth: usize,
-=======
-    macro_context_depth: usize,
     diagnostic_count: usize,
->>>>>>> 9605eb09
 }
 
 const UNKNOWN_LOCATION: (LineCol, LineCol) =
