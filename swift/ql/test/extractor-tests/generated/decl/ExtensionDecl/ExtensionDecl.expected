<<<<<<< HEAD
| extensions.swift:5:1:9:1 | extension of S | getNumberOfGenericTypeParams: | 0 | getModule: | file://:0:0:0:0 | extensions | getNumberOfMembers: | 3 | getExtendedTypeDecl: | extensions.swift:1:1:1:11 | S | getNumberOfProtocols: | 0 |
| extensions.swift:11:1:15:1 | extension of C | getNumberOfGenericTypeParams: | 0 | getModule: | file://:0:0:0:0 | extensions | getNumberOfMembers: | 3 | getExtendedTypeDecl: | extensions.swift:3:1:3:10 | C | getNumberOfProtocols: | 0 |
| extensions.swift:21:1:23:1 | extension of S | getNumberOfGenericTypeParams: | 0 | getModule: | file://:0:0:0:0 | extensions | getNumberOfMembers: | 1 | getExtendedTypeDecl: | extensions.swift:1:1:1:11 | S | getNumberOfProtocols: | 1 |
| extensions.swift:27:1:29:1 | extension of C | getNumberOfGenericTypeParams: | 0 | getModule: | file://:0:0:0:0 | extensions | getNumberOfMembers: | 1 | getExtendedTypeDecl: | extensions.swift:3:1:3:10 | C | getNumberOfProtocols: | 2 |
=======
instances
| extensions.swift:5:1:9:1 | extension of S | getModule: | file://:0:0:0:0 | extensions | getExtendedTypeDecl: | extensions.swift:1:1:1:11 | S |
| extensions.swift:11:1:15:1 | extension of C | getModule: | file://:0:0:0:0 | extensions | getExtendedTypeDecl: | extensions.swift:3:1:3:10 | C |
| extensions.swift:21:1:23:1 | extension of S | getModule: | file://:0:0:0:0 | extensions | getExtendedTypeDecl: | extensions.swift:1:1:1:11 | S |
| extensions.swift:27:1:29:1 | extension of C | getModule: | file://:0:0:0:0 | extensions | getExtendedTypeDecl: | extensions.swift:3:1:3:10 | C |
getGenericTypeParam
getMember
| extensions.swift:5:1:9:1 | extension of S | 0 | extensions.swift:6:5:6:37 | var ... = ... |
| extensions.swift:5:1:9:1 | extension of S | 1 | extensions.swift:6:9:6:9 | x |
| extensions.swift:5:1:9:1 | extension of S | 2 | extensions.swift:8:5:8:17 | foo() |
| extensions.swift:11:1:15:1 | extension of C | 0 | extensions.swift:12:5:12:38 | var ... = ... |
| extensions.swift:11:1:15:1 | extension of C | 1 | extensions.swift:12:9:12:9 | y |
| extensions.swift:11:1:15:1 | extension of C | 2 | extensions.swift:14:5:14:17 | bar() |
| extensions.swift:21:1:23:1 | extension of S | 0 | extensions.swift:22:5:22:17 | baz() |
| extensions.swift:27:1:29:1 | extension of C | 0 | extensions.swift:28:5:28:17 | baz() |
getProtocol
| extensions.swift:21:1:23:1 | extension of S | 0 | extensions.swift:17:1:19:1 | P1 |
| extensions.swift:27:1:29:1 | extension of C | 0 | extensions.swift:17:1:19:1 | P1 |
| extensions.swift:27:1:29:1 | extension of C | 1 | extensions.swift:25:1:25:14 | P2 |
>>>>>>> de72e68d
<|MERGE_RESOLUTION|>--- conflicted
+++ resolved
@@ -1,9 +1,3 @@
-<<<<<<< HEAD
-| extensions.swift:5:1:9:1 | extension of S | getNumberOfGenericTypeParams: | 0 | getModule: | file://:0:0:0:0 | extensions | getNumberOfMembers: | 3 | getExtendedTypeDecl: | extensions.swift:1:1:1:11 | S | getNumberOfProtocols: | 0 |
-| extensions.swift:11:1:15:1 | extension of C | getNumberOfGenericTypeParams: | 0 | getModule: | file://:0:0:0:0 | extensions | getNumberOfMembers: | 3 | getExtendedTypeDecl: | extensions.swift:3:1:3:10 | C | getNumberOfProtocols: | 0 |
-| extensions.swift:21:1:23:1 | extension of S | getNumberOfGenericTypeParams: | 0 | getModule: | file://:0:0:0:0 | extensions | getNumberOfMembers: | 1 | getExtendedTypeDecl: | extensions.swift:1:1:1:11 | S | getNumberOfProtocols: | 1 |
-| extensions.swift:27:1:29:1 | extension of C | getNumberOfGenericTypeParams: | 0 | getModule: | file://:0:0:0:0 | extensions | getNumberOfMembers: | 1 | getExtendedTypeDecl: | extensions.swift:3:1:3:10 | C | getNumberOfProtocols: | 2 |
-=======
 instances
 | extensions.swift:5:1:9:1 | extension of S | getModule: | file://:0:0:0:0 | extensions | getExtendedTypeDecl: | extensions.swift:1:1:1:11 | S |
 | extensions.swift:11:1:15:1 | extension of C | getModule: | file://:0:0:0:0 | extensions | getExtendedTypeDecl: | extensions.swift:3:1:3:10 | C |
@@ -22,5 +16,4 @@
 getProtocol
 | extensions.swift:21:1:23:1 | extension of S | 0 | extensions.swift:17:1:19:1 | P1 |
 | extensions.swift:27:1:29:1 | extension of C | 0 | extensions.swift:17:1:19:1 | P1 |
-| extensions.swift:27:1:29:1 | extension of C | 1 | extensions.swift:25:1:25:14 | P2 |
->>>>>>> de72e68d
+| extensions.swift:27:1:29:1 | extension of C | 1 | extensions.swift:25:1:25:14 | P2 |