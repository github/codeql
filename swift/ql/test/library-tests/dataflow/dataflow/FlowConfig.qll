--- conflicted
+++ resolved
@@ -25,12 +25,7 @@
 
 private class TestSummaries extends SummaryModelCsv {
   override predicate row(string row) {
-<<<<<<< HEAD
-    // dumb model to allow testing flow through optional chaining (`x?.signum()`)
-    // namespace; type; subtypes; name; signature; ext; input; output; kind
-=======
     // model to allow data flow through `signum()` as though it were an identity function, for the benefit of testing flow through optional chaining (`x?.`).
->>>>>>> 2148e8be
     row = ";Int;true;signum();;;Argument[-1];ReturnValue;value"
   }
 }