--- conflicted
+++ resolved
@@ -701,21 +701,6 @@
   sink(arg: repaired4)
 }
 
-<<<<<<< HEAD
-func taintMutableCharacters() {
-  var str = ""
-
-  sink(arg: str)
-  let rtn = str.withMutableCharacters({
-    chars in
-    sink(arg: chars)
-    chars.append(source2())
-    sink(arg: chars) // $ tainted=711
-    return source()
-  })
-  sink(arg: rtn) // $ tainted=713
-  sink(arg: str) // $ tainted=711
-=======
 func testSubstringMembers() {
   let clean = ""
   let tainted = source2()
@@ -743,5 +728,21 @@
   sink(arg: sub4)
   sub4.replaceSubrange(..<clean.endIndex, with: sub1)
   sink(arg: sub4) // $ tainted=693
->>>>>>> 7029f146
+}
+
+// ---
+
+func taintMutableCharacters() {
+  var str = ""
+
+  sink(arg: str)
+  let rtn = str.withMutableCharacters({
+    chars in
+    sink(arg: chars)
+    chars.append(source2())
+    sink(arg: chars) // $ tainted=742
+    return source()
+  })
+  sink(arg: rtn) // $ tainted=744
+  sink(arg: str) // $ tainted=742
 }