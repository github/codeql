var topLevelDecl : Int = 0
0
topLevelDecl + 1

func returnZero() -> Int { return 0 }

returnZero()
Double(topLevelDecl)

enum MyError: Error {
    case error1, error2
    case error3(withParam: Int)
}

func isZero(x : Int) -> Bool { return x == 0 }

func mightThrow(x : Int) throws -> Void {
  guard x >= 0 else {
    throw MyError.error1
  }
  guard x <= 0 else {
    throw MyError.error3(withParam: x + 1)
  }
}

func tryCatch(x : Int) -> Int {
  do {
    try mightThrow(x: 0)
    print("Did not throw.")
    try! mightThrow(x: 0)
    print("Still did not throw.")

  } catch MyError.error1 , MyError.error2 where isZero(x: x) {
    return 0
  } catch MyError.error3(let withParam) {
    return withParam
  } catch is MyError {
    print("MyError")
  } catch {
    print("Unknown error \(error)")
  }
  return 0
}

func createClosure1(s : String) -> () -> String {
  return {
    return s + ""
  }
}

func createClosure2(x : Int) -> (_ : Int) -> Int {
  func f(y : Int) -> Int {
    return x + y
  }
  return f
}

func createClosure3(x : Int) -> (_ : Int) -> Int {
  return {
    (y) -> Int in x + y
  }
}

func callClosures() {
  var x1 = createClosure1(s: "")()
  var x2 = createClosure2(x: 0)(10)
  var x3 = createClosure3(x: 0)(10)
}

func maybeParseInt(s : String) -> Int? {
  var n : Int? = Int(s)
  return n
}

func forceAndBackToOptional() -> Int? {
  var nBang = maybeParseInt(s:"42")!
  var n = maybeParseInt(s:"42")
  return nBang + n!
}

func testInOut() -> Int {
  var temp = 10

  func add(a: inout Int) {
    a = a + 1
  }

  func addOptional(a: inout Int?) {
    a = nil
  }

  add(a:&temp)
  var tempOptional : Int? = 10
  addOptional(a:&tempOptional)
  return temp + tempOptional!
}

class C {
  let myInt: Int
  init(n: Int) {
    myInt = n
  }

  func getMyInt() -> Int {
    return myInt
  }
}

func testMemberRef(param : C, inoutParam : inout C, opt : C?) {
  let c = C(n: 42)
  let n1 = c.myInt
  let n2 = c.self.myInt
  let n3 = c.getMyInt()
  let n4 = c.self.getMyInt()

  let n5 = param.myInt
  let n6 = param.self.myInt
  let n7 = param.getMyInt()
  let n8 = param.self.getMyInt()

  let n9 = inoutParam.myInt
  let n10 = inoutParam.self.myInt
  let n11 = inoutParam.getMyInt()
  let n12 = inoutParam.self.getMyInt()

  let n13 = opt!.myInt
  let n14 = opt!.self.myInt
  let n15 = opt!.getMyInt()
  let n16 = opt!.self.getMyInt()

  let n17 = opt?.myInt
  let n18 = opt?.self.myInt
  let n19 = opt?.getMyInt()
  let n20 = opt?.self.getMyInt()
}

func patterns(x : Int) -> Bool {
  for _ in 0...10 {  }

  switch x {
    case 0, 1:
      return true
      return true
    case x where (x >= 2) && x < 5:
      return true
    default:
      return false
  }

  var obj : AnyObject = C(n: x)
  if obj is C {
    return true
  }

  let xOptional: Int? = x
  if case .some(let x) = xOptional {
    return x == 0
  } else {
    return false
  }
}

func testDefer(x : inout Int) {
  // Will print 1, 2, 3, 4
  defer {
    print("4")
  }

  defer {
    print("3")
  }

  defer {
    print("1")
     defer {
      print("2")
    }
  }
}

func m1(x : Int) {
  if x > 2 {
    print("x is greater than 2")
  }
  else if x <= 2 && x > 0 && !(x == 5) {
    print("x is 1")
  }
  else {
    print("I can't guess the number")
  }
}

func m2(b : Bool) -> Int {
  if b {
    return 0
  }
  return 1
}

func m3(x : inout Int) -> Int {
  if x < 0 {
    x = -x
    if x > 10 {
      x = x - 1
    }
  }
  return x
}

func m4 (b1 : Bool, b2 : Bool, b3 : Bool) -> String {
  return (b1 ? b2 : b3) ? "b2 || b3" : "!b2 || !b3"
}

func conversionsInSplitEntry (b : Bool) -> String {
  if b ? (true) : Bool(false) {
    return "b"
  }
  else {
    return "!b"
  }
}

func constant_condition() {
  if !true {
    print("Impossible")
  }
}

func empty_else(b : Bool) {
  if b {
    print("true")
  }
  else {}
  print("done")
}

func disjunct (b1 : Bool, b2 : Bool) {
  if (b1 || b2) {
    print("b1 or b2")
  }
}

func binaryExprs(a : Int, b : Int) {
  let c = a + b
  let d = a - b
  let e = a * b
  let f = a / b
  let g = a % b
  let h = a & b
  let i = a | b
  let j = a ^ b
  let k = a << b
  let l = a >> b
  let o = a == b
  let p = a != b
  let q = a < b
  let r = a <= b
  let s = a > b
  let t = a >= b
}

func interpolatedString(x : Int, y : Int) -> String {
  return "\(x) + \(y) is equal to \(x + y) and here is a zero: \(returnZero())"
}

func testSubscriptExpr() -> (Int, Int, Int, Int, Int) {
  var a = [0, 1, 2, 3, 4, 5, 6, 7, 8, 9, 10]
  a[0] = 0
  a[1] += 1
  a[2] -= 1
  a[3] *= 1
  a[4] /= 1
  a[5] %= 1
  a[6] &= 1
  a[7] |= 1
  a[8] ^= 1
  a[9] <<= 1
  a[10] >>= 1

  var tupleWithA = (a[0], a[1], a[2], a[3], a[4])

  var b = [0, 1, 2, 3, 4, 5, 6, 7, 8, 9, 10, 11]
  b[0] = a[10]
  b[1] = b[0] + 1
  b[2] = b[1] - 1
  b[3] = b[2] * 1
  b[4] = b[3] / 1
  b[5] = b[4] % 1
  b[6] = b[5] & 1
  b[7] = b[6] | 1
  b[8] = b[7] ^ 1
  b[9] = b[8] << 1
  b[10] = b[9] >> 1

  let (a1, a2, a3, a4, a5) = tupleWithA
  return (a1 + b[0], a2 + b[1], a3 + b[2], a4 + b[3], a5 + b[4])
}

func loop1(x : inout Int) {
  while x >= 0 {
    print(x)
    x -= 1
  }
}

func loop2(x : inout Int) {
  while x >= 0 {
    print(x)
    x -= 1
    if x > 100 {
      break
    }
    else if x > 50 {
      continue
    }
    print("Iter")
  }
  print("Done")
}

func labeledLoop(x : inout Int) {
  outer: while x >= 0 {
    inner: while x >= 0 {
      print(x)
      x -= 1
      if x > 100 {
        break outer
      }
      else if x > 50 {
        continue inner
      }
      print("Iter")
    }
    print("Done")
  }
}

func testRepeat(x : inout Int) {
  repeat {
    print(x)
    x -= 1
  } while x >= 0
}

func loop_with_identity_expr() {
  var x = 0
  while(x < 10) {
    x += 1
  }
}

class OptionalC {
  let c: C?
  init(arg: C?) {
    c = arg
  }

  func getOptional() -> C? {
    return c
  }
}

func testOptional(c : OptionalC?) -> Int? {
  return c?.getOptional()?.getMyInt()
}

func testCapture(x : Int, y : Int) -> () -> Int {
  return { [z = x + y, t = "literal"] in
    return z
  }
}

func testTupleElement(t : (a: Int, Int, c: Int)) -> Int {
  return t.a + t.1 + t.c + (1, 2, 3).0
}

class Derived : C {
  init() {
    super.init(n: 0)
  }
}

func doWithoutCatch(x : Int) throws -> Int {
  do {
    try mightThrow(x: 0)
    print("Did not throw.")
    try! mightThrow(x: 0)
    print("Still did not throw.")
  }
  return 0
}

class Structors {
  var field: Int
  init() {
    field = 10
  }

  deinit {
    field = 0
  }
}

func dictionaryLiteral(x: Int, y: Int) -> [String: Int] {
  return ["x": x, "y": y]
}

func localDeclarations() -> Int {
  class MyLocalClass {
    var x: Int
    init() {
      x = 10
    }
  }

  struct MyLocalStruct {
    var x: Int
    init() {
      x = 10
    }
  }

  enum MyLocalEnum {
    case A
    case B
  }

  var myLocalVar : Int;

  // Error: declaration is only valid at file scope
  // extension Int {
  //   func myExtensionMethod() -> Int {
  //     return self
  //   }
  // }

  // protocol 'MyProtocol' cannot be nested inside another declaration
  //   protocol MyProtocol {
  //     func myMethod()
  //   }

  return 0
}

struct B {
  var x : Int
}

struct A {
  var b : B
  var bs : [B]
  var mayB : B?
}

func test(a : A) {
  var kpGet_b_x = \A.b.x
  var kpGet_bs_0_x = \A.bs[0].x
  var kpGet_mayB_force_x = \A.mayB!.x
  var kpGet_mayB_x = \A.mayB?.x

  var apply_kpGet_b_x = a[keyPath: kpGet_b_x]
  var apply_kpGet_bs_0_x = a[keyPath: kpGet_bs_0_x]
  var apply_kpGet_mayB_force_x = a[keyPath: kpGet_mayB_force_x]
  var apply_kpGet_mayB_x = a[keyPath: kpGet_mayB_x]
}

func testIfConfig() {
#if FOO
  1
  2
#else
  3
  4
#endif

  5

#if BAR
  6
  7
#endif

  8

#if FOO
  9
  10
#elseif true
  11
  12
#endif

  13
}

func testAvailable() -> Int {
  var x = 0;

  if #available(macOS 10, *) {
    x += 1
  }

  if #available(macOS 10.13, *) {
    x += 1
  }

  if #unavailable(iOS 10, watchOS 10, macOS 10) {
    x += 1
  }

  guard #available(macOS 12, *) else {
    x += 1
  }

  if #available(macOS 12, *), #available(iOS 12, *) {
    x += 1
  }

  return x
}

func testAsyncFor () async {
    var stream = AsyncStream(Int.self, bufferingPolicy: .bufferingNewest(5), {
        continuation in
            Task.detached {
                for i in 1...100 {
                    continuation.yield(i)
                }
                continuation.finish()
            }
    })

    for try await i in stream {
        print(i)
    }
}

func testNilCoalescing(x: Int?) -> Int {
  return x ?? 0
}

func testNilCoalescing2(x: Bool?) -> Int {
  if x ?? false {
    return 1
  } else {
    return 0
  }
}

<<<<<<< HEAD
// ---

protocol MyProtocol {
	func source() -> Int
}

class MyProcotolImpl : MyProtocol {
	func source() -> Int { return 0 }
}

func getMyProtocol() -> MyProtocol { return MyProcotolImpl() }
func getMyProtocolImpl() -> MyProcotolImpl { return MyProcotolImpl() }

func sink(arg: Int) { }

func testOpenExistentialExpr(x: MyProtocol, y: MyProcotolImpl) {
	sink(arg: x.source())
	sink(arg: y.source())
	sink(arg: getMyProtocol().source())
	sink(arg: getMyProtocolImpl().source())
}

// ---
=======
func usesAutoclosure(_ expr: @autoclosure () -> Int) -> Int {
  return expr()
}

func autoclosureTest() {
  usesAutoclosure(1)
}
>>>>>>> cb1cd5ed
<|MERGE_RESOLUTION|>--- conflicted
+++ resolved
@@ -547,7 +547,14 @@
   }
 }
 
-<<<<<<< HEAD
+func usesAutoclosure(_ expr: @autoclosure () -> Int) -> Int {
+  return expr()
+}
+
+func autoclosureTest() {
+  usesAutoclosure(1)
+}
+
 // ---
 
 protocol MyProtocol {
@@ -570,13 +577,4 @@
 	sink(arg: getMyProtocolImpl().source())
 }
 
-// ---
-=======
-func usesAutoclosure(_ expr: @autoclosure () -> Int) -> Int {
-  return expr()
-}
-
-func autoclosureTest() {
-  usesAutoclosure(1)
-}
->>>>>>> cb1cd5ed
+// ---