cfg.swift:
#    5| enter returnZero()
#-----|  -> returnZero()

#    5| exit returnZero()

#    5| exit returnZero() (normal)
#-----|  -> exit returnZero()

#    5| returnZero()
#-----|  -> 0

#    5| return ...
#-----| return -> exit returnZero() (normal)

#    5| 0
#-----|  -> return ...

#   15| enter isZero(x:)
#-----|  -> isZero(x:)

#   15| exit isZero(x:)

#   15| exit isZero(x:) (normal)
#-----|  -> exit isZero(x:)

#   15| isZero(x:)
#-----|  -> x

#   15| x
#-----|  -> ==(_:_:)

#   15| return ...
#-----| return -> exit isZero(x:) (normal)

#   15| x
#-----|  -> 0

#   15| ... call to ==(_:_:) ...
#-----|  -> return ...

#   15| ==(_:_:)
#-----|  -> Int.Type

#   15| Int.Type
#-----|  -> call to ==(_:_:)

#   15| call to ==(_:_:)
#-----|  -> x

#   15| 0
#-----|  -> ... call to ==(_:_:) ...

#   17| enter mightThrow(x:)
#-----|  -> mightThrow(x:)

#   17| exit mightThrow(x:)

#   17| exit mightThrow(x:) (normal)
#-----|  -> exit mightThrow(x:)

#   17| mightThrow(x:)
#-----|  -> x

#   17| x
#-----|  -> guard ... else { ... }

#   18| guard ... else { ... }
#-----|  -> StmtCondition

#   18| x
#-----|  -> 0

#   18| ... call to >=(_:_:) ...
#-----| false -> error1
#-----| true -> guard ... else { ... }

#   18| StmtCondition
#-----|  -> >=(_:_:)

#   18| >=(_:_:)
#-----|  -> Int.Type

#   18| Int.Type
#-----|  -> call to >=(_:_:)

#   18| call to >=(_:_:)
#-----|  -> x

#   18| 0
#-----|  -> ... call to >=(_:_:) ...

#   19| throw ...
#-----| exception -> exit mightThrow(x:) (normal)

#   19| MyError.Type
#-----|  -> call to ...

#   19| (Error) ...
#-----|  -> throw ...

#   19| call to ...
#-----|  -> (Error) ...

#   19| error1
#-----|  -> MyError.Type

#   21| guard ... else { ... }
#-----|  -> StmtCondition

#   21| x
#-----|  -> 0

#   21| ... call to <=(_:_:) ...
#-----| true -> exit mightThrow(x:) (normal)
#-----| false -> error3

#   21| StmtCondition
#-----|  -> <=(_:_:)

#   21| <=(_:_:)
#-----|  -> Int.Type

#   21| Int.Type
#-----|  -> call to <=(_:_:)

#   21| call to <=(_:_:)
#-----|  -> x

#   21| 0
#-----|  -> ... call to <=(_:_:) ...

#   22| throw ...
#-----| exception -> exit mightThrow(x:) (normal)

#   22| MyError.Type
#-----|  -> call to ...

#   22| call to ...
#-----|  -> +(_:_:)

#   22| (Error) ...
#-----|  -> throw ...

#   22| call to ...
#-----|  -> (Error) ...

#   22| error3
#-----|  -> MyError.Type

#   22| x
#-----|  -> 1

#   22| ... call to +(_:_:) ...
#-----|  -> call to ...

#   22| +(_:_:)
#-----|  -> Int.Type

#   22| Int.Type
#-----|  -> call to +(_:_:)

#   22| call to +(_:_:)
#-----|  -> x

#   22| 1
#-----|  -> ... call to +(_:_:) ...

#   26| enter tryCatch(x:)
#-----|  -> tryCatch(x:)

#   26| exit tryCatch(x:)

#   26| exit tryCatch(x:) (normal)
#-----|  -> exit tryCatch(x:)

#   26| tryCatch(x:)
#-----|  -> x

#   26| x
#-----|  -> do { ... } catch { ... }

#   27| do { ... } catch { ... }
#-----|  -> mightThrow(x:)

#   28| try ...
#-----|  -> print(_:separator:terminator:)

#   28| mightThrow(x:)
#-----|  -> 0

#   28| call to mightThrow(x:)
#-----|  -> try ...
#-----| exception -> case ...

#   28| 0
#-----|  -> call to mightThrow(x:)

#   29| print(_:separator:terminator:)
#-----|  -> Did not throw.

#   29| call to print(_:separator:terminator:)

#   29| default separator
#-----|  -> default terminator

#   29| default terminator
#-----|  -> call to print(_:separator:terminator:)

#   29| (Any) ...
#-----|  -> [...]

#   29| Did not throw.
#-----|  -> (Any) ...

#   29| [...]
#-----|  -> default separator

#   29| [...]
#-----|  -> [...]

#   33| case ...
#-----|  -> ... is ...

#   33| ... is ...
#-----|  -> .error1

#   33| ... is ...
#-----| no-match -> ... is ...
#-----| match -> 0

#   33| .error1
#-----| no-match -> ... is ...

#   33| ... is ...
#-----| match -> 0
#-----| no-match -> case ...

#   33| .error2
#-----| no-match -> ... is ...

#   33| ... is ...
#-----|  -> .error2

#   34| return ...
#-----| return -> exit tryCatch(x:) (normal)

#   34| 0
#-----|  -> return ...

#   35| case ...
#-----|  -> ... is ...

#   35| ... is ...
#-----| match -> withParam
#-----| no-match -> case ...

#   35| ... is ...
#-----|  -> .error3(...)

#   35| .error3(...)
#-----| no-match -> ... is ...
#-----| match -> (...)

#   35| (...)
#-----|  -> withParam

#   35| let ...
#-----| match -> ... is ...

#   35| withParam
#-----| match -> let ...

#   36| return ...
#-----| return -> exit tryCatch(x:) (normal)

#   36| withParam
#-----|  -> return ...

#   37| case ...
#-----|  -> ... is ...

#   37| ... is ...
#-----|  -> SimpleIdentTypeRepr

#   37| ... is ...
#-----| match -> print(_:separator:terminator:)
#-----| no-match -> case ...

#   37| SimpleIdentTypeRepr
#-----|  -> ... is ...

#   38| print(_:separator:terminator:)
#-----|  -> MyError

#   38| call to print(_:separator:terminator:)
#-----|  -> 0

#   38| default separator
#-----|  -> default terminator

#   38| default terminator
#-----|  -> call to print(_:separator:terminator:)

#   38| (Any) ...
#-----|  -> [...]

#   38| MyError
#-----|  -> (Any) ...

#   38| [...]
#-----|  -> default separator

#   38| [...]
#-----|  -> [...]

#   39| case ...
#-----|  -> let ...

#   39| error
#-----| match -> let ...

#   39| let ...
#-----| match -> print(_:separator:terminator:)

#   39| let ...
#-----|  -> error

#   40| print(_:separator:terminator:)
#-----|  -> "..."

#   40| call to print(_:separator:terminator:)
#-----|  -> 0

#   40| default separator
#-----|  -> default terminator

#   40| default terminator
#-----|  -> call to print(_:separator:terminator:)

#   40| "..."
#-----|  -> (Any) ...

#   40| (Any) ...
#-----|  -> [...]

#   40| [...]
#-----|  -> default separator

#   40| [...]
#-----|  -> [...]

#   42| return ...
#-----| return -> exit tryCatch(x:) (normal)

#   42| 0
#-----|  -> return ...

#   45| createClosure1(s:)
#-----|  -> s

#   45| enter createClosure1(s:)
#-----|  -> createClosure1(s:)

#   45| exit createClosure1(s:)

#   45| exit createClosure1(s:) (normal)
#-----|  -> exit createClosure1(s:)

#   45| s
#-----|  -> { ... }

#   46| return ...
#-----| return -> exit createClosure1(s:) (normal)

#   46| enter { ... }
#-----|  -> { ... }

#   46| exit { ... }

#   46| exit { ... } (normal)
#-----|  -> exit { ... }

#   46| { ... }
#-----|  -> return ...

<<<<<<< HEAD
#   51| enter createClosure2
#-----|  -> f

#   51| exit createClosure2

#   51| exit createClosure2 (normal)
#-----|  -> exit createClosure2

#   52| enter f
#-----|  -> +
=======
#   46| { ... }
#-----|  -> +(_:_:)

#   47| return ...
#-----| return -> exit { ... } (normal)

#   47| s
#-----|  -> 

#   47| ... call to +(_:_:) ...
#-----|  -> return ...

#   47| +(_:_:)
#-----|  -> String.Type

#   47| String.Type
#-----|  -> call to +(_:_:)

#   47| call to +(_:_:)
#-----|  -> s

#   47| 
#-----|  -> ... call to +(_:_:) ...

#   51| createClosure2(x:)
#-----|  -> x

#   51| enter createClosure2(x:)
#-----|  -> createClosure2(x:)

#   51| x

#   52| enter f(y:)
#-----|  -> f(y:)
>>>>>>> 968ede3d

#   52| exit f(y:)

#   52| exit f(y:) (normal)
#-----|  -> exit f(y:)

#   52| f(y:)
#-----|  -> y

#   52| y
#-----|  -> +(_:_:)

#   52| f
#-----|  -> f

#   53| return ...
#-----| return -> exit f(y:) (normal)

#   53| x
#-----|  -> y

#   53| ... call to +(_:_:) ...
#-----|  -> return ...

#   53| +(_:_:)
#-----|  -> Int.Type

#   53| Int.Type
#-----|  -> call to +(_:_:)

#   53| call to +(_:_:)
#-----|  -> x

#   53| y
#-----|  -> ... call to +(_:_:) ...

<<<<<<< HEAD
#   55| return ...
#-----| return -> exit createClosure2 (normal)

#   55| f
#-----|  -> return ...

#   58| enter createClosure3
#-----|  -> { ... }
=======
#   58| createClosure3(x:)
#-----|  -> x

#   58| enter createClosure3(x:)
#-----|  -> createClosure3(x:)
>>>>>>> 968ede3d

#   58| exit createClosure3(x:)

#   58| exit createClosure3(x:) (normal)
#-----|  -> exit createClosure3(x:)

#   58| x
#-----|  -> { ... }

#   59| return ...
#-----| return -> exit createClosure3(x:) (normal)

#   59| enter { ... }
#-----|  -> { ... }

#   59| exit { ... }

#   59| exit { ... } (normal)
#-----|  -> exit { ... }

#   59| { ... }
#-----|  -> return ...

#   59| { ... }
#-----|  -> y

#   60| y
#-----|  -> +(_:_:)

#   60| x
#-----|  -> y

#   60| ... call to +(_:_:) ...
#-----|  -> return ...

#   60| return ...
#-----| return -> exit { ... } (normal)

#   60| +(_:_:)
#-----|  -> Int.Type

#   60| Int.Type
#-----|  -> call to +(_:_:)

#   60| call to +(_:_:)
#-----|  -> x

#   60| y
#-----|  -> ... call to +(_:_:) ...

#   64| callClosures()
#-----|  -> x1

#   64| enter callClosures()
#-----|  -> callClosures()

#   64| exit callClosures()

#   64| exit callClosures() (normal)
#-----|  -> exit callClosures()

#   65| var ... = ...
#-----|  -> x1

#   65| x1
#-----| match -> createClosure1(s:)

#   65| x1
#-----|  -> x2

#   65| createClosure1(s:)
#-----|  -> 

#   65| call to createClosure1(s:)
#-----|  -> call to ...

#   65| call to ...
#-----|  -> var ... = ...

#   65| 
#-----|  -> call to createClosure1(s:)

#   66| var ... = ...
#-----|  -> x2

#   66| x2
#-----| match -> createClosure2(x:)

#   66| x2
#-----|  -> x3

#   66| createClosure2(x:)
#-----|  -> 0

#   66| call to createClosure2(x:)
#-----|  -> 10

#   66| call to ...
#-----|  -> var ... = ...

#   66| 0
#-----|  -> call to createClosure2(x:)

#   66| 10
#-----|  -> call to ...

#   67| var ... = ...
#-----|  -> x3

#   67| x3
#-----| match -> createClosure3(x:)

#   67| x3
#-----|  -> exit callClosures() (normal)

#   67| createClosure3(x:)
#-----|  -> 0

#   67| call to createClosure3(x:)
#-----|  -> 10

#   67| call to ...
#-----|  -> var ... = ...

#   67| 0
#-----|  -> call to createClosure3(x:)

#   67| 10
#-----|  -> call to ...

#   70| enter maybeParseInt(s:)
#-----|  -> maybeParseInt(s:)

#   70| exit maybeParseInt(s:)

#   70| exit maybeParseInt(s:) (normal)
#-----|  -> exit maybeParseInt(s:)

#   70| maybeParseInt(s:)
#-----|  -> s

#   70| s
#-----|  -> n

#   71| var ... = ...
#-----|  -> n

#   71| n
#-----| match -> ... as ...

#   71| n
#-----|  -> n

#   71| ... as ...
#-----| match -> init

#   71| Int.Type
#-----|  -> call to init

#   71| call to init
#-----|  -> s

#   71| init
#-----|  -> Int.Type

#   71| call to ...
#-----|  -> var ... = ...

#   71| s
#-----|  -> call to ...

#   72| return ...
#-----| return -> exit maybeParseInt(s:) (normal)

#   72| (Int?) ...
#-----|  -> return ...

#   72| n
#-----|  -> (Int?) ...

#   75| enter forceAndBackToOptional()
#-----|  -> forceAndBackToOptional()

#   75| exit forceAndBackToOptional()

#   75| exit forceAndBackToOptional() (normal)
#-----|  -> exit forceAndBackToOptional()

#   75| forceAndBackToOptional()
#-----|  -> nBang

#   76| var ... = ...
#-----|  -> nBang

#   76| nBang
#-----| match -> maybeParseInt(s:)

#   76| nBang
#-----|  -> n

#   76| maybeParseInt(s:)
#-----|  -> 42

#   76| call to maybeParseInt(s:)
#-----|  -> ...!

#   76| ...!
#-----|  -> var ... = ...

#   76| 42
#-----|  -> call to maybeParseInt(s:)

#   77| var ... = ...
#-----|  -> n

#   77| n
#-----| match -> maybeParseInt(s:)

#   77| n
#-----|  -> +(_:_:)

#   77| maybeParseInt(s:)
#-----|  -> 42

#   77| call to maybeParseInt(s:)
#-----|  -> var ... = ...

#   77| 42
#-----|  -> call to maybeParseInt(s:)

#   78| return ...
#-----| return -> exit forceAndBackToOptional() (normal)

#   78| (Int) ...
#-----|  -> n

#   78| nBang
#-----|  -> (Int) ...

#   78| (Int?) ...
#-----|  -> return ...

#   78| ... call to +(_:_:) ...
#-----|  -> (Int?) ...

#   78| +(_:_:)
#-----|  -> Int.Type

#   78| Int.Type
#-----|  -> call to +(_:_:)

#   78| call to +(_:_:)
#-----|  -> nBang

#   78| (Int?) ...
#-----|  -> ...!

#   78| n
#-----|  -> (Int?) ...

#   78| ...!
#-----|  -> ... call to +(_:_:) ...

#   81| enter testInOut()
#-----|  -> testInOut()

#   81| testInOut()
#-----|  -> temp

#   81| exit testInOut

#   81| exit testInOut (normal)
#-----|  -> exit testInOut

#   82| var ... = ...
#-----|  -> temp

#   82| temp
#-----| match -> 10

#   82| temp
#-----|  -> add

#   82| 10
#-----|  -> var ... = ...

<<<<<<< HEAD
#   84| add
#-----|  -> addOptional

#   84| enter add
=======
#   84| add(a:)
>>>>>>> 968ede3d
#-----|  -> a

#   84| enter add(a:)
#-----|  -> add(a:)

#   84| exit add(a:)

#   84| exit add(a:) (normal)
#-----|  -> exit add(a:)

#   84| a
#-----|  -> a

#   85| a
#-----|  -> +(_:_:)

#   85|  ... = ...
#-----|  -> exit add(a:) (normal)

#   85| (Int) ...
#-----|  -> 1

#   85| a
#-----|  -> (Int) ...

#   85| ... call to +(_:_:) ...
#-----|  ->  ... = ...

#   85| +(_:_:)
#-----|  -> Int.Type

#   85| Int.Type
#-----|  -> call to +(_:_:)

#   85| call to +(_:_:)
#-----|  -> a

#   85| 1
#-----|  -> ... call to +(_:_:) ...

<<<<<<< HEAD
#   88| addOptional
#-----|  -> add

#   88| enter addOptional
=======
#   88| addOptional(a:)
>>>>>>> 968ede3d
#-----|  -> a

#   88| enter addOptional(a:)
#-----|  -> addOptional(a:)

#   88| exit addOptional(a:)

#   88| exit addOptional(a:) (normal)
#-----|  -> exit addOptional(a:)

#   88| a
#-----|  -> a

#   89| a
#-----|  -> nil

#   89|  ... = ...
#-----|  -> exit addOptional(a:) (normal)

#   89| nil
#-----|  ->  ... = ...

<<<<<<< HEAD
#   92| add
#-----|  -> temp

#   92| call to add
#-----| exception -> exit testInOut (normal)
#-----|  -> tempOptional

#   92| &...
#-----|  -> call to add

#   92| temp
#-----|  -> &...

#   93| var ... = ...
#-----|  -> tempOptional

#   93| tempOptional
#-----|  -> ... as ...

#   93| tempOptional
#-----|  -> addOptional

#   93| ... as ...
#-----|  -> 10

#   93| (Int?) ...
#-----|  -> var ... = ...

#   93| 10
#-----|  -> (Int?) ...

#   94| addOptional
#-----|  -> tempOptional

#   94| call to addOptional
#-----| exception -> exit testInOut (normal)
#-----|  -> +

#   94| &...
#-----|  -> call to addOptional

#   94| tempOptional
#-----|  -> &...

#   95| return ...
#-----| return -> exit testInOut (normal)

#   95| (Int) ...
#-----|  -> tempOptional

#   95| temp
#-----|  -> (Int) ...

#   95| ... call to + ...
#-----|  -> return ...

#   95| +
#-----|  -> Int.Type

#   95| Int.Type
#-----|  -> call to +

#   95| call to +
#-----| exception -> exit testInOut (normal)
#-----|  -> temp

#   95| (Int?) ...
#-----|  -> ...!

#   95| tempOptional
#-----|  -> (Int?) ...

#   95| ...!
#-----|  -> ... call to + ...
=======
#   98| deinit
#-----|  -> { ... }

#   98| enter deinit
#-----|  -> deinit

#   98| exit deinit

#   98| exit deinit (normal)
#-----|  -> exit deinit

#   98| { ... }
#-----|  -> exit deinit (normal)
>>>>>>> 968ede3d

#   99| enter get
#-----|  -> get

#   99| exit get

#   99| exit get (normal)
#-----|  -> exit get

#   99| get

#  100| enter init
#-----|  -> init

#  100| exit init

#  100| exit init (normal)
#-----|  -> exit init

#  100| init
#-----|  -> n

#  100| n
#-----|  -> self

#  101| .myInt
#-----|  -> n

#  101| self
#-----|  -> .myInt

#  101|  ... = ...
#-----|  -> return

#  101| n
#-----|  ->  ... = ...

#  102| return
#-----| return -> exit init (normal)

#  104| enter getMyInt()
#-----|  -> getMyInt()

#  104| exit getMyInt()

#  104| exit getMyInt() (normal)
#-----|  -> exit getMyInt()

#  104| getMyInt()
#-----|  -> self

#  105| return ...
#-----| return -> exit getMyInt() (normal)

#  105| getter for .myInt
#-----|  -> return ...

#  105| self
#-----|  -> getter for .myInt

#  109| enter testMemberRef(param:inoutParam:opt:)
#-----|  -> testMemberRef(param:inoutParam:opt:)

#  109| exit testMemberRef(param:inoutParam:opt:)

#  109| exit testMemberRef(param:inoutParam:opt:) (normal)
#-----|  -> exit testMemberRef(param:inoutParam:opt:)

#  109| testMemberRef(param:inoutParam:opt:)
#-----|  -> param

#  109| param
#-----|  -> inoutParam

#  109| inoutParam
#-----|  -> opt

#  109| opt
#-----|  -> c

#  110| var ... = ...
#-----|  -> c

#  110| c
#-----| match -> init

#  110| c
#-----|  -> n1

#  110| C.Type
#-----|  -> call to init

#  110| call to init
#-----|  -> 42

#  110| init
#-----|  -> C.Type

#  110| call to ...
#-----|  -> var ... = ...

#  110| 42
#-----|  -> call to ...

#  111| var ... = ...
#-----|  -> n1

#  111| n1
#-----| match -> c

#  111| n1
#-----|  -> n2

#  111| c
#-----|  -> getter for .myInt

#  111| getter for .myInt
#-----|  -> var ... = ...

#  112| var ... = ...
#-----|  -> n2

#  112| n2
#-----| match -> c

#  112| n2
#-----|  -> n3

#  112| c
#-----|  -> .self

#  112| .self
#-----|  -> getter for .myInt

#  112| getter for .myInt
#-----|  -> var ... = ...

#  113| var ... = ...
#-----|  -> n3

#  113| n3
#-----| match -> getMyInt()

#  113| n3
#-----|  -> n4

#  113| c
#-----|  -> call to getMyInt()

#  113| call to getMyInt()
#-----|  -> call to ...

#  113| call to ...
#-----|  -> var ... = ...

#  113| getMyInt()
#-----|  -> c

#  114| var ... = ...
#-----|  -> n4

#  114| n4
#-----| match -> getMyInt()

#  114| n4
#-----|  -> n5

#  114| c
#-----|  -> .self

#  114| .self
#-----|  -> call to getMyInt()

#  114| call to getMyInt()
#-----|  -> call to ...

#  114| call to ...
#-----|  -> var ... = ...

#  114| getMyInt()
#-----|  -> c

#  116| var ... = ...
#-----|  -> n5

#  116| n5
#-----| match -> param

#  116| n5
#-----|  -> n6

#  116| param
#-----|  -> getter for .myInt

#  116| getter for .myInt
#-----|  -> var ... = ...

#  117| var ... = ...
#-----|  -> n6

#  117| n6
#-----| match -> param

#  117| n6
#-----|  -> n7

#  117| param
#-----|  -> .self

#  117| .self
#-----|  -> getter for .myInt

#  117| getter for .myInt
#-----|  -> var ... = ...

#  118| var ... = ...
#-----|  -> n7

#  118| n7
#-----| match -> getMyInt()

#  118| n7
#-----|  -> n8

#  118| param
#-----|  -> call to getMyInt()

#  118| call to getMyInt()
#-----|  -> call to ...

#  118| call to ...
#-----|  -> var ... = ...

#  118| getMyInt()
#-----|  -> param

#  119| var ... = ...
#-----|  -> n8

#  119| n8
#-----| match -> getMyInt()

#  119| n8
#-----|  -> n9

#  119| param
#-----|  -> .self

#  119| .self
#-----|  -> call to getMyInt()

#  119| call to getMyInt()
#-----|  -> call to ...

#  119| call to ...
#-----|  -> var ... = ...

#  119| getMyInt()
#-----|  -> param

#  121| var ... = ...
#-----|  -> n9

#  121| n9
#-----| match -> inoutParam

#  121| n9
#-----|  -> n10

#  121| (C) ...
#-----|  -> getter for .myInt

#  121| inoutParam
#-----|  -> (C) ...

#  121| getter for .myInt
#-----|  -> var ... = ...

#  122| var ... = ...
#-----|  -> n10

#  122| n10
#-----| match -> inoutParam

#  122| n10
#-----|  -> n11

#  122| inoutParam
#-----|  -> .self

#  122| (C) ...
#-----|  -> getter for .myInt

#  122| .self
#-----|  -> (C) ...

#  122| getter for .myInt
#-----|  -> var ... = ...

#  123| var ... = ...
#-----|  -> n11

#  123| n11
#-----| match -> getMyInt()

#  123| n11
#-----|  -> n12

#  123| (C) ...
#-----|  -> call to getMyInt()

#  123| inoutParam
#-----|  -> (C) ...

#  123| call to getMyInt()
#-----|  -> call to ...

#  123| call to ...
#-----|  -> var ... = ...

#  123| getMyInt()
#-----|  -> inoutParam

#  124| var ... = ...
#-----|  -> n12

#  124| n12
#-----| match -> getMyInt()

#  124| n12
#-----|  -> n13

#  124| inoutParam
#-----|  -> .self

#  124| (C) ...
#-----|  -> call to getMyInt()

#  124| .self
#-----|  -> (C) ...

#  124| call to getMyInt()
#-----|  -> call to ...

#  124| call to ...
#-----|  -> var ... = ...

#  124| getMyInt()
#-----|  -> inoutParam

#  126| var ... = ...
#-----|  -> n13

#  126| n13
#-----| match -> opt

#  126| n13
#-----|  -> n14

#  126| opt
#-----|  -> ...!

#  126| ...!
#-----|  -> getter for .myInt

#  126| getter for .myInt
#-----|  -> var ... = ...

#  127| var ... = ...
#-----|  -> n14

#  127| n14
#-----| match -> opt

#  127| n14
#-----|  -> n15

#  127| opt
#-----|  -> ...!

#  127| ...!
#-----|  -> .self

#  127| .self
#-----|  -> getter for .myInt

#  127| getter for .myInt
#-----|  -> var ... = ...

#  128| var ... = ...
#-----|  -> n15

#  128| n15
#-----| match -> getMyInt()

#  128| n15
#-----|  -> n16

#  128| opt
#-----|  -> ...!

#  128| ...!
#-----|  -> call to getMyInt()

#  128| call to getMyInt()
#-----|  -> call to ...

#  128| call to ...
#-----|  -> var ... = ...

#  128| getMyInt()
#-----|  -> opt

#  129| var ... = ...
#-----|  -> n16

#  129| n16
#-----| match -> getMyInt()

#  129| n16
#-----|  -> n17

#  129| opt
#-----|  -> ...!

#  129| ...!
#-----|  -> .self

#  129| .self
#-----|  -> call to getMyInt()

#  129| call to getMyInt()
#-----|  -> call to ...

#  129| call to ...
#-----|  -> var ... = ...

#  129| getMyInt()
#-----|  -> opt

#  131| var ... = ...
#-----|  -> n17

#  131| n17
#-----| match -> opt

#  131| n17
#-----|  -> n18

#  131| opt
#-----|  -> ...?

#  131| ...?
#-----|  -> getter for .myInt

#  131| (Int?) ...
#-----|  -> OptionalEvaluationExpr

#  131| OptionalEvaluationExpr
#-----|  -> var ... = ...

#  131| getter for .myInt
#-----|  -> (Int?) ...

#  132| var ... = ...
#-----|  -> n18

#  132| n18
#-----| match -> opt

#  132| n18
#-----|  -> n19

#  132| opt
#-----|  -> ...?

#  132| ...?
#-----|  -> .self

#  132| .self
#-----|  -> getter for .myInt

#  132| (Int?) ...
#-----|  -> OptionalEvaluationExpr

#  132| OptionalEvaluationExpr
#-----|  -> var ... = ...

#  132| getter for .myInt
#-----|  -> (Int?) ...

#  133| var ... = ...
#-----|  -> n19

#  133| n19
#-----| match -> getMyInt()

#  133| n19
#-----|  -> n20

#  133| opt
#-----|  -> ...?

#  133| ...?
#-----|  -> call to getMyInt()

#  133| call to getMyInt()
#-----|  -> call to ...

#  133| (Int?) ...
#-----|  -> OptionalEvaluationExpr

#  133| OptionalEvaluationExpr
#-----|  -> var ... = ...

#  133| call to ...
#-----|  -> (Int?) ...

#  133| getMyInt()
#-----|  -> opt

#  134| var ... = ...
#-----|  -> n20

#  134| n20
#-----| match -> getMyInt()

#  134| n20
#-----|  -> exit testMemberRef(param:inoutParam:opt:) (normal)

#  134| opt
#-----|  -> ...?

#  134| ...?
#-----|  -> .self

#  134| .self
#-----|  -> call to getMyInt()

#  134| call to getMyInt()
#-----|  -> call to ...

#  134| (Int?) ...
#-----|  -> OptionalEvaluationExpr

#  134| OptionalEvaluationExpr
#-----|  -> var ... = ...

#  134| call to ...
#-----|  -> (Int?) ...

#  134| getMyInt()
#-----|  -> opt

#  137| enter patterns(x:)
#-----|  -> patterns(x:)

#  137| exit patterns(x:)

#  137| exit patterns(x:) (normal)
#-----|  -> exit patterns(x:)

#  137| patterns(x:)
#-----|  -> x

#  137| x
#-----|  -> ...(_:_:)

#  138| for ... in ... { ... }
#-----| non-empty -> _
#-----| empty -> switch x { ... }

#  138| _
#-----| match -> { ... }

#  138| 0
#-----|  -> 10

#  138| ... call to ...(_:_:) ...
#-----|  -> for ... in ... { ... }

#  138| ...(_:_:)
#-----|  -> Int.Type

#  138| Int.Type
#-----|  -> call to ...(_:_:)

#  138| call to ...(_:_:)
#-----|  -> 0

#  138| 10
#-----|  -> ... call to ...(_:_:) ...

#  138| { ... }
#-----|  -> for ... in ... { ... }

#  140| switch x { ... }
#-----|  -> x

#  140| x
#-----|  -> case ...

#  141| case ...
#-----|  -> 0

#  141| 0
#-----|  -> 0

#  141| 0
#-----| no-match -> 1
#-----| match -> true

#  141| 0
#-----|  -> 0

#  141| 1
#-----|  -> 1

#  141| 1
#-----| match -> true
#-----| no-match -> case ...

#  141| 1
#-----|  -> 1

#  142| return ...
#-----| return -> exit patterns(x:) (normal)

#  142| true
#-----|  -> return ...

#  144| case ...
#-----|  -> x

#  144| x
#-----| match -> true
#-----| no-match -> case ...

#  144| x
#-----|  -> x

#  144| x
#-----|  -> x

#  145| return ...
#-----| return -> exit patterns(x:) (normal)

#  145| true
#-----|  -> return ...

#  146| _
#-----|  -> _

#  146| _
#-----| match -> false

#  146| case ...
#-----|  -> _

#  147| return ...
#-----| return -> exit patterns(x:) (normal)

#  147| false
#-----|  -> return ...

#  163| enter testDefer(x:)
#-----|  -> testDefer(x:)

#  163| exit testDefer(x:)

#  163| exit testDefer(x:) (normal)
#-----|  -> exit testDefer(x:)

#  163| testDefer(x:)
#-----|  -> x

#  163| x
#-----|  -> defer { ... }

#  165| defer { ... }
#-----|  -> defer { ... }

#  166| print(_:separator:terminator:)
#-----|  -> 4

#  166| call to print(_:separator:terminator:)
#-----|  -> exit testDefer(x:) (normal)

#  166| default separator
#-----|  -> default terminator

#  166| default terminator
#-----|  -> call to print(_:separator:terminator:)

#  166| (Any) ...
#-----|  -> [...]

#  166| 4
#-----|  -> (Any) ...

#  166| [...]
#-----|  -> default separator

#  166| [...]
#-----|  -> [...]

#  169| defer { ... }
#-----|  -> defer { ... }

#  170| print(_:separator:terminator:)
#-----|  -> 3

#  170| call to print(_:separator:terminator:)
#-----|  -> print(_:separator:terminator:)

#  170| default separator
#-----|  -> default terminator

#  170| default terminator
#-----|  -> call to print(_:separator:terminator:)

#  170| (Any) ...
#-----|  -> [...]

#  170| 3
#-----|  -> (Any) ...

#  170| [...]
#-----|  -> default separator

#  170| [...]
#-----|  -> [...]

#  173| defer { ... }
#-----|  -> print(_:separator:terminator:)

#  174| print(_:separator:terminator:)
#-----|  -> 1

#  174| call to print(_:separator:terminator:)
#-----|  -> defer { ... }

#  174| default separator
#-----|  -> default terminator

#  174| default terminator
#-----|  -> call to print(_:separator:terminator:)

#  174| (Any) ...
#-----|  -> [...]

#  174| 1
#-----|  -> (Any) ...

#  174| [...]
#-----|  -> default separator

#  174| [...]
#-----|  -> [...]

#  175| defer { ... }
#-----|  -> print(_:separator:terminator:)

#  176| print(_:separator:terminator:)
#-----|  -> 2

#  176| call to print(_:separator:terminator:)
#-----|  -> print(_:separator:terminator:)

#  176| default separator
#-----|  -> default terminator

#  176| default terminator
#-----|  -> call to print(_:separator:terminator:)

#  176| (Any) ...
#-----|  -> [...]

#  176| 2
#-----|  -> (Any) ...

#  176| [...]
#-----|  -> default separator

#  176| [...]
#-----|  -> [...]

#  181| enter m1(x:)
#-----|  -> m1(x:)

#  181| exit m1(x:)

#  181| exit m1(x:) (normal)
#-----|  -> exit m1(x:)

#  181| m1(x:)
#-----|  -> x

#  181| x
#-----|  -> if ... then { ... } else { ... }

#  182| if ... then { ... } else { ... }
#-----|  -> StmtCondition

#  182| x
#-----|  -> 2

#  182| ... call to >(_:_:) ...
#-----| true -> print(_:separator:terminator:)
#-----| false -> if ... then { ... } else { ... }

#  182| StmtCondition
#-----|  -> >(_:_:)

#  182| >(_:_:)
#-----|  -> Int.Type

#  182| Int.Type
#-----|  -> call to >(_:_:)

#  182| call to >(_:_:)
#-----|  -> x

#  182| 2
#-----|  -> ... call to >(_:_:) ...

#  183| print(_:separator:terminator:)
#-----|  -> x is greater than 2

#  183| call to print(_:separator:terminator:)
#-----|  -> exit m1(x:) (normal)

#  183| default separator
#-----|  -> default terminator

#  183| default terminator
#-----|  -> call to print(_:separator:terminator:)

#  183| (Any) ...
#-----|  -> [...]

#  183| [...]
#-----|  -> default separator

#  183| [...]
#-----|  -> [...]

#  183| x is greater than 2
#-----|  -> (Any) ...

#  185| if ... then { ... } else { ... }
#-----|  -> StmtCondition

#  185| x
#-----|  -> 2

#  185| ... call to <=(_:_:) ...
#-----|  -> { ... }

#  185| ... call to &&(_:_:) ...
#-----| exception -> exit m1(x:) (normal)
#-----|  -> { ... }

#  185| ... call to &&(_:_:) ...
#-----| exception -> exit m1(x:) (normal)
#-----| true -> print(_:separator:terminator:)
#-----| false -> print(_:separator:terminator:)

#  185| StmtCondition
#-----|  -> &&(_:_:)

#  185| <=(_:_:)
#-----|  -> Int.Type

#  185| Int.Type
#-----|  -> call to <=(_:_:)

#  185| call to <=(_:_:)
#-----|  -> x

#  185| 2
#-----|  -> ... call to <=(_:_:) ...

#  185| &&(_:_:)
#-----|  -> Bool.Type

#  185| Bool.Type
#-----|  -> call to &&(_:_:)

#  185| call to &&(_:_:)
#-----|  -> <=(_:_:)

#  185| { ... }
#-----|  -> ... call to &&(_:_:) ...

#  185| &&(_:_:)
#-----|  -> Bool.Type

#  185| Bool.Type
#-----|  -> call to &&(_:_:)

#  185| call to &&(_:_:)
#-----|  -> &&(_:_:)

#  185| { ... }
#-----|  -> ... call to &&(_:_:) ...

#  186| print(_:separator:terminator:)
#-----|  -> x is 1

#  186| call to print(_:separator:terminator:)
#-----|  -> exit m1(x:) (normal)

#  186| default separator
#-----|  -> default terminator

#  186| default terminator
#-----|  -> call to print(_:separator:terminator:)

#  186| (Any) ...
#-----|  -> [...]

#  186| [...]
#-----|  -> default separator

#  186| [...]
#-----|  -> [...]

#  186| x is 1
#-----|  -> (Any) ...

#  189| print(_:separator:terminator:)
#-----|  -> I can't guess the number

#  189| call to print(_:separator:terminator:)
#-----|  -> exit m1(x:) (normal)

#  189| default separator
#-----|  -> default terminator

#  189| default terminator
#-----|  -> call to print(_:separator:terminator:)

#  189| (Any) ...
#-----|  -> [...]

#  189| I can't guess the number
#-----|  -> (Any) ...

#  189| [...]
#-----|  -> default separator

#  189| [...]
#-----|  -> [...]

#  193| enter m2(b:)
#-----|  -> m2(b:)

#  193| exit m2(b:)

#  193| exit m2(b:) (normal)
#-----|  -> exit m2(b:)

#  193| m2(b:)
#-----|  -> b

#  193| b
#-----|  -> if ... then { ... }

#  194| if ... then { ... }
#-----|  -> StmtCondition

#  194| StmtCondition
#-----|  -> b

#  194| b
#-----| true -> 0
#-----| false -> 1

#  195| return ...
#-----| return -> exit m2(b:) (normal)

#  195| 0
#-----|  -> return ...

#  197| return ...
#-----| return -> exit m2(b:) (normal)

#  197| 1
#-----|  -> return ...

#  200| enter m3(x:)
#-----|  -> m3(x:)

#  200| exit m3(x:)

#  200| exit m3(x:) (normal)
#-----|  -> exit m3(x:)

#  200| m3(x:)
#-----|  -> x

#  200| x
#-----|  -> if ... then { ... }

#  201| if ... then { ... }
#-----|  -> StmtCondition

#  201| (Int) ...
#-----|  -> 0

#  201| x
#-----|  -> (Int) ...

#  201| ... call to <(_:_:) ...
#-----| true -> x
#-----| false -> x

#  201| StmtCondition
#-----|  -> <(_:_:)

#  201| <(_:_:)
#-----|  -> Int.Type

#  201| Int.Type
#-----|  -> call to <(_:_:)

#  201| call to <(_:_:)
#-----|  -> x

#  201| 0
#-----|  -> ... call to <(_:_:) ...

#  202| x
#-----|  -> -(_:)

#  202|  ... = ...
#-----|  -> if ... then { ... }

#  202| -(_:)
#-----|  -> Int.Type

#  202| Int.Type
#-----|  -> call to -(_:)

#  202| call to -(_:)
#-----|  -> x

#  202| call to ...
#-----|  ->  ... = ...

#  202| (Int) ...
#-----|  -> call to ...

#  202| x
#-----|  -> (Int) ...

#  203| if ... then { ... }
#-----|  -> StmtCondition

#  203| (Int) ...
#-----|  -> 10

#  203| x
#-----|  -> (Int) ...

#  203| ... call to >(_:_:) ...
#-----| true -> x
#-----| false -> x

#  203| StmtCondition
#-----|  -> >(_:_:)

#  203| >(_:_:)
#-----|  -> Int.Type

#  203| Int.Type
#-----|  -> call to >(_:_:)

#  203| call to >(_:_:)
#-----|  -> x

#  203| 10
#-----|  -> ... call to >(_:_:) ...

#  204| x
#-----|  -> -(_:_:)

#  204|  ... = ...
#-----|  -> x

#  204| (Int) ...
#-----|  -> 1

#  204| x
#-----|  -> (Int) ...

#  204| ... call to -(_:_:) ...
#-----|  ->  ... = ...

#  204| -(_:_:)
#-----|  -> Int.Type

#  204| Int.Type
#-----|  -> call to -(_:_:)

#  204| call to -(_:_:)
#-----|  -> x

#  204| 1
#-----|  -> ... call to -(_:_:) ...

#  207| return ...
#-----| return -> exit m3(x:) (normal)

#  207| (Int) ...
#-----|  -> return ...

#  207| x
#-----|  -> (Int) ...

#  210| enter m4(b1:b2:b3:)
#-----|  -> m4(b1:b2:b3:)

#  210| exit m4(b1:b2:b3:)

#  210| exit m4(b1:b2:b3:) (normal)
#-----|  -> exit m4(b1:b2:b3:)

#  210| m4(b1:b2:b3:)
#-----|  -> b1

#  210| b1
#-----|  -> b2

#  210| b2
#-----|  -> b3

#  210| b3
#-----|  -> b1

#  211| return ...
#-----| return -> exit m4(b1:b2:b3:) (normal)

#  211| [false] (...)
#-----| false -> !b2 || !b3

#  211| [true] (...)
#-----| true -> b2 || b3

#  211| ... ? ... : ...
#-----|  -> return ...

#  211| b1
#-----| true -> b2
#-----| false -> b3

#  211| [false] ... ? ... : ...
#-----| false -> [false] (...)

#  211| [true] ... ? ... : ...
#-----| true -> [true] (...)

#  211| b2
#-----| false -> [false] ... ? ... : ...
#-----| true -> [true] ... ? ... : ...

#  211| b3
#-----| false -> [false] ... ? ... : ...
#-----| true -> [true] ... ? ... : ...

#  211| b2 || b3
#-----|  -> ... ? ... : ...

#  211| !b2 || !b3
#-----|  -> ... ? ... : ...

#  214| conversionsInSplitEntry(b:)
#-----|  -> b

#  214| enter conversionsInSplitEntry(b:)
#-----|  -> conversionsInSplitEntry(b:)

#  214| exit conversionsInSplitEntry(b:)

#  214| exit conversionsInSplitEntry(b:) (normal)
#-----|  -> exit conversionsInSplitEntry(b:)

#  214| b
#-----|  -> if ... then { ... } else { ... }

#  215| if ... then { ... } else { ... }
#-----|  -> StmtCondition

#  215| b
#-----| true -> true
#-----| false -> false

#  215| StmtCondition
#-----|  -> b

#  215| [false] ... ? ... : ...
#-----| false -> !b

#  215| [true] ... ? ... : ...
#-----| true -> b

#  215| [true] (...)
#-----| true -> [true] ... ? ... : ...

#  215| true
#-----| true -> [true] (...)

#  215| [false] (Bool) ...
#-----| false -> [false] ... ? ... : ...

#  215| false
#-----| false -> [false] (Bool) ...

#  216| return ...
#-----| return -> exit conversionsInSplitEntry(b:) (normal)

#  216| b
#-----|  -> return ...

#  219| return ...
#-----| return -> exit conversionsInSplitEntry(b:) (normal)

#  219| !b
#-----|  -> return ...

#  223| constant_condition()
#-----|  -> if ... then { ... }

#  223| enter constant_condition()
#-----|  -> constant_condition()

#  223| exit constant_condition()

#  223| exit constant_condition() (normal)
#-----|  -> exit constant_condition()

#  224| if ... then { ... }
#-----|  -> StmtCondition

#  224| !(_:)
#-----|  -> Bool.Type

#  224| Bool.Type
#-----|  -> call to !(_:)

#  224| call to !(_:)
#-----|  -> true

#  224| StmtCondition
#-----|  -> !(_:)

#  224| call to ...
#-----| false -> exit constant_condition() (normal)
#-----| true -> print(_:separator:terminator:)

#  224| true
#-----|  -> call to ...

#  225| print(_:separator:terminator:)
#-----|  -> Impossible

#  225| call to print(_:separator:terminator:)
#-----|  -> exit constant_condition() (normal)

#  225| default separator
#-----|  -> default terminator

#  225| default terminator
#-----|  -> call to print(_:separator:terminator:)

#  225| (Any) ...
#-----|  -> [...]

#  225| Impossible
#-----|  -> (Any) ...

#  225| [...]
#-----|  -> default separator

#  225| [...]
#-----|  -> [...]

#  229| empty_else(b:)
#-----|  -> b

#  229| enter empty_else(b:)
#-----|  -> empty_else(b:)

#  229| exit empty_else(b:)

#  229| exit empty_else(b:) (normal)
#-----|  -> exit empty_else(b:)

#  229| b
#-----|  -> if ... then { ... } else { ... }

#  230| if ... then { ... } else { ... }
#-----|  -> StmtCondition

#  230| StmtCondition
#-----|  -> b

#  230| b
#-----| true -> print(_:separator:terminator:)
#-----| false -> { ... }

#  231| print(_:separator:terminator:)
#-----|  -> true

#  231| call to print(_:separator:terminator:)
#-----|  -> print(_:separator:terminator:)

#  231| default separator
#-----|  -> default terminator

#  231| default terminator
#-----|  -> call to print(_:separator:terminator:)

#  231| (Any) ...
#-----|  -> [...]

#  231| [...]
#-----|  -> default separator

#  231| [...]
#-----|  -> [...]

#  231| true
#-----|  -> (Any) ...

#  233| { ... }
#-----|  -> print(_:separator:terminator:)

#  234| print(_:separator:terminator:)
#-----|  -> done

#  234| call to print(_:separator:terminator:)
#-----|  -> exit empty_else(b:) (normal)

#  234| default separator
#-----|  -> default terminator

#  234| default terminator
#-----|  -> call to print(_:separator:terminator:)

#  234| (Any) ...
#-----|  -> [...]

#  234| [...]
#-----|  -> default separator

#  234| [...]
#-----|  -> [...]

#  234| done
#-----|  -> (Any) ...

#  237| disjunct(b1:b2:)
#-----|  -> b1

#  237| enter disjunct(b1:b2:)
#-----|  -> disjunct(b1:b2:)

#  237| exit disjunct(b1:b2:)

#  237| exit disjunct(b1:b2:) (normal)
#-----|  -> exit disjunct(b1:b2:)

#  237| b1
#-----|  -> b2

#  237| b2
#-----|  -> if ... then { ... }

#  238| if ... then { ... }
#-----|  -> StmtCondition

#  238| StmtCondition
#-----|  -> ||(_:_:)

#  238| [false] (...)
#-----| false -> exit disjunct(b1:b2:) (normal)

#  238| [true] (...)
#-----| true -> print(_:separator:terminator:)

#  238| b1
#-----|  -> { ... }

#  238| ... call to ||(_:_:) ...
#-----| exception -> exit disjunct(b1:b2:) (normal)
#-----| false -> [false] (...)
#-----| true -> [true] (...)

#  238| Bool.Type
#-----|  -> call to ||(_:_:)

#  238| call to ||(_:_:)
#-----|  -> b1

#  238| ||(_:_:)
#-----|  -> Bool.Type

#  238| { ... }
#-----|  -> ... call to ||(_:_:) ...

#  239| print(_:separator:terminator:)
#-----|  -> b1 or b2

#  239| call to print(_:separator:terminator:)
#-----|  -> exit disjunct(b1:b2:) (normal)

#  239| default separator
#-----|  -> default terminator

#  239| default terminator
#-----|  -> call to print(_:separator:terminator:)

#  239| (Any) ...
#-----|  -> [...]

#  239| [...]
#-----|  -> default separator

#  239| [...]
#-----|  -> [...]

#  239| b1 or b2
#-----|  -> (Any) ...

#  243| binaryExprs(a:b:)
#-----|  -> a

#  243| enter binaryExprs(a:b:)
#-----|  -> binaryExprs(a:b:)

#  243| exit binaryExprs(a:b:)

#  243| exit binaryExprs(a:b:) (normal)
#-----|  -> exit binaryExprs(a:b:)

#  243| a
#-----|  -> b

#  243| b
#-----|  -> c

#  244| var ... = ...
#-----|  -> c

#  244| c
#-----| match -> +(_:_:)

#  244| c
#-----|  -> d

#  244| a
#-----|  -> b

#  244| ... call to +(_:_:) ...
#-----|  -> var ... = ...

#  244| +(_:_:)
#-----|  -> Int.Type

#  244| Int.Type
#-----|  -> call to +(_:_:)

#  244| call to +(_:_:)
#-----|  -> a

#  244| b
#-----|  -> ... call to +(_:_:) ...

#  245| var ... = ...
#-----|  -> d

#  245| d
#-----| match -> -(_:_:)

#  245| d
#-----|  -> e

#  245| a
#-----|  -> b

#  245| ... call to -(_:_:) ...
#-----|  -> var ... = ...

#  245| -(_:_:)
#-----|  -> Int.Type

#  245| Int.Type
#-----|  -> call to -(_:_:)

#  245| call to -(_:_:)
#-----|  -> a

#  245| b
#-----|  -> ... call to -(_:_:) ...

#  246| var ... = ...
#-----|  -> e

#  246| e
#-----| match -> *(_:_:)

#  246| e
#-----|  -> f

#  246| a
#-----|  -> b

#  246| ... call to *(_:_:) ...
#-----|  -> var ... = ...

#  246| *(_:_:)
#-----|  -> Int.Type

#  246| Int.Type
#-----|  -> call to *(_:_:)

#  246| call to *(_:_:)
#-----|  -> a

#  246| b
#-----|  -> ... call to *(_:_:) ...

#  247| var ... = ...
#-----|  -> f

#  247| f
#-----| match -> /(_:_:)

#  247| f
#-----|  -> g

#  247| a
#-----|  -> b

#  247| ... call to /(_:_:) ...
#-----|  -> var ... = ...

#  247| /(_:_:)
#-----|  -> Int.Type

#  247| Int.Type
#-----|  -> call to /(_:_:)

#  247| call to /(_:_:)
#-----|  -> a

#  247| b
#-----|  -> ... call to /(_:_:) ...

#  248| var ... = ...
#-----|  -> g

#  248| g
#-----| match -> %(_:_:)

#  248| g
#-----|  -> h

#  248| a
#-----|  -> b

#  248| ... call to %(_:_:) ...
#-----|  -> var ... = ...

#  248| %(_:_:)
#-----|  -> Int.Type

#  248| Int.Type
#-----|  -> call to %(_:_:)

#  248| call to %(_:_:)
#-----|  -> a

#  248| b
#-----|  -> ... call to %(_:_:) ...

#  249| var ... = ...
#-----|  -> h

#  249| h
#-----| match -> &(_:_:)

#  249| h
#-----|  -> i

#  249| a
#-----|  -> b

#  249| ... call to &(_:_:) ...
#-----|  -> var ... = ...

#  249| &(_:_:)
#-----|  -> Int.Type

#  249| Int.Type
#-----|  -> call to &(_:_:)

#  249| call to &(_:_:)
#-----|  -> a

#  249| b
#-----|  -> ... call to &(_:_:) ...

#  250| var ... = ...
#-----|  -> i

#  250| i
#-----| match -> |(_:_:)

#  250| i
#-----|  -> j

#  250| a
#-----|  -> b

#  250| ... call to |(_:_:) ...
#-----|  -> var ... = ...

#  250| Int.Type
#-----|  -> call to |(_:_:)

#  250| call to |(_:_:)
#-----|  -> a

#  250| |(_:_:)
#-----|  -> Int.Type

#  250| b
#-----|  -> ... call to |(_:_:) ...

#  251| var ... = ...
#-----|  -> j

#  251| j
#-----| match -> ^(_:_:)

#  251| j
#-----|  -> k

#  251| a
#-----|  -> b

#  251| ... call to ^(_:_:) ...
#-----|  -> var ... = ...

#  251| Int.Type
#-----|  -> call to ^(_:_:)

#  251| ^(_:_:)
#-----|  -> Int.Type

#  251| call to ^(_:_:)
#-----|  -> a

#  251| b
#-----|  -> ... call to ^(_:_:) ...

#  252| var ... = ...
#-----|  -> k

#  252| k
#-----| match -> <<(_:_:)

#  252| k
#-----|  -> l

#  252| a
#-----|  -> b

#  252| ... call to <<(_:_:) ...
#-----|  -> var ... = ...

#  252| <<(_:_:)
#-----|  -> Int.Type

#  252| Int.Type
#-----|  -> call to <<(_:_:)

#  252| call to <<(_:_:)
#-----|  -> a

#  252| b
#-----|  -> ... call to <<(_:_:) ...

#  253| var ... = ...
#-----|  -> l

#  253| l
#-----| match -> >>(_:_:)

#  253| l
#-----|  -> o

#  253| a
#-----|  -> b

#  253| ... call to >>(_:_:) ...
#-----|  -> var ... = ...

#  253| >>(_:_:)
#-----|  -> Int.Type

#  253| Int.Type
#-----|  -> call to >>(_:_:)

#  253| call to >>(_:_:)
#-----|  -> a

#  253| b
#-----|  -> ... call to >>(_:_:) ...

#  254| var ... = ...
#-----|  -> o

#  254| o
#-----| match -> ==(_:_:)

#  254| o
#-----|  -> p

#  254| a
#-----|  -> b

#  254| ... call to ==(_:_:) ...
#-----|  -> var ... = ...

#  254| ==(_:_:)
#-----|  -> Int.Type

#  254| Int.Type
#-----|  -> call to ==(_:_:)

#  254| call to ==(_:_:)
#-----|  -> a

#  254| b
#-----|  -> ... call to ==(_:_:) ...

#  255| var ... = ...
#-----|  -> p

#  255| p
#-----| match -> !=(_:_:)

#  255| p
#-----|  -> q

#  255| a
#-----|  -> b

#  255| ... call to !=(_:_:) ...
#-----|  -> var ... = ...

#  255| !=(_:_:)
#-----|  -> Int.Type

#  255| Int.Type
#-----|  -> call to !=(_:_:)

#  255| call to !=(_:_:)
#-----|  -> a

#  255| b
#-----|  -> ... call to !=(_:_:) ...

#  256| var ... = ...
#-----|  -> q

#  256| q
#-----| match -> <(_:_:)

#  256| q
#-----|  -> r

#  256| a
#-----|  -> b

#  256| ... call to <(_:_:) ...
#-----|  -> var ... = ...

#  256| <(_:_:)
#-----|  -> Int.Type

#  256| Int.Type
#-----|  -> call to <(_:_:)

#  256| call to <(_:_:)
#-----|  -> a

#  256| b
#-----|  -> ... call to <(_:_:) ...

#  257| var ... = ...
#-----|  -> r

#  257| r
#-----| match -> <=(_:_:)

#  257| r
#-----|  -> s

#  257| a
#-----|  -> b

#  257| ... call to <=(_:_:) ...
#-----|  -> var ... = ...

#  257| <=(_:_:)
#-----|  -> Int.Type

#  257| Int.Type
#-----|  -> call to <=(_:_:)

#  257| call to <=(_:_:)
#-----|  -> a

#  257| b
#-----|  -> ... call to <=(_:_:) ...

#  258| var ... = ...
#-----|  -> s

#  258| s
#-----| match -> >(_:_:)

#  258| s
#-----|  -> t

#  258| a
#-----|  -> b

#  258| ... call to >(_:_:) ...
#-----|  -> var ... = ...

#  258| >(_:_:)
#-----|  -> Int.Type

#  258| Int.Type
#-----|  -> call to >(_:_:)

#  258| call to >(_:_:)
#-----|  -> a

#  258| b
#-----|  -> ... call to >(_:_:) ...

#  259| var ... = ...
#-----|  -> t

#  259| t
#-----| match -> >=(_:_:)

#  259| t
#-----|  -> exit binaryExprs(a:b:) (normal)

#  259| a
#-----|  -> b

#  259| ... call to >=(_:_:) ...
#-----|  -> var ... = ...

#  259| >=(_:_:)
#-----|  -> Int.Type

#  259| Int.Type
#-----|  -> call to >=(_:_:)

#  259| call to >=(_:_:)
#-----|  -> a

#  259| b
#-----|  -> ... call to >=(_:_:) ...

#  262| enter interpolatedString(x:y:)
#-----|  -> interpolatedString(x:y:)

#  262| exit interpolatedString(x:y:)

#  262| exit interpolatedString(x:y:) (normal)
#-----|  -> exit interpolatedString(x:y:)

#  262| interpolatedString(x:y:)
#-----|  -> x

#  262| x
#-----|  -> y

#  262| y
#-----|  -> "..."

#  263| return ...
#-----| return -> exit interpolatedString(x:y:) (normal)

#  263| "..."
#-----|  -> return ...

#  266| enter testSubscriptExpr()
#-----|  -> testSubscriptExpr()

#  266| exit testSubscriptExpr()

#  266| exit testSubscriptExpr() (normal)
#-----|  -> exit testSubscriptExpr()

#  266| testSubscriptExpr()
#-----|  -> a

#  267| var ... = ...
#-----|  -> a

#  267| a
#-----| match -> 0

#  267| a
#-----|  -> a

#  267| [...]
#-----|  -> var ... = ...

#  267| 0
#-----|  -> 1

#  267| 1
#-----|  -> 2

#  267| 2
#-----|  -> 3

#  267| 3
#-----|  -> 4

#  267| 4
#-----|  -> 5

#  267| 5
#-----|  -> 6

#  267| 6
#-----|  -> 7

#  267| 7
#-----|  -> 8

#  267| 8
#-----|  -> 9

#  267| 9
#-----|  -> 10

#  267| 10
#-----|  -> [...]

#  268| &...
#-----|  -> 0

#  268| a
#-----|  -> &...

#  268| ...[...]
#-----|  -> 0

#  268| setter for  ... = ...
#-----|  -> +=(_:_:)

#  268| 0
#-----|  -> ...[...]

#  268| 0
#-----|  -> setter for  ... = ...

#  269| &...
#-----|  -> 1

#  269| a
#-----|  -> &...

#  269| &...
#-----|  -> 1

#  269| getter for ...[...]
#-----|  -> &...

#  269| ... call to +=(_:_:) ...
#-----|  -> -=(_:_:)

#  269| 1
#-----|  -> getter for ...[...]

#  269| +=(_:_:)
#-----|  -> Int.Type

#  269| Int.Type
#-----|  -> call to +=(_:_:)

#  269| call to +=(_:_:)
#-----|  -> a

#  269| 1
#-----|  -> ... call to +=(_:_:) ...

#  270| &...
#-----|  -> 2

#  270| a
#-----|  -> &...

#  270| &...
#-----|  -> 1

#  270| getter for ...[...]
#-----|  -> &...

#  270| ... call to -=(_:_:) ...
#-----|  -> *=(_:_:)

#  270| 2
#-----|  -> getter for ...[...]

#  270| -=(_:_:)
#-----|  -> Int.Type

#  270| Int.Type
#-----|  -> call to -=(_:_:)

#  270| call to -=(_:_:)
#-----|  -> a

#  270| 1
#-----|  -> ... call to -=(_:_:) ...

#  271| &...
#-----|  -> 3

#  271| a
#-----|  -> &...

#  271| &...
#-----|  -> 1

#  271| getter for ...[...]
#-----|  -> &...

#  271| ... call to *=(_:_:) ...
#-----|  -> /=(_:_:)

#  271| 3
#-----|  -> getter for ...[...]

#  271| *=(_:_:)
#-----|  -> Int.Type

#  271| Int.Type
#-----|  -> call to *=(_:_:)

#  271| call to *=(_:_:)
#-----|  -> a

#  271| 1
#-----|  -> ... call to *=(_:_:) ...

#  272| &...
#-----|  -> 4

#  272| a
#-----|  -> &...

#  272| &...
#-----|  -> 1

#  272| getter for ...[...]
#-----|  -> &...

#  272| ... call to /=(_:_:) ...
#-----|  -> %=(_:_:)

#  272| 4
#-----|  -> getter for ...[...]

#  272| /=(_:_:)
#-----|  -> Int.Type

#  272| Int.Type
#-----|  -> call to /=(_:_:)

#  272| call to /=(_:_:)
#-----|  -> a

#  272| 1
#-----|  -> ... call to /=(_:_:) ...

#  273| &...
#-----|  -> 5

#  273| a
#-----|  -> &...

#  273| &...
#-----|  -> 1

#  273| getter for ...[...]
#-----|  -> &...

#  273| ... call to %=(_:_:) ...
#-----|  -> &=(_:_:)

#  273| 5
#-----|  -> getter for ...[...]

#  273| %=(_:_:)
#-----|  -> Int.Type

#  273| Int.Type
#-----|  -> call to %=(_:_:)

#  273| call to %=(_:_:)
#-----|  -> a

#  273| 1
#-----|  -> ... call to %=(_:_:) ...

#  274| &...
#-----|  -> 6

#  274| a
#-----|  -> &...

#  274| &...
#-----|  -> 1

#  274| getter for ...[...]
#-----|  -> &...

#  274| ... call to &=(_:_:) ...
#-----|  -> |=(_:_:)

#  274| 6
#-----|  -> getter for ...[...]

#  274| &=(_:_:)
#-----|  -> Int.Type

#  274| Int.Type
#-----|  -> call to &=(_:_:)

#  274| call to &=(_:_:)
#-----|  -> a

#  274| 1
#-----|  -> ... call to &=(_:_:) ...

#  275| &...
#-----|  -> 7

#  275| a
#-----|  -> &...

#  275| &...
#-----|  -> 1

#  275| getter for ...[...]
#-----|  -> &...

#  275| ... call to |=(_:_:) ...
#-----|  -> ^=(_:_:)

#  275| 7
#-----|  -> getter for ...[...]

#  275| Int.Type
#-----|  -> call to |=(_:_:)

#  275| call to |=(_:_:)
#-----|  -> a

#  275| |=(_:_:)
#-----|  -> Int.Type

#  275| 1
#-----|  -> ... call to |=(_:_:) ...

#  276| &...
#-----|  -> 8

#  276| a
#-----|  -> &...

#  276| &...
#-----|  -> 1

#  276| getter for ...[...]
#-----|  -> &...

#  276| ... call to ^=(_:_:) ...
#-----|  -> <<=(_:_:)

#  276| 8
#-----|  -> getter for ...[...]

#  276| Int.Type
#-----|  -> call to ^=(_:_:)

#  276| ^=(_:_:)
#-----|  -> Int.Type

#  276| call to ^=(_:_:)
#-----|  -> a

#  276| 1
#-----|  -> ... call to ^=(_:_:) ...

#  277| &...
#-----|  -> 9

#  277| a
#-----|  -> &...

#  277| &...
#-----|  -> 1

#  277| getter for ...[...]
#-----|  -> &...

#  277| ... call to <<=(_:_:) ...
#-----|  -> >>=(_:_:)

#  277| 9
#-----|  -> getter for ...[...]

#  277| <<=(_:_:)
#-----|  -> Int.Type

#  277| Int.Type
#-----|  -> call to <<=(_:_:)

#  277| call to <<=(_:_:)
#-----|  -> a

#  277| 1
#-----|  -> ... call to <<=(_:_:) ...

#  278| &...
#-----|  -> 10

#  278| a
#-----|  -> &...

#  278| &...
#-----|  -> 1

#  278| getter for ...[...]
#-----|  -> &...

#  278| ... call to >>=(_:_:) ...
#-----|  -> tupleWithA

#  278| 10
#-----|  -> getter for ...[...]

#  278| >>=(_:_:)
#-----|  -> Int.Type

#  278| Int.Type
#-----|  -> call to >>=(_:_:)

#  278| call to >>=(_:_:)
#-----|  -> a

#  278| 1
#-----|  -> ... call to >>=(_:_:) ...

#  280| var ... = ...
#-----|  -> tupleWithA

#  280| tupleWithA
#-----| match -> a

#  280| tupleWithA
#-----|  -> b

#  280| (...)
#-----|  -> var ... = ...

#  280| &...
#-----|  -> 0

#  280| a
#-----|  -> &...

#  280| (Int) ...
#-----|  -> a

#  280| getter for ...[...]
#-----|  -> (Int) ...

#  280| 0
#-----|  -> getter for ...[...]

#  280| &...
#-----|  -> 1

#  280| a
#-----|  -> &...

#  280| (Int) ...
#-----|  -> a

#  280| getter for ...[...]
#-----|  -> (Int) ...

#  280| 1
#-----|  -> getter for ...[...]

#  280| &...
#-----|  -> 2

#  280| a
#-----|  -> &...

#  280| (Int) ...
#-----|  -> a

#  280| getter for ...[...]
#-----|  -> (Int) ...

#  280| 2
#-----|  -> getter for ...[...]

#  280| &...
#-----|  -> 3

#  280| a
#-----|  -> &...

#  280| (Int) ...
#-----|  -> a

#  280| getter for ...[...]
#-----|  -> (Int) ...

#  280| 3
#-----|  -> getter for ...[...]

#  280| &...
#-----|  -> 4

#  280| a
#-----|  -> &...

#  280| (Int) ...
#-----|  -> (...)

#  280| getter for ...[...]
#-----|  -> (Int) ...

#  280| 4
#-----|  -> getter for ...[...]

#  282| var ... = ...
#-----|  -> b

#  282| b
#-----| match -> 0

#  282| b
#-----|  -> b

#  282| [...]
#-----|  -> var ... = ...

#  282| 0
#-----|  -> 1

#  282| 1
#-----|  -> 2

#  282| 2
#-----|  -> 3

#  282| 3
#-----|  -> 4

#  282| 4
#-----|  -> 5

#  282| 5
#-----|  -> 6

#  282| 6
#-----|  -> 7

#  282| 7
#-----|  -> 8

#  282| 8
#-----|  -> 9

#  282| 9
#-----|  -> 10

#  282| 10
#-----|  -> 11

#  282| 11
#-----|  -> [...]

#  283| &...
#-----|  -> 0

#  283| b
#-----|  -> &...

#  283| ...[...]
#-----|  -> a

#  283| setter for  ... = ...
#-----|  -> b

#  283| 0
#-----|  -> ...[...]

#  283| &...
#-----|  -> 10

#  283| a
#-----|  -> &...

#  283| (Int) ...
#-----|  -> setter for  ... = ...

#  283| getter for ...[...]
#-----|  -> (Int) ...

#  283| 10
#-----|  -> getter for ...[...]

#  284| &...
#-----|  -> 1

#  284| b
#-----|  -> &...

#  284| ...[...]
#-----|  -> +(_:_:)

#  284| setter for  ... = ...
#-----|  -> b

#  284| 1
#-----|  -> ...[...]

#  284| &...
#-----|  -> 0

#  284| b
#-----|  -> &...

#  284| (Int) ...
#-----|  -> 1

#  284| getter for ...[...]
#-----|  -> (Int) ...

#  284| ... call to +(_:_:) ...
#-----|  -> setter for  ... = ...

#  284| 0
#-----|  -> getter for ...[...]

#  284| +(_:_:)
#-----|  -> Int.Type

#  284| Int.Type
#-----|  -> call to +(_:_:)

#  284| call to +(_:_:)
#-----|  -> b

#  284| 1
#-----|  -> ... call to +(_:_:) ...

#  285| &...
#-----|  -> 2

#  285| b
#-----|  -> &...

#  285| ...[...]
#-----|  -> -(_:_:)

#  285| setter for  ... = ...
#-----|  -> b

#  285| 2
#-----|  -> ...[...]

#  285| &...
#-----|  -> 1

#  285| b
#-----|  -> &...

#  285| (Int) ...
#-----|  -> 1

#  285| getter for ...[...]
#-----|  -> (Int) ...

#  285| ... call to -(_:_:) ...
#-----|  -> setter for  ... = ...

#  285| 1
#-----|  -> getter for ...[...]

#  285| -(_:_:)
#-----|  -> Int.Type

#  285| Int.Type
#-----|  -> call to -(_:_:)

#  285| call to -(_:_:)
#-----|  -> b

#  285| 1
#-----|  -> ... call to -(_:_:) ...

#  286| &...
#-----|  -> 3

#  286| b
#-----|  -> &...

#  286| ...[...]
#-----|  -> *(_:_:)

#  286| setter for  ... = ...
#-----|  -> b

#  286| 3
#-----|  -> ...[...]

#  286| &...
#-----|  -> 2

#  286| b
#-----|  -> &...

#  286| (Int) ...
#-----|  -> 1

#  286| getter for ...[...]
#-----|  -> (Int) ...

#  286| ... call to *(_:_:) ...
#-----|  -> setter for  ... = ...

#  286| 2
#-----|  -> getter for ...[...]

#  286| *(_:_:)
#-----|  -> Int.Type

#  286| Int.Type
#-----|  -> call to *(_:_:)

#  286| call to *(_:_:)
#-----|  -> b

#  286| 1
#-----|  -> ... call to *(_:_:) ...

#  287| &...
#-----|  -> 4

#  287| b
#-----|  -> &...

#  287| ...[...]
#-----|  -> /(_:_:)

#  287| setter for  ... = ...
#-----|  -> b

#  287| 4
#-----|  -> ...[...]

#  287| &...
#-----|  -> 3

#  287| b
#-----|  -> &...

#  287| (Int) ...
#-----|  -> 1

#  287| getter for ...[...]
#-----|  -> (Int) ...

#  287| ... call to /(_:_:) ...
#-----|  -> setter for  ... = ...

#  287| 3
#-----|  -> getter for ...[...]

#  287| /(_:_:)
#-----|  -> Int.Type

#  287| Int.Type
#-----|  -> call to /(_:_:)

#  287| call to /(_:_:)
#-----|  -> b

#  287| 1
#-----|  -> ... call to /(_:_:) ...

#  288| &...
#-----|  -> 5

#  288| b
#-----|  -> &...

#  288| ...[...]
#-----|  -> %(_:_:)

#  288| setter for  ... = ...
#-----|  -> b

#  288| 5
#-----|  -> ...[...]

#  288| &...
#-----|  -> 4

#  288| b
#-----|  -> &...

#  288| (Int) ...
#-----|  -> 1

#  288| getter for ...[...]
#-----|  -> (Int) ...

#  288| ... call to %(_:_:) ...
#-----|  -> setter for  ... = ...

#  288| 4
#-----|  -> getter for ...[...]

#  288| %(_:_:)
#-----|  -> Int.Type

#  288| Int.Type
#-----|  -> call to %(_:_:)

#  288| call to %(_:_:)
#-----|  -> b

#  288| 1
#-----|  -> ... call to %(_:_:) ...

#  289| &...
#-----|  -> 6

#  289| b
#-----|  -> &...

#  289| ...[...]
#-----|  -> &(_:_:)

#  289| setter for  ... = ...
#-----|  -> b

#  289| 6
#-----|  -> ...[...]

#  289| &...
#-----|  -> 5

#  289| b
#-----|  -> &...

#  289| (Int) ...
#-----|  -> 1

#  289| getter for ...[...]
#-----|  -> (Int) ...

#  289| ... call to &(_:_:) ...
#-----|  -> setter for  ... = ...

#  289| 5
#-----|  -> getter for ...[...]

#  289| &(_:_:)
#-----|  -> Int.Type

#  289| Int.Type
#-----|  -> call to &(_:_:)

#  289| call to &(_:_:)
#-----|  -> b

#  289| 1
#-----|  -> ... call to &(_:_:) ...

#  290| &...
#-----|  -> 7

#  290| b
#-----|  -> &...

#  290| ...[...]
#-----|  -> |(_:_:)

#  290| setter for  ... = ...
#-----|  -> b

#  290| 7
#-----|  -> ...[...]

#  290| &...
#-----|  -> 6

#  290| b
#-----|  -> &...

#  290| (Int) ...
#-----|  -> 1

#  290| getter for ...[...]
#-----|  -> (Int) ...

#  290| ... call to |(_:_:) ...
#-----|  -> setter for  ... = ...

#  290| 6
#-----|  -> getter for ...[...]

#  290| Int.Type
#-----|  -> call to |(_:_:)

#  290| call to |(_:_:)
#-----|  -> b

#  290| |(_:_:)
#-----|  -> Int.Type

#  290| 1
#-----|  -> ... call to |(_:_:) ...

#  291| &...
#-----|  -> 8

#  291| b
#-----|  -> &...

#  291| ...[...]
#-----|  -> ^(_:_:)

#  291| setter for  ... = ...
#-----|  -> b

#  291| 8
#-----|  -> ...[...]

#  291| &...
#-----|  -> 7

#  291| b
#-----|  -> &...

#  291| (Int) ...
#-----|  -> 1

#  291| getter for ...[...]
#-----|  -> (Int) ...

#  291| ... call to ^(_:_:) ...
#-----|  -> setter for  ... = ...

#  291| 7
#-----|  -> getter for ...[...]

#  291| Int.Type
#-----|  -> call to ^(_:_:)

#  291| ^(_:_:)
#-----|  -> Int.Type

#  291| call to ^(_:_:)
#-----|  -> b

#  291| 1
#-----|  -> ... call to ^(_:_:) ...

#  292| &...
#-----|  -> 9

#  292| b
#-----|  -> &...

#  292| ...[...]
#-----|  -> <<(_:_:)

#  292| setter for  ... = ...
#-----|  -> b

#  292| 9
#-----|  -> ...[...]

#  292| &...
#-----|  -> 8

#  292| b
#-----|  -> &...

#  292| (Int) ...
#-----|  -> 1

#  292| getter for ...[...]
#-----|  -> (Int) ...

#  292| ... call to <<(_:_:) ...
#-----|  -> setter for  ... = ...

#  292| 8
#-----|  -> getter for ...[...]

#  292| <<(_:_:)
#-----|  -> Int.Type

#  292| Int.Type
#-----|  -> call to <<(_:_:)

#  292| call to <<(_:_:)
#-----|  -> b

#  292| 1
#-----|  -> ... call to <<(_:_:) ...

#  293| &...
#-----|  -> 10

#  293| b
#-----|  -> &...

#  293| ...[...]
#-----|  -> >>(_:_:)

#  293| setter for  ... = ...
#-----|  -> (...)

#  293| 10
#-----|  -> ...[...]

#  293| &...
#-----|  -> 9

#  293| b
#-----|  -> &...

#  293| (Int) ...
#-----|  -> 1

#  293| getter for ...[...]
#-----|  -> (Int) ...

#  293| ... call to >>(_:_:) ...
#-----|  -> setter for  ... = ...

#  293| 9
#-----|  -> getter for ...[...]

#  293| >>(_:_:)
#-----|  -> Int.Type

#  293| Int.Type
#-----|  -> call to >>(_:_:)

#  293| call to >>(_:_:)
#-----|  -> b

#  293| 1
#-----|  -> ... call to >>(_:_:) ...

#  295| var ... = ...
#-----|  -> a1

#  295| (...)
#-----|  -> a1

#  295| a1
#-----| match -> a2

#  295| a1
#-----|  -> a2

#  295| a2
#-----| match -> a3

#  295| a2
#-----|  -> a3

#  295| a3
#-----| match -> a4

#  295| a3
#-----|  -> a4

#  295| a4
#-----| match -> a5

#  295| a4
#-----|  -> a5

#  295| a5
#-----| match -> tupleWithA

#  295| a5
#-----|  -> +(_:_:)

#  295| ((Int, Int, Int, Int, Int)) ...
#-----|  -> var ... = ...

#  295| tupleWithA
#-----|  -> ((Int, Int, Int, Int, Int)) ...

#  296| return ...
#-----| return -> exit testSubscriptExpr() (normal)

#  296| (...)
#-----|  -> return ...

#  296| a1
#-----|  -> b

#  296| ... call to +(_:_:) ...
#-----|  -> +(_:_:)

#  296| +(_:_:)
#-----|  -> Int.Type

#  296| Int.Type
#-----|  -> call to +(_:_:)

#  296| call to +(_:_:)
#-----|  -> a1

#  296| &...
#-----|  -> 0

#  296| b
#-----|  -> &...

#  296| (Int) ...
#-----|  -> ... call to +(_:_:) ...

#  296| getter for ...[...]
#-----|  -> (Int) ...

#  296| 0
#-----|  -> getter for ...[...]

#  296| a2
#-----|  -> b

#  296| ... call to +(_:_:) ...
#-----|  -> +(_:_:)

#  296| +(_:_:)
#-----|  -> Int.Type

#  296| Int.Type
#-----|  -> call to +(_:_:)

#  296| call to +(_:_:)
#-----|  -> a2

#  296| &...
#-----|  -> 1

#  296| b
#-----|  -> &...

#  296| (Int) ...
#-----|  -> ... call to +(_:_:) ...

#  296| getter for ...[...]
#-----|  -> (Int) ...

#  296| 1
#-----|  -> getter for ...[...]

#  296| a3
#-----|  -> b

#  296| ... call to +(_:_:) ...
#-----|  -> +(_:_:)

#  296| +(_:_:)
#-----|  -> Int.Type

#  296| Int.Type
#-----|  -> call to +(_:_:)

#  296| call to +(_:_:)
#-----|  -> a3

#  296| &...
#-----|  -> 2

#  296| b
#-----|  -> &...

#  296| (Int) ...
#-----|  -> ... call to +(_:_:) ...

#  296| getter for ...[...]
#-----|  -> (Int) ...

#  296| 2
#-----|  -> getter for ...[...]

#  296| a4
#-----|  -> b

#  296| ... call to +(_:_:) ...
#-----|  -> +(_:_:)

#  296| +(_:_:)
#-----|  -> Int.Type

#  296| Int.Type
#-----|  -> call to +(_:_:)

#  296| call to +(_:_:)
#-----|  -> a4

#  296| &...
#-----|  -> 3

#  296| b
#-----|  -> &...

#  296| (Int) ...
#-----|  -> ... call to +(_:_:) ...

#  296| getter for ...[...]
#-----|  -> (Int) ...

#  296| 3
#-----|  -> getter for ...[...]

#  296| a5
#-----|  -> b

#  296| ... call to +(_:_:) ...
#-----|  -> (...)

#  296| +(_:_:)
#-----|  -> Int.Type

#  296| Int.Type
#-----|  -> call to +(_:_:)

#  296| call to +(_:_:)
#-----|  -> a5

#  296| &...
#-----|  -> 4

#  296| b
#-----|  -> &...

#  296| (Int) ...
#-----|  -> ... call to +(_:_:) ...

#  296| getter for ...[...]
#-----|  -> (Int) ...

#  296| 4
#-----|  -> getter for ...[...]

#  299| enter loop1(x:)
#-----|  -> loop1(x:)

#  299| exit loop1(x:)

#  299| exit loop1(x:) (normal)
#-----|  -> exit loop1(x:)

#  299| loop1(x:)
#-----|  -> x

#  299| x
#-----|  -> while ... { ... }

#  300| while ... { ... }
#-----|  -> StmtCondition

#  300| (Int) ...
#-----|  -> 0

#  300| x
#-----|  -> (Int) ...

#  300| ... call to >=(_:_:) ...
#-----| false -> exit loop1(x:) (normal)
#-----| true -> print(_:separator:terminator:)

#  300| StmtCondition
#-----|  -> >=(_:_:)

#  300| >=(_:_:)
#-----|  -> Int.Type

#  300| Int.Type
#-----|  -> call to >=(_:_:)

#  300| call to >=(_:_:)
#-----|  -> x

#  300| 0
#-----|  -> ... call to >=(_:_:) ...

#  301| print(_:separator:terminator:)
#-----|  -> x

#  301| call to print(_:separator:terminator:)
#-----|  -> -=(_:_:)

#  301| default separator
#-----|  -> default terminator

#  301| default terminator
#-----|  -> call to print(_:separator:terminator:)

#  301| (Any) ...
#-----|  -> [...]

#  301| (Int) ...
#-----|  -> (Any) ...

#  301| [...]
#-----|  -> default separator

#  301| [...]
#-----|  -> [...]

#  301| x
#-----|  -> (Int) ...

#  302| &...
#-----|  -> 1

#  302| x
#-----|  -> &...

#  302| ... call to -=(_:_:) ...
#-----|  -> StmtCondition

#  302| -=(_:_:)
#-----|  -> Int.Type

#  302| Int.Type
#-----|  -> call to -=(_:_:)

#  302| call to -=(_:_:)
#-----|  -> x

#  302| 1
#-----|  -> ... call to -=(_:_:) ...

#  306| enter loop2(x:)
#-----|  -> loop2(x:)

#  306| exit loop2(x:)

#  306| exit loop2(x:) (normal)
#-----|  -> exit loop2(x:)

#  306| loop2(x:)
#-----|  -> x

#  306| x
#-----|  -> while ... { ... }

#  307| while ... { ... }
#-----|  -> StmtCondition

#  307| (Int) ...
#-----|  -> 0

#  307| x
#-----|  -> (Int) ...

#  307| ... call to >=(_:_:) ...
#-----| true -> print(_:separator:terminator:)
#-----| false -> print(_:separator:terminator:)

#  307| StmtCondition
#-----|  -> >=(_:_:)

#  307| >=(_:_:)
#-----|  -> Int.Type

#  307| Int.Type
#-----|  -> call to >=(_:_:)

#  307| call to >=(_:_:)
#-----|  -> x

#  307| 0
#-----|  -> ... call to >=(_:_:) ...

#  308| print(_:separator:terminator:)
#-----|  -> x

#  308| call to print(_:separator:terminator:)
#-----|  -> -=(_:_:)

#  308| default separator
#-----|  -> default terminator

#  308| default terminator
#-----|  -> call to print(_:separator:terminator:)

#  308| (Any) ...
#-----|  -> [...]

#  308| (Int) ...
#-----|  -> (Any) ...

#  308| [...]
#-----|  -> default separator

#  308| [...]
#-----|  -> [...]

#  308| x
#-----|  -> (Int) ...

#  309| &...
#-----|  -> 1

#  309| x
#-----|  -> &...

#  309| ... call to -=(_:_:) ...
#-----|  -> if ... then { ... } else { ... }

#  309| -=(_:_:)
#-----|  -> Int.Type

#  309| Int.Type
#-----|  -> call to -=(_:_:)

#  309| call to -=(_:_:)
#-----|  -> x

#  309| 1
#-----|  -> ... call to -=(_:_:) ...

#  310| if ... then { ... } else { ... }
#-----|  -> StmtCondition

#  310| (Int) ...
#-----|  -> 100

#  310| x
#-----|  -> (Int) ...

#  310| ... call to >(_:_:) ...
#-----| true -> break
#-----| false -> if ... then { ... }

#  310| StmtCondition
#-----|  -> >(_:_:)

#  310| >(_:_:)
#-----|  -> Int.Type

#  310| Int.Type
#-----|  -> call to >(_:_:)

#  310| call to >(_:_:)
#-----|  -> x

#  310| 100
#-----|  -> ... call to >(_:_:) ...

#  311| break
#-----|  -> print(_:separator:terminator:)

#  313| if ... then { ... }
#-----|  -> StmtCondition

#  313| (Int) ...
#-----|  -> 50

#  313| x
#-----|  -> (Int) ...

#  313| ... call to >(_:_:) ...
#-----| true -> continue
#-----| false -> print(_:separator:terminator:)

#  313| StmtCondition
#-----|  -> >(_:_:)

#  313| >(_:_:)
#-----|  -> Int.Type

#  313| Int.Type
#-----|  -> call to >(_:_:)

#  313| call to >(_:_:)
#-----|  -> x

#  313| 50
#-----|  -> ... call to >(_:_:) ...

#  314| continue
#-----| continue -> StmtCondition

#  316| print(_:separator:terminator:)
#-----|  -> Iter

#  316| call to print(_:separator:terminator:)
#-----|  -> StmtCondition

#  316| default separator
#-----|  -> default terminator

#  316| default terminator
#-----|  -> call to print(_:separator:terminator:)

#  316| (Any) ...
#-----|  -> [...]

#  316| Iter
#-----|  -> (Any) ...

#  316| [...]
#-----|  -> default separator

#  316| [...]
#-----|  -> [...]

#  318| print(_:separator:terminator:)
#-----|  -> Done

#  318| call to print(_:separator:terminator:)
#-----|  -> exit loop2(x:) (normal)

#  318| default separator
#-----|  -> default terminator

#  318| default terminator
#-----|  -> call to print(_:separator:terminator:)

#  318| (Any) ...
#-----|  -> [...]

#  318| Done
#-----|  -> (Any) ...

#  318| [...]
#-----|  -> default separator

#  318| [...]
#-----|  -> [...]

#  321| enter labeledLoop(x:)
#-----|  -> labeledLoop(x:)

#  321| exit labeledLoop(x:)

#  321| exit labeledLoop(x:) (normal)
#-----|  -> exit labeledLoop(x:)

#  321| labeledLoop(x:)
#-----|  -> x

#  321| x
#-----|  -> while ... { ... }

#  322| while ... { ... }
#-----|  -> StmtCondition

#  322| (Int) ...
#-----|  -> 0

#  322| x
#-----|  -> (Int) ...

#  322| ... call to >=(_:_:) ...
#-----| false -> exit labeledLoop(x:) (normal)
#-----| true -> while ... { ... }

#  322| StmtCondition
#-----|  -> >=(_:_:)

#  322| >=(_:_:)
#-----|  -> Int.Type

#  322| Int.Type
#-----|  -> call to >=(_:_:)

#  322| call to >=(_:_:)
#-----|  -> x

#  322| 0
#-----|  -> ... call to >=(_:_:) ...

#  323| while ... { ... }
#-----|  -> StmtCondition

#  323| (Int) ...
#-----|  -> 0

#  323| x
#-----|  -> (Int) ...

#  323| ... call to >=(_:_:) ...
#-----| true -> print(_:separator:terminator:)
#-----| false -> print(_:separator:terminator:)

#  323| StmtCondition
#-----|  -> >=(_:_:)

#  323| >=(_:_:)
#-----|  -> Int.Type

#  323| Int.Type
#-----|  -> call to >=(_:_:)

#  323| call to >=(_:_:)
#-----|  -> x

#  323| 0
#-----|  -> ... call to >=(_:_:) ...

#  324| print(_:separator:terminator:)
#-----|  -> x

#  324| call to print(_:separator:terminator:)
#-----|  -> -=(_:_:)

#  324| default separator
#-----|  -> default terminator

#  324| default terminator
#-----|  -> call to print(_:separator:terminator:)

#  324| (Any) ...
#-----|  -> [...]

#  324| (Int) ...
#-----|  -> (Any) ...

#  324| [...]
#-----|  -> default separator

#  324| [...]
#-----|  -> [...]

#  324| x
#-----|  -> (Int) ...

#  325| &...
#-----|  -> 1

#  325| x
#-----|  -> &...

#  325| ... call to -=(_:_:) ...
#-----|  -> if ... then { ... } else { ... }

#  325| -=(_:_:)
#-----|  -> Int.Type

#  325| Int.Type
#-----|  -> call to -=(_:_:)

#  325| call to -=(_:_:)
#-----|  -> x

#  325| 1
#-----|  -> ... call to -=(_:_:) ...

#  326| if ... then { ... } else { ... }
#-----|  -> StmtCondition

#  326| (Int) ...
#-----|  -> 100

#  326| x
#-----|  -> (Int) ...

#  326| ... call to >(_:_:) ...
#-----| true -> break outer
#-----| false -> if ... then { ... }

#  326| StmtCondition
#-----|  -> >(_:_:)

#  326| >(_:_:)
#-----|  -> Int.Type

#  326| Int.Type
#-----|  -> call to >(_:_:)

#  326| call to >(_:_:)
#-----|  -> x

#  326| 100
#-----|  -> ... call to >(_:_:) ...

#  327| break outer
#-----|  -> exit labeledLoop(x:) (normal)

#  329| if ... then { ... }
#-----|  -> StmtCondition

#  329| (Int) ...
#-----|  -> 50

#  329| x
#-----|  -> (Int) ...

#  329| ... call to >(_:_:) ...
#-----| true -> continue inner
#-----| false -> print(_:separator:terminator:)

#  329| StmtCondition
#-----|  -> >(_:_:)

#  329| >(_:_:)
#-----|  -> Int.Type

#  329| Int.Type
#-----|  -> call to >(_:_:)

#  329| call to >(_:_:)
#-----|  -> x

#  329| 50
#-----|  -> ... call to >(_:_:) ...

#  330| continue inner
#-----| continue -> StmtCondition

#  332| print(_:separator:terminator:)
#-----|  -> Iter

#  332| call to print(_:separator:terminator:)
#-----|  -> StmtCondition

#  332| default separator
#-----|  -> default terminator

#  332| default terminator
#-----|  -> call to print(_:separator:terminator:)

#  332| (Any) ...
#-----|  -> [...]

#  332| Iter
#-----|  -> (Any) ...

#  332| [...]
#-----|  -> default separator

#  332| [...]
#-----|  -> [...]

#  334| print(_:separator:terminator:)
#-----|  -> Done

#  334| call to print(_:separator:terminator:)
#-----|  -> StmtCondition

#  334| default separator
#-----|  -> default terminator

#  334| default terminator
#-----|  -> call to print(_:separator:terminator:)

#  334| (Any) ...
#-----|  -> [...]

#  334| Done
#-----|  -> (Any) ...

#  334| [...]
#-----|  -> default separator

#  334| [...]
#-----|  -> [...]

#  338| enter testRepeat(x:)
#-----|  -> testRepeat(x:)

#  338| exit testRepeat(x:)

#  338| exit testRepeat(x:) (normal)
#-----|  -> exit testRepeat(x:)

#  338| testRepeat(x:)
#-----|  -> x

#  338| x
#-----|  -> repeat { ... } while ... 

#  339| repeat { ... } while ... 
#-----|  -> print(_:separator:terminator:)

#  340| print(_:separator:terminator:)
#-----|  -> x

#  340| call to print(_:separator:terminator:)
#-----|  -> -=(_:_:)

#  340| default separator
#-----|  -> default terminator

#  340| default terminator
#-----|  -> call to print(_:separator:terminator:)

#  340| (Any) ...
#-----|  -> [...]

#  340| (Int) ...
#-----|  -> (Any) ...

#  340| [...]
#-----|  -> default separator

#  340| [...]
#-----|  -> [...]

#  340| x
#-----|  -> (Int) ...

#  341| &...
#-----|  -> 1

#  341| x
#-----|  -> &...

#  341| ... call to -=(_:_:) ...
#-----|  -> >=(_:_:)

#  341| -=(_:_:)
#-----|  -> Int.Type

#  341| Int.Type
#-----|  -> call to -=(_:_:)

#  341| call to -=(_:_:)
#-----|  -> x

#  341| 1
#-----|  -> ... call to -=(_:_:) ...

#  342| (Int) ...
#-----|  -> 0

#  342| x
#-----|  -> (Int) ...

#  342| ... call to >=(_:_:) ...
#-----| false -> exit testRepeat(x:) (normal)
#-----| true -> print(_:separator:terminator:)

#  342| >=(_:_:)
#-----|  -> Int.Type

#  342| Int.Type
#-----|  -> call to >=(_:_:)

#  342| call to >=(_:_:)
#-----|  -> x

#  342| 0
#-----|  -> ... call to >=(_:_:) ...

#  345| enter loop_with_identity_expr()
#-----|  -> loop_with_identity_expr()

#  345| exit loop_with_identity_expr()

#  345| exit loop_with_identity_expr() (normal)
#-----|  -> exit loop_with_identity_expr()

#  345| loop_with_identity_expr()
#-----|  -> x

#  346| var ... = ...
#-----|  -> x

#  346| x
#-----| match -> 0

#  346| x
#-----|  -> while ... { ... }

#  346| 0
#-----|  -> var ... = ...

#  347| while ... { ... }
#-----|  -> StmtCondition

#  347| StmtCondition
#-----|  -> <(_:_:)

#  347| [false] (...)
#-----| false -> exit loop_with_identity_expr() (normal)

#  347| [true] (...)
#-----| true -> +=(_:_:)

#  347| (Int) ...
#-----|  -> 10

#  347| x
#-----|  -> (Int) ...

#  347| ... call to <(_:_:) ...
#-----| false -> [false] (...)
#-----| true -> [true] (...)

#  347| <(_:_:)
#-----|  -> Int.Type

#  347| Int.Type
#-----|  -> call to <(_:_:)

#  347| call to <(_:_:)
#-----|  -> x

#  347| 10
#-----|  -> ... call to <(_:_:) ...

#  348| &...
#-----|  -> 1

#  348| x
#-----|  -> &...

#  348| ... call to +=(_:_:) ...
#-----|  -> StmtCondition

#  348| +=(_:_:)
#-----|  -> Int.Type

#  348| Int.Type
#-----|  -> call to +=(_:_:)

#  348| call to +=(_:_:)
#-----|  -> x

#  348| 1
#-----|  -> ... call to +=(_:_:) ...

#  352| deinit
#-----|  -> { ... }

#  352| enter deinit
#-----|  -> deinit

#  352| exit deinit

#  352| exit deinit (normal)
#-----|  -> exit deinit

#  352| { ... }
#-----|  -> exit deinit (normal)

#  353| enter get
#-----|  -> get

#  353| exit get

#  353| exit get (normal)
#-----|  -> exit get

#  353| get

#  354| enter init
#-----|  -> init

#  354| exit init

#  354| exit init (normal)
#-----|  -> exit init

#  354| init
#-----|  -> arg

#  354| arg
#-----|  -> self

#  355| .c
#-----|  -> arg

#  355| self
#-----|  -> .c

#  355|  ... = ...
#-----|  -> return

#  355| arg
#-----|  ->  ... = ...

#  356| return
#-----| return -> exit init (normal)

#  358| enter getOptional()
#-----|  -> getOptional()

#  358| exit getOptional()

#  358| exit getOptional() (normal)
#-----|  -> exit getOptional()

#  358| getOptional()
#-----|  -> self

#  359| return ...
#-----| return -> exit getOptional() (normal)

#  359| getter for .c
#-----|  -> return ...

#  359| self
#-----|  -> getter for .c

#  363| enter testOptional(c:)
#-----|  -> testOptional(c:)

#  363| exit testOptional(c:)

#  363| exit testOptional(c:) (normal)
#-----|  -> exit testOptional(c:)

#  363| testOptional(c:)
#-----|  -> c

#  363| c
#-----|  -> getMyInt()

#  364| return ...
#-----| return -> exit testOptional(c:) (normal)

#  364| c
#-----|  -> ...?

#  364| ...?
#-----|  -> call to getOptional()

#  364| call to getOptional()
#-----|  -> call to ...

#  364| call to ...
#-----|  -> ...?

#  364| ...?
#-----|  -> call to getMyInt()

#  364| call to getMyInt()
#-----|  -> call to ...

#  364| (Int?) ...
#-----|  -> OptionalEvaluationExpr

#  364| OptionalEvaluationExpr
#-----|  -> return ...

#  364| call to ...
#-----|  -> (Int?) ...

#  364| getOptional()
#-----|  -> c

#  364| getMyInt()
#-----|  -> getOptional()

#  367| enter testCapture(x:y:)
#-----|  -> testCapture(x:y:)

#  367| exit testCapture(x:y:)

#  367| exit testCapture(x:y:) (normal)
#-----|  -> exit testCapture(x:y:)

#  367| testCapture(x:y:)
#-----|  -> x

#  367| x
#-----|  -> y

#  367| y
#-----|  -> z

#  368| return ...
#-----| return -> exit testCapture(x:y:) (normal)

#  368| enter { ... }
#-----|  -> { ... }

#  368| exit { ... }

#  368| exit { ... } (normal)
#-----|  -> exit { ... }

#  368| { ... }
#-----|  -> return ...

#  368| { ... }
#-----|  -> { ... }

#  368| { ... }
#-----|  -> z

#  368| z
#-----| match -> +(_:_:)

#  368| var ... = ...
#-----|  -> t

#  368| x
#-----|  -> y

#  368| ... call to +(_:_:) ...
#-----|  -> var ... = ...

#  368| +(_:_:)
#-----|  -> Int.Type

#  368| Int.Type
#-----|  -> call to +(_:_:)

#  368| call to +(_:_:)
#-----|  -> x

#  368| y
#-----|  -> ... call to +(_:_:) ...

#  368| t
#-----| match -> literal

#  368| var ... = ...
#-----|  -> { ... }

#  368| literal
#-----|  -> var ... = ...

#  369| return ...
#-----| return -> exit { ... } (normal)

#  369| z
#-----|  -> return ...

#  373| enter testTupleElement(t:)
#-----|  -> testTupleElement(t:)

#  373| exit testTupleElement(t:)

#  373| exit testTupleElement(t:) (normal)
#-----|  -> exit testTupleElement(t:)

#  373| testTupleElement(t:)
#-----|  -> t

#  373| t
#-----|  -> +(_:_:)

#  374| return ...
#-----| return -> exit testTupleElement(t:) (normal)

#  374| t
#-----|  -> .0

#  374| .0
#-----|  -> t

#  374| ... call to +(_:_:) ...
#-----|  -> t

#  374| ... call to +(_:_:) ...
#-----|  -> 1

#  374| ... call to +(_:_:) ...
#-----|  -> return ...

#  374| +(_:_:)
#-----|  -> Int.Type

#  374| Int.Type
#-----|  -> call to +(_:_:)

#  374| call to +(_:_:)
#-----|  -> t

#  374| t
#-----|  -> .1

#  374| .1
#-----|  -> ... call to +(_:_:) ...

#  374| +(_:_:)
#-----|  -> Int.Type

#  374| Int.Type
#-----|  -> call to +(_:_:)

#  374| call to +(_:_:)
#-----|  -> +(_:_:)

#  374| t
#-----|  -> .2

#  374| .2
#-----|  -> ... call to +(_:_:) ...

#  374| +(_:_:)
#-----|  -> Int.Type

#  374| Int.Type
#-----|  -> call to +(_:_:)

#  374| call to +(_:_:)
#-----|  -> +(_:_:)

#  374| (...)
#-----|  -> .0

#  374| .0
#-----|  -> ... call to +(_:_:) ...

#  374| 1
#-----|  -> 2

#  374| 2
#-----|  -> 3

#  374| 3
#-----|  -> (...)

#  377| #...
#-----|  -> #...

#  377| #...
#-----|  -> #...

#  377| #...
#-----|  -> #...

#  377| #...
#-----|  -> call to _unimplementedInitializer(className:initName:file:line:column:)

#  377| _unimplementedInitializer(className:initName:file:line:column:)
#-----|  -> cfg.Derived

#  377| call to _unimplementedInitializer(className:initName:file:line:column:)

#  377| cfg.Derived
#-----|  -> #...

#  377| deinit
#-----|  -> { ... }

#  377| enter deinit
#-----|  -> deinit

#  377| exit deinit

#  377| exit deinit (normal)
#-----|  -> exit deinit

#  377| { ... }
#-----|  -> exit deinit (normal)

#  377| enter init
#-----|  -> init

#  377| exit init

#  377| exit init (normal)
#-----|  -> exit init

#  377| init

#  378| enter init
#-----|  -> init

#  378| exit init

#  378| exit init (normal)
#-----|  -> exit init

#  378| init
#-----|  -> init

#  379| super
#-----|  -> call to ...

#  379| call to ...
#-----|  -> 0

#  379| call to ...
#-----|  -> self = ...

#  379| self = ...
#-----|  -> return

#  379| init
#-----|  -> super

#  379| 0
#-----|  -> call to ...

#  380| return
#-----| return -> exit init (normal)

#  383| doWithoutCatch(x:)
#-----|  -> x

#  383| enter doWithoutCatch(x:)
#-----|  -> doWithoutCatch(x:)

#  383| exit doWithoutCatch(x:)

#  383| exit doWithoutCatch(x:) (normal)
#-----|  -> exit doWithoutCatch(x:)

#  383| x
#-----|  -> do { ... }

#  384| do { ... }
#-----|  -> mightThrow(x:)

#  385| try ...
#-----|  -> print(_:separator:terminator:)

#  385| mightThrow(x:)
#-----|  -> 0

#  385| call to mightThrow(x:)
#-----| exception -> exit doWithoutCatch(x:) (normal)
#-----|  -> try ...

#  385| 0
#-----|  -> call to mightThrow(x:)

#  386| print(_:separator:terminator:)
#-----|  -> Did not throw.

#  386| call to print(_:separator:terminator:)

#  386| default separator
#-----|  -> default terminator

#  386| default terminator
#-----|  -> call to print(_:separator:terminator:)

#  386| (Any) ...
#-----|  -> [...]

#  386| Did not throw.
#-----|  -> (Any) ...

#  386| [...]
#-----|  -> default separator

#  386| [...]
#-----|  -> [...]

#  394| (unnamed function decl)

#  394| enter (unnamed function decl)
#-----|  -> (unnamed function decl)

#  394| enter get
#-----|  -> get

#  394| enter set
#-----|  -> set

#  394| exit (unnamed function decl)

#  394| exit (unnamed function decl) (normal)
#-----|  -> exit (unnamed function decl)

#  394| exit get

#  394| exit get (normal)
#-----|  -> exit get

#  394| exit set

#  394| exit set (normal)
#-----|  -> exit set

#  394| get

#  394| set
#-----|  -> value

#  394| value

#  394| yield ...
#-----|  -> exit (unnamed function decl) (normal)

#  395| enter init
#-----|  -> init

#  395| exit init

#  395| exit init (normal)
#-----|  -> exit init

#  395| init
#-----|  -> self

#  396| .field
#-----|  -> 10

#  396| self
#-----|  -> .field

#  396|  ... = ...
#-----|  -> return

#  396| 10
#-----|  ->  ... = ...

#  397| return
#-----| return -> exit init (normal)

#  399| deinit
#-----|  -> self

#  399| enter deinit
#-----|  -> deinit

#  399| exit deinit

#  399| exit deinit (normal)
#-----|  -> exit deinit

#  400| .field
#-----|  -> 0

#  400| self
#-----|  -> .field

#  400|  ... = ...
#-----|  -> exit deinit (normal)

#  400| 0
#-----|  ->  ... = ...

#  404| dictionaryLiteral(x:y:)
#-----|  -> x

#  404| enter dictionaryLiteral(x:y:)
#-----|  -> dictionaryLiteral(x:y:)

#  404| exit dictionaryLiteral(x:y:)

#  404| exit dictionaryLiteral(x:y:) (normal)
#-----|  -> exit dictionaryLiteral(x:y:)

#  404| x
#-----|  -> y

#  404| y
#-----|  -> x

#  405| return ...
#-----| return -> exit dictionaryLiteral(x:y:) (normal)

#  405| [...]
#-----|  -> return ...

#  405| x
#-----|  -> x

#  405| (...)
#-----|  -> y

#  405| x
#-----|  -> (...)

#  405| y
#-----|  -> y

#  405| (...)
#-----|  -> [...]

#  405| y
#-----|  -> (...)

<<<<<<< HEAD
#  408| enter localDeclarations
#-----|  -> MyLocalClass

#  408| exit localDeclarations

#  408| exit localDeclarations (normal)
#-----|  -> exit localDeclarations

#  409| MyLocalClass
#-----|  -> MyLocalStruct

#  410| enter (unnamed function decl)
#-----|  -> yield ...
#-----|  -> TBD (YieldStmt)

#  410| enter get

#  410| enter set

#  410| exit (unnamed function decl)

#  410| exit (unnamed function decl) (normal)
#-----|  -> exit (unnamed function decl)

#  410| exit get

#  410| exit get (normal)
#-----|  -> exit get

#  410| exit set

#  410| exit set (normal)
#-----|  -> exit set

#  410| yield ...
#-----|  -> exit (unnamed function decl) (normal)

#  410| TBD (YieldStmt)
#-----|  -> exit (unnamed function decl) (normal)

#  411| enter deinit
#-----|  -> self

#  411| exit deinit

#  411| exit deinit (normal)
#-----|  -> exit deinit

#  412| .x
#-----|  -> 10

#  412| self
#-----|  -> .x

#  412|  ... = ...
#-----|  -> return

#  412| 10
#-----|  ->  ... = ...

#  413| return
#-----| return -> exit deinit (normal)

#  416| MyLocalStruct
#-----|  -> MyLocalEnum

#  417| enter (unnamed function decl)
#-----|  -> yield ...
#-----|  -> TBD (YieldStmt)

#  417| enter get

#  417| enter set

#  417| exit (unnamed function decl)

#  417| exit (unnamed function decl) (normal)
#-----|  -> exit (unnamed function decl)

#  417| exit get

#  417| exit get (normal)
#-----|  -> exit get

#  417| exit set

#  417| exit set (normal)
#-----|  -> exit set

#  417| yield ...
#-----|  -> exit (unnamed function decl) (normal)

#  417| TBD (YieldStmt)
#-----|  -> exit (unnamed function decl) (normal)

#  418| enter deinit
#-----|  -> self

#  418| exit deinit

#  418| exit deinit (normal)
#-----|  -> exit deinit

#  419| .x
#-----|  -> 10

#  419| self
#-----|  -> .x

#  419|  ... = ...
#-----|  -> return

#  419| 10
#-----|  ->  ... = ...

#  420| return
#-----| return -> exit deinit (normal)

#  423| MyLocalEnum
#-----|  -> myLocalVar

#  428| var ... = ...
#-----|  -> myLocalVar

#  428| myLocalVar
#-----|  -> ... as ...

#  428| myLocalVar
#-----|  -> 0

#  428| ... as ...
#-----|  -> var ... = ...

#  442| return ...
#-----| return -> exit localDeclarations (normal)

#  442| 0
#-----|  -> return ...
=======
#  409| (unnamed function decl)

#  409| enter (unnamed function decl)
#-----|  -> (unnamed function decl)

#  409| enter get
#-----|  -> get

#  409| enter set
#-----|  -> set

#  409| exit (unnamed function decl)

#  409| exit (unnamed function decl) (normal)
#-----|  -> exit (unnamed function decl)

#  409| exit get

#  409| exit get (normal)
#-----|  -> exit get

#  409| exit set

#  409| exit set (normal)
#-----|  -> exit set

#  409| get

#  409| set
#-----|  -> value

#  409| value

#  409| yield ...
#-----|  -> exit (unnamed function decl) (normal)

#  413| (unnamed function decl)

#  413| enter (unnamed function decl)
#-----|  -> (unnamed function decl)

#  413| enter get
#-----|  -> get

#  413| enter set
#-----|  -> set

#  413| exit (unnamed function decl)

#  413| exit (unnamed function decl) (normal)
#-----|  -> exit (unnamed function decl)

#  413| exit get

#  413| exit get (normal)
#-----|  -> exit get

#  413| exit set

#  413| exit set (normal)
#-----|  -> exit set

#  413| get

#  413| set
#-----|  -> value

#  413| value

#  413| yield ...
#-----|  -> exit (unnamed function decl) (normal)

#  414| (unnamed function decl)

#  414| enter (unnamed function decl)
#-----|  -> (unnamed function decl)

#  414| enter get
#-----|  -> get

#  414| enter set
#-----|  -> set

#  414| exit (unnamed function decl)

#  414| exit (unnamed function decl) (normal)
#-----|  -> exit (unnamed function decl)

#  414| exit get

#  414| exit get (normal)
#-----|  -> exit get

#  414| exit set

#  414| exit set (normal)
#-----|  -> exit set

#  414| get

#  414| set
#-----|  -> value

#  414| value

#  414| yield ...
#-----|  -> exit (unnamed function decl) (normal)

#  415| (unnamed function decl)

#  415| enter (unnamed function decl)
#-----|  -> (unnamed function decl)

#  415| enter get
#-----|  -> get

#  415| enter set
#-----|  -> set

#  415| exit (unnamed function decl)

#  415| exit (unnamed function decl) (normal)
#-----|  -> exit (unnamed function decl)

#  415| exit get

#  415| exit get (normal)
#-----|  -> exit get

#  415| exit set

#  415| exit set (normal)
#-----|  -> exit set

#  415| get

#  415| set
#-----|  -> value

#  415| value

#  415| yield ...
#-----|  -> exit (unnamed function decl) (normal)

#  418| enter test(a:)
#-----|  -> test(a:)

#  418| exit test(a:)

#  418| exit test(a:) (normal)
#-----|  -> exit test(a:)

#  418| test(a:)
#-----|  -> a

#  418| a
#-----|  -> kpGet_b_x

#  419| var ... = ...
#-----|  -> kpGet_b_x

#  419| kpGet_b_x
#-----| match -> #keyPath(...)

#  419| kpGet_b_x
#-----|  -> kpGet_bs_0_x

#  419| #keyPath(...)
#-----|  -> var ... = ...

#  420| var ... = ...
#-----|  -> kpGet_bs_0_x

#  420| kpGet_bs_0_x
#-----| match -> #keyPath(...)

#  420| kpGet_bs_0_x
#-----|  -> kpGet_mayB_force_x

#  420| #keyPath(...)
#-----|  -> var ... = ...

#  421| var ... = ...
#-----|  -> kpGet_mayB_force_x

#  421| kpGet_mayB_force_x
#-----| match -> #keyPath(...)

#  421| kpGet_mayB_force_x
#-----|  -> kpGet_mayB_x

#  421| #keyPath(...)
#-----|  -> var ... = ...

#  422| var ... = ...
#-----|  -> kpGet_mayB_x

#  422| kpGet_mayB_x
#-----| match -> #keyPath(...)

#  422| kpGet_mayB_x
#-----|  -> apply_kpGet_b_x

#  422| #keyPath(...)
#-----|  -> var ... = ...

#  424| var ... = ...
#-----|  -> apply_kpGet_b_x

#  424| apply_kpGet_b_x
#-----| match -> a

#  424| apply_kpGet_b_x
#-----|  -> apply_kpGet_bs_0_x

#  424| a
#-----|  -> kpGet_b_x

#  424| \...[...]
#-----|  -> var ... = ...

#  424| (WritableKeyPath<A, Int>) ...
#-----|  -> \...[...]

#  424| kpGet_b_x
#-----|  -> (WritableKeyPath<A, Int>) ...

#  425| var ... = ...
#-----|  -> apply_kpGet_bs_0_x

#  425| apply_kpGet_bs_0_x
#-----| match -> a

#  425| apply_kpGet_bs_0_x
#-----|  -> apply_kpGet_mayB_force_x

#  425| a
#-----|  -> kpGet_bs_0_x

#  425| \...[...]
#-----|  -> var ... = ...

#  425| (WritableKeyPath<A, Int>) ...
#-----|  -> \...[...]

#  425| kpGet_bs_0_x
#-----|  -> (WritableKeyPath<A, Int>) ...

#  426| var ... = ...
#-----|  -> apply_kpGet_mayB_force_x

#  426| apply_kpGet_mayB_force_x
#-----| match -> a

#  426| apply_kpGet_mayB_force_x
#-----|  -> apply_kpGet_mayB_x

#  426| a
#-----|  -> kpGet_mayB_force_x

#  426| \...[...]
#-----|  -> var ... = ...

#  426| (WritableKeyPath<A, Int>) ...
#-----|  -> \...[...]

#  426| kpGet_mayB_force_x
#-----|  -> (WritableKeyPath<A, Int>) ...

#  427| var ... = ...
#-----|  -> apply_kpGet_mayB_x

#  427| apply_kpGet_mayB_x
#-----| match -> a

#  427| apply_kpGet_mayB_x
#-----|  -> exit test(a:) (normal)

#  427| a
#-----|  -> kpGet_mayB_x

#  427| \...[...]
#-----|  -> var ... = ...

#  427| (KeyPath<A, Int?>) ...
#-----|  -> \...[...]

#  427| kpGet_mayB_x
#-----|  -> (KeyPath<A, Int?>) ...
>>>>>>> 968ede3d
<|MERGE_RESOLUTION|>--- conflicted
+++ resolved
@@ -384,18 +384,6 @@
 #   46| { ... }
 #-----|  -> return ...
 
-<<<<<<< HEAD
-#   51| enter createClosure2
-#-----|  -> f
-
-#   51| exit createClosure2
-
-#   51| exit createClosure2 (normal)
-#-----|  -> exit createClosure2
-
-#   52| enter f
-#-----|  -> +
-=======
 #   46| { ... }
 #-----|  -> +(_:_:)
 
@@ -426,11 +414,16 @@
 #   51| enter createClosure2(x:)
 #-----|  -> createClosure2(x:)
 
+#   51| exit createClosure2(x:)
+
+#   51| exit createClosure2(x:) (normal)
+#-----|  -> exit createClosure2(x:)
+
 #   51| x
+#-----|  -> f(y:)
 
 #   52| enter f(y:)
 #-----|  -> f(y:)
->>>>>>> 968ede3d
 
 #   52| exit f(y:)
 
@@ -438,14 +431,14 @@
 #-----|  -> exit f(y:)
 
 #   52| f(y:)
+#-----|  -> f(y:)
+
+#   52| f(y:)
 #-----|  -> y
 
 #   52| y
 #-----|  -> +(_:_:)
 
-#   52| f
-#-----|  -> f
-
 #   53| return ...
 #-----| return -> exit f(y:) (normal)
 
@@ -467,22 +460,17 @@
 #   53| y
 #-----|  -> ... call to +(_:_:) ...
 
-<<<<<<< HEAD
 #   55| return ...
-#-----| return -> exit createClosure2 (normal)
-
-#   55| f
+#-----| return -> exit createClosure2(x:) (normal)
+
+#   55| f(y:)
 #-----|  -> return ...
 
-#   58| enter createClosure3
-#-----|  -> { ... }
-=======
 #   58| createClosure3(x:)
 #-----|  -> x
 
 #   58| enter createClosure3(x:)
 #-----|  -> createClosure3(x:)
->>>>>>> 968ede3d
 
 #   58| exit createClosure3(x:)
 
@@ -749,14 +737,14 @@
 #   81| enter testInOut()
 #-----|  -> testInOut()
 
+#   81| exit testInOut()
+
+#   81| exit testInOut() (normal)
+#-----|  -> exit testInOut()
+
 #   81| testInOut()
 #-----|  -> temp
 
-#   81| exit testInOut
-
-#   81| exit testInOut (normal)
-#-----|  -> exit testInOut
-
 #   82| var ... = ...
 #-----|  -> temp
 
@@ -764,19 +752,15 @@
 #-----| match -> 10
 
 #   82| temp
-#-----|  -> add
+#-----|  -> add(a:)
 
 #   82| 10
 #-----|  -> var ... = ...
 
-<<<<<<< HEAD
-#   84| add
-#-----|  -> addOptional
-
-#   84| enter add
-=======
 #   84| add(a:)
->>>>>>> 968ede3d
+#-----|  -> addOptional(a:)
+
+#   84| add(a:)
 #-----|  -> a
 
 #   84| enter add(a:)
@@ -817,14 +801,10 @@
 #   85| 1
 #-----|  -> ... call to +(_:_:) ...
 
-<<<<<<< HEAD
-#   88| addOptional
-#-----|  -> add
-
-#   88| enter addOptional
-=======
 #   88| addOptional(a:)
->>>>>>> 968ede3d
+#-----|  -> add(a:)
+
+#   88| addOptional(a:)
 #-----|  -> a
 
 #   88| enter addOptional(a:)
@@ -847,16 +827,14 @@
 #   89| nil
 #-----|  ->  ... = ...
 
-<<<<<<< HEAD
-#   92| add
+#   92| add(a:)
 #-----|  -> temp
 
-#   92| call to add
-#-----| exception -> exit testInOut (normal)
+#   92| call to add(a:)
 #-----|  -> tempOptional
 
 #   92| &...
-#-----|  -> call to add
+#-----|  -> call to add(a:)
 
 #   92| temp
 #-----|  -> &...
@@ -865,13 +843,13 @@
 #-----|  -> tempOptional
 
 #   93| tempOptional
-#-----|  -> ... as ...
+#-----| match -> ... as ...
 
 #   93| tempOptional
-#-----|  -> addOptional
+#-----|  -> addOptional(a:)
 
 #   93| ... as ...
-#-----|  -> 10
+#-----| match -> 10
 
 #   93| (Int?) ...
 #-----|  -> var ... = ...
@@ -879,21 +857,20 @@
 #   93| 10
 #-----|  -> (Int?) ...
 
-#   94| addOptional
+#   94| addOptional(a:)
 #-----|  -> tempOptional
 
-#   94| call to addOptional
-#-----| exception -> exit testInOut (normal)
-#-----|  -> +
+#   94| call to addOptional(a:)
+#-----|  -> +(_:_:)
 
 #   94| &...
-#-----|  -> call to addOptional
+#-----|  -> call to addOptional(a:)
 
 #   94| tempOptional
 #-----|  -> &...
 
 #   95| return ...
-#-----| return -> exit testInOut (normal)
+#-----| return -> exit testInOut() (normal)
 
 #   95| (Int) ...
 #-----|  -> tempOptional
@@ -901,17 +878,16 @@
 #   95| temp
 #-----|  -> (Int) ...
 
-#   95| ... call to + ...
+#   95| ... call to +(_:_:) ...
 #-----|  -> return ...
 
-#   95| +
+#   95| +(_:_:)
 #-----|  -> Int.Type
 
 #   95| Int.Type
-#-----|  -> call to +
-
-#   95| call to +
-#-----| exception -> exit testInOut (normal)
+#-----|  -> call to +(_:_:)
+
+#   95| call to +(_:_:)
 #-----|  -> temp
 
 #   95| (Int?) ...
@@ -921,8 +897,8 @@
 #-----|  -> (Int?) ...
 
 #   95| ...!
-#-----|  -> ... call to + ...
-=======
+#-----|  -> ... call to +(_:_:) ...
+
 #   98| deinit
 #-----|  -> { ... }
 
@@ -936,7 +912,6 @@
 
 #   98| { ... }
 #-----|  -> exit deinit (normal)
->>>>>>> 968ede3d
 
 #   99| enter get
 #-----|  -> get
@@ -5255,25 +5230,44 @@
 #  405| y
 #-----|  -> (...)
 
-<<<<<<< HEAD
-#  408| enter localDeclarations
+#  408| enter localDeclarations()
+#-----|  -> localDeclarations()
+
+#  408| exit localDeclarations()
+
+#  408| exit localDeclarations() (normal)
+#-----|  -> exit localDeclarations()
+
+#  408| localDeclarations()
 #-----|  -> MyLocalClass
-
-#  408| exit localDeclarations
-
-#  408| exit localDeclarations (normal)
-#-----|  -> exit localDeclarations
 
 #  409| MyLocalClass
 #-----|  -> MyLocalStruct
 
+#  409| deinit
+#-----|  -> { ... }
+
+#  409| enter deinit
+#-----|  -> deinit
+
+#  409| exit deinit
+
+#  409| exit deinit (normal)
+#-----|  -> exit deinit
+
+#  409| { ... }
+#-----|  -> exit deinit (normal)
+
+#  410| (unnamed function decl)
+
 #  410| enter (unnamed function decl)
-#-----|  -> yield ...
-#-----|  -> TBD (YieldStmt)
+#-----|  -> (unnamed function decl)
 
 #  410| enter get
+#-----|  -> get
 
 #  410| enter set
+#-----|  -> set
 
 #  410| exit (unnamed function decl)
 
@@ -5290,19 +5284,26 @@
 #  410| exit set (normal)
 #-----|  -> exit set
 
+#  410| get
+
+#  410| set
+#-----|  -> value
+
+#  410| value
+
 #  410| yield ...
 #-----|  -> exit (unnamed function decl) (normal)
 
-#  410| TBD (YieldStmt)
-#-----|  -> exit (unnamed function decl) (normal)
-
-#  411| enter deinit
+#  411| enter init
+#-----|  -> init
+
+#  411| exit init
+
+#  411| exit init (normal)
+#-----|  -> exit init
+
+#  411| init
 #-----|  -> self
-
-#  411| exit deinit
-
-#  411| exit deinit (normal)
-#-----|  -> exit deinit
 
 #  412| .x
 #-----|  -> 10
@@ -5317,18 +5318,21 @@
 #-----|  ->  ... = ...
 
 #  413| return
-#-----| return -> exit deinit (normal)
+#-----| return -> exit init (normal)
 
 #  416| MyLocalStruct
 #-----|  -> MyLocalEnum
 
+#  417| (unnamed function decl)
+
 #  417| enter (unnamed function decl)
-#-----|  -> yield ...
-#-----|  -> TBD (YieldStmt)
+#-----|  -> (unnamed function decl)
 
 #  417| enter get
+#-----|  -> get
 
 #  417| enter set
+#-----|  -> set
 
 #  417| exit (unnamed function decl)
 
@@ -5345,19 +5349,26 @@
 #  417| exit set (normal)
 #-----|  -> exit set
 
+#  417| get
+
+#  417| set
+#-----|  -> value
+
+#  417| value
+
 #  417| yield ...
 #-----|  -> exit (unnamed function decl) (normal)
 
-#  417| TBD (YieldStmt)
-#-----|  -> exit (unnamed function decl) (normal)
-
-#  418| enter deinit
+#  418| enter init
+#-----|  -> init
+
+#  418| exit init
+
+#  418| exit init (normal)
+#-----|  -> exit init
+
+#  418| init
 #-----|  -> self
-
-#  418| exit deinit
-
-#  418| exit deinit (normal)
-#-----|  -> exit deinit
 
 #  419| .x
 #-----|  -> 10
@@ -5372,7 +5383,7 @@
 #-----|  ->  ... = ...
 
 #  420| return
-#-----| return -> exit deinit (normal)
+#-----| return -> exit init (normal)
 
 #  423| MyLocalEnum
 #-----|  -> myLocalVar
@@ -5381,307 +5392,306 @@
 #-----|  -> myLocalVar
 
 #  428| myLocalVar
-#-----|  -> ... as ...
+#-----| match -> ... as ...
 
 #  428| myLocalVar
 #-----|  -> 0
 
 #  428| ... as ...
-#-----|  -> var ... = ...
+#-----| match -> var ... = ...
 
 #  442| return ...
-#-----| return -> exit localDeclarations (normal)
+#-----| return -> exit localDeclarations() (normal)
 
 #  442| 0
 #-----|  -> return ...
-=======
-#  409| (unnamed function decl)
-
-#  409| enter (unnamed function decl)
+
+#  446| (unnamed function decl)
+
+#  446| enter (unnamed function decl)
 #-----|  -> (unnamed function decl)
 
-#  409| enter get
+#  446| enter get
 #-----|  -> get
 
-#  409| enter set
+#  446| enter set
 #-----|  -> set
 
-#  409| exit (unnamed function decl)
-
-#  409| exit (unnamed function decl) (normal)
+#  446| exit (unnamed function decl)
+
+#  446| exit (unnamed function decl) (normal)
 #-----|  -> exit (unnamed function decl)
 
-#  409| exit get
-
-#  409| exit get (normal)
+#  446| exit get
+
+#  446| exit get (normal)
 #-----|  -> exit get
 
-#  409| exit set
-
-#  409| exit set (normal)
+#  446| exit set
+
+#  446| exit set (normal)
 #-----|  -> exit set
 
-#  409| get
-
-#  409| set
+#  446| get
+
+#  446| set
 #-----|  -> value
 
-#  409| value
-
-#  409| yield ...
+#  446| value
+
+#  446| yield ...
 #-----|  -> exit (unnamed function decl) (normal)
 
-#  413| (unnamed function decl)
-
-#  413| enter (unnamed function decl)
+#  450| (unnamed function decl)
+
+#  450| enter (unnamed function decl)
 #-----|  -> (unnamed function decl)
 
-#  413| enter get
+#  450| enter get
 #-----|  -> get
 
-#  413| enter set
+#  450| enter set
 #-----|  -> set
 
-#  413| exit (unnamed function decl)
-
-#  413| exit (unnamed function decl) (normal)
+#  450| exit (unnamed function decl)
+
+#  450| exit (unnamed function decl) (normal)
 #-----|  -> exit (unnamed function decl)
 
-#  413| exit get
-
-#  413| exit get (normal)
+#  450| exit get
+
+#  450| exit get (normal)
 #-----|  -> exit get
 
-#  413| exit set
-
-#  413| exit set (normal)
+#  450| exit set
+
+#  450| exit set (normal)
 #-----|  -> exit set
 
-#  413| get
-
-#  413| set
+#  450| get
+
+#  450| set
 #-----|  -> value
 
-#  413| value
-
-#  413| yield ...
+#  450| value
+
+#  450| yield ...
 #-----|  -> exit (unnamed function decl) (normal)
 
-#  414| (unnamed function decl)
-
-#  414| enter (unnamed function decl)
+#  451| (unnamed function decl)
+
+#  451| enter (unnamed function decl)
 #-----|  -> (unnamed function decl)
 
-#  414| enter get
+#  451| enter get
 #-----|  -> get
 
-#  414| enter set
+#  451| enter set
 #-----|  -> set
 
-#  414| exit (unnamed function decl)
-
-#  414| exit (unnamed function decl) (normal)
+#  451| exit (unnamed function decl)
+
+#  451| exit (unnamed function decl) (normal)
 #-----|  -> exit (unnamed function decl)
 
-#  414| exit get
-
-#  414| exit get (normal)
+#  451| exit get
+
+#  451| exit get (normal)
 #-----|  -> exit get
 
-#  414| exit set
-
-#  414| exit set (normal)
+#  451| exit set
+
+#  451| exit set (normal)
 #-----|  -> exit set
 
-#  414| get
-
-#  414| set
+#  451| get
+
+#  451| set
 #-----|  -> value
 
-#  414| value
-
-#  414| yield ...
+#  451| value
+
+#  451| yield ...
 #-----|  -> exit (unnamed function decl) (normal)
 
-#  415| (unnamed function decl)
-
-#  415| enter (unnamed function decl)
+#  452| (unnamed function decl)
+
+#  452| enter (unnamed function decl)
 #-----|  -> (unnamed function decl)
 
-#  415| enter get
+#  452| enter get
 #-----|  -> get
 
-#  415| enter set
+#  452| enter set
 #-----|  -> set
 
-#  415| exit (unnamed function decl)
-
-#  415| exit (unnamed function decl) (normal)
+#  452| exit (unnamed function decl)
+
+#  452| exit (unnamed function decl) (normal)
 #-----|  -> exit (unnamed function decl)
 
-#  415| exit get
-
-#  415| exit get (normal)
+#  452| exit get
+
+#  452| exit get (normal)
 #-----|  -> exit get
 
-#  415| exit set
-
-#  415| exit set (normal)
+#  452| exit set
+
+#  452| exit set (normal)
 #-----|  -> exit set
 
-#  415| get
-
-#  415| set
+#  452| get
+
+#  452| set
 #-----|  -> value
 
-#  415| value
-
-#  415| yield ...
+#  452| value
+
+#  452| yield ...
 #-----|  -> exit (unnamed function decl) (normal)
 
-#  418| enter test(a:)
+#  455| enter test(a:)
 #-----|  -> test(a:)
 
-#  418| exit test(a:)
-
-#  418| exit test(a:) (normal)
+#  455| exit test(a:)
+
+#  455| exit test(a:) (normal)
 #-----|  -> exit test(a:)
 
-#  418| test(a:)
+#  455| test(a:)
 #-----|  -> a
 
-#  418| a
+#  455| a
 #-----|  -> kpGet_b_x
 
-#  419| var ... = ...
+#  456| var ... = ...
 #-----|  -> kpGet_b_x
 
-#  419| kpGet_b_x
+#  456| kpGet_b_x
 #-----| match -> #keyPath(...)
 
-#  419| kpGet_b_x
+#  456| kpGet_b_x
 #-----|  -> kpGet_bs_0_x
 
-#  419| #keyPath(...)
-#-----|  -> var ... = ...
-
-#  420| var ... = ...
+#  456| #keyPath(...)
+#-----|  -> var ... = ...
+
+#  457| var ... = ...
 #-----|  -> kpGet_bs_0_x
 
-#  420| kpGet_bs_0_x
+#  457| kpGet_bs_0_x
 #-----| match -> #keyPath(...)
 
-#  420| kpGet_bs_0_x
+#  457| kpGet_bs_0_x
 #-----|  -> kpGet_mayB_force_x
 
-#  420| #keyPath(...)
-#-----|  -> var ... = ...
-
-#  421| var ... = ...
+#  457| #keyPath(...)
+#-----|  -> var ... = ...
+
+#  458| var ... = ...
 #-----|  -> kpGet_mayB_force_x
 
-#  421| kpGet_mayB_force_x
+#  458| kpGet_mayB_force_x
 #-----| match -> #keyPath(...)
 
-#  421| kpGet_mayB_force_x
+#  458| kpGet_mayB_force_x
 #-----|  -> kpGet_mayB_x
 
-#  421| #keyPath(...)
-#-----|  -> var ... = ...
-
-#  422| var ... = ...
+#  458| #keyPath(...)
+#-----|  -> var ... = ...
+
+#  459| var ... = ...
 #-----|  -> kpGet_mayB_x
 
-#  422| kpGet_mayB_x
+#  459| kpGet_mayB_x
 #-----| match -> #keyPath(...)
 
-#  422| kpGet_mayB_x
+#  459| kpGet_mayB_x
 #-----|  -> apply_kpGet_b_x
 
-#  422| #keyPath(...)
-#-----|  -> var ... = ...
-
-#  424| var ... = ...
+#  459| #keyPath(...)
+#-----|  -> var ... = ...
+
+#  461| var ... = ...
 #-----|  -> apply_kpGet_b_x
 
-#  424| apply_kpGet_b_x
+#  461| apply_kpGet_b_x
 #-----| match -> a
 
-#  424| apply_kpGet_b_x
+#  461| apply_kpGet_b_x
 #-----|  -> apply_kpGet_bs_0_x
 
-#  424| a
+#  461| a
 #-----|  -> kpGet_b_x
 
-#  424| \...[...]
-#-----|  -> var ... = ...
-
-#  424| (WritableKeyPath<A, Int>) ...
+#  461| \...[...]
+#-----|  -> var ... = ...
+
+#  461| (WritableKeyPath<A, Int>) ...
 #-----|  -> \...[...]
 
-#  424| kpGet_b_x
+#  461| kpGet_b_x
 #-----|  -> (WritableKeyPath<A, Int>) ...
 
-#  425| var ... = ...
+#  462| var ... = ...
 #-----|  -> apply_kpGet_bs_0_x
 
-#  425| apply_kpGet_bs_0_x
+#  462| apply_kpGet_bs_0_x
 #-----| match -> a
 
-#  425| apply_kpGet_bs_0_x
+#  462| apply_kpGet_bs_0_x
 #-----|  -> apply_kpGet_mayB_force_x
 
-#  425| a
+#  462| a
 #-----|  -> kpGet_bs_0_x
 
-#  425| \...[...]
-#-----|  -> var ... = ...
-
-#  425| (WritableKeyPath<A, Int>) ...
+#  462| \...[...]
+#-----|  -> var ... = ...
+
+#  462| (WritableKeyPath<A, Int>) ...
 #-----|  -> \...[...]
 
-#  425| kpGet_bs_0_x
+#  462| kpGet_bs_0_x
 #-----|  -> (WritableKeyPath<A, Int>) ...
 
-#  426| var ... = ...
+#  463| var ... = ...
 #-----|  -> apply_kpGet_mayB_force_x
 
-#  426| apply_kpGet_mayB_force_x
+#  463| apply_kpGet_mayB_force_x
 #-----| match -> a
 
-#  426| apply_kpGet_mayB_force_x
+#  463| apply_kpGet_mayB_force_x
 #-----|  -> apply_kpGet_mayB_x
 
-#  426| a
+#  463| a
 #-----|  -> kpGet_mayB_force_x
 
-#  426| \...[...]
-#-----|  -> var ... = ...
-
-#  426| (WritableKeyPath<A, Int>) ...
+#  463| \...[...]
+#-----|  -> var ... = ...
+
+#  463| (WritableKeyPath<A, Int>) ...
 #-----|  -> \...[...]
 
-#  426| kpGet_mayB_force_x
+#  463| kpGet_mayB_force_x
 #-----|  -> (WritableKeyPath<A, Int>) ...
 
-#  427| var ... = ...
+#  464| var ... = ...
 #-----|  -> apply_kpGet_mayB_x
 
-#  427| apply_kpGet_mayB_x
+#  464| apply_kpGet_mayB_x
 #-----| match -> a
 
-#  427| apply_kpGet_mayB_x
+#  464| apply_kpGet_mayB_x
 #-----|  -> exit test(a:) (normal)
 
-#  427| a
+#  464| a
 #-----|  -> kpGet_mayB_x
 
-#  427| \...[...]
-#-----|  -> var ... = ...
-
-#  427| (KeyPath<A, Int?>) ...
+#  464| \...[...]
+#-----|  -> var ... = ...
+
+#  464| (KeyPath<A, Int?>) ...
 #-----|  -> \...[...]
 
-#  427| kpGet_mayB_x
-#-----|  -> (KeyPath<A, Int?>) ...
->>>>>>> 968ede3d
+#  464| kpGet_mayB_x
+#-----|  -> (KeyPath<A, Int?>) ...