private import swift
private import DataFlowPublic
private import DataFlowDispatch
private import codeql.swift.controlflow.ControlFlowGraph
private import codeql.swift.controlflow.CfgNodes
private import codeql.swift.dataflow.Ssa
private import codeql.swift.controlflow.BasicBlocks
private import codeql.swift.dataflow.FlowSummary as FlowSummary
private import codeql.swift.dataflow.internal.FlowSummaryImpl as FlowSummaryImpl
private import codeql.swift.frameworks.StandardLibrary.PointerTypes
private import codeql.swift.frameworks.StandardLibrary.Array
<<<<<<< HEAD
private import codeql.dataflow.VariableCapture as VariableCapture
=======
private import codeql.swift.frameworks.StandardLibrary.Dictionary
>>>>>>> b291ee36

/** Gets the callable in which this node occurs. */
DataFlowCallable nodeGetEnclosingCallable(Node n) { result = n.(NodeImpl).getEnclosingCallable() }

/** Holds if `p` is a `ParameterNode` of `c` with position `pos`. */
predicate isParameterNode(ParameterNode p, DataFlowCallable c, ParameterPosition pos) {
  p.(ParameterNodeImpl).isParameterOf(c, pos)
}

/** Holds if `arg` is an `ArgumentNode` of `c` with position `pos`. */
predicate isArgumentNode(ArgumentNode arg, DataFlowCall c, ArgumentPosition pos) {
  arg.argumentOf(c, pos)
}

abstract class NodeImpl extends Node {
  abstract DataFlowCallable getEnclosingCallable();

  /** Do not call: use `getLocation()` instead. */
  abstract Location getLocationImpl();

  /** Do not call: use `toString()` instead. */
  abstract string toStringImpl();
}

private class ExprNodeImpl extends ExprNode, NodeImpl {
  override Location getLocationImpl() { result = expr.getLocation() }

  override string toStringImpl() { result = expr.toString() }

  override DataFlowCallable getEnclosingCallable() { result = TDataFlowFunc(n.getScope()) }
}

private class KeyPathComponentNodeImpl extends TKeyPathComponentNode, NodeImpl {
  KeyPathComponent component;

  KeyPathComponentNodeImpl() { this = TKeyPathComponentNode(component) }

  override Location getLocationImpl() { result = component.getLocation() }

  override string toStringImpl() { result = component.toString() }

  override DataFlowCallable getEnclosingCallable() {
    result.asSourceCallable() = component.getKeyPathExpr()
  }

  KeyPathComponent getComponent() { result = component }
}

private class PatternNodeImpl extends PatternNode, NodeImpl {
  override Location getLocationImpl() { result = pattern.getLocation() }

  override string toStringImpl() { result = pattern.toString() }

  override DataFlowCallable getEnclosingCallable() { result = TDataFlowFunc(n.getScope()) }
}

private class SsaDefinitionNodeImpl extends SsaDefinitionNode, NodeImpl {
  override Location getLocationImpl() { result = def.getLocation() }

  override string toStringImpl() { result = def.toString() }

  override DataFlowCallable getEnclosingCallable() {
    result = TDataFlowFunc(def.getBasicBlock().getScope())
  }
}

private class CaptureNodeImpl extends CaptureNode, NodeImpl {
  override Location getLocationImpl() { result = this.getSynthesizedCaptureNode().getLocation() }

  override string toStringImpl() { result = this.getSynthesizedCaptureNode().toString() }

  override DataFlowCallable getEnclosingCallable() {
    result.asSourceCallable() = this.getSynthesizedCaptureNode().getEnclosingCallable()
  }
}

private predicate localFlowSsaInput(Node nodeFrom, Ssa::Definition def, Ssa::Definition next) {
  exists(BasicBlock bb, int i | def.lastRefRedef(bb, i, next) |
    def.definesAt(_, bb, i) and
    def = nodeFrom.asDefinition()
  )
}

/** A collection of cached types and predicates to be evaluated in the same stage. */
cached
private module Cached {
  cached
  newtype TNode =
    TExprNode(CfgNode n, Expr e) { hasExprNode(n, e) } or
    TPatternNode(CfgNode n, Pattern p) { hasPatternNode(n, p) } or
    TSsaDefinitionNode(Ssa::Definition def) or
    TInoutReturnNode(ParamDecl param) { modifiableParam(param) } or
    TFlowSummaryNode(FlowSummaryImpl::Private::SummaryNode sn) or
    TSourceParameterNode(ParamDecl param) or
    TKeyPathParameterNode(EntryNode entry) { entry.getScope() instanceof KeyPathExpr } or
    TKeyPathReturnNode(ExitNode exit) { exit.getScope() instanceof KeyPathExpr } or
    TKeyPathComponentNode(KeyPathComponent component) or
    TExprPostUpdateNode(CfgNode n) {
      // Obviously, the base of setters needs a post-update node
      n = any(PropertySetterCfgNode setter).getBase()
      or
      // The base of getters and observers needs a post-update node to support reverse reads.
      n = any(PropertyGetterCfgNode getter).getBase()
      or
      n = any(PropertyObserverCfgNode getter).getBase()
      or
      // Arguments that are `inout` expressions needs a post-update node,
      // as well as any class-like argument (since a field can be modified).
      // Finally, qualifiers and bases of member reference need post-update nodes to support reverse reads.
      hasExprNode(n,
        [
          any(Argument arg | modifiable(arg)).getExpr(), any(MemberRefExpr ref).getBase(),
          any(ApplyExpr apply).getQualifier(), any(TupleElementExpr te).getSubExpr(),
          any(SubscriptExpr se).getBase()
        ])
    } or
<<<<<<< HEAD
    TCaptureNode(CaptureFlow::SynthesizedCaptureNode cn)
=======
    TDictionarySubscriptNode(SubscriptExpr e) {
      e.getBase().getType().getCanonicalType() instanceof CanonicalDictionaryType
    }
>>>>>>> b291ee36

  private predicate localSsaFlowStepUseUse(Ssa::Definition def, Node nodeFrom, Node nodeTo) {
    def.adjacentReadPair(nodeFrom.getCfgNode(), nodeTo.getCfgNode()) and
    (
      nodeTo instanceof InoutReturnNode
      implies
      nodeTo.(InoutReturnNode).getParameter() = def.getSourceVariable().asVarDecl()
    )
  }

  private SsaDefinitionNode getParameterDefNode(ParamDecl p) {
    exists(BasicBlock bb, int i |
      bb.getNode(i).getNode().asAstNode() = p and
      result.asDefinition().definesAt(_, bb, i)
    )
  }

  /**
   * Holds if `nodeFrom` is a parameter node, and `nodeTo` is a corresponding SSA node.
   */
  private predicate localFlowSsaParamInput(Node nodeFrom, Node nodeTo) {
    nodeTo = getParameterDefNode(nodeFrom.(ParameterNode).getParameter())
  }

  private predicate localFlowStepCommon(Node nodeFrom, Node nodeTo) {
    exists(Ssa::Definition def |
      // Step from assignment RHS to def
      def.(Ssa::WriteDefinition).assigns(nodeFrom.getCfgNode()) and
      nodeTo.asDefinition() = def
      or
      // step from def to first read
      nodeFrom.asDefinition() = def and
      nodeTo.getCfgNode() = def.getAFirstRead() and
      (
        nodeTo instanceof InoutReturnNode
        implies
        nodeTo.(InoutReturnNode).getParameter() = def.getSourceVariable().asVarDecl()
      )
      or
      // use-use flow
      localSsaFlowStepUseUse(def, nodeFrom, nodeTo)
      or
      localSsaFlowStepUseUse(def, nodeFrom.(PostUpdateNode).getPreUpdateNode(), nodeTo)
      or
      // step from previous read to Phi node
      localFlowSsaInput(nodeFrom, def, nodeTo.asDefinition())
    )
    or
    localFlowSsaParamInput(nodeFrom, nodeTo)
    or
    // flow through `&` (inout argument)
    nodeFrom.asExpr() = nodeTo.asExpr().(InOutExpr).getSubExpr()
    or
    // reverse flow through `&` (inout argument)
    nodeFrom.(PostUpdateNode).getPreUpdateNode().asExpr().(InOutExpr).getSubExpr() =
      nodeTo.(PostUpdateNode).getPreUpdateNode().asExpr()
    or
    // flow through `try!` and similar constructs
    nodeFrom.asExpr() = nodeTo.asExpr().(AnyTryExpr).getSubExpr()
    or
    // flow through `!`
    // note: there's a case in `readStep` that handles when the source is the
    //   `OptionalSomeContentSet` within the RHS. This case is for when the
    //   `Optional` itself is tainted (which it usually shouldn't be, but
    //   retaining this case increases robustness of flow).
    nodeFrom.asExpr() = nodeTo.asExpr().(ForceValueExpr).getSubExpr()
    or
    // flow through `?` and `?.`
    nodeFrom.asExpr() = nodeTo.asExpr().(BindOptionalExpr).getSubExpr()
    or
    nodeFrom.asExpr() = nodeTo.asExpr().(OptionalEvaluationExpr).getSubExpr()
    or
    // flow through unary `+` (which does nothing)
    nodeFrom.asExpr() = nodeTo.asExpr().(UnaryPlusExpr).getOperand()
    or
    // flow through nil-coalescing operator `??`
    exists(BinaryExpr nco |
      nco.getOperator().(FreeFunction).getName() = "??(_:_:)" and
      nodeTo.asExpr() = nco
    |
      // value argument
      nodeFrom.asExpr() = nco.getAnOperand()
      or
      // unpack closure (the second argument is an `AutoClosureExpr` argument)
      nodeFrom.asExpr() = nco.getAnOperand().(AutoClosureExpr).getExpr()
    )
    or
    // flow through ternary operator `? :`
    exists(IfExpr ie |
      nodeTo.asExpr() = ie and
      nodeFrom.asExpr() = ie.getBranch(_)
    )
    or
    // flow from Expr to Pattern
    exists(Expr e, Pattern p |
      nodeFrom.asExpr() = e and
      nodeTo.asPattern() = p and
      p.getImmediateMatchingExpr() = e
    )
    or
    // flow from Pattern to an identity-preserving sub-Pattern:
    nodeTo.asPattern() =
      [
        nodeFrom.asPattern().(IsPattern).getSubPattern(),
        nodeFrom.asPattern().(TypedPattern).getSubPattern()
      ]
    or
    // Flow from the unique parameter of a key path expression to
    // the first component in the chain.
    nodeTo.(KeyPathComponentNodeImpl).getComponent() =
      nodeFrom.(KeyPathParameterNode).getComponent(0)
    or
    // flow through a flow summary (extension of `SummaryModelCsv`)
    FlowSummaryImpl::Private::Steps::summaryLocalStep(nodeFrom.(FlowSummaryNode).getSummaryNode(),
      nodeTo.(FlowSummaryNode).getSummaryNode(), true)
  }

  /**
   * This is the local flow predicate that is used as a building block in global
   * data flow.
   */
  cached
  predicate simpleLocalFlowStep(Node nodeFrom, Node nodeTo) {
    localFlowStepCommon(nodeFrom, nodeTo)
  }

  /** This is the local flow predicate that is exposed. */
  cached
  predicate localFlowStepImpl(Node nodeFrom, Node nodeTo) {
    localFlowStepCommon(nodeFrom, nodeTo) or
    FlowSummaryImpl::Private::Steps::summaryThroughStepValue(nodeFrom, nodeTo, _)
  }

  cached
  newtype TContentSet = TSingletonContent(Content c)

  cached
  newtype TContent =
    TFieldContent(FieldDecl f) or
    TTupleContent(int index) { exists(any(TupleExpr te).getElement(index)) } or
    TEnumContent(ParamDecl f) { exists(EnumElementDecl d | d.getAParam() = f) } or
    TArrayContent() or
    TCollectionContent() or
    TCapturedVariableContent(CapturedVariable v)
}

/**
 * Holds if `arg` can be modified (by overwriting the content completely),
 * or if any of its fields can be overwritten by a function call.
 */
private predicate modifiable(Argument arg) {
  arg.getExpr() instanceof InOutExpr
  or
  arg.getExpr().getType() instanceof NominalOrBoundGenericNominalType
}

predicate modifiableParam(ParamDecl param) {
  param.isInout()
  or
  param instanceof SelfParamDecl
}

private predicate hasExprNode(CfgNode n, Expr e) {
  n.(ExprCfgNode).getExpr() = e
  or
  n.(PropertyGetterCfgNode).getRef() = e
  or
  n.(PropertySetterCfgNode).getAssignExpr() = e
  or
  n.(PropertyObserverCfgNode).getAssignExpr() = e
}

private predicate hasPatternNode(PatternCfgNode n, Pattern p) {
  n.getPattern() = p and
  p = p.resolve() // no need to turn hidden-AST patterns (`let`s, parens) into data flow nodes
}

import Cached

/** Holds if `n` should be hidden from path explanations. */
predicate nodeIsHidden(Node n) { n instanceof FlowSummaryNode }

/**
 * The intermediate node for a dictionary subscript operation `dict[key]`. In a write, this is used
 * as the destination of the `storeStep`s that add `TupleContent`s and the source of the storeStep
 * that adds `CollectionContent`. In a read, this is the destination of the `readStep` that pops
 * `CollectionContent` and the source of the `readStep` that pops `TupleContent[0]`
 */
private class DictionarySubscriptNode extends NodeImpl, TDictionarySubscriptNode {
  SubscriptExpr expr;

  DictionarySubscriptNode() { this = TDictionarySubscriptNode(expr) }

  override DataFlowCallable getEnclosingCallable() {
    result.asSourceCallable() = expr.getEnclosingCallable()
  }

  override string toStringImpl() { result = "DictionarySubscriptNode" }

  override Location getLocationImpl() { result = expr.getLocation() }

  SubscriptExpr getExpr() { result = expr }
}

private module ParameterNodes {
  abstract class ParameterNodeImpl extends NodeImpl {
    predicate isParameterOf(DataFlowCallable c, ParameterPosition pos) { none() }

    /** Gets the parameter associated with this node, if any. */
    override ParamDecl getParameter() { none() }
  }

  class SourceParameterNode extends ParameterNodeImpl, TSourceParameterNode {
    ParamDecl param;

    SourceParameterNode() { this = TSourceParameterNode(param) }

    override Location getLocationImpl() { result = param.getLocation() }

    override string toStringImpl() { result = param.toString() }

    override predicate isParameterOf(DataFlowCallable c, ParameterPosition pos) {
      exists(Callable f | c = TDataFlowFunc(f) |
        exists(int index | f.getParam(index) = param and pos = TPositionalParameter(index))
        or
        f.getSelfParam() = param and pos = TThisParameter()
      )
    }

    override DataFlowCallable getEnclosingCallable() { this.isParameterOf(result, _) }

    override ParamDecl getParameter() { result = param }
  }

  class SummaryParameterNode extends ParameterNodeImpl, FlowSummaryNode {
    SummaryParameterNode() {
      FlowSummaryImpl::Private::summaryParameterNode(this.getSummaryNode(), _)
    }

    private ParameterPosition getPosition() {
      FlowSummaryImpl::Private::summaryParameterNode(this.getSummaryNode(), result)
    }

    override predicate isParameterOf(DataFlowCallable c, ParameterPosition p) {
      c.getUnderlyingCallable() = this.getSummarizedCallable() and
      p = this.getPosition()
    }
  }

  class KeyPathParameterNode extends ParameterNodeImpl, TKeyPathParameterNode {
    private EntryNode entry;

    KeyPathParameterNode() { this = TKeyPathParameterNode(entry) }

    override predicate isParameterOf(DataFlowCallable c, ParameterPosition pos) {
      c.asSourceCallable() = entry.getScope() and pos = TThisParameter()
    }

    override Location getLocationImpl() { result = entry.getLocation() }

    override string toStringImpl() { result = entry.toString() }

    override DataFlowCallable getEnclosingCallable() { this.isParameterOf(result, _) }

    KeyPathComponent getComponent(int i) { result = entry.getScope().(KeyPathExpr).getComponent(i) }

    KeyPathComponent getAComponent() { result = this.getComponent(_) }

    KeyPathExpr getKeyPathExpr() { result = entry.getScope() }
  }
}

import ParameterNodes

/** A data-flow node used to model flow summaries. */
class FlowSummaryNode extends NodeImpl, TFlowSummaryNode {
  FlowSummaryImpl::Private::SummaryNode getSummaryNode() { this = TFlowSummaryNode(result) }

  FlowSummary::SummarizedCallable getSummarizedCallable() {
    result = this.getSummaryNode().getSummarizedCallable()
  }

  override DataFlowCallable getEnclosingCallable() {
    result.asSummarizedCallable() = this.getSummarizedCallable()
  }

  override Location getLocationImpl() { result = this.getSummarizedCallable().getLocation() }

  override string toStringImpl() { result = this.getSummaryNode().toString() }
}

/** A data-flow node that represents a call argument. */
abstract class ArgumentNode extends Node {
  /** Holds if this argument occurs at the given position in the given call. */
  abstract predicate argumentOf(DataFlowCall call, ArgumentPosition pos);

  /** Gets the call in which this node is an argument. */
  final DataFlowCall getCall() { this.argumentOf(result, _) }
}

private module ArgumentNodes {
  class NormalArgumentNode extends ExprNode, ArgumentNode {
    NormalArgumentNode() { exists(DataFlowCall call | call.getAnArgument() = this.getCfgNode()) }

    override predicate argumentOf(DataFlowCall call, ArgumentPosition pos) {
      call.getArgument(pos.(PositionalArgumentPosition).getIndex()) = this.getCfgNode()
      or
      pos = TThisArgument() and
      call.getArgument(-1) = this.getCfgNode()
    }
  }

  class PropertyGetterArgumentNode extends ExprNode, ArgumentNode {
    private PropertyGetterCfgNode getter;

    PropertyGetterArgumentNode() { getter.getBase() = this.getCfgNode() }

    override predicate argumentOf(DataFlowCall call, ArgumentPosition pos) {
      call.(PropertyGetterCall).getGetter() = getter and
      pos = TThisArgument()
    }
  }

  class SetterArgumentNode extends ExprNode, ArgumentNode {
    private PropertySetterCfgNode setter;

    SetterArgumentNode() {
      setter.getBase() = this.getCfgNode() or
      setter.getSource() = this.getCfgNode()
    }

    override predicate argumentOf(DataFlowCall call, ArgumentPosition pos) {
      call.(PropertySetterCall).getSetter() = setter and
      (
        pos = TThisArgument() and
        setter.getBase() = this.getCfgNode()
        or
        pos.(PositionalArgumentPosition).getIndex() = 0 and
        setter.getSource() = this.getCfgNode()
      )
    }
  }

  class ObserverArgumentNode extends ExprNode, ArgumentNode {
    private PropertyObserverCfgNode observer;

    ObserverArgumentNode() {
      observer.getBase() = this.getCfgNode()
      or
      observer.getSource() = this.getCfgNode()
    }

    override predicate argumentOf(DataFlowCall call, ArgumentPosition pos) {
      call.(PropertySetterCall).getSetter() = observer and
      (
        pos = TThisArgument() and
        observer.getBase() = this.getCfgNode()
        or
        pos.(PositionalArgumentPosition).getIndex() = 0 and
        observer.getSource() = this.getCfgNode()
      )
    }
  }

  class SummaryArgumentNode extends FlowSummaryNode, ArgumentNode {
    SummaryArgumentNode() {
      FlowSummaryImpl::Private::summaryArgumentNode(_, this.getSummaryNode(), _)
    }

    override predicate argumentOf(DataFlowCall call, ArgumentPosition pos) {
      FlowSummaryImpl::Private::summaryArgumentNode(call, this.getSummaryNode(), pos)
    }
  }

  class KeyPathArgumentNode extends ExprNode, ArgumentNode {
    private KeyPathApplicationExprCfgNode keyPath;

    KeyPathArgumentNode() { keyPath.getBase() = this.getCfgNode() }

    override predicate argumentOf(DataFlowCall call, ArgumentPosition pos) {
      call.asKeyPath() = keyPath and
      pos = TThisArgument()
    }
  }
}

import ArgumentNodes

/** A data-flow node that represents a value returned by a callable. */
abstract class ReturnNode extends Node {
  /** Gets the kind of this return node. */
  abstract ReturnKind getKind();
}

private module ReturnNodes {
  class ReturnReturnNode extends ReturnNode, ExprNode {
    ReturnReturnNode() { exists(ReturnStmt stmt | stmt.getResult() = this.asExpr()) }

    override ReturnKind getKind() { result instanceof NormalReturnKind }
  }

  /**
   * A data-flow node that represents the `self` value in an initializer being
   * implicitly returned as the newly-constructed object
   */
  class SelfReturnNode extends InoutReturnNodeImpl {
    SelfReturnNode() {
      exit.getScope() instanceof Initializer and
      param instanceof SelfParamDecl
    }

    override ReturnKind getKind() { result instanceof NormalReturnKind }
  }

  class InoutReturnNodeImpl extends ReturnNode, TInoutReturnNode, NodeImpl {
    ParamDecl param;
    ControlFlowNode exit;

    InoutReturnNodeImpl() {
      this = TInoutReturnNode(param) and
      exit instanceof ExitNode and
      exit.getScope() = param.getDeclaringFunction()
    }

    override ReturnKind getKind() { result.(ParamReturnKind).getIndex() = param.getIndex() }

    override ControlFlowNode getCfgNode() { result = exit }

    override DataFlowCallable getEnclosingCallable() {
      result = TDataFlowFunc(param.getDeclaringFunction())
    }

    override ParamDecl getParameter() { result = param }

    override Location getLocationImpl() { result = exit.getLocation() }

    override string toStringImpl() { result = param.toString() + "[return]" }
  }

  private class SummaryReturnNode extends FlowSummaryNode, ReturnNode {
    private ReturnKind rk;

    SummaryReturnNode() { FlowSummaryImpl::Private::summaryReturnNode(this.getSummaryNode(), rk) }

    override ReturnKind getKind() { result = rk }
  }

  class KeyPathReturnNodeImpl extends ReturnNode, TKeyPathReturnNode, NodeImpl {
    ExitNode exit;

    KeyPathReturnNodeImpl() { this = TKeyPathReturnNode(exit) }

    override ReturnKind getKind() { result instanceof NormalReturnKind }

    override ControlFlowNode getCfgNode() { result = exit }

    override DataFlowCallable getEnclosingCallable() { result.asSourceCallable() = exit.getScope() }

    override Location getLocationImpl() { result = exit.getLocation() }

    override string toStringImpl() { result = exit.toString() }

    KeyPathExpr getKeyPathExpr() { result = exit.getScope() }
  }
}

import ReturnNodes

/** A data-flow node that represents the output of a call. */
abstract class OutNode extends Node {
  /** Gets the underlying call, where this node is a corresponding output of kind `kind`. */
  abstract DataFlowCall getCall(ReturnKind kind);
}

private module OutNodes {
  class CallOutNode extends OutNode, ExprNodeImpl {
    ApplyExprCfgNode apply;

    CallOutNode() { apply = this.getCfgNode() }

    override DataFlowCall getCall(ReturnKind kind) {
      result.asCall() = apply and kind instanceof NormalReturnKind
    }
  }

  class KeyPathOutNode extends OutNode, ExprNodeImpl {
    KeyPathApplicationExprCfgNode keyPath;

    KeyPathOutNode() { keyPath = this.getCfgNode() }

    override DataFlowCall getCall(ReturnKind kind) {
      result.asKeyPath() = keyPath and kind instanceof NormalReturnKind
    }
  }

  class SummaryOutNode extends OutNode, FlowSummaryNode {
    SummaryOutNode() { FlowSummaryImpl::Private::summaryOutNode(_, this.getSummaryNode(), _) }

    override DataFlowCall getCall(ReturnKind kind) {
      FlowSummaryImpl::Private::summaryOutNode(result, this.getSummaryNode(), kind)
    }
  }

  class InOutUpdateArgNode extends OutNode, ExprPostUpdateNode {
    Argument arg;

    InOutUpdateArgNode() {
      modifiable(arg) and
      hasExprNode(n, arg.getExpr())
    }

    override DataFlowCall getCall(ReturnKind kind) {
      result.getAnArgument() = n and
      kind.(ParamReturnKind).getIndex() = arg.getIndex()
    }
  }

  class InOutUpdateQualifierNode extends OutNode, ExprPostUpdateNode {
    InOutUpdateQualifierNode() { hasExprNode(n, any(ApplyExpr apply).getQualifier()) }

    override DataFlowCall getCall(ReturnKind kind) {
      result.getAnArgument() = n and
      kind.(ParamReturnKind).getIndex() = -1
    }
  }

  class PropertySetterOutNode extends OutNode, ExprNodeImpl {
    PropertySetterCfgNode setter;

    PropertySetterOutNode() { setter = this.getCfgNode() }

    override DataFlowCall getCall(ReturnKind kind) {
      result.(PropertySetterCall).getSetter() = setter and kind.(ParamReturnKind).getIndex() = -1
    }
  }

  class PropertyGetterOutNode extends OutNode, ExprNodeImpl {
    PropertyGetterCfgNode getter;

    PropertyGetterOutNode() { getter = this.getCfgNode() }

    override DataFlowCall getCall(ReturnKind kind) {
      result.(PropertyGetterCall).getGetter() = getter and kind instanceof NormalReturnKind
    }
  }

  class PropertyObserverOutNode extends OutNode, ExprNodeImpl {
    PropertyObserverCfgNode observer;

    PropertyObserverOutNode() { observer = this.getCfgNode() }

    override DataFlowCall getCall(ReturnKind kind) {
      result.(PropertyGetterCall).getGetter() = observer and kind.(ParamReturnKind).getIndex() = -1
    }
  }
}

import OutNodes

/**
 * Holds if there is a data flow step from `e1` to `e2` that only steps from
 * child to parent in the AST.
 */
private predicate simpleAstFlowStep(Expr e1, Expr e2) {
  e2.(IfExpr).getBranch(_) = e1
  or
  e2.(AssignExpr).getSource() = e1
  or
  e2.(ArrayExpr).getAnElement() = e1
}

private predicate closureFlowStep(Expr e1, Expr e2) {
  simpleAstFlowStep(e1, e2)
  or
  exists(Ssa::WriteDefinition def |
    def.getARead().getNode().asAstNode() = e2 and
    def.assigns(any(CfgNode cfg | cfg.getNode().asAstNode() = e1))
  )
}

private module CaptureInput implements VariableCapture::InputSig {
  private import swift as S
  private import codeql.swift.controlflow.BasicBlocks as B

  class Location = S::Location;

  class BasicBlock instanceof B::BasicBlock {
    string toString() { result = super.toString() }

    Callable getEnclosingCallable() { result = super.getScope() }

    Location getLocation() { result = super.getLocation() }
  }

  BasicBlock getImmediateBasicBlockDominator(BasicBlock bb) {
    result.(B::BasicBlock).immediatelyDominates(bb)
  }

  BasicBlock getABasicBlockSuccessor(BasicBlock bb) { result = bb.(B::BasicBlock).getASuccessor() }

  //TODO: support capture of `this` in lambdas
  class CapturedVariable instanceof S::CapturedDecl {
    string toString() { result = super.toString() }

    Callable getCallable() { result = super.getScope() }

    Location getLocation() { result = super.getLocation() }
  }

  class CapturedParameter extends CapturedVariable {
    CapturedParameter() { this.(S::CapturedDecl).getDecl() instanceof S::ParamDecl }
  }

  class Expr instanceof S::AstNode {
    string toString() { result = super.toString() }

    Location getLocation() { result = super.getLocation() }

    predicate hasCfgNode(BasicBlock bb, int i) {
      this = bb.(B::BasicBlock).getNode(i).getNode().asAstNode()
    }
  }

  class VariableWrite extends Expr {
    CapturedVariable variable;
    Expr source;

    VariableWrite() {
      exists(S::VarDecl varDecl |
        variable.(S::CapturedDecl).getDecl() = varDecl and
        variable.getCallable() = this.(S::AstNode).getEnclosingCallable()
      |
        exists(S::Assignment a | this = a |
          a.getDest().(DeclRefExpr).getDecl() = varDecl and
          source = a.getSource()
        )
        or
        exists(S::PatternBindingDecl pbd, S::NamedPattern np |
          this = pbd and pbd.getAPattern() = np
        |
          np.getVarDecl() = varDecl and
          source = np.getMatchingExpr()
        )
        // TODO: support multiple variables in LHS of =, in both of above cases.
      )
    }

    CapturedVariable getVariable() { result = variable }

    Expr getSource() { result = source }
  }

  class VariableRead extends Expr instanceof S::DeclRefExpr {
    CapturedVariable v;

    VariableRead() { this.getCapturedDecl() = v /* TODO: this should be an R-value only. */ }

    CapturedVariable getVariable() { result = v }
  }

  class ClosureExpr extends Expr instanceof S::Callable {
    ClosureExpr() { any(S::CapturedDecl c).getScope() = this }

    predicate hasBody(Callable body) { this = body }

    predicate hasAliasedAccess(Expr f) { closureFlowStep+(this, f) and not closureFlowStep(f, _) }
  }

  class Callable extends S::Callable {
    predicate isConstructor() { this instanceof S::Initializer }
  }
}

class CapturedVariable = CaptureInput::CapturedVariable;

class CapturedParameter = CaptureInput::CapturedParameter;

module CaptureFlow = VariableCapture::Flow<CaptureInput>;

private CaptureFlow::ClosureNode asClosureNode(Node n) {
  result = n.(CaptureNode).getSynthesizedCaptureNode() or
  result.(CaptureFlow::ExprNode).getExpr() = n.asExpr() or
  result.(CaptureFlow::ExprPostUpdateNode).getExpr() =
    n.(PostUpdateNode).getPreUpdateNode().asExpr() or
  result.(CaptureFlow::ParameterNode).getParameter().(CapturedDecl).getDecl() = n.getParameter() or
  result.(CaptureFlow::ThisParameterNode).getCallable().getSelfParam() = n.getParameter() or
  result.(CaptureFlow::MallocNode).getClosureExpr() = n.getCfgNode().getNode().asAstNode() // TODO: figure out why the java version had PostUpdateNode logic here
}

private predicate captureStoreStep(Node node1, Content::CapturedVariableContent c, Node node2) {
  CaptureFlow::storeStep(asClosureNode(node1), c.getVariable(), asClosureNode(node2))
}

private predicate captureReadStep(Node node1, Content::CapturedVariableContent c, Node node2) {
  CaptureFlow::readStep(asClosureNode(node1), c.getVariable(), asClosureNode(node2))
}

predicate captureValueStep(Node node1, Node node2) {
  CaptureFlow::localFlowStep(asClosureNode(node1), asClosureNode(node2))
}

predicate jumpStep(Node pred, Node succ) {
  FlowSummaryImpl::Private::Steps::summaryJumpStep(pred.(FlowSummaryNode).getSummaryNode(),
    succ.(FlowSummaryNode).getSummaryNode())
}

predicate storeStep(Node node1, ContentSet c, Node node2) {
  // assignment to a member variable `obj.member = value`
  exists(MemberRefExpr ref, AssignExpr assign |
    ref = assign.getDest() and
    node1.asExpr() = assign.getSource() and
    node2.(PostUpdateNode).getPreUpdateNode().asExpr() = ref.getBase() and
    c.isSingleton(any(Content::FieldContent ct | ct.getField() = ref.getMember()))
  )
  or
  // creation of a tuple `(v1, v2)`
  exists(TupleExpr tuple, int pos |
    node1.asExpr() = tuple.getElement(pos) and
    node2.asExpr() = tuple and
    c.isSingleton(any(Content::TupleContent tc | tc.getIndex() = pos))
  )
  or
  // assignment to a tuple member `tuple.index = value`
  exists(TupleElementExpr tuple, AssignExpr assign |
    tuple = assign.getDest() and
    node1.asExpr() = assign.getSource() and
    node2.(PostUpdateNode).getPreUpdateNode().asExpr() = tuple.getSubExpr() and
    c.isSingleton(any(Content::TupleContent tc | tc.getIndex() = tuple.getIndex()))
  )
  or
  // creation of an enum `.variant(v1, v2)`
  exists(EnumElementExpr enum, int pos |
    node1.asExpr() = enum.getArgument(pos).getExpr() and
    node2.asExpr() = enum and
    c.isSingleton(any(Content::EnumContent ec | ec.getParam() = enum.getElement().getParam(pos)))
  )
  or
  // creation of an optional via implicit conversion,
  // i.e. from `f(x)` where `x: T` into `f(.some(x))` where the context `f` expects a `T?`.
  exists(InjectIntoOptionalExpr e |
    e.convertsFrom(node1.asExpr()) and
    node2 = node1 and // TODO: we should ideally have a separate Node case for the (hidden) InjectIntoOptionalExpr
    c instanceof OptionalSomeContentSet
  )
  or
  // creation of an optional by returning from a failable initializer (`init?`)
  exists(Initializer init |
    node1.asExpr().(CallExpr).getStaticTarget() = init and
    node2 = node1 and // TODO: again, we should ideally have a separate Node case here, and not reuse the CallExpr
    c instanceof OptionalSomeContentSet and
    init.isFailable()
  )
  or
  // assignment to an optional via `!`, e.g. `optional! = ...`
  exists(ForceValueExpr fve, AssignExpr assign |
    fve = assign.getDest() and
    node1.asExpr() = assign.getSource() and
    node2.asExpr() = fve.getSubExpr() and
    c instanceof OptionalSomeContentSet
  )
  or
  // creation of an array `[v1,v2]`
  exists(ArrayExpr arr |
    node1.asExpr() = arr.getAnElement() and
    node2.asExpr() = arr and
    c.isSingleton(any(Content::ArrayContent ac))
  )
  or
  // array assignment `a[n] = x`
  exists(AssignExpr assign, SubscriptExpr subscript |
    node1.asExpr() = assign.getSource() and
    node2.(PostUpdateNode).getPreUpdateNode().asExpr() = subscript.getBase() and
    subscript = assign.getDest() and
    subscript.getBase().getType() instanceof ArrayType and
    c.isSingleton(any(Content::ArrayContent ac))
  )
  or
  // creation of an optional via implicit wrapping keypath component
  exists(KeyPathComponent component |
    component.isOptionalWrapping() and
    node1.(KeyPathComponentNodeImpl).getComponent() = component and
    node2.(KeyPathReturnNodeImpl).getKeyPathExpr() = component.getKeyPathExpr() and
    c instanceof OptionalSomeContentSet
  )
  or
  // assignment to a dictionary value via subscript operator, with intermediate step
  // `dict[key] = value`
  exists(AssignExpr assign, SubscriptExpr subscript |
    subscript = assign.getDest() and
    (
      subscript.getArgument(0).getExpr() = node1.asExpr() and
      node2.(DictionarySubscriptNode).getExpr() = subscript and
      c.isSingleton(any(Content::TupleContent tc | tc.getIndex() = 0))
      or
      assign.getSource() = node1.asExpr() and
      node2.(DictionarySubscriptNode).getExpr() = subscript and
      c.isSingleton(any(Content::TupleContent tc | tc.getIndex() = 1))
      or
      node1.(DictionarySubscriptNode).getExpr() = subscript and
      node2.(PostUpdateNode).getPreUpdateNode().asExpr() = subscript.getBase() and
      c.isSingleton(any(Content::CollectionContent cc))
    )
  )
  or
  // creation of a dictionary `[key: value, ...]`
  exists(DictionaryExpr dict |
    node1.asExpr() = dict.getAnElement() and
    node2.asExpr() = dict and
    c.isSingleton(any(Content::CollectionContent cc))
  )
  or
  FlowSummaryImpl::Private::Steps::summaryStoreStep(node1.(FlowSummaryNode).getSummaryNode(), c,
    node2.(FlowSummaryNode).getSummaryNode())
  or
  captureStoreStep(node1, any(Content::CapturedVariableContent cvc | c.isSingleton(cvc)), node2)
}

predicate isLValue(Expr e) { any(AssignExpr assign).getDest() = e }

predicate readStep(Node node1, ContentSet c, Node node2) {
  // read of a member variable `obj.member`
  exists(MemberRefExpr ref |
    not isLValue(ref) and
    node1.asExpr() = ref.getBase() and
    node2.asExpr() = ref and
    c.isSingleton(any(Content::FieldContent ct | ct.getField() = ref.getMember()))
  )
  or
  // read of a tuple member `tuple.index`
  exists(TupleElementExpr tuple |
    node1.asExpr() = tuple.getSubExpr() and
    node2.asExpr() = tuple and
    c.isSingleton(any(Content::TupleContent tc | tc.getIndex() = tuple.getIndex()))
  )
  or
  // read of an enum member via `case let .variant(v1, v2)` pattern matching
  exists(EnumElementPattern enumPat, ParamDecl enumParam, Pattern subPat |
    node1.asPattern() = enumPat and
    node2.asPattern() = subPat and
    c.isSingleton(any(Content::EnumContent ec | ec.getParam() = enumParam))
  |
    exists(int idx |
      enumPat.getElement().getParam(idx) = enumParam and
      enumPat.getSubPattern(idx) = subPat
    )
  )
  or
  // read of an enum (`Optional.Some`) member via `!`
  node1.asExpr() = node2.asExpr().(ForceValueExpr).getSubExpr() and
  c instanceof OptionalSomeContentSet
  or
  // read of a tuple member via `case let (v1, v2)` pattern matching
  exists(TuplePattern tupPat, int idx, Pattern subPat |
    node1.asPattern() = tupPat and
    node2.asPattern() = subPat and
    c.isSingleton(any(Content::TupleContent tc | tc.getIndex() = idx))
  |
    tupPat.getElement(idx) = subPat
  )
  or
  // read of an optional .some member via `let x: T = y: T?` pattern matching
  exists(OptionalSomePattern pat |
    node1.asPattern() = pat and
    node2.asPattern() = pat.getSubPattern() and
    c instanceof OptionalSomeContentSet
  )
  or
  // read of a component in a key-path expression chain
  exists(KeyPathComponent component |
    component = node1.(KeyPathComponentNodeImpl).getComponent() and
    (
      c.isSingleton(any(Content::FieldContent ct | ct.getField() = component.getDeclRef()))
      or
      c.isSingleton(any(Content::ArrayContent ac)) and
      component.isSubscript()
      or
      c instanceof OptionalSomeContentSet and
      (
        component.isOptionalForcing()
        or
        component.isOptionalChaining()
      )
    )
  |
    // the next node is either the next element in the chain
    node2.(KeyPathComponentNodeImpl).getComponent() = component.getNextComponent()
    or
    // or the return node, if this is the last component in the chain
    not exists(component.getNextComponent()) and
    node2.(KeyPathReturnNodeImpl).getKeyPathExpr() = component.getKeyPathExpr()
  )
  or
  // read of an array member via subscript operator
  exists(SubscriptExpr subscript |
    subscript.getBase() = node1.asExpr() and
    subscript = node2.asExpr() and
    (
      subscript.getBase().getType() instanceof ArrayType and
      c.isSingleton(any(Content::ArrayContent ac))
      or
      c.isSingleton(any(Content::CollectionContent ac))
    )
  )
  or
  // read of a dictionary value via subscript operator
  exists(SubscriptExpr subscript |
    subscript.getBase() = node1.asExpr() and
    node2.(DictionarySubscriptNode).getExpr() = subscript and
    c.isSingleton(any(Content::CollectionContent cc))
    or
    subscript = node2.asExpr() and
    node1.(DictionarySubscriptNode).getExpr() = subscript and
    c.isSingleton(any(Content::TupleContent tc | tc.getIndex() = 1))
  )
  or
  FlowSummaryImpl::Private::Steps::summaryReadStep(node1.(FlowSummaryNode).getSummaryNode(), c,
    node2.(FlowSummaryNode).getSummaryNode())
  or
  captureReadStep(node1, any(Content::CapturedVariableContent cvc | c.isSingleton(cvc)), node2)
}

/**
 * Holds if values stored inside content `c` are cleared at node `n`. For example,
 * any value stored inside `f` is cleared at the pre-update node associated with `x`
 * in `x.f = newValue`.
 */
predicate clearsContent(Node n, ContentSet c) {
  n = any(PostUpdateNode pun | storeStep(_, c, pun)).getPreUpdateNode() and
  (
    c.isSingleton(any(Content::FieldContent fc)) or
    c.isSingleton(any(Content::TupleContent tc)) or
    c.isSingleton(any(Content::EnumContent ec))
  )
}

/**
 * Holds if the value that is being tracked is expected to be stored inside content `c`
 * at node `n`.
 */
predicate expectsContent(Node n, ContentSet c) { none() }

/**
 * The global singleton `Optional.some` content set.
 */
private class OptionalSomeContentSet extends ContentSet {
  OptionalSomeContentSet() {
    exists(EnumDecl optional, EnumElementDecl some |
      some.getDeclaringDecl() = optional and
      some.getName() = "some" and
      optional.getName() = "Optional" and
      optional.getModule().getName() = "Swift"
    |
      this.isSingleton(any(Content::EnumContent ec | ec.getParam() = some.getParam(0)))
    )
  }
}

private newtype TDataFlowType = TODO_DataFlowType()

class DataFlowType extends TDataFlowType {
  string toString() { result = "" }
}

predicate typeStrongerThan(DataFlowType t1, DataFlowType t2) { none() }

/** Gets the type of `n` used for type pruning. */
DataFlowType getNodeType(Node n) {
  any() // return the singleton DataFlowType until we support type pruning for Swift
}

/** Gets a string representation of a `DataFlowType`. */
string ppReprType(DataFlowType t) { none() }

/**
 * Holds if `t1` and `t2` are compatible, that is, whether data can flow from
 * a node of type `t1` to a node of type `t2`.
 */
pragma[inline]
predicate compatibleTypes(DataFlowType t1, DataFlowType t2) { any() }

abstract class PostUpdateNodeImpl extends Node {
  /** Gets the node before the state update. */
  abstract Node getPreUpdateNode();
}

private module PostUpdateNodes {
  class ExprPostUpdateNode extends PostUpdateNodeImpl, NodeImpl, TExprPostUpdateNode {
    CfgNode n;

    ExprPostUpdateNode() { this = TExprPostUpdateNode(n) }

    override ExprNode getPreUpdateNode() { n = result.getCfgNode() }

    override Location getLocationImpl() { result = n.getLocation() }

    override string toStringImpl() { result = "[post] " + n.toString() }

    override DataFlowCallable getEnclosingCallable() { result = TDataFlowFunc(n.getScope()) }
  }

  class SummaryPostUpdateNode extends FlowSummaryNode, PostUpdateNodeImpl {
    SummaryPostUpdateNode() {
      FlowSummaryImpl::Private::summaryPostUpdateNode(this.getSummaryNode(), _)
    }

    override Node getPreUpdateNode() {
      FlowSummaryImpl::Private::summaryPostUpdateNode(this.getSummaryNode(),
        result.(FlowSummaryNode).getSummaryNode())
    }
  }
}

private import PostUpdateNodes

/** A node that performs a type cast. */
class CastNode extends Node {
  CastNode() { none() }
}

class DataFlowExpr = Expr;

/**
 * Holds if access paths with `c` at their head always should be tracked at high
 * precision. This disables adaptive access path precision for such access paths.
 */
predicate forceHighPrecision(Content c) {
  c instanceof Content::ArrayContent or c instanceof Content::CollectionContent
}

/**
 * Holds if the node `n` is unreachable when the call context is `call`.
 */
predicate isUnreachableInCall(Node n, DataFlowCall call) { none() }

newtype LambdaCallKind = TLambdaCallKind()

/** Holds if `creation` is an expression that creates a lambda of kind `kind` for `c`. */
predicate lambdaCreation(Node creation, LambdaCallKind kind, DataFlowCallable c) {
  kind = TLambdaCallKind() and
  (
    // Closures
    c.getUnderlyingCallable() = creation.asExpr()
    or
    // Reference to a function declaration
    creation.asExpr().(DeclRefExpr).getDecl() = c.getUnderlyingCallable()
  )
}

/** Holds if `call` is a lambda call of kind `kind` where `receiver` is the lambda expression. */
predicate lambdaCall(DataFlowCall call, LambdaCallKind kind, Node receiver) {
  kind = TLambdaCallKind() and
  receiver.asExpr() = call.asCall().getExpr().(ApplyExpr).getFunction()
  or
  kind = TLambdaCallKind() and
  receiver.(FlowSummaryNode).getSummaryNode() = call.(SummaryCall).getReceiver()
  or
  kind = TLambdaCallKind() and
  receiver.asExpr() = call.asKeyPath().getExpr().(KeyPathApplicationExpr).getKeyPath()
}

/** Extra data-flow steps needed for lambda flow analysis. */
predicate additionalLambdaFlowStep(Node nodeFrom, Node nodeTo, boolean preservesValue) { none() }

/**
 * Holds if flow is allowed to pass from parameter `p` and back to itself as a
 * side-effect, resulting in a summary from `p` to itself.
 *
 * One example would be to allow flow like `p.foo = p.bar;`, which is disallowed
 * by default as a heuristic.
 */
predicate allowParameterReturnInSelf(ParameterNode p) { none() }

/** An approximated `Content`. */
class ContentApprox = Unit;

/** Gets an approximated value for content `c`. */
pragma[inline]
ContentApprox getContentApprox(Content c) { any() }

/**
 * Gets an additional term that is added to the `join` and `branch` computations to reflect
 * an additional forward or backwards branching factor that is not taken into account
 * when calculating the (virtual) dispatch cost.
 *
 * Argument `arg` is part of a path from a source to a sink, and `p` is the target parameter.
 */
int getAdditionalFlowIntoCallNodeTerm(ArgumentNode arg, ParameterNode p) { none() }<|MERGE_RESOLUTION|>--- conflicted
+++ resolved
@@ -9,11 +9,8 @@
 private import codeql.swift.dataflow.internal.FlowSummaryImpl as FlowSummaryImpl
 private import codeql.swift.frameworks.StandardLibrary.PointerTypes
 private import codeql.swift.frameworks.StandardLibrary.Array
-<<<<<<< HEAD
+private import codeql.swift.frameworks.StandardLibrary.Dictionary
 private import codeql.dataflow.VariableCapture as VariableCapture
-=======
-private import codeql.swift.frameworks.StandardLibrary.Dictionary
->>>>>>> b291ee36
 
 /** Gets the callable in which this node occurs. */
 DataFlowCallable nodeGetEnclosingCallable(Node n) { result = n.(NodeImpl).getEnclosingCallable() }
@@ -130,13 +127,10 @@
           any(SubscriptExpr se).getBase()
         ])
     } or
-<<<<<<< HEAD
-    TCaptureNode(CaptureFlow::SynthesizedCaptureNode cn)
-=======
+    TCaptureNode(CaptureFlow::SynthesizedCaptureNode cn) or
     TDictionarySubscriptNode(SubscriptExpr e) {
       e.getBase().getType().getCanonicalType() instanceof CanonicalDictionaryType
     }
->>>>>>> b291ee36
 
   private predicate localSsaFlowStepUseUse(Ssa::Definition def, Node nodeFrom, Node nodeTo) {
     def.adjacentReadPair(nodeFrom.getCfgNode(), nodeTo.getCfgNode()) and
