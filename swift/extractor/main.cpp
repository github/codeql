--- conflicted
+++ resolved
@@ -12,35 +12,23 @@
 #include <swift/Basic/InitializeSwiftModules.h>
 
 #include "swift/extractor/SwiftExtractor.h"
-<<<<<<< HEAD
 #include "swift/extractor/infra/TargetTrapDomain.h"
 #include "swift/extractor/infra/file/Path.h"
-=======
-#include "swift/extractor/TargetTrapFile.h"
->>>>>>> 82d9edfa
 #include "swift/extractor/remapping/SwiftFileInterception.h"
 #include "swift/extractor/invocation/SwiftDiagnosticsConsumer.h"
 #include "swift/extractor/invocation/SwiftInvocationExtractor.h"
 #include "swift/extractor/trap/TrapDomain.h"
-<<<<<<< HEAD
-
-using namespace std::string_literals;
-
-static void lockOutputSwiftModuleTraps(codeql::SwiftExtractorState& state,
-=======
 #include "swift/extractor/infra/file/Path.h"
 #include <swift/Basic/InitializeSwiftModules.h>
 
 using namespace std::string_literals;
 
 // must be called before processFrontendOptions modifies output paths
-static void lockOutputSwiftModuleTraps(const codeql::SwiftExtractorConfiguration& config,
->>>>>>> 82d9edfa
+static void lockOutputSwiftModuleTraps(codeql::SwiftExtractorState& state,
                                        const swift::FrontendOptions& options) {
   for (const auto& input : options.InputsAndOutputs.getAllInputs()) {
     if (const auto& module = input.getPrimarySpecificPaths().SupplementaryOutputs.ModuleOutputPath;
         !module.empty()) {
-<<<<<<< HEAD
       if (auto target = codeql::createTargetTrapDomain(state, codeql::resolvePath(module))) {
         target->emit("// trap file deliberately empty\n"
                      "// this swiftmodule was created during the build, so its entities must have"
@@ -52,18 +40,6 @@
 
 static void processFrontendOptions(codeql::SwiftExtractorState& state,
                                    swift::FrontendOptions& options) {
-=======
-      if (auto target = codeql::createTargetTrapFile(config, codeql::resolvePath(module))) {
-        *target << "// trap file deliberately empty\n"
-                   "// this swiftmodule was created during the build, so its entities must have"
-                   " been extracted directly from source files";
-      }
-    }
-  }
-}
-
-static void processFrontendOptions(swift::FrontendOptions& options) {
->>>>>>> 82d9edfa
   auto& inOuts = options.InputsAndOutputs;
   std::vector<swift::InputFile> inputs;
   inOuts.forEachInput([&](const swift::InputFile& input) {
@@ -81,10 +57,7 @@
             input.getPrimarySpecificPaths().SupplementaryOutputs.ModuleOutputPath;
         !module.empty()) {
       psp.SupplementaryOutputs.ModuleOutputPath = codeql::redirect(module);
-<<<<<<< HEAD
       state.originalOutputModules.push_back(module);
-=======
->>>>>>> 82d9edfa
     }
     auto inputCopy = input;
     inputCopy.setPrimarySpecificPaths(std::move(psp));
@@ -97,11 +70,8 @@
   }
 }
 
-<<<<<<< HEAD
 codeql::TrapDomain invocationTrapDomain(codeql::SwiftExtractorState& state);
 
-=======
->>>>>>> 82d9edfa
 // This is part of the swiftFrontendTool interface, we hook into the
 // compilation pipeline and extract files after the Swift frontend performed
 // semantic analysis
@@ -110,14 +80,9 @@
   explicit Observer(const codeql::SwiftExtractorConfiguration& config) : state{config} {}
 
   void parsedArgs(swift::CompilerInvocation& invocation) override {
-    lockOutputSwiftModuleTraps(state, invocation.getFrontendOptions());
-    processFrontendOptions(state, invocation.getFrontendOptions());
-  }
-
-  void parsedArgs(swift::CompilerInvocation& invocation) override {
     auto& options = invocation.getFrontendOptions();
-    lockOutputSwiftModuleTraps(config, options);
-    processFrontendOptions(options);
+    lockOutputSwiftModuleTraps(state, options);
+    processFrontendOptions(state, options);
   }
 
   void configuredCompiler(swift::CompilerInstance& instance) override {
@@ -187,11 +152,7 @@
 
 // Creates a target file that should store per-invocation info, e.g. compilation args,
 // compilations, diagnostics, etc.
-<<<<<<< HEAD
 codeql::TrapDomain invocationTrapDomain(codeql::SwiftExtractorState& state) {
-=======
-codeql::TargetFile invocationTargetFile(const codeql::SwiftExtractorConfiguration& configuration) {
->>>>>>> 82d9edfa
   auto timestamp = std::chrono::system_clock::now().time_since_epoch().count();
   auto filename = std::to_string(timestamp) + '-' + std::to_string(getpid());
   auto target = std::filesystem::path("invocations") / std::filesystem::path(filename);
@@ -201,15 +162,6 @@
     abort();
   }
   return std::move(maybeDomain.value());
-}
-
-codeql::SwiftExtractorConfiguration configure(int argc, char** argv) {
-  codeql::SwiftExtractorConfiguration configuration{};
-  configuration.trapDir = getenv_or("CODEQL_EXTRACTOR_SWIFT_TRAP_DIR", ".");
-  configuration.sourceArchiveDir = getenv_or("CODEQL_EXTRACTOR_SWIFT_SOURCE_ARCHIVE_DIR", ".");
-  configuration.scratchDir = getenv_or("CODEQL_EXTRACTOR_SWIFT_SCRATCH_DIR", ".");
-  configuration.frontendOptions.assign(argv + 1, argv + argc);
-  return configuration;
 }
 
 codeql::SwiftExtractorConfiguration configure(int argc, char** argv) {
@@ -235,20 +187,10 @@
   initializeSwiftModules();
 
   const auto configuration = configure(argc, argv);
-<<<<<<< HEAD
 
   auto openInterception = codeql::setupFileInterception(configuration.getTempArtifactDir());
 
   Observer observer(configuration);
-=======
-
-  auto openInterception = codeql::setupFileInterception(configuration.getTempArtifactDir());
-
-  auto invocationTrapFile = invocationTargetFile(configuration);
-  codeql::TrapDomain invocationDomain(invocationTrapFile);
-  codeql::SwiftDiagnosticsConsumer diagConsumer(invocationDomain);
-  Observer observer(configuration, diagConsumer);
->>>>>>> 82d9edfa
   int frontend_rc = swift::performFrontend(configuration.frontendOptions, "swift-extractor",
                                            (void*)main, &observer);
 
