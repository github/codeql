#include "SwiftExtractor.h"

#include <iostream>
#include <memory>
#include <unordered_set>
#include <queue>

#include <swift/AST/SourceFile.h>
#include <swift/Basic/FileTypes.h>
#include <llvm/ADT/SmallString.h>
#include <llvm/Support/FileSystem.h>
#include <llvm/Support/Path.h>

#include "swift/extractor/trap/generated/TrapClasses.h"
#include "swift/extractor/trap/TrapDomain.h"
#include "swift/extractor/visitors/SwiftVisitor.h"
#include "swift/extractor/TargetTrapFile.h"

using namespace codeql;
using namespace std::string_literals;

static void archiveFile(const SwiftExtractorConfiguration& config, swift::SourceFile& file) {
  if (std::error_code ec = llvm::sys::fs::create_directories(config.trapDir)) {
    std::cerr << "Cannot create TRAP directory: " << ec.message() << "\n";
    return;
  }

  if (std::error_code ec = llvm::sys::fs::create_directories(config.sourceArchiveDir)) {
    std::cerr << "Cannot create source archive directory: " << ec.message() << "\n";
    return;
  }

  llvm::SmallString<PATH_MAX> srcFilePath(file.getFilename());
  llvm::sys::fs::make_absolute(srcFilePath);

  llvm::SmallString<PATH_MAX> dstFilePath(config.sourceArchiveDir);
  llvm::sys::path::append(dstFilePath, srcFilePath);

  llvm::StringRef parent = llvm::sys::path::parent_path(dstFilePath);
  if (std::error_code ec = llvm::sys::fs::create_directories(parent)) {
    std::cerr << "Cannot create source archive destination directory '" << parent.str()
              << "': " << ec.message() << "\n";
    return;
  }

  if (std::error_code ec = llvm::sys::fs::copy_file(srcFilePath, dstFilePath)) {
    std::cerr << "Cannot archive source file '" << srcFilePath.str().str() << "' -> '"
              << dstFilePath.str().str() << "': " << ec.message() << "\n";
    return;
  }
}

static std::string getFilename(swift::ModuleDecl& module, swift::SourceFile* primaryFile) {
  if (primaryFile) {
    return primaryFile->getFilename().str();
  }
  // PCM clang module
  if (module.isNonSwiftModule()) {
    // Several modules with different names might come from .pcm (clang module) files
    // In this case we want to differentiate them
    // Moreover, pcm files may come from caches located in different directories, but are
    // unambiguously identified by the base file name, so we can discard the absolute directory
    std::string filename = "/pcms/"s + llvm::sys::path::filename(module.getModuleFilename()).str();
    filename += "-";
    filename += module.getName().str();
    return filename;
  }
  return module.getModuleFilename().str();
}

static llvm::SmallVector<swift::Decl*> getTopLevelDecls(swift::ModuleDecl& module,
                                                        swift::SourceFile* primaryFile = nullptr) {
  llvm::SmallVector<swift::Decl*> ret;
  ret.push_back(&module);
  if (primaryFile) {
    primaryFile->getTopLevelDecls(ret);
  } else {
    module.getTopLevelDecls(ret);
  }
  return ret;
}

static void extractDeclarations(const SwiftExtractorConfiguration& config,
                                swift::CompilerInstance& compiler,
                                swift::ModuleDecl& module,
                                swift::SourceFile* primaryFile = nullptr) {
  auto filename = getFilename(module, primaryFile);

  // The extractor can be called several times from different processes with
  // the same input file(s). Using `TargetFile` the first process will win, and the following
  // will just skip the work
  auto trapTarget = createTargetTrapFile(config, filename);
  if (!trapTarget) {
    // another process arrived first, nothing to do for us
    return;
  }
  TrapDomain trap{*trapTarget};

<<<<<<< HEAD
=======
  // TODO: remove this and recreate it with IPA when we have that
  // the following cannot conflict with actual files as those have an absolute path starting with /
  File unknownFileEntry{trap.createLabel<FileTag>("unknown")};
  Location unknownLocationEntry{trap.createLabel<LocationTag>("unknown")};
  unknownLocationEntry.file = unknownFileEntry.id;
  trap.emit(unknownFileEntry);
  trap.emit(unknownLocationEntry);

  std::vector<swift::Token> comments;
  if (primaryFile && primaryFile->getBufferID().hasValue()) {
    auto& sourceManager = compiler.getSourceMgr();
    auto tokens = swift::tokenize(compiler.getInvocation().getLangOptions(), sourceManager,
                                  primaryFile->getBufferID().getValue());
    for (auto& token : tokens) {
      if (token.getKind() == swift::tok::comment) {
        comments.push_back(token);
      }
    }
  }

>>>>>>> 1d56330b
  SwiftVisitor visitor(compiler.getSourceMgr(), trap, module, primaryFile);
  auto topLevelDecls = getTopLevelDecls(module, primaryFile);
  for (auto decl : topLevelDecls) {
    visitor.extract(decl);
  }
  for (auto& comment : comments) {
    visitor.extract(comment);
  }
}

static std::unordered_set<std::string> collectInputFilenames(swift::CompilerInstance& compiler) {
  // The frontend can be called in many different ways.
  // At each invocation we only extract system and builtin modules and any input source files that
  // have an output associated with them.
  std::unordered_set<std::string> sourceFiles;
  auto inputFiles = compiler.getInvocation().getFrontendOptions().InputsAndOutputs.getAllInputs();
  for (auto& input : inputFiles) {
    if (input.getType() == swift::file_types::TY_Swift && !input.outputFilename().empty()) {
      sourceFiles.insert(input.getFileName());
    }
  }
  return sourceFiles;
}

static std::unordered_set<swift::ModuleDecl*> collectModules(swift::CompilerInstance& compiler) {
  // getASTContext().getLoadedModules() does not provide all the modules available within the
  // program.
  // We need to iterate over all the imported modules (recursively) to see the whole "universe."
  std::unordered_set<swift::ModuleDecl*> allModules;
  std::queue<swift::ModuleDecl*> worklist;
  for (auto& [_, module] : compiler.getASTContext().getLoadedModules()) {
    worklist.push(module);
    allModules.insert(module);
  }

  while (!worklist.empty()) {
    auto module = worklist.front();
    worklist.pop();
    llvm::SmallVector<swift::ImportedModule> importedModules;
    // TODO: we may need more than just Exported ones
    module->getImportedModules(importedModules, swift::ModuleDecl::ImportFilterKind::Exported);
    for (auto& imported : importedModules) {
      if (allModules.count(imported.importedModule) == 0) {
        worklist.push(imported.importedModule);
        allModules.insert(imported.importedModule);
      }
    }
  }
  return allModules;
}

void codeql::extractSwiftFiles(const SwiftExtractorConfiguration& config,
                               swift::CompilerInstance& compiler) {
  auto inputFiles = collectInputFilenames(compiler);
  auto modules = collectModules(compiler);

  for (auto& module : modules) {
    bool isFromSourceFile = false;
    for (auto file : module->getFiles()) {
      auto sourceFile = llvm::dyn_cast<swift::SourceFile>(file);
      if (!sourceFile) {
        continue;
      }
      isFromSourceFile = true;
      if (inputFiles.count(sourceFile->getFilename().str()) == 0) {
        continue;
      }
      archiveFile(config, *sourceFile);
      extractDeclarations(config, compiler, *module, sourceFile);
    }
    if (!isFromSourceFile) {
      extractDeclarations(config, compiler, *module);
    }
  }
}<|MERGE_RESOLUTION|>--- conflicted
+++ resolved
@@ -96,16 +96,6 @@
   }
   TrapDomain trap{*trapTarget};
 
-<<<<<<< HEAD
-=======
-  // TODO: remove this and recreate it with IPA when we have that
-  // the following cannot conflict with actual files as those have an absolute path starting with /
-  File unknownFileEntry{trap.createLabel<FileTag>("unknown")};
-  Location unknownLocationEntry{trap.createLabel<LocationTag>("unknown")};
-  unknownLocationEntry.file = unknownFileEntry.id;
-  trap.emit(unknownFileEntry);
-  trap.emit(unknownLocationEntry);
-
   std::vector<swift::Token> comments;
   if (primaryFile && primaryFile->getBufferID().hasValue()) {
     auto& sourceManager = compiler.getSourceMgr();
@@ -118,7 +108,6 @@
     }
   }
 
->>>>>>> 1d56330b
   SwiftVisitor visitor(compiler.getSourceMgr(), trap, module, primaryFile);
   auto topLevelDecls = getTopLevelDecls(module, primaryFile);
   for (auto decl : topLevelDecls) {
