--- conflicted
+++ resolved
@@ -10,54 +10,43 @@
 namespace codeql {
 
 // `swift::Decl` visitor
+// TODO all `std::variant` here should really be `std::optional`, but we need those kinds of
+// "forward declarations" while our extraction is incomplete
 class DeclVisitor : public AstVisitorBase<DeclVisitor> {
  public:
-<<<<<<< HEAD
-  codeql::ConcreteFuncDecl translateFuncDecl(const swift::FuncDecl& decl) {
-    ConcreteFuncDecl entry{dispatcher_.assignNewLabel(decl)};
+  using AstVisitorBase<DeclVisitor>::AstVisitorBase;
+
+  std::variant<codeql::ConcreteFuncDecl, codeql::ConcreteFuncDeclsTrap> translateFuncDecl(
+      const swift::FuncDecl& decl) {
+    auto id = dispatcher_.assignNewLabel(decl, mangledName(decl));
+    if (!dispatcher_.shouldEmitDeclBody(decl)) {
+      return ConcreteFuncDeclsTrap{id};
+    }
+    ConcreteFuncDecl entry{id};
     fillAbstractFunctionDecl(decl, entry);
     return entry;
   }
 
-  codeql::ConstructorDecl translateConstructorDecl(const swift::ConstructorDecl& decl) {
-    ConstructorDecl entry{dispatcher_.assignNewLabel(decl)};
+  std::variant<codeql::ConstructorDecl, codeql::ConstructorDeclsTrap> translateConstructorDecl(
+      const swift::ConstructorDecl& decl) {
+    auto id = dispatcher_.assignNewLabel(decl, mangledName(decl));
+    if (!dispatcher_.shouldEmitDeclBody(decl)) {
+      return ConstructorDeclsTrap{id};
+    }
+    ConstructorDecl entry{id};
     fillAbstractFunctionDecl(decl, entry);
     return entry;
   }
 
-  codeql::DestructorDecl translateDestructorDecl(const swift::DestructorDecl& decl) {
-    DestructorDecl entry{dispatcher_.assignNewLabel(decl)};
+  std::variant<codeql::DestructorDecl, codeql::DestructorDeclsTrap> translateDestructorDecl(
+      const swift::DestructorDecl& decl) {
+    auto id = dispatcher_.assignNewLabel(decl, mangledName(decl));
+    if (!dispatcher_.shouldEmitDeclBody(decl)) {
+      return DestructorDeclsTrap{id};
+    }
+    DestructorDecl entry{id};
     fillAbstractFunctionDecl(decl, entry);
     return entry;
-=======
-  using AstVisitorBase<DeclVisitor>::AstVisitorBase;
-
-  void visitFuncDecl(swift::FuncDecl* decl) {
-    auto label = dispatcher_.assignNewLabel(decl, mangledName(decl));
-    dispatcher_.emit(ConcreteFuncDeclsTrap{label});
-    if (!dispatcher_.shouldEmitDeclBody(decl)) {
-      return;
-    }
-    emitAbstractFunctionDecl(decl, label);
-  }
-
-  void visitConstructorDecl(swift::ConstructorDecl* decl) {
-    auto label = dispatcher_.assignNewLabel(decl, mangledName(decl));
-    dispatcher_.emit(ConstructorDeclsTrap{label});
-    if (!dispatcher_.shouldEmitDeclBody(decl)) {
-      return;
-    }
-    emitConstructorDecl(decl, label);
-  }
-
-  void visitDestructorDecl(swift::DestructorDecl* decl) {
-    auto label = dispatcher_.assignNewLabel(decl, mangledName(decl));
-    dispatcher_.emit(DestructorDeclsTrap{label});
-    if (!dispatcher_.shouldEmitDeclBody(decl)) {
-      return;
-    }
-    emitDestructorDecl(decl, label);
->>>>>>> 08ad95b7
   }
 
   codeql::PrefixOperatorDecl translatePrefixOperatorDecl(const swift::PrefixOperatorDecl& decl) {
@@ -84,21 +73,12 @@
     return entry;
   }
 
-<<<<<<< HEAD
   codeql::ParamDecl translateParamDecl(const swift::ParamDecl& decl) {
+    // TODO: deduplicate
     ParamDecl entry{dispatcher_.assignNewLabel(decl)};
     fillVarDecl(decl, entry);
-    return entry;
-=======
-  void visitParamDecl(swift::ParamDecl* decl) {
-    // TODO: deduplicate
-    auto label = dispatcher_.assignNewLabel(decl);
-    dispatcher_.emit(ParamDeclsTrap{label});
-    if (decl->isInOut()) {
-      dispatcher_.emit(ParamDeclIsInoutTrap{label});
-    }
-    emitVarDecl(decl, label);
->>>>>>> 08ad95b7
+    entry.is_inout = decl.isInOut();
+    return entry;
   }
 
   codeql::TopLevelCodeDecl translateTopLevelCodeDecl(const swift::TopLevelCodeDecl& decl) {
@@ -119,80 +99,56 @@
     return entry;
   }
 
-<<<<<<< HEAD
   codeql::ConcreteVarDecl translateVarDecl(const swift::VarDecl& decl) {
+    // TODO: deduplicate all non-local variables
     ConcreteVarDecl entry{dispatcher_.assignNewLabel(decl)};
     entry.introducer_int = static_cast<uint8_t>(decl.getIntroducer());
     fillVarDecl(decl, entry);
     return entry;
   }
 
-  codeql::StructDecl translateStructDecl(const swift::StructDecl& decl) {
-    StructDecl entry{dispatcher_.assignNewLabel(decl)};
+  std::variant<codeql::StructDecl, codeql::StructDeclsTrap> translateStructDecl(
+      const swift::StructDecl& decl) {
+    auto id = dispatcher_.assignNewLabel(decl, mangledName(decl));
+    if (!dispatcher_.shouldEmitDeclBody(decl)) {
+      return StructDeclsTrap{id};
+    }
+    StructDecl entry{id};
     fillNominalTypeDecl(decl, entry);
     return entry;
   }
 
-  codeql::ClassDecl translateClassDecl(const swift::ClassDecl& decl) {
-    ClassDecl entry{dispatcher_.assignNewLabel(decl)};
+  std::variant<codeql::ClassDecl, codeql::ClassDeclsTrap> translateClassDecl(
+      const swift::ClassDecl& decl) {
+    auto id = dispatcher_.assignNewLabel(decl, mangledName(decl));
+    if (!dispatcher_.shouldEmitDeclBody(decl)) {
+      return ClassDeclsTrap{id};
+    }
+    ClassDecl entry{id};
     fillNominalTypeDecl(decl, entry);
     return entry;
   }
 
-  codeql::EnumDecl translateEnumDecl(const swift::EnumDecl& decl) {
-    EnumDecl entry{dispatcher_.assignNewLabel(decl)};
+  std::variant<codeql::EnumDecl, codeql::EnumDeclsTrap> translateEnumDecl(
+      const swift::EnumDecl& decl) {
+    auto id = dispatcher_.assignNewLabel(decl, mangledName(decl));
+    if (!dispatcher_.shouldEmitDeclBody(decl)) {
+      return EnumDeclsTrap{id};
+    }
+    EnumDecl entry{id};
     fillNominalTypeDecl(decl, entry);
     return entry;
   }
 
-  codeql::ProtocolDecl translateProtocolDecl(const swift::ProtocolDecl& decl) {
-    ProtocolDecl entry{dispatcher_.assignNewLabel(decl)};
+  std::variant<codeql::ProtocolDecl, codeql::ProtocolDeclsTrap> translateProtocolDecl(
+      const swift::ProtocolDecl& decl) {
+    auto id = dispatcher_.assignNewLabel(decl, mangledName(decl));
+    if (!dispatcher_.shouldEmitDeclBody(decl)) {
+      return ProtocolDeclsTrap{id};
+    }
+    ProtocolDecl entry{id};
     fillNominalTypeDecl(decl, entry);
     return entry;
-=======
-  void visitVarDecl(swift::VarDecl* decl) {
-    // TODO: deduplicate all non-local variables
-    auto label = dispatcher_.assignNewLabel(decl);
-    auto introducer = static_cast<uint8_t>(decl->getIntroducer());
-    dispatcher_.emit(ConcreteVarDeclsTrap{label, introducer});
-    emitVarDecl(decl, label);
-  }
-
-  void visitStructDecl(swift::StructDecl* decl) {
-    auto label = dispatcher_.assignNewLabel(decl, mangledName(decl));
-    dispatcher_.emit(StructDeclsTrap{label});
-    if (!dispatcher_.shouldEmitDeclBody(decl)) {
-      return;
-    }
-    emitNominalTypeDecl(decl, label);
-  }
-
-  void visitClassDecl(swift::ClassDecl* decl) {
-    auto label = dispatcher_.assignNewLabel(decl, mangledName(decl));
-    dispatcher_.emit(ClassDeclsTrap{label});
-    if (!dispatcher_.shouldEmitDeclBody(decl)) {
-      return;
-    }
-    emitNominalTypeDecl(decl, label);
-  }
-
-  void visitEnumDecl(swift::EnumDecl* decl) {
-    auto label = dispatcher_.assignNewLabel(decl, mangledName(decl));
-    dispatcher_.emit(EnumDeclsTrap{label});
-    if (!dispatcher_.shouldEmitDeclBody(decl)) {
-      return;
-    }
-    emitNominalTypeDecl(decl, label);
-  }
-
-  void visitProtocolDecl(swift::ProtocolDecl* decl) {
-    auto label = dispatcher_.assignNewLabel(decl, mangledName(decl));
-    dispatcher_.emit(ProtocolDeclsTrap{label});
-    if (!dispatcher_.shouldEmitDeclBody(decl)) {
-      return;
-    }
-    emitNominalTypeDecl(decl, label);
->>>>>>> 08ad95b7
   }
 
   codeql::EnumCaseDecl translateEnumCaseDecl(const swift::EnumCaseDecl& decl) {
@@ -201,87 +157,59 @@
     return entry;
   }
 
-<<<<<<< HEAD
-  codeql::EnumElementDecl translateEnumElementDecl(const swift::EnumElementDecl& decl) {
-    EnumElementDecl entry{dispatcher_.assignNewLabel(decl)};
+  std::variant<codeql::EnumElementDecl, codeql::EnumElementDeclsTrap> translateEnumElementDecl(
+      const swift::EnumElementDecl& decl) {
+    auto id = dispatcher_.assignNewLabel(decl, mangledName(decl));
+    if (!dispatcher_.shouldEmitDeclBody(decl)) {
+      return EnumElementDeclsTrap{id, decl.getNameStr().str()};
+    }
+    EnumElementDecl entry{id};
     entry.name = decl.getNameStr().str();
     if (decl.hasParameterList()) {
       entry.params = dispatcher_.fetchRepeatedLabels(*decl.getParameterList());
-=======
-  void visitEnumElementDecl(swift::EnumElementDecl* decl) {
-    auto label = dispatcher_.assignNewLabel(decl, mangledName(decl));
-    dispatcher_.emit(EnumElementDeclsTrap{label, decl->getNameStr().str()});
-    if (!dispatcher_.shouldEmitDeclBody(decl)) {
-      return;
-    }
-    if (decl->hasParameterList()) {
-      auto i = 0u;
-      for (auto p : *decl->getParameterList()) {
-        dispatcher_.emit(EnumElementDeclParamsTrap{label, i++, dispatcher_.fetchLabel(p)});
-      }
->>>>>>> 08ad95b7
     }
     fillValueDecl(decl, entry);
     return entry;
   }
 
-<<<<<<< HEAD
   codeql::GenericTypeParamDecl translateGenericTypeParamDecl(
       const swift::GenericTypeParamDecl& decl) {
+    // TODO: deduplicate
     GenericTypeParamDecl entry{dispatcher_.assignNewLabel(decl)};
     fillTypeDecl(decl, entry);
     return entry;
   }
 
-  codeql::AssociatedTypeDecl translateAssociatedTypeDecl(const swift::AssociatedTypeDecl& decl) {
-    AssociatedTypeDecl entry{dispatcher_.assignNewLabel(decl)};
+  std::variant<codeql::AssociatedTypeDecl, codeql::AssociatedTypeDeclsTrap>
+  translateAssociatedTypeDecl(const swift::AssociatedTypeDecl& decl) {
+    auto id = dispatcher_.assignNewLabel(decl, mangledName(decl));
+    if (!dispatcher_.shouldEmitDeclBody(decl)) {
+      return AssociatedTypeDeclsTrap{id};
+    }
+    AssociatedTypeDecl entry{id};
     fillTypeDecl(decl, entry);
     return entry;
   }
 
-  codeql::TypeAliasDecl translateTypeAliasDecl(const swift::TypeAliasDecl& decl) {
-    TypeAliasDecl entry{dispatcher_.assignNewLabel(decl)};
+  std::variant<codeql::TypeAliasDecl, codeql::TypeAliasDeclsTrap> translateTypeAliasDecl(
+      const swift::TypeAliasDecl& decl) {
+    auto id = dispatcher_.assignNewLabel(decl, mangledName(decl));
+    if (!dispatcher_.shouldEmitDeclBody(decl)) {
+      return TypeAliasDeclsTrap{id};
+    }
+    TypeAliasDecl entry{id};
     fillTypeDecl(decl, entry);
     return entry;
   }
 
-  codeql::AccessorDecl translateAccessorDecl(const swift::AccessorDecl& decl) {
-    AccessorDecl entry{dispatcher_.assignNewLabel(decl)};
+  std::variant<codeql::AccessorDecl, codeql::AccessorDeclsTrap> translateAccessorDecl(
+      const swift::AccessorDecl& decl) {
+    auto id = dispatcher_.assignNewLabel(decl, mangledName(decl));
+    if (!dispatcher_.shouldEmitDeclBody(decl)) {
+      return AccessorDeclsTrap{id};
+    }
+    AccessorDecl entry{id};
     switch (decl.getAccessorKind()) {
-=======
-  void visitGenericTypeParamDecl(swift::GenericTypeParamDecl* decl) {
-    // TODO: deduplicate
-    auto label = dispatcher_.assignNewLabel(decl);
-    dispatcher_.emit(GenericTypeParamDeclsTrap{label});
-    emitTypeDecl(decl, label);
-  }
-
-  void visitAssociatedTypeDecl(swift::AssociatedTypeDecl* decl) {
-    auto label = dispatcher_.assignNewLabel(decl, mangledName(decl));
-    dispatcher_.emit(AssociatedTypeDeclsTrap{label});
-    if (!dispatcher_.shouldEmitDeclBody(decl)) {
-      return;
-    }
-    emitTypeDecl(decl, label);
-  }
-
-  void visitTypeAliasDecl(swift::TypeAliasDecl* decl) {
-    auto label = dispatcher_.assignNewLabel(decl, mangledName(decl));
-    dispatcher_.emit(TypeAliasDeclsTrap{label});
-    if (!dispatcher_.shouldEmitDeclBody(decl)) {
-      return;
-    }
-    emitTypeDecl(decl, label);
-  }
-
-  void visitAccessorDecl(swift::AccessorDecl* decl) {
-    auto label = dispatcher_.assignNewLabel(decl, mangledName(decl));
-    dispatcher_.emit(AccessorDeclsTrap{label});
-    if (!dispatcher_.shouldEmitDeclBody(decl)) {
-      return;
-    }
-    switch (decl->getAccessorKind()) {
->>>>>>> 08ad95b7
       case swift::AccessorKind::Get:
         entry.is_getter = true;
         break;
@@ -299,41 +227,34 @@
     return entry;
   }
 
-<<<<<<< HEAD
-  codeql::SubscriptDecl translateSubscriptDecl(const swift::SubscriptDecl& decl) {
-    SubscriptDecl entry{dispatcher_.assignNewLabel(decl)};
+  std::optional<codeql::SubscriptDecl> translateSubscriptDecl(const swift::SubscriptDecl& decl) {
+    auto id = dispatcher_.assignNewLabel(decl, mangledName(decl));
+    if (!dispatcher_.shouldEmitDeclBody(decl)) {
+      return std::nullopt;
+    }
+    SubscriptDecl entry{id};
     entry.element_type = dispatcher_.fetchLabel(decl.getElementInterfaceType());
     if (auto indices = decl.getIndices()) {
       entry.params = dispatcher_.fetchRepeatedLabels(*indices);
-=======
-  void visitSubscriptDecl(swift::SubscriptDecl* decl) {
-    auto label = dispatcher_.assignNewLabel(decl, mangledName(decl));
-    if (!dispatcher_.shouldEmitDeclBody(decl)) {
-      return;
-    }
-    auto elementTypeLabel = dispatcher_.fetchLabel(decl->getElementInterfaceType());
-    dispatcher_.emit(SubscriptDeclsTrap{label, elementTypeLabel});
-    if (auto indices = decl->getIndices()) {
-      for (auto i = 0u; i < indices->size(); ++i) {
-        dispatcher_.emit(
-            SubscriptDeclParamsTrap{label, i, dispatcher_.fetchLabel(indices->get(i))});
-      }
->>>>>>> 08ad95b7
     }
     fillAbstractStorageDecl(decl, entry);
     return entry;
   }
 
-  void visitExtensionDecl(swift::ExtensionDecl* decl) {
-    auto label = dispatcher_.assignNewLabel(decl);
-    auto typeLabel = dispatcher_.fetchLabel(decl->getExtendedNominal());
-    dispatcher_.emit(ExtensionDeclsTrap{label, typeLabel});
-    emitGenericContext(decl, label);
-    emitIterableDeclContext(decl, label);
+  codeql::ExtensionDecl translateExtensionDecl(const swift::ExtensionDecl& decl) {
+    ExtensionDecl entry{dispatcher_.assignNewLabel(decl)};
+    entry.extended_type_decl = dispatcher_.fetchLabel(decl.getExtendedNominal());
+    fillGenericContext(decl, entry);
+    fillIterableDeclContext(decl, entry);
+    return entry;
   }
 
  private:
-<<<<<<< HEAD
+  std::string mangledName(const swift::ValueDecl& decl) {
+    // prefix adds a couple of special symbols, we don't necessary need them
+    return mangler.mangleAnyDecl(&decl, /* prefix = */ false);
+  }
+
   void fillAbstractFunctionDecl(const swift::AbstractFunctionDecl& decl,
                                 codeql::AbstractFunctionDecl& entry) {
     assert(decl.hasParameterList() && "Expect functions to have a parameter list");
@@ -354,50 +275,6 @@
     for (auto& typeLoc : decl.getInherited()) {
       if (auto type = typeLoc.getType()) {
         entry.base_types.push_back(dispatcher_.fetchLabel(type));
-=======
-  std::string mangledName(swift::ValueDecl* decl) {
-    // prefix adds a couple of special symbols, we don't necessary need them
-    return mangler.mangleAnyDecl(decl, /* prefix = */ false);
-  }
-
-  void emitConstructorDecl(swift::ConstructorDecl* decl, TrapLabel<ConstructorDeclTag> label) {
-    emitAbstractFunctionDecl(decl, label);
-  }
-
-  void emitDestructorDecl(swift::DestructorDecl* decl, TrapLabel<DestructorDeclTag> label) {
-    emitAbstractFunctionDecl(decl, label);
-  }
-
-  void emitAbstractFunctionDecl(swift::AbstractFunctionDecl* decl,
-                                TrapLabel<AbstractFunctionDeclTag> label) {
-    assert(decl->hasParameterList() && "Expect functions to have a parameter list");
-    auto name = !decl->hasName() || decl->getName().isSpecial() ? "(unnamed function decl)"
-                                                                : decl->getNameStr().str();
-    dispatcher_.emit(AbstractFunctionDeclsTrap{label, name});
-    if (auto body = decl->getBody()) {
-      dispatcher_.emit(AbstractFunctionDeclBodiesTrap{label, dispatcher_.fetchLabel(body)});
-    }
-    auto params = decl->getParameters();
-    for (auto i = 0u; i < params->size(); ++i) {
-      dispatcher_.emit(
-          AbstractFunctionDeclParamsTrap{label, i, dispatcher_.fetchLabel(params->get(i))});
-    }
-    emitValueDecl(decl, label);
-    emitGenericContext(decl, label);
-  }
-
-  void emitOperatorDecl(swift::OperatorDecl* decl, TrapLabel<OperatorDeclTag> label) {
-    dispatcher_.emit(OperatorDeclsTrap{label, decl->getName().str().str()});
-  }
-
-  void emitTypeDecl(swift::TypeDecl* decl, TrapLabel<TypeDeclTag> label) {
-    dispatcher_.emit(TypeDeclsTrap{label, decl->getNameStr().str()});
-    auto i = 0u;
-    for (auto& typeLoc : decl->getInherited()) {
-      auto type = typeLoc.getType();
-      if (type.isNull()) {
-        continue;
->>>>>>> 08ad95b7
       }
     }
     fillValueDecl(decl, entry);
