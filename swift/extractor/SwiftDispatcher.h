#pragma once

#include "swift/extractor/trap/TrapArena.h"
#include "swift/extractor/trap/TrapLabelStore.h"
#include "swift/extractor/trap/generated/TrapClasses.h"
#include "swift/extractor/SwiftTagTraits.h"
#include <swift/AST/SourceFile.h>
#include <swift/Basic/SourceManager.h>
#include <llvm/Support/FileSystem.h>

namespace codeql {

// The main responsibilities of the SwiftDispatcher are as follows:
// * redirect specific AST node emission to a corresponding visitor (statements, expressions, etc.)
// * storing TRAP labels for emitted AST nodes (in the TrapLabelStore) to avoid re-emission
// Since SwiftDispatcher sees all the AST nodes, it also attaches a location to every 'locatable'
// node (AST nodes that are not types: declarations, statements, expressions, etc.).
class SwiftDispatcher {
 public:
<<<<<<< HEAD
  // all references passed as parameters to this constructor are supposed to outlive the
  // SwiftDispatcher
=======
  // all references and pointers passed as parameters to this constructor are supposed to outlive
  // the SwiftDispatcher
>>>>>>> fc7e0ec1
  SwiftDispatcher(const swift::SourceManager& sourceManager,
                  TrapArena& arena,
                  TrapOutput& trap,
                  swift::ModuleDecl& currentModule,
                  swift::SourceFile* currentPrimarySourceFile = nullptr)
      : sourceManager{sourceManager},
        arena{arena},
        trap{trap},
        currentModule{currentModule},
        currentPrimarySourceFile{currentPrimarySourceFile} {}

  template <typename Entry>
  void emit(const Entry& entry) {
    trap.emit(entry);
  }

  template <typename Entry>
  void emit(const std::optional<Entry>& entry) {
    if (entry) {
      emit(*entry);
    }
  }

  template <typename... Cases>
  void emit(const std::variant<Cases...>& entry) {
    std::visit([this](const auto& e) { this->emit(e); }, entry);
  }

  // This is a helper method to emit TRAP entries for AST nodes that we don't fully support yet.
  template <typename E>
  void emitUnknown(E* entity) {
    auto label = assignNewLabel(entity);
    using Trap = BindingTrapOf<E>;
    static_assert(sizeof(Trap) == sizeof(label),
                  "Binding traps of unknown entities must only have the `id` field (the class "
                  "should be empty in schema.yml)");
    emit(Trap{label});
    emit(ElementIsUnknownTrap{label});
  }

  // This method gives a TRAP label for already emitted AST node.
  // If the AST node was not emitted yet, then the emission is dispatched to a corresponding
  // visitor (see `visit(T *)` methods below).
  template <typename E>
  TrapLabelOf<E> fetchLabel(E* e) {
    // this is required so we avoid any recursive loop: a `fetchLabel` during the visit of `e` might
    // end up calling `fetchLabel` on `e` itself, so we want the visit of `e` to call `fetchLabel`
    // only after having called `assignNewLabel` on `e`.
    assert(std::holds_alternative<std::monostate>(waitingForNewLabel) &&
           "fetchLabel called before assignNewLabel");
    if (auto l = store.get(e)) {
      return *l;
    }
    waitingForNewLabel = e;
    visit(e);
    if (auto l = store.get(e)) {
      if constexpr (!std::is_base_of_v<swift::TypeBase, E>) {
        attachLocation(e, *l);
      }
      return *l;
    }
    assert(!"assignNewLabel not called during visit");
    return {};
  }

  // convenience `fetchLabel` overload for `swift::Type` (which is just a wrapper for
  // `swift::TypeBase*`)
  TrapLabel<TypeTag> fetchLabel(swift::Type t) { return fetchLabel(t.getPointer()); }

  TrapLabel<AstNodeTag> fetchLabel(swift::ASTNode node) {
    return fetchLabelFromUnion<AstNodeTag>(node);
  }

  // Due to the lazy emission approach, we must assign a label to a corresponding AST node before
  // it actually gets emitted to handle recursive cases such as recursive calls, or recursive type
  // declarations
  template <typename E, typename... Args>
  TrapLabelOf<E> assignNewLabel(E* e, Args&&... args) {
    assert(waitingForNewLabel == Store::Handle{e} && "assignNewLabel called on wrong entity");
    auto label = createLabel<TrapTagOf<E>>(std::forward<Args>(args)...);
    store.insert(e, label);
    waitingForNewLabel = std::monostate{};
    return label;
  }

  template <typename E, typename... Args, std::enable_if_t<!std::is_pointer_v<E>>* = nullptr>
  TrapLabelOf<E> assignNewLabel(const E& e, Args&&... args) {
    return assignNewLabel(&e, std::forward<Args>(args)...);
  }

  template <typename Tag>
  TrapLabel<Tag> createLabel() {
    auto ret = arena.allocateLabel<Tag>();
    trap.assignStar(ret);
    return ret;
  }

  template <typename Tag, typename... Args>
  TrapLabel<Tag> createLabel(Args&&... args) {
    auto ret = arena.allocateLabel<Tag>();
    trap.assignKey(ret, std::forward<Args>(args)...);
    return ret;
  }

  template <typename Locatable>
  void attachLocation(Locatable locatable, TrapLabel<LocatableTag> locatableLabel) {
    attachLocation(&locatable, locatableLabel);
  }

  // Emits a Location TRAP entry and attaches it to a `Locatable` trap label
  template <typename Locatable>
  void attachLocation(Locatable* locatable, TrapLabel<LocatableTag> locatableLabel) {
    attachLocation(locatable->getStartLoc(), locatable->getEndLoc(), locatableLabel);
  }

  // Emits a Location TRAP entry for a list of swift entities and attaches it to a `Locatable` trap
  // label
  template <typename Locatable>
  void attachLocation(llvm::MutableArrayRef<Locatable>* locatables,
                      TrapLabel<LocatableTag> locatableLabel) {
    if (locatables->empty()) {
      return;
    }
    attachLocation(locatables->front().getStartLoc(), locatables->back().getEndLoc(),
                   locatableLabel);
  }

  // return `std::optional(fetchLabel(arg))` if arg converts to true, otherwise std::nullopt
  // universal reference `Arg&&` is used to catch both temporary and non-const references, not
  // for perfect forwarding
  template <typename Arg>
  auto fetchOptionalLabel(Arg&& arg) -> std::optional<decltype(fetchLabel(arg))> {
    if (arg) {
      return fetchLabel(arg);
    }
    return std::nullopt;
  }

  // map `fetchLabel` on the iterable `arg`, returning a vector of all labels
  // universal reference `Arg&&` is used to catch both temporary and non-const references, not
  // for perfect forwarding
  template <typename Iterable>
  auto fetchRepeatedLabels(Iterable&& arg) {
    std::vector<decltype(fetchLabel(*arg.begin()))> ret;
    ret.reserve(arg.size());
    for (auto&& e : arg) {
      ret.push_back(fetchLabel(e));
    }
    return ret;
  }

  // In order to not emit duplicated entries for declarations, we restrict emission to only
  // Decls declared within the current "scope".
  // Depending on the whether we are extracting a primary source file or not the scope is defined as
  // follows:
  //  - not extracting a primary source file (`currentPrimarySourceFile == nullptr`): the current
  //    scope means the current module. This is used in the case of system or builtin modules.
  //  - extracting a primary source file: in this mode, we extract several files belonging to the
  //    same module one by one. In this mode, we restrict emission only to the same file ignoring
  //    all the other files.
<<<<<<< HEAD
  bool shouldEmitDeclBody(const swift::Decl& decl) {
    switch (extractionMode) {
      case SwiftExtractionMode::Module: {
        return &currentModule == decl.getModuleContext();
      } break;
      case SwiftExtractionMode::PrimaryFile: {
        swift::SourceLoc location = decl.getStartLoc();
        if (!location.isValid()) {
          return false;
        }
        auto declFileName = sourceManager.getDisplayNameForLoc(location).str();
        return &currentModule == decl.getModuleContext() && declFileName == currentFileName;
      } break;
      default:
        return false;
=======
  bool shouldEmitDeclBody(swift::Decl* decl) {
    if (decl->getModuleContext() != &currentModule) {
      return false;
    }
    if (!currentPrimarySourceFile) {
      return true;
    }
    if (auto context = decl->getDeclContext()) {
      return currentPrimarySourceFile == context->getParentSourceFile();
>>>>>>> fc7e0ec1
    }
    return false;
  }

 private:
  // types to be supported by assignNewLabel/fetchLabel need to be listed here
  using Store = TrapLabelStore<swift::Decl,
                               swift::Stmt,
                               swift::StmtCondition,
                               swift::CaseLabelItem,
                               swift::Expr,
                               swift::Pattern,
                               swift::TypeRepr,
                               swift::TypeBase>;

  void attachLocation(swift::SourceLoc start,
                      swift::SourceLoc end,
                      TrapLabel<LocatableTag> locatableLabel) {
    if (!start.isValid() || !end.isValid()) {
      // invalid locations seem to come from entities synthesized by the compiler
      return;
    }
    std::string filepath = getFilepath(start);
    auto fileLabel = createLabel<FileTag>(filepath);
    // TODO: do not emit duplicate trap entries for Files
    trap.emit(FilesTrap{fileLabel, filepath});
    auto [startLine, startColumn] = sourceManager.getLineAndColumnInBuffer(start);
    auto [endLine, endColumn] = sourceManager.getLineAndColumnInBuffer(end);
    auto locLabel = createLabel<LocationTag>('{', fileLabel, "}:", startLine, ':', startColumn, ':',
                                             endLine, ':', endColumn);
    trap.emit(LocationsTrap{locLabel, fileLabel, startLine, startColumn, endLine, endColumn});
    trap.emit(LocatableLocationsTrap{locatableLabel, locLabel});
  }

  template <typename Tag, typename... Ts>
  TrapLabel<Tag> fetchLabelFromUnion(const llvm::PointerUnion<Ts...> u) {
    TrapLabel<Tag> ret{};
    // with logical op short-circuiting, this will stop trying on the first successful fetch
    // don't feel tempted to replace the variable with the expression inside the `assert`, or
    // building with `NDEBUG` will not trigger the fetching
    bool unionCaseFound = (... || fetchLabelFromUnionCase<Tag, Ts>(u, ret));
    assert(unionCaseFound && "llvm::PointerUnion not set to a known case");
    return ret;
  }

  template <typename Tag, typename T, typename... Ts>
  bool fetchLabelFromUnionCase(const llvm::PointerUnion<Ts...> u, TrapLabel<Tag>& output) {
    if (auto e = u.template dyn_cast<T>()) {
      output = fetchLabel(e);
      return true;
    }
    return false;
  }

  std::string getFilepath(swift::SourceLoc loc) {
    // TODO: this needs more testing
    // TODO: check canonicaliztion of names on a case insensitive filesystems
    // TODO: make symlink resolution conditional on CODEQL_PRESERVE_SYMLINKS=true
    auto displayName = sourceManager.getDisplayNameForLoc(loc);
    llvm::SmallString<PATH_MAX> realPath;
    if (std::error_code ec = llvm::sys::fs::real_path(displayName, realPath)) {
      std::cerr << "Cannot get real path: '" << displayName.str() << "': " << ec.message() << "\n";
      return {};
    }
    return realPath.str().str();
  }

  // TODO: The following methods are supposed to redirect TRAP emission to correpsonding visitors,
  // which are to be introduced in follow-up PRs
  virtual void visit(swift::Decl* decl) = 0;
  virtual void visit(swift::Stmt* stmt) = 0;
  virtual void visit(swift::StmtCondition* cond) = 0;
  virtual void visit(swift::CaseLabelItem* item) = 0;
  virtual void visit(swift::Expr* expr) = 0;
  virtual void visit(swift::Pattern* pattern) = 0;
  virtual void visit(swift::TypeRepr* type) = 0;
  virtual void visit(swift::TypeBase* type) = 0;

  const swift::SourceManager& sourceManager;
  TrapArena& arena;
  TrapOutput& trap;
  Store store;
  Store::Handle waitingForNewLabel{std::monostate{}};
  swift::ModuleDecl& currentModule;
  swift::SourceFile* currentPrimarySourceFile;
};

}  // namespace codeql<|MERGE_RESOLUTION|>--- conflicted
+++ resolved
@@ -17,13 +17,8 @@
 // node (AST nodes that are not types: declarations, statements, expressions, etc.).
 class SwiftDispatcher {
  public:
-<<<<<<< HEAD
-  // all references passed as parameters to this constructor are supposed to outlive the
-  // SwiftDispatcher
-=======
   // all references and pointers passed as parameters to this constructor are supposed to outlive
   // the SwiftDispatcher
->>>>>>> fc7e0ec1
   SwiftDispatcher(const swift::SourceManager& sourceManager,
                   TrapArena& arena,
                   TrapOutput& trap,
@@ -184,33 +179,15 @@
   //  - extracting a primary source file: in this mode, we extract several files belonging to the
   //    same module one by one. In this mode, we restrict emission only to the same file ignoring
   //    all the other files.
-<<<<<<< HEAD
   bool shouldEmitDeclBody(const swift::Decl& decl) {
-    switch (extractionMode) {
-      case SwiftExtractionMode::Module: {
-        return &currentModule == decl.getModuleContext();
-      } break;
-      case SwiftExtractionMode::PrimaryFile: {
-        swift::SourceLoc location = decl.getStartLoc();
-        if (!location.isValid()) {
-          return false;
-        }
-        auto declFileName = sourceManager.getDisplayNameForLoc(location).str();
-        return &currentModule == decl.getModuleContext() && declFileName == currentFileName;
-      } break;
-      default:
-        return false;
-=======
-  bool shouldEmitDeclBody(swift::Decl* decl) {
-    if (decl->getModuleContext() != &currentModule) {
+    if (decl.getModuleContext() != &currentModule) {
       return false;
     }
     if (!currentPrimarySourceFile) {
       return true;
     }
-    if (auto context = decl->getDeclContext()) {
+    if (auto context = decl.getDeclContext()) {
       return currentPrimarySourceFile == context->getParentSourceFile();
->>>>>>> fc7e0ec1
     }
     return false;
   }
