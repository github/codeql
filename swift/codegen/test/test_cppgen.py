import sys

from swift.codegen.generators import cppgen
from swift.codegen.lib import cpp
from swift.codegen.test.utils import *

output_dir = pathlib.Path("path", "to", "output")


@pytest.fixture
def generate_grouped(opts, renderer, input):
    opts.cpp_output = output_dir

    def ret(classes):
        input.classes = classes
        generated = run_generation(cppgen.generate, opts, renderer)
        for f, g in generated.items():
            assert isinstance(g, cpp.ClassList), f
            assert g.include_parent is (f.parent != output_dir)
            assert f.name == "TrapClasses", f
        return {str(f.parent.relative_to(output_dir)): g.classes for f, g in generated.items()}

    return ret


@pytest.fixture
def generate(generate_grouped):
    def ret(classes):
        generated = generate_grouped(classes)
        assert set(generated) == {"."}
        return generated["."]

    return ret


def test_empty(generate):
    assert generate([]) == []


def test_empty_class(generate):
    assert generate([
        schema.Class(name="MyClass"),
    ]) == [
        cpp.Class(name="MyClass", final=True, trap_name="MyClasses")
    ]


def test_two_class_hierarchy(generate):
    base = cpp.Class(name="A")
    assert generate([
        schema.Class(name="A", derived={"B"}),
        schema.Class(name="B", bases={"A"}),
    ]) == [
        base,
        cpp.Class(name="B", bases=[base], final=True, trap_name="Bs"),
    ]


def test_complex_hierarchy_topologically_ordered(generate):
    a = cpp.Class(name="A")
    b = cpp.Class(name="B")
    c = cpp.Class(name="C", bases=[a])
    d = cpp.Class(name="D", bases=[a])
    e = cpp.Class(name="E", bases=[b, c, d], final=True, trap_name="Es")
    f = cpp.Class(name="F", bases=[c], final=True, trap_name="Fs")
    assert generate([
        schema.Class(name="F", bases={"C"}),
        schema.Class(name="B", derived={"E"}),
        schema.Class(name="D", bases={"A"}, derived={"E"}),
        schema.Class(name="C", bases={"A"}, derived={"E", "F"}),
        schema.Class(name="E", bases={"B", "C", "D"}),
        schema.Class(name="A", derived={"C", "D"}),
    ]) == [a, b, c, d, e, f]


@pytest.mark.parametrize("type,expected", [
    ("a", "a"),
    ("string", "std::string"),
    ("boolean", "bool"),
    ("MyClass", "TrapLabel<MyClassTag>"),
])
@pytest.mark.parametrize("property_cls,optional,repeated,trap_name", [
    (schema.SingleProperty, False, False, None),
    (schema.OptionalProperty, True, False, "MyClassProps"),
    (schema.RepeatedProperty, False, True, "MyClassProps"),
    (schema.RepeatedOptionalProperty, True, True, "MyClassProps"),
])
def test_class_with_field(generate, type, expected, property_cls, optional, repeated, trap_name):
    assert generate([
        schema.Class(name="MyClass", properties=[property_cls("prop", type)]),
    ]) == [
        cpp.Class(name="MyClass",
                  fields=[cpp.Field("prop", expected, is_optional=optional,
                                    is_repeated=repeated, trap_name=trap_name)],
                  trap_name="MyClasses",
                  final=True)
    ]


def test_class_with_predicate(generate):
    assert generate([
        schema.Class(name="MyClass", properties=[
            schema.PredicateProperty("prop")]),
    ]) == [
<<<<<<< HEAD
               cpp.Class(name="MyClass",
                         fields=[
                             cpp.Field("prop", "bool", trap_name="MyClassProp", is_predicate=True)],
                         trap_name="MyClasses",
                         final=True)
           ]
=======
        cpp.Class(name="MyClass",
                  fields=[cpp.Field("prop", "bool", trap_name="MyClassProp", is_predicate=True)],
                  trap_name="MyClasses",
                  final=True)
    ]
>>>>>>> 80ffd81b


@pytest.mark.parametrize("name",
                         ["start_line", "start_column", "end_line", "end_column", "index", "num_whatever", "width"])
def test_class_with_overridden_unsigned_field(generate, name):
    assert generate([
        schema.Class(name="MyClass", properties=[
            schema.SingleProperty(name, "bar")]),
    ]) == [
        cpp.Class(name="MyClass",
                  fields=[cpp.Field(name, "unsigned")],
                  trap_name="MyClasses",
                  final=True)
    ]


def test_class_with_overridden_underscore_field(generate):
    assert generate([
        schema.Class(name="MyClass", properties=[
            schema.SingleProperty("something_", "bar")]),
    ]) == [
        cpp.Class(name="MyClass",
                  fields=[cpp.Field("something", "bar")],
                  trap_name="MyClasses",
                  final=True)
    ]


@pytest.mark.parametrize("name", cpp.cpp_keywords)
def test_class_with_keyword_field(generate, name):
    assert generate([
        schema.Class(name="MyClass", properties=[
            schema.SingleProperty(name, "bar")]),
    ]) == [
        cpp.Class(name="MyClass",
                  fields=[cpp.Field(name + "_", "bar")],
                  trap_name="MyClasses",
                  final=True)
    ]


def test_classes_with_dirs(generate_grouped):
    cbase = cpp.Class(name="CBase")
    assert generate_grouped([
        schema.Class(name="A"),
        schema.Class(name="B", dir=pathlib.Path("foo")),
        schema.Class(name="C", bases={"CBase"}, dir=pathlib.Path("bar")),
        schema.Class(name="CBase", derived={"C"}, dir=pathlib.Path("bar")),
        schema.Class(name="D", dir=pathlib.Path("foo/bar/baz")),
    ]) == {
               ".": [cpp.Class(name="A", trap_name="As", final=True)],
               "foo": [cpp.Class(name="B", trap_name="Bs", final=True)],
               "bar": [cbase, cpp.Class(name="C", bases=[cbase], trap_name="Cs", final=True)],
               "foo/bar/baz": [cpp.Class(name="D", trap_name="Ds", final=True)],
           }


if __name__ == '__main__':
    sys.exit(pytest.main([__file__] + sys.argv[1:]))<|MERGE_RESOLUTION|>--- conflicted
+++ resolved
@@ -102,20 +102,12 @@
         schema.Class(name="MyClass", properties=[
             schema.PredicateProperty("prop")]),
     ]) == [
-<<<<<<< HEAD
-               cpp.Class(name="MyClass",
-                         fields=[
-                             cpp.Field("prop", "bool", trap_name="MyClassProp", is_predicate=True)],
-                         trap_name="MyClasses",
-                         final=True)
-           ]
-=======
         cpp.Class(name="MyClass",
-                  fields=[cpp.Field("prop", "bool", trap_name="MyClassProp", is_predicate=True)],
+                  fields=[
+                      cpp.Field("prop", "bool", trap_name="MyClassProp", is_predicate=True)],
                   trap_name="MyClasses",
                   final=True)
     ]
->>>>>>> 80ffd81b
 
 
 @pytest.mark.parametrize("name",
@@ -166,11 +158,11 @@
         schema.Class(name="CBase", derived={"C"}, dir=pathlib.Path("bar")),
         schema.Class(name="D", dir=pathlib.Path("foo/bar/baz")),
     ]) == {
-               ".": [cpp.Class(name="A", trap_name="As", final=True)],
-               "foo": [cpp.Class(name="B", trap_name="Bs", final=True)],
-               "bar": [cbase, cpp.Class(name="C", bases=[cbase], trap_name="Cs", final=True)],
-               "foo/bar/baz": [cpp.Class(name="D", trap_name="Ds", final=True)],
-           }
+        ".": [cpp.Class(name="A", trap_name="As", final=True)],
+        "foo": [cpp.Class(name="B", trap_name="Bs", final=True)],
+        "bar": [cbase, cpp.Class(name="C", bases=[cbase], trap_name="Cs", final=True)],
+        "foo/bar/baz": [cpp.Class(name="D", trap_name="Ds", final=True)],
+    }
 
 
 if __name__ == '__main__':
